--- conflicted
+++ resolved
@@ -25,21 +25,13 @@
                 "help: [A-Z]",
                 "warning: [A-Z]",
                 "note: [A-Z]",
-<<<<<<< HEAD
-                "try this: [A-Z]",
-=======
                 "try: [A-Z]",
->>>>>>> a95274ed
                 "error: .*[.!]$",
                 "help: .*[.!]$",
                 "warning: .*[.!]$",
                 "note: .*[.!]$",
-<<<<<<< HEAD
-                "try this: .*[.!]$",
-=======
                 "try: .*[.!]$",
                 "try this",
->>>>>>> a95274ed
             ])
             .unwrap()
         });
