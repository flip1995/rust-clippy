error: unnecessary `Symbol` to string conversion
  --> $DIR/unnecessary_symbol_str.rs:11:5
   |
LL |     Symbol::intern("foo").as_str() == "clippy";
   |     ^^^^^^^^^^^^^^^^^^^^^^^^^^^^^^^^^^^^^^^^^^ help: try: `Symbol::intern("foo") == rustc_span::sym::clippy`
   |
note: the lint level is defined here
  --> $DIR/unnecessary_symbol_str.rs:3:9
   |
LL | #![deny(clippy::internal)]
   |         ^^^^^^^^^^^^^^^^
   = note: `#[deny(clippy::unnecessary_symbol_str)]` implied by `#[deny(clippy::internal)]`

error: unnecessary `Symbol` to string conversion
  --> $DIR/unnecessary_symbol_str.rs:12:5
   |
LL |     Symbol::intern("foo").to_string() == "self";
   |     ^^^^^^^^^^^^^^^^^^^^^^^^^^^^^^^^^^^^^^^^^^^ help: try: `Symbol::intern("foo") == rustc_span::symbol::kw::SelfLower`

error: unnecessary `Symbol` to string conversion
  --> $DIR/unnecessary_symbol_str.rs:13:5
   |
LL |     Symbol::intern("foo").to_ident_string() != "Self";
   |     ^^^^^^^^^^^^^^^^^^^^^^^^^^^^^^^^^^^^^^^^^^^^^^^^^ help: try: `Symbol::intern("foo") != rustc_span::symbol::kw::SelfUpper`

error: unnecessary `Symbol` to string conversion
  --> $DIR/unnecessary_symbol_str.rs:14:5
   |
LL |     &*Ident::empty().as_str() == "clippy";
<<<<<<< HEAD
   |     ^^^^^^^^^^^^^^^^^^^^^^^^^^^^^^^^^^^^^^^ help: try: `Ident::empty().name == rustc_span::sym::clippy`
=======
   |     ^^^^^^^^^^^^^^^^^^^^^^^^^^^^^^^^^^^^^ help: try: `Ident::empty().name == rustc_span::sym::clippy`
>>>>>>> 00343666

error: unnecessary `Symbol` to string conversion
  --> $DIR/unnecessary_symbol_str.rs:15:5
   |
LL |     "clippy" == Ident::empty().to_string();
<<<<<<< HEAD
   |     ^^^^^^^^^^^^^^^^^^^^^^^^^^^^^^^^^^^^^^^^ help: try: `rustc_span::sym::clippy == Ident::empty().name`
=======
   |     ^^^^^^^^^^^^^^^^^^^^^^^^^^^^^^^^^^^^^^ help: try: `rustc_span::sym::clippy == Ident::empty().name`
>>>>>>> 00343666

error: aborting due to 5 previous errors<|MERGE_RESOLUTION|>--- conflicted
+++ resolved
@@ -27,20 +27,12 @@
   --> $DIR/unnecessary_symbol_str.rs:14:5
    |
 LL |     &*Ident::empty().as_str() == "clippy";
-<<<<<<< HEAD
-   |     ^^^^^^^^^^^^^^^^^^^^^^^^^^^^^^^^^^^^^^^ help: try: `Ident::empty().name == rustc_span::sym::clippy`
-=======
    |     ^^^^^^^^^^^^^^^^^^^^^^^^^^^^^^^^^^^^^ help: try: `Ident::empty().name == rustc_span::sym::clippy`
->>>>>>> 00343666
 
 error: unnecessary `Symbol` to string conversion
   --> $DIR/unnecessary_symbol_str.rs:15:5
    |
 LL |     "clippy" == Ident::empty().to_string();
-<<<<<<< HEAD
-   |     ^^^^^^^^^^^^^^^^^^^^^^^^^^^^^^^^^^^^^^^^ help: try: `rustc_span::sym::clippy == Ident::empty().name`
-=======
    |     ^^^^^^^^^^^^^^^^^^^^^^^^^^^^^^^^^^^^^^ help: try: `rustc_span::sym::clippy == Ident::empty().name`
->>>>>>> 00343666
 
-error: aborting due to 5 previous errors+error: aborting due to 5 previous errors
