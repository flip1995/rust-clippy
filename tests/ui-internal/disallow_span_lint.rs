--- conflicted
+++ resolved
@@ -11,13 +11,6 @@
 use rustc_middle::ty::TyCtxt;
 
 pub fn a(cx: impl LintContext, lint: &'static Lint, span: impl Into<MultiSpan>, msg: impl Into<DiagMessage>) {
-<<<<<<< HEAD
-    cx.span_lint(lint, span, |lint| { lint.primary_message(msg); });
-}
-
-pub fn b(tcx: TyCtxt<'_>, lint: &'static Lint, hir_id: HirId, span: impl Into<MultiSpan>, msg: impl Into<DiagMessage>) {
-    tcx.node_span_lint(lint, hir_id, span, |lint| { lint.primary_message(msg); });
-=======
     cx.span_lint(lint, span, |lint| {
         lint.primary_message(msg);
     });
@@ -27,7 +20,6 @@
     tcx.node_span_lint(lint, hir_id, span, |lint| {
         lint.primary_message(msg);
     });
->>>>>>> c9139bd5
 }
 
 fn main() {}