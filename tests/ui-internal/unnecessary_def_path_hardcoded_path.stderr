--- conflicted
+++ resolved
@@ -1,3 +1,12 @@
+error: hardcoded path to a language item
+  --> $DIR/unnecessary_def_path_hardcoded_path.rs:11:40
+   |
+LL |     const DEREF_MUT_TRAIT: [&str; 4] = ["core", "ops", "deref", "DerefMut"];
+   |                                        ^^^^^^^^^^^^^^^^^^^^^^^^^^^^^^^^^^^^
+   |
+   = help: convert all references to use `LangItem::DerefMut`
+   = note: `-D clippy::unnecessary-def-path` implied by `-D warnings`
+
 error: hardcoded path to a diagnostic item
   --> $DIR/unnecessary_def_path_hardcoded_path.rs:10:36
    |
@@ -5,27 +14,6 @@
    |                                    ^^^^^^^^^^^^^^^^^^^^^^^^^^^^^^^^^
    |
    = help: convert all references to use `sym::Deref`
-   = note: `-D clippy::unnecessary-def-path` implied by `-D warnings`
-
-error: hardcoded path to a diagnostic item
-<<<<<<< HEAD
-  --> $DIR/unnecessary_def_path_hardcoded_path.rs:12:43
-   |
-LL |     const DEREF_TRAIT_METHOD: [&str; 5] = ["core", "ops", "deref", "Deref", "deref"];
-   |                                           ^^^^^^^^^^^^^^^^^^^^^^^^^^^^^^^^^^^^^^^^^^
-   |
-   = help: convert all references to use `sym::deref_method`
-
-error: hardcoded path to a language item
-  --> $DIR/unnecessary_def_path_hardcoded_path.rs:11:40
-=======
-  --> $DIR/unnecessary_def_path_hardcoded_path.rs:10:36
->>>>>>> eb804811
-   |
-LL |     const DEREF_MUT_TRAIT: [&str; 4] = ["core", "ops", "deref", "DerefMut"];
-   |                                        ^^^^^^^^^^^^^^^^^^^^^^^^^^^^^^^^^^^^
-   |
-   = help: convert all references to use `LangItem::DerefMut`
 
 error: hardcoded path to a diagnostic item
   --> $DIR/unnecessary_def_path_hardcoded_path.rs:12:43
