--- conflicted
+++ resolved
@@ -49,18 +49,4 @@
    |
    = help: replace all but one `mod` item with `use` items
 
-<<<<<<< HEAD
-error: file is loaded as a module multiple times: `$DIR/b.rs`
-  --> $DIR/main.rs:18:1
-   |
-LL |   mod d;
-   |   ^^^^^^ first loaded here
-LL | / #[path = "d.rs"]
-LL | | mod d2;
-   | |_______^ loaded again here
-   |
-   = help: replace all but one `mod` item with `use` items
-
-=======
->>>>>>> 998eea0c
 error: aborting due to 4 previous errors
