<<<<<<< HEAD

=======
>>>>>>> 4d0617f4
mod a;

mod b;
#[path = "b.rs"]
mod b2;

mod c;
#[path = "c.rs"]
mod c2;
#[path = "c.rs"]
mod c3;

mod from_other_module;
mod other_module;

mod d;
#[path = "d.rs"]
mod d2;
#[path = "d.rs"]
#[expect(clippy::duplicate_mod)]
mod d3;
#[path = "d.rs"]
#[allow(clippy::duplicate_mod)]
mod d4;

fn main() {}<|MERGE_RESOLUTION|>--- conflicted
+++ resolved
@@ -1,7 +1,3 @@
-<<<<<<< HEAD
-
-=======
->>>>>>> 4d0617f4
 mod a;
 
 mod b;
