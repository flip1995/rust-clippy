<<<<<<< HEAD

=======
>>>>>>> 68a799ae
mod a;

mod b;
#[path = "b.rs"]
mod b2;

mod c;
#[path = "c.rs"]
mod c2;
#[path = "c.rs"]
mod c3;

mod from_other_module;
mod other_module;

mod d;
#[path = "d.rs"]
mod d2;
#[path = "d.rs"]
#[expect(clippy::duplicate_mod)]
mod d3;
#[path = "d.rs"]
#[allow(clippy::duplicate_mod)]
mod d4;

fn main() {}<|MERGE_RESOLUTION|>--- conflicted
+++ resolved
@@ -1,7 +1,3 @@
-<<<<<<< HEAD
-
-=======
->>>>>>> 68a799ae
 mod a;
 
 mod b;
