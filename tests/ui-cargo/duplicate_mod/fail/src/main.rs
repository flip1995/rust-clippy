--- conflicted
+++ resolved
@@ -1,8 +1,4 @@
-<<<<<<< HEAD
-#[feature(lint_reasons)]
-=======
 #![feature(lint_reasons)]
->>>>>>> fdb84cbf
 
 mod a;
 
@@ -29,8 +25,4 @@
 #[allow(clippy::duplicate_mod)]
 mod d4;
 
-<<<<<<< HEAD
-
-=======
->>>>>>> fdb84cbf
 fn main() {}