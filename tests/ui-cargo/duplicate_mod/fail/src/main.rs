--- conflicted
+++ resolved
@@ -1,8 +1,4 @@
-<<<<<<< HEAD
-#[feature(lint_reasons)]
-=======
 #![feature(lint_reasons)]
->>>>>>> 998eea0c
 
 mod a;
 
@@ -29,8 +25,4 @@
 #[allow(clippy::duplicate_mod)]
 mod d4;
 
-<<<<<<< HEAD
-
-=======
->>>>>>> 998eea0c
 fn main() {}