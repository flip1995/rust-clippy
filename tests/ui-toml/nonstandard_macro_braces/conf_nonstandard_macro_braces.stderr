--- conflicted
+++ resolved
@@ -2,20 +2,9 @@
   --> $DIR/conf_nonstandard_macro_braces.rs:44:13
    |
 LL |     let _ = vec! {1, 2, 3};
-<<<<<<< HEAD
-   |             ^^^^^^^^^^^^^^
-   |
-   = note: `-D clippy::nonstandard-macro-braces` implied by `-D warnings`
-help: consider writing `vec![1, 2, 3]`
-  --> $DIR/conf_nonstandard_macro_braces.rs:43:13
-   |
-LL |     let _ = vec! {1, 2, 3};
-   |             ^^^^^^^^^^^^^^
-=======
    |             ^^^^^^^^^^^^^^ help: consider writing: `vec![1, 2, 3]`
    |
    = note: `-D clippy::nonstandard-macro-braces` implied by `-D warnings`
->>>>>>> f2818ce1
 
 error: use of irregular braces for `format!` macro
   --> $DIR/conf_nonstandard_macro_braces.rs:45:13
