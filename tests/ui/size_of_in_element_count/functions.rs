--- conflicted
+++ resolved
@@ -16,51 +16,6 @@
 
     // Count is size_of (Should trigger the lint)
     unsafe { copy_nonoverlapping::<u16>(x.as_ptr(), y.as_mut_ptr(), size_of::<u16>()) };
-<<<<<<< HEAD
-    //~^ ERROR: found a count of bytes instead of a count of elements of `T`
-    unsafe { copy_nonoverlapping(x.as_ptr(), y.as_mut_ptr(), size_of_val(&x[0])) };
-    //~^ ERROR: found a count of bytes instead of a count of elements of `T`
-
-    unsafe { x.as_ptr().copy_to(y.as_mut_ptr(), size_of::<u16>()) };
-    //~^ ERROR: found a count of bytes instead of a count of elements of `T`
-    unsafe { x.as_ptr().copy_to_nonoverlapping(y.as_mut_ptr(), size_of::<u16>()) };
-    //~^ ERROR: found a count of bytes instead of a count of elements of `T`
-    unsafe { y.as_mut_ptr().copy_from(x.as_ptr(), size_of::<u16>()) };
-    //~^ ERROR: found a count of bytes instead of a count of elements of `T`
-    unsafe { y.as_mut_ptr().copy_from_nonoverlapping(x.as_ptr(), size_of::<u16>()) };
-    //~^ ERROR: found a count of bytes instead of a count of elements of `T`
-
-    unsafe { copy(x.as_ptr(), y.as_mut_ptr(), size_of::<u16>()) };
-    //~^ ERROR: found a count of bytes instead of a count of elements of `T`
-    unsafe { copy(x.as_ptr(), y.as_mut_ptr(), size_of_val(&x[0])) };
-    //~^ ERROR: found a count of bytes instead of a count of elements of `T`
-
-    unsafe { swap_nonoverlapping(y.as_mut_ptr(), x.as_mut_ptr(), size_of::<u16>() * SIZE) };
-    //~^ ERROR: found a count of bytes instead of a count of elements of `T`
-
-    slice_from_raw_parts_mut(y.as_mut_ptr(), size_of::<u16>() * SIZE);
-    //~^ ERROR: found a count of bytes instead of a count of elements of `T`
-    slice_from_raw_parts(y.as_ptr(), size_of::<u16>() * SIZE);
-    //~^ ERROR: found a count of bytes instead of a count of elements of `T`
-
-    unsafe { from_raw_parts_mut(y.as_mut_ptr(), size_of::<u16>() * SIZE) };
-    //~^ ERROR: found a count of bytes instead of a count of elements of `T`
-    unsafe { from_raw_parts(y.as_ptr(), size_of::<u16>() * SIZE) };
-    //~^ ERROR: found a count of bytes instead of a count of elements of `T`
-
-    unsafe { y.as_mut_ptr().sub(size_of::<u16>()) };
-    //~^ ERROR: found a count of bytes instead of a count of elements of `T`
-    y.as_ptr().wrapping_sub(size_of::<u16>());
-    //~^ ERROR: found a count of bytes instead of a count of elements of `T`
-    unsafe { y.as_ptr().add(size_of::<u16>()) };
-    //~^ ERROR: found a count of bytes instead of a count of elements of `T`
-    y.as_mut_ptr().wrapping_add(size_of::<u16>());
-    //~^ ERROR: found a count of bytes instead of a count of elements of `T`
-    unsafe { y.as_ptr().offset(size_of::<u16>() as isize) };
-    //~^ ERROR: found a count of bytes instead of a count of elements of `T`
-    y.as_mut_ptr().wrapping_offset(size_of::<u16>() as isize);
-    //~^ ERROR: found a count of bytes instead of a count of elements of `T`
-=======
     //~^ size_of_in_element_count
 
     unsafe { copy_nonoverlapping(x.as_ptr(), y.as_mut_ptr(), size_of_val(&x[0])) };
@@ -116,5 +71,4 @@
 
     y.as_mut_ptr().wrapping_offset(size_of::<u16>() as isize);
     //~^ size_of_in_element_count
->>>>>>> 43030625
 }