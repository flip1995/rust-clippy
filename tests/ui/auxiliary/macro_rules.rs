#![allow(dead_code)]

//! Used to test that certain lints don't trigger in imported external macros

#[macro_export]
macro_rules! foofoo {
    () => {
        loop {}
    };
}

#[macro_export]
macro_rules! must_use_unit {
    () => {
        #[must_use]
        fn foo() {}
    };
}

#[macro_export]
macro_rules! try_err {
    () => {
        pub fn try_err_fn() -> Result<i32, i32> {
            let err: i32 = 1;
            // To avoid warnings during rustfix
            if true {
                Err(err)?
            } else {
                Ok(2)
            }
        }
    };
}

#[macro_export]
macro_rules! string_add {
    () => {
        let y = "".to_owned();
        let z = y + "...";
    };
}

#[macro_export]
macro_rules! take_external {
    ($s:expr) => {
        std::mem::replace($s, Default::default())
    };
}

#[macro_export]
macro_rules! option_env_unwrap_external {
    ($env: expr) => {
        option_env!($env).unwrap()
    };
    ($env: expr, $message: expr) => {
        option_env!($env).expect($message)
    };
}

#[macro_export]
macro_rules! ref_arg_binding {
    () => {
        let ref _y = 42;
    };
}

#[macro_export]
macro_rules! ref_arg_function {
    () => {
        fn fun_example(ref _x: usize) {}
    };
}

#[macro_export]
macro_rules! as_conv_with_arg {
    (0u32 as u64) => {
        ()
    };
}

#[macro_export]
macro_rules! as_conv {
    () => {
        0u32 as u64
    };
}

#[macro_export]
macro_rules! large_enum_variant {
    () => {
        enum LargeEnumInMacro {
            A(i32),
            B([i32; 8000]),
        }
    };
<<<<<<< HEAD
=======
}

#[macro_export]
macro_rules! field_reassign_with_default {
    () => {
        #[derive(Default)]
        struct A {
            pub i: i32,
            pub j: i64,
        }
        fn lint() {
            let mut a: A = Default::default();
            a.i = 42;
            a;
        }
    };
>>>>>>> b4c95b5d
}<|MERGE_RESOLUTION|>--- conflicted
+++ resolved
@@ -93,8 +93,6 @@
             B([i32; 8000]),
         }
     };
-<<<<<<< HEAD
-=======
 }
 
 #[macro_export]
@@ -111,5 +109,4 @@
             a;
         }
     };
->>>>>>> b4c95b5d
 }