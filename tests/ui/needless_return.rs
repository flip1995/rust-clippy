// run-rustfix
<<<<<<< HEAD
=======
// edition:2018
>>>>>>> 8a1dc825

#![allow(unused)]
#![allow(
    clippy::if_same_then_else,
    clippy::single_match,
    clippy::branches_sharing_code,
    clippy::needless_bool
)]
#![warn(clippy::needless_return)]

macro_rules! the_answer {
    () => {
        42
    };
}

fn test_end_of_fn() -> bool {
    if true {
        // no error!
        return true;
    }
    return true;
}

fn test_no_semicolon() -> bool {
    return true;
}

fn test_if_block() -> bool {
    if true {
        return true;
    } else {
        return false;
    }
}

fn test_match(x: bool) -> bool {
    match x {
        true => return false,
        false => {
            return true;
        },
    }
}

fn test_closure() {
    let _ = || {
        return true;
    };
    let _ = || return true;
}

fn test_macro_call() -> i32 {
    return the_answer!();
}

fn test_void_fun() {
    return;
}

fn test_void_if_fun(b: bool) {
    if b {
        return;
    } else {
        return;
    }
}

fn test_void_match(x: u32) {
    match x {
        0 => (),
        _ => return,
    }
}

fn read_line() -> String {
    use std::io::BufRead;
    let stdin = ::std::io::stdin();
    return stdin.lock().lines().next().unwrap().unwrap();
}

fn borrows_but_not_last(value: bool) -> String {
    if value {
        use std::io::BufRead;
        let stdin = ::std::io::stdin();
        let _a = stdin.lock().lines().next().unwrap().unwrap();
        return String::from("test");
    } else {
        return String::new();
    }
}

macro_rules! needed_return {
    ($e:expr) => {
        if $e > 3 {
            return;
        }
    };
}

fn test_return_in_macro() {
    // This will return and the macro below won't be executed. Removing the `return` from the macro
    // will change semantics.
    needed_return!(10);
    needed_return!(0);
}

mod issue6501 {
    fn foo(bar: Result<(), ()>) {
        bar.unwrap_or_else(|_| return)
    }

    fn test_closure() {
        let _ = || {
            return;
        };
        let _ = || return;
    }

    struct Foo;
    #[allow(clippy::unnecessary_lazy_evaluations)]
    fn bar(res: Result<Foo, u8>) -> Foo {
        res.unwrap_or_else(|_| return Foo)
    }
}

async fn async_test_end_of_fn() -> bool {
    if true {
        // no error!
        return true;
    }
    return true;
}

async fn async_test_no_semicolon() -> bool {
    return true;
}

async fn async_test_if_block() -> bool {
    if true {
        return true;
    } else {
        return false;
    }
}

async fn async_test_match(x: bool) -> bool {
    match x {
        true => return false,
        false => {
            return true;
        },
    }
}

async fn async_test_closure() {
    let _ = || {
        return true;
    };
    let _ = || return true;
}

async fn async_test_macro_call() -> i32 {
    return the_answer!();
}

async fn async_test_void_fun() {
    return;
}

async fn async_test_void_if_fun(b: bool) {
    if b {
        return;
    } else {
        return;
    }
}

async fn async_test_void_match(x: u32) {
    match x {
        0 => (),
        _ => return,
    }
}

async fn async_read_line() -> String {
    use std::io::BufRead;
    let stdin = ::std::io::stdin();
    return stdin.lock().lines().next().unwrap().unwrap();
}

async fn async_borrows_but_not_last(value: bool) -> String {
    if value {
        use std::io::BufRead;
        let stdin = ::std::io::stdin();
        let _a = stdin.lock().lines().next().unwrap().unwrap();
        return String::from("test");
    } else {
        return String::new();
    }
}

async fn async_test_return_in_macro() {
    needed_return!(10);
    needed_return!(0);
}

fn main() {}<|MERGE_RESOLUTION|>--- conflicted
+++ resolved
@@ -1,8 +1,5 @@
 // run-rustfix
-<<<<<<< HEAD
-=======
 // edition:2018
->>>>>>> 8a1dc825
 
 #![allow(unused)]
 #![allow(
