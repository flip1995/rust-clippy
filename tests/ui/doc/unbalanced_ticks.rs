--- conflicted
+++ resolved
@@ -80,9 +80,6 @@
     /// ---------------------------| -------------------- | --------------------- | ... | -----
     /// ``:                        | Some(Month::January) | Some(Month::February) | ... |
     /// Some(Month::December)
-<<<<<<< HEAD
-=======
     //~^^^^ doc_markdown
->>>>>>> 37c6042a
     fn bar() {}
 }