error: you are implementing `Clone` explicitly on a `Copy` type
  --> $DIR/derive.rs:12:1
   |
LL | / impl Clone for Qux {
LL | |
LL | |     fn clone(&self) -> Self {
LL | |         Qux
LL | |     }
LL | | }
   | |_^
   |
note: consider deriving `Clone` or removing `Copy`
  --> $DIR/derive.rs:12:1
   |
LL | / impl Clone for Qux {
LL | |
LL | |     fn clone(&self) -> Self {
LL | |         Qux
LL | |     }
LL | | }
   | |_^
   = note: `-D clippy::expl-impl-clone-on-copy` implied by `-D warnings`

error: you are implementing `Clone` explicitly on a `Copy` type
  --> $DIR/derive.rs:36:1
   |
LL | / impl<'a> Clone for Lt<'a> {
LL | |
LL | |     fn clone(&self) -> Self {
LL | |         unimplemented!()
LL | |     }
LL | | }
   | |_^
   |
note: consider deriving `Clone` or removing `Copy`
  --> $DIR/derive.rs:36:1
   |
LL | / impl<'a> Clone for Lt<'a> {
LL | |
LL | |     fn clone(&self) -> Self {
LL | |         unimplemented!()
LL | |     }
LL | | }
   | |_^

error: you are implementing `Clone` explicitly on a `Copy` type
<<<<<<< HEAD
  --> $DIR/derive.rs:47:1
=======
  --> $DIR/derive.rs:48:1
>>>>>>> 080b5878
   |
LL | / impl Clone for BigArray {
LL | |
LL | |     fn clone(&self) -> Self {
LL | |         unimplemented!()
LL | |     }
LL | | }
   | |_^
   |
note: consider deriving `Clone` or removing `Copy`
<<<<<<< HEAD
  --> $DIR/derive.rs:47:1
=======
  --> $DIR/derive.rs:48:1
>>>>>>> 080b5878
   |
LL | / impl Clone for BigArray {
LL | |
LL | |     fn clone(&self) -> Self {
LL | |         unimplemented!()
LL | |     }
LL | | }
   | |_^

error: you are implementing `Clone` explicitly on a `Copy` type
<<<<<<< HEAD
  --> $DIR/derive.rs:58:1
=======
  --> $DIR/derive.rs:60:1
>>>>>>> 080b5878
   |
LL | / impl Clone for FnPtr {
LL | |
LL | |     fn clone(&self) -> Self {
LL | |         unimplemented!()
LL | |     }
LL | | }
   | |_^
   |
note: consider deriving `Clone` or removing `Copy`
<<<<<<< HEAD
  --> $DIR/derive.rs:58:1
=======
  --> $DIR/derive.rs:60:1
>>>>>>> 080b5878
   |
LL | / impl Clone for FnPtr {
LL | |
LL | |     fn clone(&self) -> Self {
LL | |         unimplemented!()
LL | |     }
LL | | }
   | |_^

error: you are implementing `Clone` explicitly on a `Copy` type
<<<<<<< HEAD
  --> $DIR/derive.rs:78:1
=======
  --> $DIR/derive.rs:81:1
>>>>>>> 080b5878
   |
LL | / impl<T: Clone> Clone for Generic2<T> {
LL | |
LL | |     fn clone(&self) -> Self {
LL | |         Self(self.0.clone())
LL | |     }
LL | | }
   | |_^
   |
note: consider deriving `Clone` or removing `Copy`
<<<<<<< HEAD
  --> $DIR/derive.rs:78:1
=======
  --> $DIR/derive.rs:81:1
>>>>>>> 080b5878
   |
LL | / impl<T: Clone> Clone for Generic2<T> {
LL | |
LL | |     fn clone(&self) -> Self {
LL | |         Self(self.0.clone())
LL | |     }
LL | | }
   | |_^

error: aborting due to 5 previous errors
<|MERGE_RESOLUTION|>--- conflicted
+++ resolved
@@ -1,5 +1,5 @@
 error: you are implementing `Clone` explicitly on a `Copy` type
-  --> $DIR/derive.rs:12:1
+  --> $DIR/derive.rs:11:1
    |
 LL | / impl Clone for Qux {
 LL | |
@@ -10,7 +10,7 @@
    | |_^
    |
 note: consider deriving `Clone` or removing `Copy`
-  --> $DIR/derive.rs:12:1
+  --> $DIR/derive.rs:11:1
    |
 LL | / impl Clone for Qux {
 LL | |
@@ -44,11 +44,7 @@
    | |_^
 
 error: you are implementing `Clone` explicitly on a `Copy` type
-<<<<<<< HEAD
-  --> $DIR/derive.rs:47:1
-=======
   --> $DIR/derive.rs:48:1
->>>>>>> 080b5878
    |
 LL | / impl Clone for BigArray {
 LL | |
@@ -59,11 +55,7 @@
    | |_^
    |
 note: consider deriving `Clone` or removing `Copy`
-<<<<<<< HEAD
-  --> $DIR/derive.rs:47:1
-=======
   --> $DIR/derive.rs:48:1
->>>>>>> 080b5878
    |
 LL | / impl Clone for BigArray {
 LL | |
@@ -74,11 +66,7 @@
    | |_^
 
 error: you are implementing `Clone` explicitly on a `Copy` type
-<<<<<<< HEAD
-  --> $DIR/derive.rs:58:1
-=======
   --> $DIR/derive.rs:60:1
->>>>>>> 080b5878
    |
 LL | / impl Clone for FnPtr {
 LL | |
@@ -89,11 +77,7 @@
    | |_^
    |
 note: consider deriving `Clone` or removing `Copy`
-<<<<<<< HEAD
-  --> $DIR/derive.rs:58:1
-=======
   --> $DIR/derive.rs:60:1
->>>>>>> 080b5878
    |
 LL | / impl Clone for FnPtr {
 LL | |
@@ -104,11 +88,7 @@
    | |_^
 
 error: you are implementing `Clone` explicitly on a `Copy` type
-<<<<<<< HEAD
-  --> $DIR/derive.rs:78:1
-=======
   --> $DIR/derive.rs:81:1
->>>>>>> 080b5878
    |
 LL | / impl<T: Clone> Clone for Generic2<T> {
 LL | |
@@ -119,11 +99,7 @@
    | |_^
    |
 note: consider deriving `Clone` or removing `Copy`
-<<<<<<< HEAD
-  --> $DIR/derive.rs:78:1
-=======
   --> $DIR/derive.rs:81:1
->>>>>>> 080b5878
    |
 LL | / impl<T: Clone> Clone for Generic2<T> {
 LL | |
