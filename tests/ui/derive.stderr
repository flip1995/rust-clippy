--- conflicted
+++ resolved
@@ -9,20 +9,7 @@
 LL | | }
    | |_^
    |
-<<<<<<< HEAD
-help: consider deriving `Clone` or removing `Copy`
-  --> tests/ui/derive.rs:16:1
-   |
-LL | / impl Clone for Qux {
-LL | |
-LL | |
-LL | |     fn clone(&self) -> Self {
-...  |
-LL | | }
-   | |_^
-=======
    = help: consider deriving `Clone` or removing `Copy`
->>>>>>> 42d03871
    = note: `-D clippy::expl-impl-clone-on-copy` implied by `-D warnings`
    = help: to override `-D warnings` add `#[allow(clippy::expl_impl_clone_on_copy)]`
 
@@ -37,20 +24,7 @@
 LL | | }
    | |_^
    |
-<<<<<<< HEAD
-help: consider deriving `Clone` or removing `Copy`
-  --> tests/ui/derive.rs:42:1
-   |
-LL | / impl<'a> Clone for Lt<'a> {
-LL | |
-LL | |
-LL | |     fn clone(&self) -> Self {
-...  |
-LL | | }
-   | |_^
-=======
    = help: consider deriving `Clone` or removing `Copy`
->>>>>>> 42d03871
 
 error: you are implementing `Clone` explicitly on a `Copy` type
   --> tests/ui/derive.rs:54:1
@@ -63,20 +37,7 @@
 LL | | }
    | |_^
    |
-<<<<<<< HEAD
-help: consider deriving `Clone` or removing `Copy`
-  --> tests/ui/derive.rs:55:1
-   |
-LL | / impl Clone for BigArray {
-LL | |
-LL | |
-LL | |     fn clone(&self) -> Self {
-...  |
-LL | | }
-   | |_^
-=======
    = help: consider deriving `Clone` or removing `Copy`
->>>>>>> 42d03871
 
 error: you are implementing `Clone` explicitly on a `Copy` type
   --> tests/ui/derive.rs:67:1
@@ -89,20 +50,7 @@
 LL | | }
    | |_^
    |
-<<<<<<< HEAD
-help: consider deriving `Clone` or removing `Copy`
-  --> tests/ui/derive.rs:68:1
-   |
-LL | / impl Clone for FnPtr {
-LL | |
-LL | |
-LL | |     fn clone(&self) -> Self {
-...  |
-LL | | }
-   | |_^
-=======
    = help: consider deriving `Clone` or removing `Copy`
->>>>>>> 42d03871
 
 error: you are implementing `Clone` explicitly on a `Copy` type
   --> tests/ui/derive.rs:89:1
@@ -115,19 +63,6 @@
 LL | | }
    | |_^
    |
-<<<<<<< HEAD
-help: consider deriving `Clone` or removing `Copy`
-  --> tests/ui/derive.rs:90:1
-   |
-LL | / impl<T: Clone> Clone for Generic2<T> {
-LL | |
-LL | |
-LL | |     fn clone(&self) -> Self {
-...  |
-LL | | }
-   | |_^
-=======
    = help: consider deriving `Clone` or removing `Copy`
->>>>>>> 42d03871
 
 error: aborting due to 5 previous errors
