// run-rustfix
<<<<<<< HEAD
=======
// edition:2018
>>>>>>> 0c88a673

#![allow(unused)]
#![allow(
    clippy::if_same_then_else,
    clippy::single_match,
    clippy::branches_sharing_code,
    clippy::needless_bool
)]
#![warn(clippy::needless_return)]

macro_rules! the_answer {
    () => {
        42
    };
}

fn test_end_of_fn() -> bool {
    if true {
        // no error!
        return true;
    }
    true
}

fn test_no_semicolon() -> bool {
    true
}

fn test_if_block() -> bool {
    if true {
        true
    } else {
        false
    }
}

fn test_match(x: bool) -> bool {
    match x {
        true => false,
        false => {
            true
        },
    }
}

fn test_closure() {
    let _ = || {
        true
    };
    let _ = || true;
}

fn test_macro_call() -> i32 {
    return the_answer!();
}

fn test_void_fun() {
    
}

fn test_void_if_fun(b: bool) {
    if b {
        
    } else {
        
    }
}

fn test_void_match(x: u32) {
    match x {
        0 => (),
        _ => {},
    }
}

fn read_line() -> String {
    use std::io::BufRead;
    let stdin = ::std::io::stdin();
    return stdin.lock().lines().next().unwrap().unwrap();
}

fn borrows_but_not_last(value: bool) -> String {
    if value {
        use std::io::BufRead;
        let stdin = ::std::io::stdin();
        let _a = stdin.lock().lines().next().unwrap().unwrap();
        String::from("test")
    } else {
        String::new()
    }
}

macro_rules! needed_return {
    ($e:expr) => {
        if $e > 3 {
            return;
        }
    };
}

fn test_return_in_macro() {
    // This will return and the macro below won't be executed. Removing the `return` from the macro
    // will change semantics.
    needed_return!(10);
    needed_return!(0);
}

mod issue6501 {
    fn foo(bar: Result<(), ()>) {
        bar.unwrap_or_else(|_| {})
    }

    fn test_closure() {
        let _ = || {
            
        };
        let _ = || {};
    }

    struct Foo;
    #[allow(clippy::unnecessary_lazy_evaluations)]
    fn bar(res: Result<Foo, u8>) -> Foo {
        res.unwrap_or_else(|_| Foo)
    }
}

async fn async_test_end_of_fn() -> bool {
    if true {
        // no error!
        return true;
    }
    true
}

async fn async_test_no_semicolon() -> bool {
    true
}

async fn async_test_if_block() -> bool {
    if true {
        true
    } else {
        false
    }
}

async fn async_test_match(x: bool) -> bool {
    match x {
        true => false,
        false => {
            true
        },
    }
}

async fn async_test_closure() {
    let _ = || {
        true
    };
    let _ = || true;
}

async fn async_test_macro_call() -> i32 {
    return the_answer!();
}

async fn async_test_void_fun() {
    
}

async fn async_test_void_if_fun(b: bool) {
    if b {
        
    } else {
        
    }
}

async fn async_test_void_match(x: u32) {
    match x {
        0 => (),
        _ => {},
    }
}

async fn async_read_line() -> String {
    use std::io::BufRead;
    let stdin = ::std::io::stdin();
    return stdin.lock().lines().next().unwrap().unwrap();
}

async fn async_borrows_but_not_last(value: bool) -> String {
    if value {
        use std::io::BufRead;
        let stdin = ::std::io::stdin();
        let _a = stdin.lock().lines().next().unwrap().unwrap();
        String::from("test")
    } else {
        String::new()
    }
}

async fn async_test_return_in_macro() {
    needed_return!(10);
    needed_return!(0);
}

fn main() {}<|MERGE_RESOLUTION|>--- conflicted
+++ resolved
@@ -1,8 +1,5 @@
 // run-rustfix
-<<<<<<< HEAD
-=======
 // edition:2018
->>>>>>> 0c88a673
 
 #![allow(unused)]
 #![allow(
