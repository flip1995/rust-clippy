error: `x` is shadowed by itself in `x`
  --> $DIR/shadow.rs:5:9
   |
LL |     let x = x;
   |         ^
   |
   = note: `-D clippy::shadow-same` implied by `-D warnings`
note: previous binding is here
  --> $DIR/shadow.rs:4:9
   |
LL |     let x = 1;
   |         ^

error: `mut x` is shadowed by itself in `&x`
  --> $DIR/shadow.rs:6:13
   |
LL |     let mut x = &x;
   |             ^
   |
note: previous binding is here
  --> $DIR/shadow.rs:5:9
   |
LL |     let x = x;
   |         ^

error: `x` is shadowed by itself in `&mut x`
  --> $DIR/shadow.rs:7:9
   |
LL |     let x = &mut x;
   |         ^
   |
note: previous binding is here
  --> $DIR/shadow.rs:6:9
   |
LL |     let mut x = &x;
   |         ^^^^^

error: `x` is shadowed by itself in `*x`
  --> $DIR/shadow.rs:8:9
   |
LL |     let x = *x;
   |         ^
   |
note: previous binding is here
  --> $DIR/shadow.rs:7:9
   |
LL |     let x = &mut x;
   |         ^

<<<<<<< HEAD
error: `x` is shadowed by `x.0` which reuses the original value
=======
error: `x` is shadowed
>>>>>>> 535262cc
  --> $DIR/shadow.rs:13:9
   |
LL |     let x = x.0;
   |         ^
   |
   = note: `-D clippy::shadow-reuse` implied by `-D warnings`
note: previous binding is here
  --> $DIR/shadow.rs:12:9
   |
LL |     let x = ([[0]], ());
   |         ^

<<<<<<< HEAD
error: `x` is shadowed by `x[0]` which reuses the original value
=======
error: `x` is shadowed
>>>>>>> 535262cc
  --> $DIR/shadow.rs:14:9
   |
LL |     let x = x[0];
   |         ^
   |
note: previous binding is here
  --> $DIR/shadow.rs:13:9
   |
LL |     let x = x.0;
   |         ^

<<<<<<< HEAD
error: `x` is shadowed by `x` which reuses the original value
=======
error: `x` is shadowed
>>>>>>> 535262cc
  --> $DIR/shadow.rs:15:10
   |
LL |     let [x] = x;
   |          ^
   |
note: previous binding is here
  --> $DIR/shadow.rs:14:9
   |
LL |     let x = x[0];
   |         ^

<<<<<<< HEAD
error: `x` is shadowed by `Some(x)` which reuses the original value
=======
error: `x` is shadowed
>>>>>>> 535262cc
  --> $DIR/shadow.rs:16:9
   |
LL |     let x = Some(x);
   |         ^
   |
note: previous binding is here
  --> $DIR/shadow.rs:15:10
   |
LL |     let [x] = x;
   |          ^

<<<<<<< HEAD
error: `x` is shadowed by `foo(x)` which reuses the original value
=======
error: `x` is shadowed
>>>>>>> 535262cc
  --> $DIR/shadow.rs:17:9
   |
LL |     let x = foo(x);
   |         ^
   |
note: previous binding is here
  --> $DIR/shadow.rs:16:9
   |
LL |     let x = Some(x);
   |         ^

<<<<<<< HEAD
error: `x` is shadowed by `|| x` which reuses the original value
=======
error: `x` is shadowed
>>>>>>> 535262cc
  --> $DIR/shadow.rs:18:9
   |
LL |     let x = || x;
   |         ^
   |
note: previous binding is here
  --> $DIR/shadow.rs:17:9
   |
LL |     let x = foo(x);
   |         ^

<<<<<<< HEAD
error: `x` is shadowed by `Some(1).map(|_| x)?` which reuses the original value
=======
error: `x` is shadowed
>>>>>>> 535262cc
  --> $DIR/shadow.rs:19:9
   |
LL |     let x = Some(1).map(|_| x)?;
   |         ^
   |
note: previous binding is here
  --> $DIR/shadow.rs:18:9
   |
LL |     let x = || x;
   |         ^

<<<<<<< HEAD
error: `x` shadows a previous, unrelated binding
  --> $DIR/shadow.rs:25:9
   |
=======
error: `y` is shadowed
  --> $DIR/shadow.rs:21:9
   |
LL |     let y = match y {
   |         ^
   |
note: previous binding is here
  --> $DIR/shadow.rs:20:9
   |
LL |     let y = 1;
   |         ^

error: `x` shadows a previous, unrelated binding
  --> $DIR/shadow.rs:30:9
   |
>>>>>>> 535262cc
LL |     let x = 2;
   |         ^
   |
   = note: `-D clippy::shadow-unrelated` implied by `-D warnings`
note: previous binding is here
<<<<<<< HEAD
  --> $DIR/shadow.rs:24:9
   |
LL |     let x = 1;
   |         ^

error: `x` shadows a previous, unrelated binding
  --> $DIR/shadow.rs:30:13
   |
=======
  --> $DIR/shadow.rs:29:9
   |
LL |     let x = 1;
   |         ^

error: `x` shadows a previous, unrelated binding
  --> $DIR/shadow.rs:35:13
   |
>>>>>>> 535262cc
LL |         let x = 1;
   |             ^
   |
note: previous binding is here
<<<<<<< HEAD
  --> $DIR/shadow.rs:29:10
=======
  --> $DIR/shadow.rs:34:10
>>>>>>> 535262cc
   |
LL |     fn f(x: u32) {
   |          ^

error: `x` shadows a previous, unrelated binding
<<<<<<< HEAD
  --> $DIR/shadow.rs:35:14
=======
  --> $DIR/shadow.rs:40:14
>>>>>>> 535262cc
   |
LL |         Some(x) => {
   |              ^
   |
note: previous binding is here
<<<<<<< HEAD
  --> $DIR/shadow.rs:32:9
=======
  --> $DIR/shadow.rs:37:9
>>>>>>> 535262cc
   |
LL |     let x = 1;
   |         ^

error: `x` shadows a previous, unrelated binding
<<<<<<< HEAD
  --> $DIR/shadow.rs:36:17
=======
  --> $DIR/shadow.rs:41:17
>>>>>>> 535262cc
   |
LL |             let x = 1;
   |                 ^
   |
note: previous binding is here
<<<<<<< HEAD
  --> $DIR/shadow.rs:35:14
=======
  --> $DIR/shadow.rs:40:14
>>>>>>> 535262cc
   |
LL |         Some(x) => {
   |              ^

error: `x` shadows a previous, unrelated binding
<<<<<<< HEAD
  --> $DIR/shadow.rs:40:17
=======
  --> $DIR/shadow.rs:45:17
>>>>>>> 535262cc
   |
LL |     if let Some(x) = Some(1) {}
   |                 ^
   |
<<<<<<< HEAD
note: previous binding is here
  --> $DIR/shadow.rs:32:9
   |
LL |     let x = 1;
   |         ^

error: `x` shadows a previous, unrelated binding
  --> $DIR/shadow.rs:41:20
   |
LL |     while let Some(x) = Some(1) {}
   |                    ^
   |
note: previous binding is here
  --> $DIR/shadow.rs:32:9
=======
note: previous binding is here
  --> $DIR/shadow.rs:37:9
>>>>>>> 535262cc
   |
LL |     let x = 1;
   |         ^

error: `x` shadows a previous, unrelated binding
<<<<<<< HEAD
  --> $DIR/shadow.rs:42:15
   |
LL |     let _ = |[x]: [u32; 1]| {
   |               ^
   |
note: previous binding is here
  --> $DIR/shadow.rs:32:9
=======
  --> $DIR/shadow.rs:46:20
   |
LL |     while let Some(x) = Some(1) {}
   |                    ^
   |
note: previous binding is here
  --> $DIR/shadow.rs:37:9
>>>>>>> 535262cc
   |
LL |     let x = 1;
   |         ^

error: `x` shadows a previous, unrelated binding
<<<<<<< HEAD
  --> $DIR/shadow.rs:43:13
=======
  --> $DIR/shadow.rs:47:15
   |
LL |     let _ = |[x]: [u32; 1]| {
   |               ^
   |
note: previous binding is here
  --> $DIR/shadow.rs:37:9
   |
LL |     let x = 1;
   |         ^

error: `x` shadows a previous, unrelated binding
  --> $DIR/shadow.rs:48:13
>>>>>>> 535262cc
   |
LL |         let x = 1;
   |             ^
   |
note: previous binding is here
<<<<<<< HEAD
  --> $DIR/shadow.rs:42:15
=======
  --> $DIR/shadow.rs:47:15
>>>>>>> 535262cc
   |
LL |     let _ = |[x]: [u32; 1]| {
   |               ^

<<<<<<< HEAD
error: aborting due to 19 previous errors
=======
error: aborting due to 20 previous errors
>>>>>>> 535262cc
<|MERGE_RESOLUTION|>--- conflicted
+++ resolved
@@ -47,11 +47,7 @@
 LL |     let x = &mut x;
    |         ^
 
-<<<<<<< HEAD
-error: `x` is shadowed by `x.0` which reuses the original value
-=======
-error: `x` is shadowed
->>>>>>> 535262cc
+error: `x` is shadowed
   --> $DIR/shadow.rs:13:9
    |
 LL |     let x = x.0;
@@ -64,11 +60,7 @@
 LL |     let x = ([[0]], ());
    |         ^
 
-<<<<<<< HEAD
-error: `x` is shadowed by `x[0]` which reuses the original value
-=======
-error: `x` is shadowed
->>>>>>> 535262cc
+error: `x` is shadowed
   --> $DIR/shadow.rs:14:9
    |
 LL |     let x = x[0];
@@ -80,11 +72,7 @@
 LL |     let x = x.0;
    |         ^
 
-<<<<<<< HEAD
-error: `x` is shadowed by `x` which reuses the original value
-=======
-error: `x` is shadowed
->>>>>>> 535262cc
+error: `x` is shadowed
   --> $DIR/shadow.rs:15:10
    |
 LL |     let [x] = x;
@@ -96,11 +84,7 @@
 LL |     let x = x[0];
    |         ^
 
-<<<<<<< HEAD
-error: `x` is shadowed by `Some(x)` which reuses the original value
-=======
-error: `x` is shadowed
->>>>>>> 535262cc
+error: `x` is shadowed
   --> $DIR/shadow.rs:16:9
    |
 LL |     let x = Some(x);
@@ -112,11 +96,7 @@
 LL |     let [x] = x;
    |          ^
 
-<<<<<<< HEAD
-error: `x` is shadowed by `foo(x)` which reuses the original value
-=======
-error: `x` is shadowed
->>>>>>> 535262cc
+error: `x` is shadowed
   --> $DIR/shadow.rs:17:9
    |
 LL |     let x = foo(x);
@@ -128,11 +108,7 @@
 LL |     let x = Some(x);
    |         ^
 
-<<<<<<< HEAD
-error: `x` is shadowed by `|| x` which reuses the original value
-=======
-error: `x` is shadowed
->>>>>>> 535262cc
+error: `x` is shadowed
   --> $DIR/shadow.rs:18:9
    |
 LL |     let x = || x;
@@ -144,11 +120,7 @@
 LL |     let x = foo(x);
    |         ^
 
-<<<<<<< HEAD
-error: `x` is shadowed by `Some(1).map(|_| x)?` which reuses the original value
-=======
-error: `x` is shadowed
->>>>>>> 535262cc
+error: `x` is shadowed
   --> $DIR/shadow.rs:19:9
    |
 LL |     let x = Some(1).map(|_| x)?;
@@ -160,11 +132,6 @@
 LL |     let x = || x;
    |         ^
 
-<<<<<<< HEAD
-error: `x` shadows a previous, unrelated binding
-  --> $DIR/shadow.rs:25:9
-   |
-=======
 error: `y` is shadowed
   --> $DIR/shadow.rs:21:9
    |
@@ -180,22 +147,11 @@
 error: `x` shadows a previous, unrelated binding
   --> $DIR/shadow.rs:30:9
    |
->>>>>>> 535262cc
 LL |     let x = 2;
    |         ^
    |
    = note: `-D clippy::shadow-unrelated` implied by `-D warnings`
 note: previous binding is here
-<<<<<<< HEAD
-  --> $DIR/shadow.rs:24:9
-   |
-LL |     let x = 1;
-   |         ^
-
-error: `x` shadows a previous, unrelated binding
-  --> $DIR/shadow.rs:30:13
-   |
-=======
   --> $DIR/shadow.rs:29:9
    |
 LL |     let x = 1;
@@ -204,149 +160,85 @@
 error: `x` shadows a previous, unrelated binding
   --> $DIR/shadow.rs:35:13
    |
->>>>>>> 535262cc
 LL |         let x = 1;
    |             ^
    |
 note: previous binding is here
-<<<<<<< HEAD
-  --> $DIR/shadow.rs:29:10
-=======
   --> $DIR/shadow.rs:34:10
->>>>>>> 535262cc
    |
 LL |     fn f(x: u32) {
    |          ^
 
 error: `x` shadows a previous, unrelated binding
-<<<<<<< HEAD
-  --> $DIR/shadow.rs:35:14
-=======
   --> $DIR/shadow.rs:40:14
->>>>>>> 535262cc
    |
 LL |         Some(x) => {
    |              ^
    |
 note: previous binding is here
-<<<<<<< HEAD
-  --> $DIR/shadow.rs:32:9
-=======
-  --> $DIR/shadow.rs:37:9
->>>>>>> 535262cc
-   |
-LL |     let x = 1;
-   |         ^
-
-error: `x` shadows a previous, unrelated binding
-<<<<<<< HEAD
-  --> $DIR/shadow.rs:36:17
-=======
+  --> $DIR/shadow.rs:37:9
+   |
+LL |     let x = 1;
+   |         ^
+
+error: `x` shadows a previous, unrelated binding
   --> $DIR/shadow.rs:41:17
->>>>>>> 535262cc
    |
 LL |             let x = 1;
    |                 ^
    |
 note: previous binding is here
-<<<<<<< HEAD
-  --> $DIR/shadow.rs:35:14
-=======
   --> $DIR/shadow.rs:40:14
->>>>>>> 535262cc
    |
 LL |         Some(x) => {
    |              ^
 
 error: `x` shadows a previous, unrelated binding
-<<<<<<< HEAD
-  --> $DIR/shadow.rs:40:17
-=======
   --> $DIR/shadow.rs:45:17
->>>>>>> 535262cc
    |
 LL |     if let Some(x) = Some(1) {}
    |                 ^
    |
-<<<<<<< HEAD
-note: previous binding is here
-  --> $DIR/shadow.rs:32:9
-   |
-LL |     let x = 1;
-   |         ^
-
-error: `x` shadows a previous, unrelated binding
-  --> $DIR/shadow.rs:41:20
+note: previous binding is here
+  --> $DIR/shadow.rs:37:9
+   |
+LL |     let x = 1;
+   |         ^
+
+error: `x` shadows a previous, unrelated binding
+  --> $DIR/shadow.rs:46:20
    |
 LL |     while let Some(x) = Some(1) {}
    |                    ^
    |
 note: previous binding is here
-  --> $DIR/shadow.rs:32:9
-=======
-note: previous binding is here
-  --> $DIR/shadow.rs:37:9
->>>>>>> 535262cc
-   |
-LL |     let x = 1;
-   |         ^
-
-error: `x` shadows a previous, unrelated binding
-<<<<<<< HEAD
-  --> $DIR/shadow.rs:42:15
+  --> $DIR/shadow.rs:37:9
+   |
+LL |     let x = 1;
+   |         ^
+
+error: `x` shadows a previous, unrelated binding
+  --> $DIR/shadow.rs:47:15
    |
 LL |     let _ = |[x]: [u32; 1]| {
    |               ^
    |
 note: previous binding is here
-  --> $DIR/shadow.rs:32:9
-=======
-  --> $DIR/shadow.rs:46:20
-   |
-LL |     while let Some(x) = Some(1) {}
-   |                    ^
-   |
-note: previous binding is here
-  --> $DIR/shadow.rs:37:9
->>>>>>> 535262cc
-   |
-LL |     let x = 1;
-   |         ^
-
-error: `x` shadows a previous, unrelated binding
-<<<<<<< HEAD
-  --> $DIR/shadow.rs:43:13
-=======
+  --> $DIR/shadow.rs:37:9
+   |
+LL |     let x = 1;
+   |         ^
+
+error: `x` shadows a previous, unrelated binding
+  --> $DIR/shadow.rs:48:13
+   |
+LL |         let x = 1;
+   |             ^
+   |
+note: previous binding is here
   --> $DIR/shadow.rs:47:15
    |
 LL |     let _ = |[x]: [u32; 1]| {
    |               ^
-   |
-note: previous binding is here
-  --> $DIR/shadow.rs:37:9
-   |
-LL |     let x = 1;
-   |         ^
-
-error: `x` shadows a previous, unrelated binding
-  --> $DIR/shadow.rs:48:13
->>>>>>> 535262cc
-   |
-LL |         let x = 1;
-   |             ^
-   |
-note: previous binding is here
-<<<<<<< HEAD
-  --> $DIR/shadow.rs:42:15
-=======
-  --> $DIR/shadow.rs:47:15
->>>>>>> 535262cc
-   |
-LL |     let _ = |[x]: [u32; 1]| {
-   |               ^
-
-<<<<<<< HEAD
-error: aborting due to 19 previous errors
-=======
+
 error: aborting due to 20 previous errors
->>>>>>> 535262cc
