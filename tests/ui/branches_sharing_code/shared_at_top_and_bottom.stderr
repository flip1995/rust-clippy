error: all if blocks contain the same code at both the start and the end
  --> $DIR/shared_at_top_and_bottom.rs:17:5
   |
LL | /     if x == 7 {
LL | |         let t = 7;
LL | |         let _overlap_start = t * 2;
LL | |         let _overlap_end = 2 * t;
   | |_________________________________^
   |
note: this code is shared at the end
  --> $DIR/shared_at_top_and_bottom.rs:29:5
   |
LL | /         let _u = 9;
LL | |     }
   | |_____^
note: the lint level is defined here
<<<<<<< HEAD
  --> $DIR/shared_at_top_and_bottom.rs:2:36
   |
LL | #![deny(clippy::if_same_then_else, clippy::branches_sharing_code)]
   |                                    ^^^^^^^^^^^^^^^^^^^^^^^^^^^^^
=======
  --> $DIR/shared_at_top_and_bottom.rs:1:9
   |
LL | #![deny(clippy::branches_sharing_code, clippy::if_same_then_else)]
   |         ^^^^^^^^^^^^^^^^^^^^^^^^^^^^^
>>>>>>> 36a4355d
help: consider moving these statements before the if
   |
LL ~     let t = 7;
LL +     let _overlap_start = t * 2;
LL +     let _overlap_end = 2 * t;
LL +     if x == 7 {
   |
help: consider moving these statements after the if
   |
LL ~     }
LL +     let _u = 9;
   |

error: all if blocks contain the same code at both the start and the end
  --> $DIR/shared_at_top_and_bottom.rs:33:5
   |
LL | /     if x == 99 {
LL | |         let r = 7;
LL | |         let _overlap_start = r;
LL | |         let _overlap_middle = r * r;
   | |____________________________________^
   |
note: this code is shared at the end
  --> $DIR/shared_at_top_and_bottom.rs:44:5
   |
LL | /         let _overlap_end = r * r * r;
LL | |         let z = "end";
LL | |     }
   | |_____^
   = warning: some moved values might need to be renamed to avoid wrong references
help: consider moving these statements before the if
   |
LL ~     let r = 7;
LL +     let _overlap_start = r;
LL +     let _overlap_middle = r * r;
LL +     if x == 99 {
   |
help: consider moving these statements after the if
   |
LL ~     }
LL +     let _overlap_end = r * r * r;
LL +     let z = "end";
   |

error: all if blocks contain the same code at both the start and the end
  --> $DIR/shared_at_top_and_bottom.rs:62:5
   |
LL | /     if (x > 7 && y < 13) || (x + y) % 2 == 1 {
LL | |         let a = 0xcafe;
LL | |         let b = 0xffff00ff;
LL | |         let e_id = gen_id(a, b);
   | |________________________________^
   |
note: this code is shared at the end
  --> $DIR/shared_at_top_and_bottom.rs:82:5
   |
LL | /         let pack = DataPack {
LL | |             id: e_id,
LL | |             name: "Player 1".to_string(),
LL | |             some_data: vec![0x12, 0x34, 0x56, 0x78, 0x90],
LL | |         };
LL | |         process_data(pack);
LL | |     }
   | |_____^
   = warning: some moved values might need to be renamed to avoid wrong references
help: consider moving these statements before the if
   |
LL ~     let a = 0xcafe;
LL +     let b = 0xffff00ff;
LL +     let e_id = gen_id(a, b);
LL +     if (x > 7 && y < 13) || (x + y) % 2 == 1 {
   |
help: consider moving these statements after the if
   |
LL ~     }
LL +     let pack = DataPack {
LL +         id: e_id,
LL +         name: "Player 1".to_string(),
LL +         some_data: vec![0x12, 0x34, 0x56, 0x78, 0x90],
LL +     };
LL +     process_data(pack);
   |

error: all if blocks contain the same code at both the start and the end
  --> $DIR/shared_at_top_and_bottom.rs:95:5
   |
LL | /     let _ = if x == 7 {
LL | |         let _ = 19;
   | |___________________^
   |
note: this code is shared at the end
  --> $DIR/shared_at_top_and_bottom.rs:104:5
   |
LL | /         x << 2
LL | |     };
   | |_____^
   = note: the end suggestion probably needs some adjustments to use the expression result correctly
help: consider moving these statements before the if
   |
LL ~     let _ = 19;
LL +     let _ = if x == 7 {
   |
help: consider moving these statements after the if
   |
LL ~     }
LL ~     x << 2;
   |

error: all if blocks contain the same code at both the start and the end
  --> $DIR/shared_at_top_and_bottom.rs:107:5
   |
LL | /     if x == 9 {
LL | |         let _ = 17;
   | |___________________^
   |
note: this code is shared at the end
  --> $DIR/shared_at_top_and_bottom.rs:116:5
   |
LL | /         x * 4
LL | |     }
   | |_____^
   = note: the end suggestion probably needs some adjustments to use the expression result correctly
help: consider moving these statements before the if
   |
LL ~     let _ = 17;
LL +     if x == 9 {
   |
help: consider moving these statements after the if
   |
LL ~     }
LL +     x * 4
   |

error: aborting due to 5 previous errors
<|MERGE_RESOLUTION|>--- conflicted
+++ resolved
@@ -14,17 +14,10 @@
 LL | |     }
    | |_____^
 note: the lint level is defined here
-<<<<<<< HEAD
-  --> $DIR/shared_at_top_and_bottom.rs:2:36
-   |
-LL | #![deny(clippy::if_same_then_else, clippy::branches_sharing_code)]
-   |                                    ^^^^^^^^^^^^^^^^^^^^^^^^^^^^^
-=======
   --> $DIR/shared_at_top_and_bottom.rs:1:9
    |
 LL | #![deny(clippy::branches_sharing_code, clippy::if_same_then_else)]
    |         ^^^^^^^^^^^^^^^^^^^^^^^^^^^^^
->>>>>>> 36a4355d
 help: consider moving these statements before the if
    |
 LL ~     let t = 7;
