error: this `if` has identical blocks
  --> $DIR/valid_if_blocks.rs:105:14
   |
LL |       if false {
   |  ______________^
LL | |     } else {
   | |_____^
   |
note: same as this
  --> $DIR/valid_if_blocks.rs:106:12
   |
LL |       } else {
   |  ____________^
LL | |     }
   | |_____^
note: the lint level is defined here
<<<<<<< HEAD
  --> $DIR/valid_if_blocks.rs:2:9
   |
LL | #![deny(clippy::if_same_then_else, clippy::branches_sharing_code)]
   |         ^^^^^^^^^^^^^^^^^^^^^^^^^
=======
  --> $DIR/valid_if_blocks.rs:1:40
   |
LL | #![deny(clippy::branches_sharing_code, clippy::if_same_then_else)]
   |                                        ^^^^^^^^^^^^^^^^^^^^^^^^^
>>>>>>> 36a4355d

error: this `if` has identical blocks
  --> $DIR/valid_if_blocks.rs:116:15
   |
LL |       if x == 0 {
   |  _______________^
LL | |         let u = 19;
LL | |         println!("How are u today?");
LL | |         let _ = "This is a string";
LL | |     } else {
   | |_____^
   |
note: same as this
  --> $DIR/valid_if_blocks.rs:120:12
   |
LL |       } else {
   |  ____________^
LL | |         let u = 19;
LL | |         println!("How are u today?");
LL | |         let _ = "This is a string";
LL | |     }
   | |_____^

error: this `if` has identical blocks
  --> $DIR/valid_if_blocks.rs:127:23
   |
LL |     let _ = if x == 6 { 7 } else { 7 };
   |                       ^^^^^
   |
note: same as this
  --> $DIR/valid_if_blocks.rs:127:34
   |
LL |     let _ = if x == 6 { 7 } else { 7 };
   |                                  ^^^^^

error: this `if` has identical blocks
  --> $DIR/valid_if_blocks.rs:133:23
   |
LL |       } else if x == 68 {
   |  _______________________^
LL | |         println!("I'm a doppelgänger");
LL | |         // Don't listen to my clone below
LL | |
LL | |         if y == 90 { "=^.^=" } else { ":D" }
LL | |     } else {
   | |_____^
   |
note: same as this
  --> $DIR/valid_if_blocks.rs:138:12
   |
LL |       } else {
   |  ____________^
LL | |         // Don't listen to my clone above
LL | |         println!("I'm a doppelgänger");
LL | |
LL | |         if y == 90 { "=^.^=" } else { ":D" }
LL | |     };
   | |_____^

error: this `if` has identical blocks
  --> $DIR/valid_if_blocks.rs:147:23
   |
LL |       } else if x == 68 {
   |  _______________________^
LL | |         println!("I'm a doppelgänger");
LL | |         // Don't listen to my clone below
LL | |     } else {
   | |_____^
   |
note: same as this
  --> $DIR/valid_if_blocks.rs:150:12
   |
LL |       } else {
   |  ____________^
LL | |         // Don't listen to my clone above
LL | |         println!("I'm a doppelgänger");
LL | |     }
   | |_____^

error: aborting due to 5 previous errors
<|MERGE_RESOLUTION|>--- conflicted
+++ resolved
@@ -14,17 +14,10 @@
 LL | |     }
    | |_____^
 note: the lint level is defined here
-<<<<<<< HEAD
-  --> $DIR/valid_if_blocks.rs:2:9
-   |
-LL | #![deny(clippy::if_same_then_else, clippy::branches_sharing_code)]
-   |         ^^^^^^^^^^^^^^^^^^^^^^^^^
-=======
   --> $DIR/valid_if_blocks.rs:1:40
    |
 LL | #![deny(clippy::branches_sharing_code, clippy::if_same_then_else)]
    |                                        ^^^^^^^^^^^^^^^^^^^^^^^^^
->>>>>>> 36a4355d
 
 error: this `if` has identical blocks
   --> $DIR/valid_if_blocks.rs:116:15
