--- conflicted
+++ resolved
@@ -112,16 +112,9 @@
 LL | |     }
    | |_____^
 note: the lint level is defined here
-<<<<<<< HEAD
-  --> $DIR/shared_at_top.rs:2:9
-   |
-LL | #![deny(clippy::if_same_then_else, clippy::branches_sharing_code)]
-   |         ^^^^^^^^^^^^^^^^^^^^^^^^^
-=======
   --> $DIR/shared_at_top.rs:1:40
    |
 LL | #![deny(clippy::branches_sharing_code, clippy::if_same_then_else)]
    |                                        ^^^^^^^^^^^^^^^^^^^^^^^^^
->>>>>>> f8155d90
 
 error: aborting due to 7 previous errors
