//@aux-build:proc_macro_attr.rs

#![warn(clippy::blocks_in_conditions)]
#![allow(
    unused,
    unnecessary_transmutes,
<<<<<<< HEAD
    clippy::let_and_return,
=======
>>>>>>> 5ccf564d
    clippy::needless_if,
    clippy::missing_transmute_annotations
)]
#![warn(clippy::nonminimal_bool)]

macro_rules! blocky {
    () => {{ true }};
}

macro_rules! blocky_too {
    () => {{
        let r = true;
        r
    }};
}

fn macro_if() {
    if blocky!() {}

    if blocky_too!() {}
}

fn condition_has_block() -> i32 {
    let res = {
        //~^ ERROR: in an `if` condition, avoid complex blocks or closures with blocks; instead, move the block or closure higher and bind it with a `let`
        let x = 3;
        x == 3
    }; if res {
        6
    } else {
        10
    }
}

fn condition_has_block_with_single_expression() -> i32 {
    if true { 6 } else { 10 }
    //~^ ERROR: omit braces around single expression condition
}

fn condition_is_normal() -> i32 {
    let x = 3;
    if x == 3 { 6 } else { 10 }
    //~^ nonminimal_bool
}

fn condition_is_unsafe_block() {
    let a: i32 = 1;

    // this should not warn because the condition is an unsafe block
    if unsafe { 1u32 == std::mem::transmute(a) } {
        println!("1u32 == a");
    }
}

fn block_in_assert() {
    let opt = Some(42);
    assert!(
        opt.as_ref()
            .map(|val| {
                let mut v = val * 2;
                v -= 1;
                v * 3
            })
            .is_some()
    );
}

// issue #12162
macro_rules! timed {
    ($name:expr, $body:expr $(,)?) => {{
        let __scope = ();
        $body
    }};
}

fn issue_12162() {
    if timed!("check this!", false) {
        println!();
    }
}

mod issue_12016 {
    #[proc_macro_attr::fake_desugar_await]
    pub async fn await_becomes_block() -> i32 {
        match Some(1).await {
            Some(1) => 2,
            Some(2) => 3,
            _ => 0,
        }
    }
}

fn issue_9911() {
    if { return } {}

    let a = 1;
    if { if a == 1 { return } else { true } } {}
}

fn in_closure() {
    let v = vec![1, 2, 3];
    if v.into_iter()
        .filter(|x| {
            let y = x + 1;
            y > 3
        })
        .any(|x| x == 5)
    {
        println!("contains 4!");
    }
}

fn main() {}<|MERGE_RESOLUTION|>--- conflicted
+++ resolved
@@ -4,10 +4,6 @@
 #![allow(
     unused,
     unnecessary_transmutes,
-<<<<<<< HEAD
-    clippy::let_and_return,
-=======
->>>>>>> 5ccf564d
     clippy::needless_if,
     clippy::missing_transmute_annotations
 )]
