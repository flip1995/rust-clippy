--- conflicted
+++ resolved
@@ -4,10 +4,6 @@
 #![allow(
     unused,
     unnecessary_transmutes,
-<<<<<<< HEAD
-    clippy::let_and_return,
-=======
->>>>>>> 03a5b6b9
     clippy::needless_if,
     clippy::missing_transmute_annotations
 )]
