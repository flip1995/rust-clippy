--- conflicted
+++ resolved
@@ -1,9 +1,5 @@
 error: this expression creates a reference which is immediately dereferenced by the compiler
-<<<<<<< HEAD
-  --> $DIR/needless_borrow.rs:16:15
-=======
-  --> tests/ui/needless_borrow.rs:15:15
->>>>>>> 48a6bf73
+  --> tests/ui/needless_borrow.rs:16:15
    |
 LL |     let _ = x(&&a); // warn
    |               ^^^ help: change this to: `&a`
@@ -12,261 +8,157 @@
    = help: to override `-D warnings` add `#[allow(clippy::needless_borrow)]`
 
 error: this expression creates a reference which is immediately dereferenced by the compiler
-<<<<<<< HEAD
-  --> $DIR/needless_borrow.rs:20:13
-=======
-  --> tests/ui/needless_borrow.rs:19:13
->>>>>>> 48a6bf73
+  --> tests/ui/needless_borrow.rs:20:13
    |
 LL |     mut_ref(&mut &mut b); // warn
    |             ^^^^^^^^^^^ help: change this to: `&mut b`
 
 error: this expression creates a reference which is immediately dereferenced by the compiler
-<<<<<<< HEAD
-  --> $DIR/needless_borrow.rs:32:13
-=======
-  --> tests/ui/needless_borrow.rs:31:13
->>>>>>> 48a6bf73
+  --> tests/ui/needless_borrow.rs:32:13
    |
 LL |             &&a
    |             ^^^ help: change this to: `&a`
 
 error: this expression creates a reference which is immediately dereferenced by the compiler
-<<<<<<< HEAD
-  --> $DIR/needless_borrow.rs:34:15
-=======
-  --> tests/ui/needless_borrow.rs:33:15
->>>>>>> 48a6bf73
+  --> tests/ui/needless_borrow.rs:34:15
    |
 LL |         46 => &&a,
    |               ^^^ help: change this to: `&a`
 
 error: this expression creates a reference which is immediately dereferenced by the compiler
-<<<<<<< HEAD
-  --> $DIR/needless_borrow.rs:40:27
-=======
-  --> tests/ui/needless_borrow.rs:39:27
->>>>>>> 48a6bf73
+  --> tests/ui/needless_borrow.rs:40:27
    |
 LL |                     break &ref_a;
    |                           ^^^^^^ help: change this to: `ref_a`
 
 error: this expression creates a reference which is immediately dereferenced by the compiler
-<<<<<<< HEAD
-  --> $DIR/needless_borrow.rs:47:15
-=======
-  --> tests/ui/needless_borrow.rs:46:15
->>>>>>> 48a6bf73
+  --> tests/ui/needless_borrow.rs:47:15
    |
 LL |     let _ = x(&&&a);
    |               ^^^^ help: change this to: `&a`
 
 error: this expression creates a reference which is immediately dereferenced by the compiler
-<<<<<<< HEAD
-  --> $DIR/needless_borrow.rs:48:15
-=======
-  --> tests/ui/needless_borrow.rs:47:15
->>>>>>> 48a6bf73
+  --> tests/ui/needless_borrow.rs:48:15
    |
 LL |     let _ = x(&mut &&a);
    |               ^^^^^^^^ help: change this to: `&a`
 
 error: this expression creates a reference which is immediately dereferenced by the compiler
-<<<<<<< HEAD
-  --> $DIR/needless_borrow.rs:49:15
-=======
-  --> tests/ui/needless_borrow.rs:48:15
->>>>>>> 48a6bf73
+  --> tests/ui/needless_borrow.rs:49:15
    |
 LL |     let _ = x(&&&mut b);
    |               ^^^^^^^^ help: change this to: `&mut b`
 
 error: this expression creates a reference which is immediately dereferenced by the compiler
-<<<<<<< HEAD
-  --> $DIR/needless_borrow.rs:50:15
-=======
-  --> tests/ui/needless_borrow.rs:49:15
->>>>>>> 48a6bf73
+  --> tests/ui/needless_borrow.rs:50:15
    |
 LL |     let _ = x(&&ref_a);
    |               ^^^^^^^ help: change this to: `ref_a`
 
 error: this expression creates a reference which is immediately dereferenced by the compiler
-<<<<<<< HEAD
-  --> $DIR/needless_borrow.rs:53:11
-=======
-  --> tests/ui/needless_borrow.rs:52:11
->>>>>>> 48a6bf73
+  --> tests/ui/needless_borrow.rs:53:11
    |
 LL |         x(&b);
    |           ^^ help: change this to: `b`
 
 error: this expression creates a reference which is immediately dereferenced by the compiler
-<<<<<<< HEAD
-  --> $DIR/needless_borrow.rs:60:13
-=======
-  --> tests/ui/needless_borrow.rs:59:13
->>>>>>> 48a6bf73
+  --> tests/ui/needless_borrow.rs:60:13
    |
 LL |     mut_ref(&mut x);
    |             ^^^^^^ help: change this to: `x`
 
 error: this expression creates a reference which is immediately dereferenced by the compiler
-<<<<<<< HEAD
-  --> $DIR/needless_borrow.rs:61:13
-=======
-  --> tests/ui/needless_borrow.rs:60:13
->>>>>>> 48a6bf73
+  --> tests/ui/needless_borrow.rs:61:13
    |
 LL |     mut_ref(&mut &mut x);
    |             ^^^^^^^^^^^ help: change this to: `x`
 
 error: this expression creates a reference which is immediately dereferenced by the compiler
-<<<<<<< HEAD
-  --> $DIR/needless_borrow.rs:62:23
-=======
-  --> tests/ui/needless_borrow.rs:61:23
->>>>>>> 48a6bf73
+  --> tests/ui/needless_borrow.rs:62:23
    |
 LL |     let y: &mut i32 = &mut x;
    |                       ^^^^^^ help: change this to: `x`
 
 error: this expression creates a reference which is immediately dereferenced by the compiler
-<<<<<<< HEAD
-  --> $DIR/needless_borrow.rs:63:23
-=======
-  --> tests/ui/needless_borrow.rs:62:23
->>>>>>> 48a6bf73
+  --> tests/ui/needless_borrow.rs:63:23
    |
 LL |     let y: &mut i32 = &mut &mut x;
    |                       ^^^^^^^^^^^ help: change this to: `x`
 
 error: this expression creates a reference which is immediately dereferenced by the compiler
-<<<<<<< HEAD
-  --> $DIR/needless_borrow.rs:72:14
-=======
-  --> tests/ui/needless_borrow.rs:71:14
->>>>>>> 48a6bf73
+  --> tests/ui/needless_borrow.rs:72:14
    |
 LL |         0 => &mut x,
    |              ^^^^^^ help: change this to: `x`
 
 error: this expression creates a reference which is immediately dereferenced by the compiler
-<<<<<<< HEAD
-  --> $DIR/needless_borrow.rs:78:14
-=======
-  --> tests/ui/needless_borrow.rs:77:14
->>>>>>> 48a6bf73
+  --> tests/ui/needless_borrow.rs:78:14
    |
 LL |         0 => &mut x,
    |              ^^^^^^ help: change this to: `x`
 
 error: this expression borrows a value the compiler would automatically borrow
-<<<<<<< HEAD
-  --> $DIR/needless_borrow.rs:90:13
-=======
-  --> tests/ui/needless_borrow.rs:89:13
->>>>>>> 48a6bf73
+  --> tests/ui/needless_borrow.rs:90:13
    |
 LL |     let _ = (&x).0;
    |             ^^^^ help: change this to: `x`
 
 error: this expression borrows a value the compiler would automatically borrow
-<<<<<<< HEAD
-  --> $DIR/needless_borrow.rs:92:22
-=======
-  --> tests/ui/needless_borrow.rs:91:22
->>>>>>> 48a6bf73
+  --> tests/ui/needless_borrow.rs:92:22
    |
 LL |     let _ = unsafe { (&*x).0 };
    |                      ^^^^^ help: change this to: `(*x)`
 
 error: this expression creates a reference which is immediately dereferenced by the compiler
-<<<<<<< HEAD
-  --> $DIR/needless_borrow.rs:102:5
-=======
-  --> tests/ui/needless_borrow.rs:101:5
->>>>>>> 48a6bf73
+  --> tests/ui/needless_borrow.rs:102:5
    |
 LL |     (&&()).foo();
    |     ^^^^^^ help: change this to: `(&())`
 
 error: this expression creates a reference which is immediately dereferenced by the compiler
-<<<<<<< HEAD
-  --> $DIR/needless_borrow.rs:111:5
-=======
-  --> tests/ui/needless_borrow.rs:110:5
->>>>>>> 48a6bf73
+  --> tests/ui/needless_borrow.rs:111:5
    |
 LL |     (&&5).foo();
    |     ^^^^^ help: change this to: `(&5)`
 
 error: this expression creates a reference which is immediately dereferenced by the compiler
-<<<<<<< HEAD
-  --> $DIR/needless_borrow.rs:137:23
-=======
-  --> tests/ui/needless_borrow.rs:136:23
->>>>>>> 48a6bf73
+  --> tests/ui/needless_borrow.rs:137:23
    |
 LL |     let x: (&str,) = (&"",);
    |                       ^^^ help: change this to: `""`
 
 error: this expression borrows a value the compiler would automatically borrow
-<<<<<<< HEAD
-  --> $DIR/needless_borrow.rs:179:13
-=======
-  --> tests/ui/needless_borrow.rs:178:13
->>>>>>> 48a6bf73
+  --> tests/ui/needless_borrow.rs:179:13
    |
 LL |             (&self.f)()
    |             ^^^^^^^^^ help: change this to: `(self.f)`
 
 error: this expression borrows a value the compiler would automatically borrow
-<<<<<<< HEAD
-  --> $DIR/needless_borrow.rs:188:13
-=======
-  --> tests/ui/needless_borrow.rs:187:13
->>>>>>> 48a6bf73
+  --> tests/ui/needless_borrow.rs:188:13
    |
 LL |             (&mut self.f)()
    |             ^^^^^^^^^^^^^ help: change this to: `(self.f)`
 
 error: this expression borrows a value the compiler would automatically borrow
-<<<<<<< HEAD
-  --> $DIR/needless_borrow.rs:225:22
-=======
-  --> tests/ui/needless_borrow.rs:224:22
->>>>>>> 48a6bf73
+  --> tests/ui/needless_borrow.rs:225:22
    |
 LL |         let _ = &mut (&mut { x.u }).x;
    |                      ^^^^^^^^^^^^^^ help: change this to: `{ x.u }`
 
 error: this expression borrows a value the compiler would automatically borrow
-<<<<<<< HEAD
-  --> $DIR/needless_borrow.rs:232:22
-=======
-  --> tests/ui/needless_borrow.rs:231:22
->>>>>>> 48a6bf73
+  --> tests/ui/needless_borrow.rs:232:22
    |
 LL |         let _ = &mut (&mut { x.u }).x;
    |                      ^^^^^^^^^^^^^^ help: change this to: `{ x.u }`
 
 error: this expression borrows a value the compiler would automatically borrow
-<<<<<<< HEAD
-  --> $DIR/needless_borrow.rs:236:22
-=======
-  --> tests/ui/needless_borrow.rs:235:22
->>>>>>> 48a6bf73
+  --> tests/ui/needless_borrow.rs:236:22
    |
 LL |         let _ = &mut (&mut x.u).x;
    |                      ^^^^^^^^^^ help: change this to: `x.u`
 
 error: this expression borrows a value the compiler would automatically borrow
-<<<<<<< HEAD
-  --> $DIR/needless_borrow.rs:237:22
-=======
-  --> tests/ui/needless_borrow.rs:236:22
->>>>>>> 48a6bf73
+  --> tests/ui/needless_borrow.rs:237:22
    |
 LL |         let _ = &mut (&mut { x.u }).x;
    |                      ^^^^^^^^^^^^^^ help: change this to: `{ x.u }`
