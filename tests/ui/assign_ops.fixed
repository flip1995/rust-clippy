#![allow(clippy::useless_vec)]
#![warn(clippy::assign_op_pattern)]
#![feature(const_trait_impl, const_ops)]

use core::num::Wrapping;
use std::ops::{Mul, MulAssign};

fn main() {
    let mut a = 5;
    a += 1;
    //~^ assign_op_pattern
    a += 1;
    //~^ assign_op_pattern
    a -= 1;
    //~^ assign_op_pattern
    a *= 99;
    //~^ assign_op_pattern
    a *= 42;
    //~^ assign_op_pattern
    a /= 2;
    //~^ assign_op_pattern
    a %= 5;
    //~^ assign_op_pattern
    a &= 1;
    //~^ assign_op_pattern
    a = 1 - a;
    a = 5 / a;
    a = 42 % a;
    a = 6 << a;
    let mut s = String::new();
    s += "bla";
    //~^ assign_op_pattern

    // Issue #9180
    let mut a = Wrapping(0u32);
    a += Wrapping(1u32);
    //~^ assign_op_pattern
    let mut v = vec![0u32, 1u32];
    v[0] += v[1];
    //~^ assign_op_pattern
    let mut v = vec![Wrapping(0u32), Wrapping(1u32)];
    v[0] = v[0] + v[1];
    let _ = || v[0] = v[0] + v[1];
}

fn cow_add_assign() {
    use std::borrow::Cow;
    let mut buf = Cow::Owned(String::from("bar"));
    let cows = Cow::Borrowed("foo");

    // this can be linted
    buf += cows.clone();
    //~^ assign_op_pattern

    // this should not as cow<str> Add is not commutative
    buf = cows + buf;
}

// check that we don't lint on op assign impls, because that's just the way to impl them

#[derive(Copy, Clone, Debug, PartialEq, Eq)]
pub struct Wrap(i64);

impl Mul<i64> for Wrap {
    type Output = Self;

    fn mul(self, rhs: i64) -> Self {
        Wrap(self.0 * rhs)
    }
}

impl MulAssign<i64> for Wrap {
    fn mul_assign(&mut self, rhs: i64) {
        *self = *self * rhs
    }
}

mod issue14871 {

    use std::ops::{Add, AddAssign};

    pub trait Number: Copy + Add<Self, Output = Self> + AddAssign {
        const ZERO: Self;
        const ONE: Self;
    }

<<<<<<< HEAD
=======
    #[rustfmt::skip] // rustfmt doesn't understand the order of pub const on traits (yet)
>>>>>>> 1db89a1b
    pub const trait NumberConstants {
        fn constant(value: usize) -> Self;
    }

    impl<T> const NumberConstants for T
    where
        T: Number + [const] core::ops::Add,
    {
        fn constant(value: usize) -> Self {
            let mut res = Self::ZERO;
            let mut count = 0;
            while count < value {
                res = res + Self::ONE;
                count += 1;
            }
            res
        }
    }
}<|MERGE_RESOLUTION|>--- conflicted
+++ resolved
@@ -84,10 +84,7 @@
         const ONE: Self;
     }
 
-<<<<<<< HEAD
-=======
     #[rustfmt::skip] // rustfmt doesn't understand the order of pub const on traits (yet)
->>>>>>> 1db89a1b
     pub const trait NumberConstants {
         fn constant(value: usize) -> Self;
     }
