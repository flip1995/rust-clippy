error: statement with no effect
  --> $DIR/no_effect.rs:97:5
   |
LL |     0;
   |     ^^
   |
   = note: `-D clippy::no-effect` implied by `-D warnings`

error: statement with no effect
  --> $DIR/no_effect.rs:98:5
   |
LL |     s2;
   |     ^^^

error: statement with no effect
  --> $DIR/no_effect.rs:99:5
   |
LL |     Unit;
   |     ^^^^^

error: statement with no effect
  --> $DIR/no_effect.rs:100:5
   |
LL |     Tuple(0);
   |     ^^^^^^^^^

error: statement with no effect
  --> $DIR/no_effect.rs:101:5
   |
LL |     Struct { field: 0 };
   |     ^^^^^^^^^^^^^^^^^^^^

error: statement with no effect
  --> $DIR/no_effect.rs:102:5
   |
LL |     Struct { ..s };
   |     ^^^^^^^^^^^^^^^

error: statement with no effect
  --> $DIR/no_effect.rs:103:5
   |
LL |     Union { a: 0 };
   |     ^^^^^^^^^^^^^^^

error: statement with no effect
  --> $DIR/no_effect.rs:104:5
   |
LL |     Enum::Tuple(0);
   |     ^^^^^^^^^^^^^^^

error: statement with no effect
  --> $DIR/no_effect.rs:105:5
   |
LL |     Enum::Struct { field: 0 };
   |     ^^^^^^^^^^^^^^^^^^^^^^^^^^

error: statement with no effect
  --> $DIR/no_effect.rs:106:5
   |
LL |     5 + 6;
   |     ^^^^^^

error: statement with no effect
  --> $DIR/no_effect.rs:107:5
   |
LL |     *&42;
   |     ^^^^^

error: statement with no effect
  --> $DIR/no_effect.rs:108:5
   |
LL |     &6;
   |     ^^^

error: statement with no effect
  --> $DIR/no_effect.rs:109:5
   |
LL |     (5, 6, 7);
   |     ^^^^^^^^^^

error: statement with no effect
<<<<<<< HEAD
  --> $DIR/no_effect.rs:105:5
=======
  --> $DIR/no_effect.rs:110:5
>>>>>>> d5e2a7ac
   |
LL |     ..;
   |     ^^^

error: statement with no effect
<<<<<<< HEAD
  --> $DIR/no_effect.rs:106:5
=======
  --> $DIR/no_effect.rs:111:5
>>>>>>> d5e2a7ac
   |
LL |     5..;
   |     ^^^^

error: statement with no effect
<<<<<<< HEAD
  --> $DIR/no_effect.rs:107:5
=======
  --> $DIR/no_effect.rs:112:5
>>>>>>> d5e2a7ac
   |
LL |     ..5;
   |     ^^^^

error: statement with no effect
<<<<<<< HEAD
  --> $DIR/no_effect.rs:108:5
=======
  --> $DIR/no_effect.rs:113:5
>>>>>>> d5e2a7ac
   |
LL |     5..6;
   |     ^^^^^

error: statement with no effect
<<<<<<< HEAD
  --> $DIR/no_effect.rs:109:5
=======
  --> $DIR/no_effect.rs:114:5
>>>>>>> d5e2a7ac
   |
LL |     5..=6;
   |     ^^^^^^

error: statement with no effect
<<<<<<< HEAD
  --> $DIR/no_effect.rs:110:5
=======
  --> $DIR/no_effect.rs:115:5
>>>>>>> d5e2a7ac
   |
LL |     [42, 55];
   |     ^^^^^^^^^

error: statement with no effect
<<<<<<< HEAD
  --> $DIR/no_effect.rs:111:5
=======
  --> $DIR/no_effect.rs:116:5
>>>>>>> d5e2a7ac
   |
LL |     [42, 55][1];
   |     ^^^^^^^^^^^^

error: statement with no effect
<<<<<<< HEAD
  --> $DIR/no_effect.rs:112:5
=======
  --> $DIR/no_effect.rs:117:5
>>>>>>> d5e2a7ac
   |
LL |     (42, 55).1;
   |     ^^^^^^^^^^^

error: statement with no effect
<<<<<<< HEAD
  --> $DIR/no_effect.rs:113:5
=======
  --> $DIR/no_effect.rs:118:5
>>>>>>> d5e2a7ac
   |
LL |     [42; 55];
   |     ^^^^^^^^^

error: statement with no effect
<<<<<<< HEAD
  --> $DIR/no_effect.rs:114:5
=======
  --> $DIR/no_effect.rs:119:5
>>>>>>> d5e2a7ac
   |
LL |     [42; 55][13];
   |     ^^^^^^^^^^^^^

error: statement with no effect
<<<<<<< HEAD
  --> $DIR/no_effect.rs:116:5
=======
  --> $DIR/no_effect.rs:121:5
>>>>>>> d5e2a7ac
   |
LL |     || x += 5;
   |     ^^^^^^^^^^

error: statement with no effect
<<<<<<< HEAD
  --> $DIR/no_effect.rs:118:5
=======
  --> $DIR/no_effect.rs:123:5
>>>>>>> d5e2a7ac
   |
LL |     FooString { s: s };
   |     ^^^^^^^^^^^^^^^^^^^

error: binding to `_` prefixed variable with no side-effect
<<<<<<< HEAD
  --> $DIR/no_effect.rs:119:5
=======
  --> $DIR/no_effect.rs:124:5
>>>>>>> d5e2a7ac
   |
LL |     let _unused = 1;
   |     ^^^^^^^^^^^^^^^^
   |
   = note: `-D clippy::no-effect-underscore-binding` implied by `-D warnings`

error: binding to `_` prefixed variable with no side-effect
<<<<<<< HEAD
  --> $DIR/no_effect.rs:120:5
=======
  --> $DIR/no_effect.rs:125:5
>>>>>>> d5e2a7ac
   |
LL |     let _penguin = || println!("Some helpful closure");
   |     ^^^^^^^^^^^^^^^^^^^^^^^^^^^^^^^^^^^^^^^^^^^^^^^^^^^

error: binding to `_` prefixed variable with no side-effect
<<<<<<< HEAD
  --> $DIR/no_effect.rs:121:5
=======
  --> $DIR/no_effect.rs:126:5
>>>>>>> d5e2a7ac
   |
LL |     let _duck = Struct { field: 0 };
   |     ^^^^^^^^^^^^^^^^^^^^^^^^^^^^^^^^

error: binding to `_` prefixed variable with no side-effect
<<<<<<< HEAD
  --> $DIR/no_effect.rs:122:5
=======
  --> $DIR/no_effect.rs:127:5
>>>>>>> d5e2a7ac
   |
LL |     let _cat = [2, 4, 6, 8][2];
   |     ^^^^^^^^^^^^^^^^^^^^^^^^^^^

error: aborting due to 29 previous errors
<|MERGE_RESOLUTION|>--- conflicted
+++ resolved
@@ -79,131 +79,79 @@
    |     ^^^^^^^^^^
 
 error: statement with no effect
-<<<<<<< HEAD
-  --> $DIR/no_effect.rs:105:5
-=======
   --> $DIR/no_effect.rs:110:5
->>>>>>> d5e2a7ac
    |
 LL |     ..;
    |     ^^^
 
 error: statement with no effect
-<<<<<<< HEAD
-  --> $DIR/no_effect.rs:106:5
-=======
   --> $DIR/no_effect.rs:111:5
->>>>>>> d5e2a7ac
    |
 LL |     5..;
    |     ^^^^
 
 error: statement with no effect
-<<<<<<< HEAD
-  --> $DIR/no_effect.rs:107:5
-=======
   --> $DIR/no_effect.rs:112:5
->>>>>>> d5e2a7ac
    |
 LL |     ..5;
    |     ^^^^
 
 error: statement with no effect
-<<<<<<< HEAD
-  --> $DIR/no_effect.rs:108:5
-=======
   --> $DIR/no_effect.rs:113:5
->>>>>>> d5e2a7ac
    |
 LL |     5..6;
    |     ^^^^^
 
 error: statement with no effect
-<<<<<<< HEAD
-  --> $DIR/no_effect.rs:109:5
-=======
   --> $DIR/no_effect.rs:114:5
->>>>>>> d5e2a7ac
    |
 LL |     5..=6;
    |     ^^^^^^
 
 error: statement with no effect
-<<<<<<< HEAD
-  --> $DIR/no_effect.rs:110:5
-=======
   --> $DIR/no_effect.rs:115:5
->>>>>>> d5e2a7ac
    |
 LL |     [42, 55];
    |     ^^^^^^^^^
 
 error: statement with no effect
-<<<<<<< HEAD
-  --> $DIR/no_effect.rs:111:5
-=======
   --> $DIR/no_effect.rs:116:5
->>>>>>> d5e2a7ac
    |
 LL |     [42, 55][1];
    |     ^^^^^^^^^^^^
 
 error: statement with no effect
-<<<<<<< HEAD
-  --> $DIR/no_effect.rs:112:5
-=======
   --> $DIR/no_effect.rs:117:5
->>>>>>> d5e2a7ac
    |
 LL |     (42, 55).1;
    |     ^^^^^^^^^^^
 
 error: statement with no effect
-<<<<<<< HEAD
-  --> $DIR/no_effect.rs:113:5
-=======
   --> $DIR/no_effect.rs:118:5
->>>>>>> d5e2a7ac
    |
 LL |     [42; 55];
    |     ^^^^^^^^^
 
 error: statement with no effect
-<<<<<<< HEAD
-  --> $DIR/no_effect.rs:114:5
-=======
   --> $DIR/no_effect.rs:119:5
->>>>>>> d5e2a7ac
    |
 LL |     [42; 55][13];
    |     ^^^^^^^^^^^^^
 
 error: statement with no effect
-<<<<<<< HEAD
-  --> $DIR/no_effect.rs:116:5
-=======
   --> $DIR/no_effect.rs:121:5
->>>>>>> d5e2a7ac
    |
 LL |     || x += 5;
    |     ^^^^^^^^^^
 
 error: statement with no effect
-<<<<<<< HEAD
-  --> $DIR/no_effect.rs:118:5
-=======
   --> $DIR/no_effect.rs:123:5
->>>>>>> d5e2a7ac
    |
 LL |     FooString { s: s };
    |     ^^^^^^^^^^^^^^^^^^^
 
 error: binding to `_` prefixed variable with no side-effect
-<<<<<<< HEAD
-  --> $DIR/no_effect.rs:119:5
-=======
   --> $DIR/no_effect.rs:124:5
->>>>>>> d5e2a7ac
    |
 LL |     let _unused = 1;
    |     ^^^^^^^^^^^^^^^^
@@ -211,31 +159,19 @@
    = note: `-D clippy::no-effect-underscore-binding` implied by `-D warnings`
 
 error: binding to `_` prefixed variable with no side-effect
-<<<<<<< HEAD
-  --> $DIR/no_effect.rs:120:5
-=======
   --> $DIR/no_effect.rs:125:5
->>>>>>> d5e2a7ac
    |
 LL |     let _penguin = || println!("Some helpful closure");
    |     ^^^^^^^^^^^^^^^^^^^^^^^^^^^^^^^^^^^^^^^^^^^^^^^^^^^
 
 error: binding to `_` prefixed variable with no side-effect
-<<<<<<< HEAD
-  --> $DIR/no_effect.rs:121:5
-=======
   --> $DIR/no_effect.rs:126:5
->>>>>>> d5e2a7ac
    |
 LL |     let _duck = Struct { field: 0 };
    |     ^^^^^^^^^^^^^^^^^^^^^^^^^^^^^^^^
 
 error: binding to `_` prefixed variable with no side-effect
-<<<<<<< HEAD
-  --> $DIR/no_effect.rs:122:5
-=======
   --> $DIR/no_effect.rs:127:5
->>>>>>> d5e2a7ac
    |
 LL |     let _cat = [2, 4, 6, 8][2];
    |     ^^^^^^^^^^^^^^^^^^^^^^^^^^^
