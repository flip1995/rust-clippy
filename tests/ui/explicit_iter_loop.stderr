error: it is more concise to loop over references to containers instead of using explicit iteration methods
  --> $DIR/explicit_iter_loop.rs:17:14
   |
LL |     for _ in vec.iter() {}
   |              ^^^^^^^^^^ help: to write this more concisely, try: `&vec`
   |
note: the lint level is defined here
  --> $DIR/explicit_iter_loop.rs:1:9
   |
LL | #![deny(clippy::explicit_iter_loop)]
   |         ^^^^^^^^^^^^^^^^^^^^^^^^^^

error: it is more concise to loop over references to containers instead of using explicit iteration methods
  --> $DIR/explicit_iter_loop.rs:18:14
   |
LL |     for _ in vec.iter_mut() {}
   |              ^^^^^^^^^^^^^^ help: to write this more concisely, try: `&mut vec`

error: it is more concise to loop over references to containers instead of using explicit iteration methods
  --> $DIR/explicit_iter_loop.rs:21:14
   |
LL |     for _ in rvec.iter() {}
   |              ^^^^^^^^^^^ help: to write this more concisely, try: `rvec`

error: it is more concise to loop over references to containers instead of using explicit iteration methods
  --> $DIR/explicit_iter_loop.rs:30:14
   |
LL |     for _ in [1, 2, 3].iter() {}
   |              ^^^^^^^^^^^^^^^^ help: to write this more concisely, try: `&[1, 2, 3]`

error: it is more concise to loop over references to containers instead of using explicit iteration methods
<<<<<<< HEAD
  --> $DIR/explicit_iter_loop.rs:31:14
   |
LL |     for _ in (&mut [1, 2, 3]).iter() {}
   |              ^^^^^^^^^^^^^^^^^^^^^^^ help: to write this more concisely, try: `&*(&mut [1, 2, 3])`

error: the method `iter` doesn't need a mutable reference
  --> $DIR/explicit_iter_loop.rs:31:14
   |
LL |     for _ in (&mut [1, 2, 3]).iter() {}
   |              ^^^^^^^^^^^^^^^^
   |
   = note: `-D clippy::unnecessary-mut-passed` implied by `-D warnings`
   = help: to override `-D warnings` add `#[allow(clippy::unnecessary_mut_passed)]`

error: it is more concise to loop over references to containers instead of using explicit iteration methods
  --> $DIR/explicit_iter_loop.rs:33:14
=======
  --> $DIR/explicit_iter_loop.rs:34:14
>>>>>>> 45bc058f
   |
LL |     for _ in [0; 32].iter() {}
   |              ^^^^^^^^^^^^^^ help: to write this more concisely, try: `&[0; 32]`

error: it is more concise to loop over references to containers instead of using explicit iteration methods
  --> $DIR/explicit_iter_loop.rs:35:14
   |
LL |     for _ in [0; 33].iter() {}
   |              ^^^^^^^^^^^^^^ help: to write this more concisely, try: `&[0; 33]`

error: it is more concise to loop over references to containers instead of using explicit iteration methods
  --> $DIR/explicit_iter_loop.rs:38:14
   |
LL |     for _ in ll.iter() {}
   |              ^^^^^^^^^ help: to write this more concisely, try: `&ll`

error: it is more concise to loop over references to containers instead of using explicit iteration methods
  --> $DIR/explicit_iter_loop.rs:40:14
   |
LL |     for _ in rll.iter() {}
   |              ^^^^^^^^^^ help: to write this more concisely, try: `rll`

error: it is more concise to loop over references to containers instead of using explicit iteration methods
  --> $DIR/explicit_iter_loop.rs:43:14
   |
LL |     for _ in vd.iter() {}
   |              ^^^^^^^^^ help: to write this more concisely, try: `&vd`

error: it is more concise to loop over references to containers instead of using explicit iteration methods
  --> $DIR/explicit_iter_loop.rs:45:14
   |
LL |     for _ in rvd.iter() {}
   |              ^^^^^^^^^^ help: to write this more concisely, try: `rvd`

error: it is more concise to loop over references to containers instead of using explicit iteration methods
  --> $DIR/explicit_iter_loop.rs:48:14
   |
LL |     for _ in bh.iter() {}
   |              ^^^^^^^^^ help: to write this more concisely, try: `&bh`

error: it is more concise to loop over references to containers instead of using explicit iteration methods
  --> $DIR/explicit_iter_loop.rs:51:14
   |
LL |     for _ in hm.iter() {}
   |              ^^^^^^^^^ help: to write this more concisely, try: `&hm`

error: it is more concise to loop over references to containers instead of using explicit iteration methods
  --> $DIR/explicit_iter_loop.rs:54:14
   |
LL |     for _ in bt.iter() {}
   |              ^^^^^^^^^ help: to write this more concisely, try: `&bt`

error: it is more concise to loop over references to containers instead of using explicit iteration methods
  --> $DIR/explicit_iter_loop.rs:57:14
   |
LL |     for _ in hs.iter() {}
   |              ^^^^^^^^^ help: to write this more concisely, try: `&hs`

error: it is more concise to loop over references to containers instead of using explicit iteration methods
  --> $DIR/explicit_iter_loop.rs:60:14
   |
LL |     for _ in bs.iter() {}
   |              ^^^^^^^^^ help: to write this more concisely, try: `&bs`

error: it is more concise to loop over references to containers instead of using explicit iteration methods
  --> $DIR/explicit_iter_loop.rs:149:14
   |
LL |     for _ in x.iter() {}
   |              ^^^^^^^^ help: to write this more concisely, try: `&x`

error: it is more concise to loop over references to containers instead of using explicit iteration methods
  --> $DIR/explicit_iter_loop.rs:150:14
   |
LL |     for _ in x.iter_mut() {}
   |              ^^^^^^^^^^^^ help: to write this more concisely, try: `&mut x`

error: it is more concise to loop over references to containers instead of using explicit iteration methods
  --> $DIR/explicit_iter_loop.rs:153:14
   |
LL |     for _ in r.iter() {}
   |              ^^^^^^^^ help: to write this more concisely, try: `r`

error: aborting due to 18 previous errors
<|MERGE_RESOLUTION|>--- conflicted
+++ resolved
@@ -29,26 +29,7 @@
    |              ^^^^^^^^^^^^^^^^ help: to write this more concisely, try: `&[1, 2, 3]`
 
 error: it is more concise to loop over references to containers instead of using explicit iteration methods
-<<<<<<< HEAD
-  --> $DIR/explicit_iter_loop.rs:31:14
-   |
-LL |     for _ in (&mut [1, 2, 3]).iter() {}
-   |              ^^^^^^^^^^^^^^^^^^^^^^^ help: to write this more concisely, try: `&*(&mut [1, 2, 3])`
-
-error: the method `iter` doesn't need a mutable reference
-  --> $DIR/explicit_iter_loop.rs:31:14
-   |
-LL |     for _ in (&mut [1, 2, 3]).iter() {}
-   |              ^^^^^^^^^^^^^^^^
-   |
-   = note: `-D clippy::unnecessary-mut-passed` implied by `-D warnings`
-   = help: to override `-D warnings` add `#[allow(clippy::unnecessary_mut_passed)]`
-
-error: it is more concise to loop over references to containers instead of using explicit iteration methods
-  --> $DIR/explicit_iter_loop.rs:33:14
-=======
   --> $DIR/explicit_iter_loop.rs:34:14
->>>>>>> 45bc058f
    |
 LL |     for _ in [0; 32].iter() {}
    |              ^^^^^^^^^^^^^^ help: to write this more concisely, try: `&[0; 32]`
