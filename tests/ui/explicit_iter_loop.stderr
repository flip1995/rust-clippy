error: it is more concise to loop over references to containers instead of using explicit iteration methods
<<<<<<< HEAD
  --> $DIR/explicit_iter_loop.rs:18:14
=======
  --> tests/ui/explicit_iter_loop.rs:17:14
>>>>>>> 48a6bf73
   |
LL |     for _ in vec.iter() {}
   |              ^^^^^^^^^^ help: to write this more concisely, try: `&vec`
   |
note: the lint level is defined here
  --> tests/ui/explicit_iter_loop.rs:1:9
   |
LL | #![deny(clippy::explicit_iter_loop)]
   |         ^^^^^^^^^^^^^^^^^^^^^^^^^^

error: it is more concise to loop over references to containers instead of using explicit iteration methods
<<<<<<< HEAD
  --> $DIR/explicit_iter_loop.rs:19:14
=======
  --> tests/ui/explicit_iter_loop.rs:18:14
>>>>>>> 48a6bf73
   |
LL |     for _ in vec.iter_mut() {}
   |              ^^^^^^^^^^^^^^ help: to write this more concisely, try: `&mut vec`

error: it is more concise to loop over references to containers instead of using explicit iteration methods
<<<<<<< HEAD
  --> $DIR/explicit_iter_loop.rs:22:14
=======
  --> tests/ui/explicit_iter_loop.rs:21:14
>>>>>>> 48a6bf73
   |
LL |     for _ in rvec.iter() {}
   |              ^^^^^^^^^^^ help: to write this more concisely, try: `rvec`

error: it is more concise to loop over references to containers instead of using explicit iteration methods
<<<<<<< HEAD
  --> $DIR/explicit_iter_loop.rs:31:14
=======
  --> tests/ui/explicit_iter_loop.rs:30:14
>>>>>>> 48a6bf73
   |
LL |     for _ in [1, 2, 3].iter() {}
   |              ^^^^^^^^^^^^^^^^ help: to write this more concisely, try: `&[1, 2, 3]`

error: it is more concise to loop over references to containers instead of using explicit iteration methods
<<<<<<< HEAD
  --> $DIR/explicit_iter_loop.rs:35:14
=======
  --> tests/ui/explicit_iter_loop.rs:34:14
>>>>>>> 48a6bf73
   |
LL |     for _ in [0; 32].iter() {}
   |              ^^^^^^^^^^^^^^ help: to write this more concisely, try: `&[0; 32]`

error: it is more concise to loop over references to containers instead of using explicit iteration methods
<<<<<<< HEAD
  --> $DIR/explicit_iter_loop.rs:36:14
=======
  --> tests/ui/explicit_iter_loop.rs:35:14
>>>>>>> 48a6bf73
   |
LL |     for _ in [0; 33].iter() {}
   |              ^^^^^^^^^^^^^^ help: to write this more concisely, try: `&[0; 33]`

error: it is more concise to loop over references to containers instead of using explicit iteration methods
<<<<<<< HEAD
  --> $DIR/explicit_iter_loop.rs:39:14
=======
  --> tests/ui/explicit_iter_loop.rs:38:14
>>>>>>> 48a6bf73
   |
LL |     for _ in ll.iter() {}
   |              ^^^^^^^^^ help: to write this more concisely, try: `&ll`

error: it is more concise to loop over references to containers instead of using explicit iteration methods
<<<<<<< HEAD
  --> $DIR/explicit_iter_loop.rs:41:14
=======
  --> tests/ui/explicit_iter_loop.rs:40:14
>>>>>>> 48a6bf73
   |
LL |     for _ in rll.iter() {}
   |              ^^^^^^^^^^ help: to write this more concisely, try: `rll`

error: it is more concise to loop over references to containers instead of using explicit iteration methods
<<<<<<< HEAD
  --> $DIR/explicit_iter_loop.rs:44:14
=======
  --> tests/ui/explicit_iter_loop.rs:43:14
>>>>>>> 48a6bf73
   |
LL |     for _ in vd.iter() {}
   |              ^^^^^^^^^ help: to write this more concisely, try: `&vd`

error: it is more concise to loop over references to containers instead of using explicit iteration methods
<<<<<<< HEAD
  --> $DIR/explicit_iter_loop.rs:46:14
=======
  --> tests/ui/explicit_iter_loop.rs:45:14
>>>>>>> 48a6bf73
   |
LL |     for _ in rvd.iter() {}
   |              ^^^^^^^^^^ help: to write this more concisely, try: `rvd`

error: it is more concise to loop over references to containers instead of using explicit iteration methods
<<<<<<< HEAD
  --> $DIR/explicit_iter_loop.rs:49:14
=======
  --> tests/ui/explicit_iter_loop.rs:48:14
>>>>>>> 48a6bf73
   |
LL |     for _ in bh.iter() {}
   |              ^^^^^^^^^ help: to write this more concisely, try: `&bh`

error: it is more concise to loop over references to containers instead of using explicit iteration methods
<<<<<<< HEAD
  --> $DIR/explicit_iter_loop.rs:52:14
=======
  --> tests/ui/explicit_iter_loop.rs:51:14
>>>>>>> 48a6bf73
   |
LL |     for _ in hm.iter() {}
   |              ^^^^^^^^^ help: to write this more concisely, try: `&hm`

error: it is more concise to loop over references to containers instead of using explicit iteration methods
<<<<<<< HEAD
  --> $DIR/explicit_iter_loop.rs:55:14
=======
  --> tests/ui/explicit_iter_loop.rs:54:14
>>>>>>> 48a6bf73
   |
LL |     for _ in bt.iter() {}
   |              ^^^^^^^^^ help: to write this more concisely, try: `&bt`

error: it is more concise to loop over references to containers instead of using explicit iteration methods
<<<<<<< HEAD
  --> $DIR/explicit_iter_loop.rs:58:14
=======
  --> tests/ui/explicit_iter_loop.rs:57:14
>>>>>>> 48a6bf73
   |
LL |     for _ in hs.iter() {}
   |              ^^^^^^^^^ help: to write this more concisely, try: `&hs`

error: it is more concise to loop over references to containers instead of using explicit iteration methods
<<<<<<< HEAD
  --> $DIR/explicit_iter_loop.rs:61:14
=======
  --> tests/ui/explicit_iter_loop.rs:60:14
>>>>>>> 48a6bf73
   |
LL |     for _ in bs.iter() {}
   |              ^^^^^^^^^ help: to write this more concisely, try: `&bs`

error: it is more concise to loop over references to containers instead of using explicit iteration methods
<<<<<<< HEAD
  --> $DIR/explicit_iter_loop.rs:150:14
=======
  --> tests/ui/explicit_iter_loop.rs:149:14
>>>>>>> 48a6bf73
   |
LL |     for _ in x.iter() {}
   |              ^^^^^^^^ help: to write this more concisely, try: `&x`

error: it is more concise to loop over references to containers instead of using explicit iteration methods
<<<<<<< HEAD
  --> $DIR/explicit_iter_loop.rs:151:14
=======
  --> tests/ui/explicit_iter_loop.rs:150:14
>>>>>>> 48a6bf73
   |
LL |     for _ in x.iter_mut() {}
   |              ^^^^^^^^^^^^ help: to write this more concisely, try: `&mut x`

error: it is more concise to loop over references to containers instead of using explicit iteration methods
<<<<<<< HEAD
  --> $DIR/explicit_iter_loop.rs:154:14
=======
  --> tests/ui/explicit_iter_loop.rs:153:14
>>>>>>> 48a6bf73
   |
LL |     for _ in r.iter() {}
   |              ^^^^^^^^ help: to write this more concisely, try: `r`

error: aborting due to 18 previous errors
<|MERGE_RESOLUTION|>--- conflicted
+++ resolved
@@ -1,9 +1,5 @@
 error: it is more concise to loop over references to containers instead of using explicit iteration methods
-<<<<<<< HEAD
-  --> $DIR/explicit_iter_loop.rs:18:14
-=======
-  --> tests/ui/explicit_iter_loop.rs:17:14
->>>>>>> 48a6bf73
+  --> tests/ui/explicit_iter_loop.rs:18:14
    |
 LL |     for _ in vec.iter() {}
    |              ^^^^^^^^^^ help: to write this more concisely, try: `&vec`
@@ -15,171 +11,103 @@
    |         ^^^^^^^^^^^^^^^^^^^^^^^^^^
 
 error: it is more concise to loop over references to containers instead of using explicit iteration methods
-<<<<<<< HEAD
-  --> $DIR/explicit_iter_loop.rs:19:14
-=======
-  --> tests/ui/explicit_iter_loop.rs:18:14
->>>>>>> 48a6bf73
+  --> tests/ui/explicit_iter_loop.rs:19:14
    |
 LL |     for _ in vec.iter_mut() {}
    |              ^^^^^^^^^^^^^^ help: to write this more concisely, try: `&mut vec`
 
 error: it is more concise to loop over references to containers instead of using explicit iteration methods
-<<<<<<< HEAD
-  --> $DIR/explicit_iter_loop.rs:22:14
-=======
-  --> tests/ui/explicit_iter_loop.rs:21:14
->>>>>>> 48a6bf73
+  --> tests/ui/explicit_iter_loop.rs:22:14
    |
 LL |     for _ in rvec.iter() {}
    |              ^^^^^^^^^^^ help: to write this more concisely, try: `rvec`
 
 error: it is more concise to loop over references to containers instead of using explicit iteration methods
-<<<<<<< HEAD
-  --> $DIR/explicit_iter_loop.rs:31:14
-=======
-  --> tests/ui/explicit_iter_loop.rs:30:14
->>>>>>> 48a6bf73
+  --> tests/ui/explicit_iter_loop.rs:31:14
    |
 LL |     for _ in [1, 2, 3].iter() {}
    |              ^^^^^^^^^^^^^^^^ help: to write this more concisely, try: `&[1, 2, 3]`
 
 error: it is more concise to loop over references to containers instead of using explicit iteration methods
-<<<<<<< HEAD
-  --> $DIR/explicit_iter_loop.rs:35:14
-=======
-  --> tests/ui/explicit_iter_loop.rs:34:14
->>>>>>> 48a6bf73
+  --> tests/ui/explicit_iter_loop.rs:35:14
    |
 LL |     for _ in [0; 32].iter() {}
    |              ^^^^^^^^^^^^^^ help: to write this more concisely, try: `&[0; 32]`
 
 error: it is more concise to loop over references to containers instead of using explicit iteration methods
-<<<<<<< HEAD
-  --> $DIR/explicit_iter_loop.rs:36:14
-=======
-  --> tests/ui/explicit_iter_loop.rs:35:14
->>>>>>> 48a6bf73
+  --> tests/ui/explicit_iter_loop.rs:36:14
    |
 LL |     for _ in [0; 33].iter() {}
    |              ^^^^^^^^^^^^^^ help: to write this more concisely, try: `&[0; 33]`
 
 error: it is more concise to loop over references to containers instead of using explicit iteration methods
-<<<<<<< HEAD
-  --> $DIR/explicit_iter_loop.rs:39:14
-=======
-  --> tests/ui/explicit_iter_loop.rs:38:14
->>>>>>> 48a6bf73
+  --> tests/ui/explicit_iter_loop.rs:39:14
    |
 LL |     for _ in ll.iter() {}
    |              ^^^^^^^^^ help: to write this more concisely, try: `&ll`
 
 error: it is more concise to loop over references to containers instead of using explicit iteration methods
-<<<<<<< HEAD
-  --> $DIR/explicit_iter_loop.rs:41:14
-=======
-  --> tests/ui/explicit_iter_loop.rs:40:14
->>>>>>> 48a6bf73
+  --> tests/ui/explicit_iter_loop.rs:41:14
    |
 LL |     for _ in rll.iter() {}
    |              ^^^^^^^^^^ help: to write this more concisely, try: `rll`
 
 error: it is more concise to loop over references to containers instead of using explicit iteration methods
-<<<<<<< HEAD
-  --> $DIR/explicit_iter_loop.rs:44:14
-=======
-  --> tests/ui/explicit_iter_loop.rs:43:14
->>>>>>> 48a6bf73
+  --> tests/ui/explicit_iter_loop.rs:44:14
    |
 LL |     for _ in vd.iter() {}
    |              ^^^^^^^^^ help: to write this more concisely, try: `&vd`
 
 error: it is more concise to loop over references to containers instead of using explicit iteration methods
-<<<<<<< HEAD
-  --> $DIR/explicit_iter_loop.rs:46:14
-=======
-  --> tests/ui/explicit_iter_loop.rs:45:14
->>>>>>> 48a6bf73
+  --> tests/ui/explicit_iter_loop.rs:46:14
    |
 LL |     for _ in rvd.iter() {}
    |              ^^^^^^^^^^ help: to write this more concisely, try: `rvd`
 
 error: it is more concise to loop over references to containers instead of using explicit iteration methods
-<<<<<<< HEAD
-  --> $DIR/explicit_iter_loop.rs:49:14
-=======
-  --> tests/ui/explicit_iter_loop.rs:48:14
->>>>>>> 48a6bf73
+  --> tests/ui/explicit_iter_loop.rs:49:14
    |
 LL |     for _ in bh.iter() {}
    |              ^^^^^^^^^ help: to write this more concisely, try: `&bh`
 
 error: it is more concise to loop over references to containers instead of using explicit iteration methods
-<<<<<<< HEAD
-  --> $DIR/explicit_iter_loop.rs:52:14
-=======
-  --> tests/ui/explicit_iter_loop.rs:51:14
->>>>>>> 48a6bf73
+  --> tests/ui/explicit_iter_loop.rs:52:14
    |
 LL |     for _ in hm.iter() {}
    |              ^^^^^^^^^ help: to write this more concisely, try: `&hm`
 
 error: it is more concise to loop over references to containers instead of using explicit iteration methods
-<<<<<<< HEAD
-  --> $DIR/explicit_iter_loop.rs:55:14
-=======
-  --> tests/ui/explicit_iter_loop.rs:54:14
->>>>>>> 48a6bf73
+  --> tests/ui/explicit_iter_loop.rs:55:14
    |
 LL |     for _ in bt.iter() {}
    |              ^^^^^^^^^ help: to write this more concisely, try: `&bt`
 
 error: it is more concise to loop over references to containers instead of using explicit iteration methods
-<<<<<<< HEAD
-  --> $DIR/explicit_iter_loop.rs:58:14
-=======
-  --> tests/ui/explicit_iter_loop.rs:57:14
->>>>>>> 48a6bf73
+  --> tests/ui/explicit_iter_loop.rs:58:14
    |
 LL |     for _ in hs.iter() {}
    |              ^^^^^^^^^ help: to write this more concisely, try: `&hs`
 
 error: it is more concise to loop over references to containers instead of using explicit iteration methods
-<<<<<<< HEAD
-  --> $DIR/explicit_iter_loop.rs:61:14
-=======
-  --> tests/ui/explicit_iter_loop.rs:60:14
->>>>>>> 48a6bf73
+  --> tests/ui/explicit_iter_loop.rs:61:14
    |
 LL |     for _ in bs.iter() {}
    |              ^^^^^^^^^ help: to write this more concisely, try: `&bs`
 
 error: it is more concise to loop over references to containers instead of using explicit iteration methods
-<<<<<<< HEAD
-  --> $DIR/explicit_iter_loop.rs:150:14
-=======
-  --> tests/ui/explicit_iter_loop.rs:149:14
->>>>>>> 48a6bf73
+  --> tests/ui/explicit_iter_loop.rs:150:14
    |
 LL |     for _ in x.iter() {}
    |              ^^^^^^^^ help: to write this more concisely, try: `&x`
 
 error: it is more concise to loop over references to containers instead of using explicit iteration methods
-<<<<<<< HEAD
-  --> $DIR/explicit_iter_loop.rs:151:14
-=======
-  --> tests/ui/explicit_iter_loop.rs:150:14
->>>>>>> 48a6bf73
+  --> tests/ui/explicit_iter_loop.rs:151:14
    |
 LL |     for _ in x.iter_mut() {}
    |              ^^^^^^^^^^^^ help: to write this more concisely, try: `&mut x`
 
 error: it is more concise to loop over references to containers instead of using explicit iteration methods
-<<<<<<< HEAD
-  --> $DIR/explicit_iter_loop.rs:154:14
-=======
-  --> tests/ui/explicit_iter_loop.rs:153:14
->>>>>>> 48a6bf73
+  --> tests/ui/explicit_iter_loop.rs:154:14
    |
 LL |     for _ in r.iter() {}
    |              ^^^^^^^^ help: to write this more concisely, try: `r`
