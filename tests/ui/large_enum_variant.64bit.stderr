--- conflicted
+++ resolved
@@ -304,8 +304,6 @@
 LL -     Error(PossiblyLargeEnumWithConst<256>),
 LL +     Error(Box<PossiblyLargeEnumWithConst<256>>),
    |
-<<<<<<< HEAD
-=======
 
 error: large size difference between variants
   --> tests/ui/large_enum_variant.rs:176:1
@@ -378,6 +376,5 @@
 LL -         BigBoi(PublishWithVec),
 LL +         BigBoi(Box<PublishWithVec>),
    |
->>>>>>> 37c6042a
 
 error: aborting due to 20 previous errors
