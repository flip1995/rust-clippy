error: writing `&Vec` instead of `&[_]` involves a new object where a slice will do
  --> tests/ui/ptr_arg.rs:13:14
   |
LL | fn do_vec(x: &Vec<i64>) {
   |              ^^^^^^^^^ help: change this to: `&[i64]`
   |
   = note: `-D clippy::ptr-arg` implied by `-D warnings`
   = help: to override `-D warnings` add `#[allow(clippy::ptr_arg)]`

error: writing `&mut Vec` instead of `&mut [_]` involves a new object where a slice will do
  --> tests/ui/ptr_arg.rs:19:18
   |
LL | fn do_vec_mut(x: &mut Vec<i64>) {
   |                  ^^^^^^^^^^^^^ help: change this to: `&mut [i64]`

error: writing `&mut Vec` instead of `&mut [_]` involves a new object where a slice will do
  --> tests/ui/ptr_arg.rs:25:19
   |
LL | fn do_vec_mut2(x: &mut Vec<i64>) {
   |                   ^^^^^^^^^^^^^ help: change this to: `&mut [i64]`

error: writing `&String` instead of `&str` involves a new object where a slice will do
  --> tests/ui/ptr_arg.rs:32:14
   |
LL | fn do_str(x: &String) {
   |              ^^^^^^^ help: change this to: `&str`

error: writing `&mut String` instead of `&mut str` involves a new object where a slice will do
  --> tests/ui/ptr_arg.rs:38:18
   |
LL | fn do_str_mut(x: &mut String) {
   |                  ^^^^^^^^^^^ help: change this to: `&mut str`

error: writing `&PathBuf` instead of `&Path` involves a new object where a slice will do
  --> tests/ui/ptr_arg.rs:44:15
   |
LL | fn do_path(x: &PathBuf) {
   |               ^^^^^^^^ help: change this to: `&Path`

error: writing `&mut PathBuf` instead of `&mut Path` involves a new object where a slice will do
  --> tests/ui/ptr_arg.rs:50:19
   |
LL | fn do_path_mut(x: &mut PathBuf) {
   |                   ^^^^^^^^^^^^ help: change this to: `&mut Path`

error: writing `&Vec` instead of `&[_]` involves a new object where a slice will do
  --> tests/ui/ptr_arg.rs:60:18
   |
LL |     fn do_vec(x: &Vec<i64>);
   |                  ^^^^^^^^^ help: change this to: `&[i64]`

error: writing `&Vec` instead of `&[_]` involves a new object where a slice will do
  --> tests/ui/ptr_arg.rs:75:14
   |
LL | fn cloned(x: &Vec<u8>) -> Vec<u8> {
   |              ^^^^^^^^
   |
help: change this to
   |
LL ~ fn cloned(x: &[u8]) -> Vec<u8> {
LL |
LL |
LL ~     let e = x.to_owned();
LL |     let f = e.clone(); // OK
LL |     let g = x;
LL ~     let h = g.to_owned();
LL |     let i = (e).clone();
LL ~     x.to_owned()
   |

error: writing `&String` instead of `&str` involves a new object where a slice will do
  --> tests/ui/ptr_arg.rs:86:18
   |
LL | fn str_cloned(x: &String) -> String {
   |                  ^^^^^^^
   |
help: change this to
   |
LL ~ fn str_cloned(x: &str) -> String {
LL |
LL |
LL ~     let a = x.to_owned();
LL ~     let b = x.to_owned();
LL |     let c = b.clone();
LL |     let d = a.clone().clone().clone();
LL ~     x.to_owned()
   |

error: writing `&PathBuf` instead of `&Path` involves a new object where a slice will do
  --> tests/ui/ptr_arg.rs:96:19
   |
LL | fn path_cloned(x: &PathBuf) -> PathBuf {
   |                   ^^^^^^^^
   |
help: change this to
   |
LL ~ fn path_cloned(x: &Path) -> PathBuf {
LL |
LL |
LL ~     let a = x.to_path_buf();
LL ~     let b = x.to_path_buf();
LL |     let c = b.clone();
LL |     let d = a.clone().clone().clone();
LL ~     x.to_path_buf()
   |

error: writing `&String` instead of `&str` involves a new object where a slice will do
  --> tests/ui/ptr_arg.rs:106:44
   |
LL | fn false_positive_capacity(x: &Vec<u8>, y: &String) {
   |                                            ^^^^^^^
   |
help: change this to
   |
LL ~ fn false_positive_capacity(x: &Vec<u8>, y: &str) {
LL |
LL |
LL |     let a = x.capacity();
LL ~     let b = y.to_owned();
LL ~     let c = y;
   |

error: using a reference to `Cow` is not recommended
  --> tests/ui/ptr_arg.rs:122:25
   |
LL | fn test_cow_with_ref(c: &Cow<[i32]>) {}
   |                         ^^^^^^^^^^^ help: change this to: `&[i32]`

error: writing `&String` instead of `&str` involves a new object where a slice will do
  --> tests/ui/ptr_arg.rs:152:64
   |
LL |     fn some_allowed(#[allow(clippy::ptr_arg)] v: &Vec<u32>, s: &String) {}
   |                                                                ^^^^^^^ help: change this to: `&str`

error: writing `&Vec` instead of `&[_]` involves a new object where a slice will do
  --> tests/ui/ptr_arg.rs:182:21
   |
LL |     fn foo_vec(vec: &Vec<u8>) {
   |                     ^^^^^^^^
   |
help: change this to
   |
LL ~     fn foo_vec(vec: &[u8]) {
LL |
LL |
LL ~         let a = vec.to_owned().pop();
LL ~         let b = vec.to_owned().clone();
   |

error: writing `&PathBuf` instead of `&Path` involves a new object where a slice will do
  --> tests/ui/ptr_arg.rs:189:23
   |
LL |     fn foo_path(path: &PathBuf) {
   |                       ^^^^^^^^
   |
help: change this to
   |
LL ~     fn foo_path(path: &Path) {
LL |
LL |
LL ~         let c = path.to_path_buf().pop();
LL ~         let d = path.to_path_buf().clone();
   |

error: writing `&String` instead of `&str` involves a new object where a slice will do
  --> tests/ui/ptr_arg.rs:196:21
   |
LL |     fn foo_str(str: &String) {
   |                     ^^^^^^^
   |
help: change this to
   |
LL ~     fn foo_str(str: &str) {
LL |
LL |
LL ~         let e = str.to_owned().pop();
LL ~         let f = str.to_owned().clone();
   |

error: writing `&mut Vec` instead of `&mut [_]` involves a new object where a slice will do
  --> tests/ui/ptr_arg.rs:204:29
   |
LL | fn mut_vec_slice_methods(v: &mut Vec<u32>) {
   |                             ^^^^^^^^^^^^^ help: change this to: `&mut [u32]`

error: writing `&mut Vec` instead of `&mut [_]` involves a new object where a slice will do
  --> tests/ui/ptr_arg.rs:268:17
   |
LL | fn dyn_trait(a: &mut Vec<u32>, b: &mut String, c: &mut PathBuf) {
   |                 ^^^^^^^^^^^^^ help: change this to: `&mut [u32]`

error: writing `&mut String` instead of `&mut str` involves a new object where a slice will do
  --> tests/ui/ptr_arg.rs:268:35
   |
LL | fn dyn_trait(a: &mut Vec<u32>, b: &mut String, c: &mut PathBuf) {
   |                                   ^^^^^^^^^^^ help: change this to: `&mut str`

error: writing `&mut PathBuf` instead of `&mut Path` involves a new object where a slice will do
  --> tests/ui/ptr_arg.rs:268:51
   |
LL | fn dyn_trait(a: &mut Vec<u32>, b: &mut String, c: &mut PathBuf) {
   |                                                   ^^^^^^^^^^^^ help: change this to: `&mut Path`

error: using a reference to `Cow` is not recommended
  --> tests/ui/ptr_arg.rs:295:39
   |
LL |     fn cow_elided_lifetime<'a>(input: &'a Cow<str>) -> &'a str {
   |                                       ^^^^^^^^^^^^ help: change this to: `&str`

error: using a reference to `Cow` is not recommended
  --> tests/ui/ptr_arg.rs:302:36
   |
LL |     fn cow_bad_ret_ty_1<'a>(input: &'a Cow<'a, str>) -> &'static str {
   |                                    ^^^^^^^^^^^^^^^^ help: change this to: `&str`

error: using a reference to `Cow` is not recommended
  --> tests/ui/ptr_arg.rs:307:40
   |
LL |     fn cow_bad_ret_ty_2<'a, 'b>(input: &'a Cow<'a, str>) -> &'b str {
   |                                        ^^^^^^^^^^^^^^^^ help: change this to: `&str`

error: writing `&String` instead of `&str` involves a new object where a slice will do
  --> tests/ui/ptr_arg.rs:347:17
   |
LL |     fn good(v1: &String, v2: &String) {
   |                 ^^^^^^^ help: change this to: `&str`

error: writing `&String` instead of `&str` involves a new object where a slice will do
  --> tests/ui/ptr_arg.rs:347:30
   |
LL |     fn good(v1: &String, v2: &String) {
   |                              ^^^^^^^ help: change this to: `&str`

<<<<<<< HEAD
=======
error: writing `&Vec` instead of `&[_]` involves a new object where a slice will do
  --> tests/ui/ptr_arg.rs:363:20
   |
LL |     fn foo_used(x: &Vec<i32>) {
   |                    ^^^^^^^^^ help: change this to: `&[i32]`

error: writing `&Vec` instead of `&[_]` involves a new object where a slice will do
  --> tests/ui/ptr_arg.rs:377:26
   |
LL |     fn foo_local_used(x: &Vec<i32>) {
   |                          ^^^^^^^^^ help: change this to: `&[i32]`

error: writing `&String` instead of `&str` involves a new object where a slice will do
  --> tests/ui/ptr_arg.rs:386:33
   |
LL |     fn foofoo(_x: &Vec<i32>, y: &String) {
   |                                 ^^^^^^^ help: change this to: `&str`

error: writing `&mut Vec` instead of `&mut [_]` involves a new object where a slice will do
  --> tests/ui/ptr_arg.rs:407:20
   |
LL |     fn bar_used(x: &mut Vec<u32>) {
   |                    ^^^^^^^^^^^^^ help: change this to: `&mut [u32]`

error: writing `&mut Vec` instead of `&mut [_]` involves a new object where a slice will do
  --> tests/ui/ptr_arg.rs:421:26
   |
LL |     fn bar_local_used(x: &mut Vec<u32>) {
   |                          ^^^^^^^^^^^^^ help: change this to: `&mut [u32]`

error: writing `&mut String` instead of `&mut str` involves a new object where a slice will do
  --> tests/ui/ptr_arg.rs:430:37
   |
LL |     fn barbar(_x: &mut Vec<u32>, y: &mut String) {
   |                                     ^^^^^^^^^^^ help: change this to: `&mut str`

>>>>>>> 1db89a1b
error: eliding a lifetime that's named elsewhere is confusing
  --> tests/ui/ptr_arg.rs:314:36
   |
LL |     fn cow_good_ret_ty<'a>(input: &'a Cow<'a, str>) -> &str {
   |                                    ^^     ^^           ---- the same lifetime is elided here
   |                                    |      |
   |                                    |      the lifetime is named here
   |                                    the lifetime is named here
   |
   = help: the same lifetime is referred to in inconsistent ways, making the signature confusing
   = note: `-D mismatched-lifetime-syntaxes` implied by `-D warnings`
   = help: to override `-D warnings` add `#[allow(mismatched_lifetime_syntaxes)]`
help: consistently use `'a`
   |
LL |     fn cow_good_ret_ty<'a>(input: &'a Cow<'a, str>) -> &'a str {
   |                                                         ++

error: aborting due to 33 previous errors
<|MERGE_RESOLUTION|>--- conflicted
+++ resolved
@@ -231,8 +231,6 @@
 LL |     fn good(v1: &String, v2: &String) {
    |                              ^^^^^^^ help: change this to: `&str`
 
-<<<<<<< HEAD
-=======
 error: writing `&Vec` instead of `&[_]` involves a new object where a slice will do
   --> tests/ui/ptr_arg.rs:363:20
    |
@@ -269,7 +267,6 @@
 LL |     fn barbar(_x: &mut Vec<u32>, y: &mut String) {
    |                                     ^^^^^^^^^^^ help: change this to: `&mut str`
 
->>>>>>> 1db89a1b
 error: eliding a lifetime that's named elsewhere is confusing
   --> tests/ui/ptr_arg.rs:314:36
    |
