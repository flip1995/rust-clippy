error: assignment to temporary
  --> $DIR/temporary_assignment.rs:48:5
   |
LL |     Struct { field: 0 }.field = 1;
   |     ^^^^^^^^^^^^^^^^^^^^^^^^^^^^^
   |
   = note: `-D clippy::temporary-assignment` implied by `-D warnings`

error: assignment to temporary
<<<<<<< HEAD
  --> $DIR/temporary_assignment.rs:49:5
=======
  --> $DIR/temporary_assignment.rs:50:5
>>>>>>> 10f73b6d
   |
LL | /     MultiStruct {
LL | |
LL | |         structure: Struct { field: 0 },
LL | |     }
LL | |     .structure
LL | |     .field = 1;
   | |______________^

error: assignment to temporary
<<<<<<< HEAD
  --> $DIR/temporary_assignment.rs:54:5
=======
  --> $DIR/temporary_assignment.rs:56:5
>>>>>>> 10f73b6d
   |
LL |     ArrayStruct { array: [0] }.array[0] = 1;
   |     ^^^^^^^^^^^^^^^^^^^^^^^^^^^^^^^^^^^^^^^

error: assignment to temporary
<<<<<<< HEAD
  --> $DIR/temporary_assignment.rs:55:5
=======
  --> $DIR/temporary_assignment.rs:58:5
>>>>>>> 10f73b6d
   |
LL |     (0, 0).0 = 1;
   |     ^^^^^^^^^^^^

error: aborting due to 4 previous errors
<|MERGE_RESOLUTION|>--- conflicted
+++ resolved
@@ -1,5 +1,5 @@
 error: assignment to temporary
-  --> $DIR/temporary_assignment.rs:48:5
+  --> $DIR/temporary_assignment.rs:47:5
    |
 LL |     Struct { field: 0 }.field = 1;
    |     ^^^^^^^^^^^^^^^^^^^^^^^^^^^^^
@@ -7,11 +7,7 @@
    = note: `-D clippy::temporary-assignment` implied by `-D warnings`
 
 error: assignment to temporary
-<<<<<<< HEAD
-  --> $DIR/temporary_assignment.rs:49:5
-=======
   --> $DIR/temporary_assignment.rs:50:5
->>>>>>> 10f73b6d
    |
 LL | /     MultiStruct {
 LL | |
@@ -22,21 +18,13 @@
    | |______________^
 
 error: assignment to temporary
-<<<<<<< HEAD
-  --> $DIR/temporary_assignment.rs:54:5
-=======
   --> $DIR/temporary_assignment.rs:56:5
->>>>>>> 10f73b6d
    |
 LL |     ArrayStruct { array: [0] }.array[0] = 1;
    |     ^^^^^^^^^^^^^^^^^^^^^^^^^^^^^^^^^^^^^^^
 
 error: assignment to temporary
-<<<<<<< HEAD
-  --> $DIR/temporary_assignment.rs:55:5
-=======
   --> $DIR/temporary_assignment.rs:58:5
->>>>>>> 10f73b6d
    |
 LL |     (0, 0).0 = 1;
    |     ^^^^^^^^^^^^
