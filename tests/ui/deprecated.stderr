--- conflicted
+++ resolved
@@ -72,23 +72,16 @@
 LL | #[warn(clippy::unknown_clippy_lints)]
    |        ^^^^^^^^^^^^^^^^^^^^^^^^^^^^
 
-<<<<<<< HEAD
-=======
 error: lint `clippy::find_map` has been removed: this lint has been replaced by `manual_find_map`, a more specific lint
   --> $DIR/deprecated.rs:13:8
    |
 LL | #[warn(clippy::find_map)]
    |        ^^^^^^^^^^^^^^^^
 
->>>>>>> 0a2816b6
 error: lint `clippy::unstable_as_slice` has been removed: `Vec::as_slice` has been stabilized in 1.7
   --> $DIR/deprecated.rs:1:8
    |
 LL | #[warn(clippy::unstable_as_slice)]
    |        ^^^^^^^^^^^^^^^^^^^^^^^^^
 
-<<<<<<< HEAD
-error: aborting due to 13 previous errors
-=======
 error: aborting due to 14 previous errors
->>>>>>> 0a2816b6
