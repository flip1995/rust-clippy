//@aux-build:proc_macros.rs

#![warn(clippy::must_use_unit)]
#![allow(clippy::unused_unit)]

extern crate proc_macros;
use proc_macros::external;

#[must_use]
pub fn must_use_default() {}
//~^ must_use_unit

#[must_use]
pub fn must_use_unit() -> () {}
//~^ must_use_unit

#[must_use = "With note"]
pub fn must_use_with_note() {}
//~^ must_use_unit

fn main() {
    must_use_default();
    must_use_unit();
    must_use_with_note();

    // We should not lint in external macros
    external!(
        #[must_use]
        fn foo() {}
    );
<<<<<<< HEAD
}
=======
}
>>>>>>> 37c6042a
<|MERGE_RESOLUTION|>--- conflicted
+++ resolved
@@ -28,8 +28,4 @@
         #[must_use]
         fn foo() {}
     );
-<<<<<<< HEAD
-}
-=======
-}
->>>>>>> 37c6042a
+}