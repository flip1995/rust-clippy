error: indexing may panic
  --> tests/ui/indexing_slicing_index.rs:19:20
   |
LL | const REF: &i32 = &ARR[idx()]; // This should be linted, since `suppress-restriction-lint-in-const` default is false.
   |                    ^^^^^^^^^^
   |
   = help: consider using `.get(n)` or `.get_mut(n)` instead
   = note: the suggestion might not be applicable in constant blocks
   = note: `-D clippy::indexing-slicing` implied by `-D warnings`
   = help: to override `-D warnings` add `#[allow(clippy::indexing_slicing)]`

<<<<<<< HEAD
error[E0080]: index out of bounds: the length is 2 but the index is 4
  --> tests/ui/indexing_slicing_index.rs:69:14
   |
LL |     const { &ARR[idx4()] };
   |              ^^^^^^^^^^^ evaluation of `main::{constant#3}` failed here

note: erroneous constant encountered
  --> tests/ui/indexing_slicing_index.rs:69:5
   |
LL |     const { &ARR[idx4()] };
   |     ^^^^^^^^^^^^^^^^^^^^^^

=======
>>>>>>> fb8239f4
error: indexing may panic
  --> tests/ui/indexing_slicing_index.rs:48:5
   |
LL |     x[index];
   |     ^^^^^^^^
   |
   = help: consider using `.get(n)` or `.get_mut(n)` instead

error: index is out of bounds
  --> tests/ui/indexing_slicing_index.rs:51:5
   |
LL |     x[4];
   |     ^^^^
   |
   = note: `-D clippy::out-of-bounds-indexing` implied by `-D warnings`
   = help: to override `-D warnings` add `#[allow(clippy::out_of_bounds_indexing)]`

error: index is out of bounds
  --> tests/ui/indexing_slicing_index.rs:54:5
   |
LL |     x[1 << 3];
   |     ^^^^^^^^^

error: indexing may panic
  --> tests/ui/indexing_slicing_index.rs:66:14
   |
LL |     const { &ARR[idx()] };
   |              ^^^^^^^^^^
   |
   = help: consider using `.get(n)` or `.get_mut(n)` instead
   = note: the suggestion might not be applicable in constant blocks

error: indexing may panic
  --> tests/ui/indexing_slicing_index.rs:69:14
   |
LL |     const { &ARR[idx4()] };
   |              ^^^^^^^^^^^
   |
   = help: consider using `.get(n)` or `.get_mut(n)` instead
   = note: the suggestion might not be applicable in constant blocks

error: index is out of bounds
  --> tests/ui/indexing_slicing_index.rs:76:5
   |
LL |     y[4];
   |     ^^^^

error: indexing may panic
  --> tests/ui/indexing_slicing_index.rs:80:5
   |
LL |     v[0];
   |     ^^^^
   |
   = help: consider using `.get(n)` or `.get_mut(n)` instead

error: indexing may panic
  --> tests/ui/indexing_slicing_index.rs:82:5
   |
LL |     v[10];
   |     ^^^^^
   |
   = help: consider using `.get(n)` or `.get_mut(n)` instead

error: indexing may panic
  --> tests/ui/indexing_slicing_index.rs:84:5
   |
LL |     v[1 << 3];
   |     ^^^^^^^^^
   |
   = help: consider using `.get(n)` or `.get_mut(n)` instead

error: index is out of bounds
  --> tests/ui/indexing_slicing_index.rs:92:5
   |
LL |     x[N];
   |     ^^^^

error: indexing may panic
  --> tests/ui/indexing_slicing_index.rs:96:5
   |
LL |     v[N];
   |     ^^^^
   |
   = help: consider using `.get(n)` or `.get_mut(n)` instead

error: indexing may panic
  --> tests/ui/indexing_slicing_index.rs:98:5
   |
LL |     v[M];
   |     ^^^^
   |
   = help: consider using `.get(n)` or `.get_mut(n)` instead

error: index is out of bounds
  --> tests/ui/indexing_slicing_index.rs:102:13
   |
LL |     let _ = x[4];
   |             ^^^^

error: aborting due to 14 previous errors
<|MERGE_RESOLUTION|>--- conflicted
+++ resolved
@@ -9,21 +9,6 @@
    = note: `-D clippy::indexing-slicing` implied by `-D warnings`
    = help: to override `-D warnings` add `#[allow(clippy::indexing_slicing)]`
 
-<<<<<<< HEAD
-error[E0080]: index out of bounds: the length is 2 but the index is 4
-  --> tests/ui/indexing_slicing_index.rs:69:14
-   |
-LL |     const { &ARR[idx4()] };
-   |              ^^^^^^^^^^^ evaluation of `main::{constant#3}` failed here
-
-note: erroneous constant encountered
-  --> tests/ui/indexing_slicing_index.rs:69:5
-   |
-LL |     const { &ARR[idx4()] };
-   |     ^^^^^^^^^^^^^^^^^^^^^^
-
-=======
->>>>>>> fb8239f4
 error: indexing may panic
   --> tests/ui/indexing_slicing_index.rs:48:5
    |
