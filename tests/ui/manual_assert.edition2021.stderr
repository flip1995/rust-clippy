error: only a `panic!` in `if`-then statement
  --> tests/ui/manual_assert.rs:32:5
   |
LL | /     if !a.is_empty() {
LL | |
LL | |         panic!("qaqaq{:?}", a);
LL | |     }
   | |_____^
   |
   = note: `-D clippy::manual-assert` implied by `-D warnings`
   = help: to override `-D warnings` add `#[allow(clippy::manual_assert)]`
help: try instead
   |
LL -     if !a.is_empty() {
LL -
LL -         panic!("qaqaq{:?}", a);
LL -     }
LL +     assert!(a.is_empty(), "qaqaq{:?}", a);
   |

error: only a `panic!` in `if`-then statement
  --> tests/ui/manual_assert.rs:36:5
   |
LL | /     if !a.is_empty() {
LL | |
LL | |         panic!("qwqwq");
LL | |     }
   | |_____^
   |
help: try instead
   |
LL -     if !a.is_empty() {
LL -
LL -         panic!("qwqwq");
LL -     }
LL +     assert!(a.is_empty(), "qwqwq");
   |

error: only a `panic!` in `if`-then statement
  --> tests/ui/manual_assert.rs:54:5
   |
LL | /     if b.is_empty() {
LL | |
LL | |         panic!("panic1");
LL | |     }
   | |_____^
   |
help: try instead
   |
LL -     if b.is_empty() {
LL -
LL -         panic!("panic1");
LL -     }
LL +     assert!(!b.is_empty(), "panic1");
   |

error: only a `panic!` in `if`-then statement
  --> tests/ui/manual_assert.rs:58:5
   |
LL | /     if b.is_empty() && a.is_empty() {
LL | |
LL | |         panic!("panic2");
LL | |     }
   | |_____^
   |
help: try instead
   |
LL -     if b.is_empty() && a.is_empty() {
LL -
LL -         panic!("panic2");
LL -     }
LL +     assert!(!(b.is_empty() && a.is_empty()), "panic2");
   |

error: only a `panic!` in `if`-then statement
  --> tests/ui/manual_assert.rs:62:5
   |
LL | /     if a.is_empty() && !b.is_empty() {
LL | |
LL | |         panic!("panic3");
LL | |     }
   | |_____^
   |
help: try instead
   |
LL -     if a.is_empty() && !b.is_empty() {
LL -
LL -         panic!("panic3");
LL -     }
LL +     assert!(!(a.is_empty() && !b.is_empty()), "panic3");
   |

error: only a `panic!` in `if`-then statement
  --> tests/ui/manual_assert.rs:66:5
   |
LL | /     if b.is_empty() || a.is_empty() {
LL | |
LL | |         panic!("panic4");
LL | |     }
   | |_____^
   |
help: try instead
   |
LL -     if b.is_empty() || a.is_empty() {
LL -
LL -         panic!("panic4");
LL -     }
LL +     assert!(!(b.is_empty() || a.is_empty()), "panic4");
   |

error: only a `panic!` in `if`-then statement
  --> tests/ui/manual_assert.rs:70:5
   |
LL | /     if a.is_empty() || !b.is_empty() {
LL | |
LL | |         panic!("panic5");
LL | |     }
   | |_____^
   |
help: try instead
   |
LL -     if a.is_empty() || !b.is_empty() {
LL -
LL -         panic!("panic5");
LL -     }
LL +     assert!(!(a.is_empty() || !b.is_empty()), "panic5");
   |

error: only a `panic!` in `if`-then statement
  --> tests/ui/manual_assert.rs:74:5
   |
LL | /     if a.is_empty() {
LL | |
LL | |         panic!("with expansion {}", one!())
LL | |     }
   | |_____^
   |
help: try instead
   |
LL -     if a.is_empty() {
LL -
LL -         panic!("with expansion {}", one!())
LL -     }
LL +     assert!(!a.is_empty(), "with expansion {}", one!());
   |

error: only a `panic!` in `if`-then statement
  --> tests/ui/manual_assert.rs:87:5
   |
LL | /     if a > 2 {
LL | |
LL | |         // comment
LL | |         /* this is a
...  |
LL | |         panic!("panic with comment") // comment after `panic!`
LL | |     }
   | |_____^
   |
help: try instead
   |
LL -     if a > 2 {
<<<<<<< HEAD
=======
LL -
>>>>>>> 37c6042a
LL -         // comment
LL -         /* this is a
LL -         multiline
LL -         comment */
LL -         /// Doc comment
LL -         panic!("panic with comment") // comment after `panic!`
LL -     }
LL +     assert!(!(a > 2), "panic with comment");
   |

error: only a `panic!` in `if`-then statement
  --> tests/ui/manual_assert.rs:102:25
   |
LL |           const BAR: () = if N == 0 {
   |  _________________________^
LL | |
LL | |             panic!()
LL | |         };
   | |_________^
   |
help: try instead
   |
LL -         const BAR: () = if N == 0 {
LL -
LL -             panic!()
LL -         };
LL +         const BAR: () = assert!(!(N == 0), );
   |

error: aborting due to 10 previous errors
<|MERGE_RESOLUTION|>--- conflicted
+++ resolved
@@ -159,10 +159,7 @@
 help: try instead
    |
 LL -     if a > 2 {
-<<<<<<< HEAD
-=======
 LL -
->>>>>>> 37c6042a
 LL -         // comment
 LL -         /* this is a
 LL -         multiline
