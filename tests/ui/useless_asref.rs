#![deny(clippy::useless_asref)]
#![allow(
    clippy::explicit_auto_deref,
    clippy::uninlined_format_args,
    clippy::map_clone,
    clippy::needless_pass_by_ref_mut,
    clippy::redundant_closure
)]

use std::fmt::Debug;

struct FakeAsRef;

#[allow(clippy::should_implement_trait)]
impl FakeAsRef {
    fn as_ref(&self) -> &Self {
        self
    }
}

struct MoreRef;

impl<'a, 'b, 'c> AsRef<&'a &'b &'c MoreRef> for MoreRef {
    fn as_ref(&self) -> &&'a &'b &'c MoreRef {
        &&&&MoreRef
    }
}

fn foo_rstr(x: &str) {
    println!("{:?}", x);
}
fn foo_rslice(x: &[i32]) {
    println!("{:?}", x);
}
fn foo_mrslice(x: &mut [i32]) {
    println!("{:?}", x);
}
fn foo_rrrrmr(_: &&&&MoreRef) {
    println!("so many refs");
}

fn not_ok() {
    let rstr: &str = "hello";
    let mut mrslice: &mut [i32] = &mut [1, 2, 3];

    {
        let rslice: &[i32] = &*mrslice;
        foo_rstr(rstr.as_ref());
        foo_rstr(rstr);
        foo_rslice(rslice.as_ref());
        foo_rslice(rslice);
    }
    {
        foo_mrslice(mrslice.as_mut());
        foo_mrslice(mrslice);
        foo_rslice(mrslice.as_ref());
        foo_rslice(mrslice);
    }

    {
        let rrrrrstr = &&&&rstr;
        let rrrrrslice = &&&&&*mrslice;
        foo_rslice(rrrrrslice.as_ref());
        foo_rslice(rrrrrslice);
        foo_rstr(rrrrrstr.as_ref());
        foo_rstr(rrrrrstr);
    }
    {
        let mrrrrrslice = &mut &mut &mut &mut mrslice;
        foo_mrslice(mrrrrrslice.as_mut());
        foo_mrslice(mrrrrrslice);
        foo_rslice(mrrrrrslice.as_ref());
        foo_rslice(mrrrrrslice);
    }
    #[allow(unused_parens, clippy::double_parens, clippy::needless_borrow)]
    foo_rrrrmr((&&&&MoreRef).as_ref());

    generic_not_ok(mrslice);
    generic_ok(mrslice);
}

fn ok() {
    let string = "hello".to_owned();
    let mut arr = [1, 2, 3];
    let mut vec = vec![1, 2, 3];

    {
        foo_rstr(string.as_ref());
        foo_rslice(arr.as_ref());
        foo_rslice(vec.as_ref());
    }
    {
        foo_mrslice(arr.as_mut());
        foo_mrslice(vec.as_mut());
    }

    {
        let rrrrstring = &&&&string;
        let rrrrarr = &&&&arr;
        let rrrrvec = &&&&vec;
        foo_rstr(rrrrstring.as_ref());
        foo_rslice(rrrrarr.as_ref());
        foo_rslice(rrrrvec.as_ref());
    }
    {
        let mrrrrarr = &mut &mut &mut &mut arr;
        let mrrrrvec = &mut &mut &mut &mut vec;
        foo_mrslice(mrrrrarr.as_mut());
        foo_mrslice(mrrrrvec.as_mut());
    }
    FakeAsRef.as_ref();
    foo_rrrrmr(MoreRef.as_ref());

    generic_not_ok(arr.as_mut());
    generic_ok(&mut arr);
}

fn foo_mrt<T: Debug + ?Sized>(t: &mut T) {
    println!("{:?}", t);
}
fn foo_rt<T: Debug + ?Sized>(t: &T) {
    println!("{:?}", t);
}

fn generic_not_ok<T: AsMut<T> + AsRef<T> + Debug + ?Sized>(mrt: &mut T) {
    foo_mrt(mrt.as_mut());
    foo_mrt(mrt);
    foo_rt(mrt.as_ref());
    foo_rt(mrt);
}

fn generic_ok<U: AsMut<T> + AsRef<T> + ?Sized, T: Debug + ?Sized>(mru: &mut U) {
    foo_mrt(mru.as_mut());
    foo_rt(mru.as_ref());
}

fn foo() {
    let x = Some(String::new());
    let z = x.as_ref().map(String::clone);
    //~^ ERROR: this call to `as_ref.map(...)` does nothing
    let z = x.as_ref().map(|z| z.clone());
    //~^ ERROR: this call to `as_ref.map(...)` does nothing
    let z = x.as_ref().map(|z| String::clone(z));
    //~^ ERROR: this call to `as_ref.map(...)` does nothing
}

<<<<<<< HEAD
=======
mod issue12135 {
    pub struct Struct {
        field: Option<InnerStruct>,
    }

    #[derive(Clone)]
    pub struct Foo;

    #[derive(Clone)]
    struct InnerStruct {
        x: Foo,
    }

    impl InnerStruct {
        fn method(&self) -> &Foo {
            &self.x
        }
    }

    pub fn f(x: &Struct) -> Option<Foo> {
        x.field.as_ref().map(|v| v.clone());
        //~^ ERROR: this call to `as_ref.map(...)` does nothing
        x.field.as_ref().map(Clone::clone);
        //~^ ERROR: this call to `as_ref.map(...)` does nothing
        x.field.as_ref().map(|v| Clone::clone(v));
        //~^ ERROR: this call to `as_ref.map(...)` does nothing

        // https://github.com/rust-lang/rust-clippy/pull/12136#discussion_r1451565223
        #[allow(clippy::clone_on_copy)]
        Some(1).as_ref().map(|&x| x.clone());
        //~^ ERROR: this call to `as_ref.map(...)` does nothing

        x.field.as_ref().map(|v| v.method().clone())
    }
}

>>>>>>> 3878ee57
fn main() {
    not_ok();
    ok();
}<|MERGE_RESOLUTION|>--- conflicted
+++ resolved
@@ -144,8 +144,6 @@
     //~^ ERROR: this call to `as_ref.map(...)` does nothing
 }
 
-<<<<<<< HEAD
-=======
 mod issue12135 {
     pub struct Struct {
         field: Option<InnerStruct>,
@@ -182,7 +180,6 @@
     }
 }
 
->>>>>>> 3878ee57
 fn main() {
     not_ok();
     ok();
