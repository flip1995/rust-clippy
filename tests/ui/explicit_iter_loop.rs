--- conflicted
+++ resolved
@@ -6,11 +6,7 @@
     clippy::deref_addrof,
     clippy::unnecessary_mut_passed,
     dead_code,
-<<<<<<< HEAD
-    non_local_definitions,
-=======
     non_local_definitions
->>>>>>> 93f0a9a9
 )]
 
 use core::slice;
