// we have some HELP annotations -- don't complain about them not being present everywhere
//@require-annotations-for-level: ERROR

#![warn(clippy::redundant_closure, clippy::redundant_closure_for_method_calls)]
#![allow(unused)]
#![allow(
    clippy::needless_borrow,
    clippy::needless_option_as_deref,
    clippy::needless_pass_by_value,
    clippy::no_effect,
    clippy::option_map_unit_fn,
    clippy::redundant_closure_call,
    clippy::uninlined_format_args,
    clippy::useless_vec,
    clippy::unnecessary_map_on_constructor,
    clippy::needless_lifetimes
)]

use std::path::{Path, PathBuf};

macro_rules! mac {
    () => {
        foobar()
    };
}

macro_rules! closure_mac {
    () => {
        |n| foo(n)
    };
}

fn main() {
    let a = Some(1u8).map(foo);
    //~^ redundant_closure
    let c = Some(1u8).map(|a| {1+2; foo}(a));
    true.then(|| mac!()); // don't lint function in macro expansion
    Some(1).map(closure_mac!()); // don't lint closure in macro expansion
    let _: Option<Vec<u8>> = true.then(std::vec::Vec::new); // special case vec!
    //
    //~^^ redundant_closure
    let d = Some(1u8).map(|a| foo(foo2(a))); //is adjusted?
    //
    //~^^ redundant_closure
    all(&[1, 2, 3], &&2, below); //is adjusted
    //
    //~^^ redundant_closure
    unsafe {
        Some(1u8).map(|a| unsafe_fn(a)); // unsafe fn
    }

    // See #815
    let e = Some(1u8).map(|a| divergent(a));
    let e = Some(1u8).map(generic);
    //~^ redundant_closure
    let e = Some(1u8).map(generic);
    // See #515
    let a: Option<Box<dyn (::std::ops::Deref<Target = [i32]>)>> =
        Some(vec![1i32, 2]).map(|v| -> Box<dyn (::std::ops::Deref<Target = [i32]>)> { Box::new(v) });

    // issue #7224
    let _: Option<Vec<u32>> = Some(0).map(|_| vec![]);

    // issue #10684
    fn test<T>(x: impl Fn(usize, usize) -> T) -> T {
        x(1, 2)
    }
    test(|start, end| start..=end);
}

trait TestTrait {
    fn trait_foo(self) -> bool;
    fn trait_foo_ref(&self) -> bool;
}

struct TestStruct<'a> {
    some_ref: &'a i32,
}

impl<'a> TestStruct<'a> {
    fn foo(self) -> bool {
        false
    }
    unsafe fn foo_unsafe(self) -> bool {
        true
    }
}

impl<'a> TestTrait for TestStruct<'a> {
    fn trait_foo(self) -> bool {
        false
    }
    fn trait_foo_ref(&self) -> bool {
        false
    }
}

impl<'a> std::ops::Deref for TestStruct<'a> {
    type Target = char;
    fn deref(&self) -> &char {
        &'a'
    }
}

fn test_redundant_closures_containing_method_calls() {
    let i = 10;
    let e = Some(TestStruct { some_ref: &i }).map(TestStruct::foo);
    //~^ redundant_closure_for_method_calls
    let e = Some(TestStruct { some_ref: &i }).map(TestTrait::trait_foo);
    //~^ redundant_closure_for_method_calls
    let e = Some(TestStruct { some_ref: &i }).map(|a| a.trait_foo_ref());
    let e = Some(&mut vec![1, 2, 3]).map(std::vec::Vec::clear);
    //~^ redundant_closure_for_method_calls
    unsafe {
        let e = Some(TestStruct { some_ref: &i }).map(|a| a.foo_unsafe());
    }
    let e = Some("str").map(std::string::ToString::to_string);
    //~^ redundant_closure_for_method_calls
    let e = Some('a').map(char::to_uppercase);
    //~^ redundant_closure_for_method_calls
    let e: std::vec::Vec<usize> = vec!['a', 'b', 'c'].iter().map(|c| c.len_utf8()).collect();
    let e: std::vec::Vec<char> = vec!['a', 'b', 'c'].iter().map(char::to_ascii_uppercase).collect();
    //~^ redundant_closure_for_method_calls
    let e = Some(PathBuf::new()).as_ref().and_then(|s| s.to_str());
    let c = Some(TestStruct { some_ref: &i })
        .as_ref()
        .map(|c| c.to_ascii_uppercase());

    fn test_different_borrow_levels<T>(t: &[&T])
    where
        T: TestTrait,
    {
        t.iter().filter(|x| x.trait_foo_ref());
        t.iter().map(|x| x.trait_foo_ref());
    }

    fn issue14096() {
        let x = Some("42");
        let _ = x.map(str::parse::<i16>);
        //~^ redundant_closure_for_method_calls
    }
}

struct Thunk<T>(Box<dyn FnMut() -> T>);

impl<T> Thunk<T> {
    fn new<F: 'static + FnOnce() -> T>(f: F) -> Thunk<T> {
        let mut option = Some(f);
        // This should not trigger redundant_closure (#1439)
        Thunk(Box::new(move || option.take().unwrap()()))
    }

    fn unwrap(self) -> T {
        let Thunk(mut f) = self;
        f()
    }
}

fn foobar() {
    let thunk = Thunk::new(|| println!("Hello, world!"));
    thunk.unwrap()
}

fn foo(_: u8) {}

fn foo2(_: u8) -> u8 {
    1u8
}

fn all<X, F>(x: &[X], y: &X, f: F) -> bool
where
    F: Fn(&X, &X) -> bool,
{
    x.iter().all(|e| f(e, y))
}

fn below(x: &u8, y: &u8) -> bool {
    x < y
}

unsafe fn unsafe_fn(_: u8) {}

fn divergent(_: u8) -> ! {
    unimplemented!()
}

fn generic<T>(_: T) -> u8 {
    0
}

fn passes_fn_mut(mut x: Box<dyn FnMut()>) {
    requires_fn_once(x);
    //~^ redundant_closure
}
fn requires_fn_once<T: FnOnce()>(_: T) {}

fn test_redundant_closure_with_function_pointer() {
    type FnPtrType = fn(u8);
    let foo_ptr: FnPtrType = foo;
    let a = Some(1u8).map(foo_ptr);
    //~^ redundant_closure
}

fn test_redundant_closure_with_another_closure() {
    let closure = |a| println!("{}", a);
    let a = Some(1u8).map(closure);
    //~^ redundant_closure
}

fn make_lazy(f: impl Fn() -> fn(u8) -> u8) -> impl Fn(u8) -> u8 {
    // Currently f is called when result of make_lazy is called.
    // If the closure is removed, f will be called when make_lazy itself is
    // called. This changes semantics, so the closure must stay.
    Box::new(move |x| f()(x))
}

fn call<F: FnOnce(&mut String) -> String>(f: F) -> String {
    f(&mut "Hello".to_owned())
}
fn test_difference_in_mutability() {
    call(|s| s.clone());
}

struct Bar;
impl std::ops::Deref for Bar {
    type Target = str;
    fn deref(&self) -> &str {
        "hi"
    }
}

fn test_deref_with_trait_method() {
    let _ = [Bar].iter().map(|s| s.to_string()).collect::<Vec<_>>();
}

fn mutable_closure_used_again(x: Vec<i32>, y: Vec<i32>, z: Vec<i32>) {
    let mut res = Vec::new();
    let mut add_to_res = |n| res.push(n);
    x.into_iter().for_each(&mut add_to_res);
    //~^ redundant_closure
    y.into_iter().for_each(&mut add_to_res);
    //~^ redundant_closure
    z.into_iter().for_each(add_to_res);
    //~^ redundant_closure
}

fn mutable_closure_in_loop() {
    let mut value = 0;
    let mut closure = |n| value += n;
    for _ in 0..5 {
        Some(1).map(&mut closure);
        //~^ redundant_closure

        let mut value = 0;
        let mut in_loop = |n| value += n;
        Some(1).map(in_loop);
        //~^ redundant_closure
    }
}

fn late_bound_lifetimes() {
    fn take_asref_path<P: AsRef<Path>>(path: P) {}

    fn map_str<F>(thunk: F)
    where
        F: FnOnce(&str),
    {
    }

    fn map_str_to_path<F>(thunk: F)
    where
        F: FnOnce(&str) -> &Path,
    {
    }
    map_str(|s| take_asref_path(s));
    map_str_to_path(|s| s.as_ref());
}

mod type_param_bound {
    trait Trait {
        fn fun();
    }

    fn take<T: 'static>(_: T) {}

    fn test<X: Trait>() {
        // don't lint, but it's questionable that rust requires a cast
        take(|| X::fun());
        take(X::fun as fn());
    }
}

// #8073 Don't replace closure with `Arc<F>` or `Rc<F>`
fn arc_fp() {
    let rc = std::rc::Rc::new(|| 7);
    let arc = std::sync::Arc::new(|n| n + 1);
    let ref_arc = &std::sync::Arc::new(|_| 5);

    true.then(|| rc());
    (0..5).map(|n| arc(n));
    Some(4).map(|n| ref_arc(n));
}

// #8460 Don't replace closures with params bounded as `ref`
mod bind_by_ref {
    struct A;
    struct B;

    impl From<&A> for B {
        fn from(A: &A) -> Self {
            B
        }
    }

    fn test() {
        // should not lint
        Some(A).map(|a| B::from(&a));
        // should not lint
        Some(A).map(|ref a| B::from(a));
    }
}

// #7812 False positive on coerced closure
fn coerced_closure() {
    fn function_returning_unit<F: FnMut(i32)>(f: F) {}
    function_returning_unit(|x| std::process::exit(x));

    fn arr() -> &'static [u8; 0] {
        &[]
    }
    fn slice_fn(_: impl FnOnce() -> &'static [u8]) {}
    slice_fn(|| arr());
}

// https://github.com/rust-lang/rust-clippy/issues/7861
fn box_dyn() {
    fn f(_: impl Fn(usize) -> Box<dyn std::any::Any>) {}
    f(|x| Box::new(x));
}

// https://github.com/rust-lang/rust-clippy/issues/5939
fn not_general_enough() {
    fn f(_: impl FnMut(&Path) -> std::io::Result<()>) {}
    f(|path| std::fs::remove_file(path));
}

// https://github.com/rust-lang/rust-clippy/issues/9369
pub fn mutable_impl_fn_mut(mut f: impl FnMut(), mut f_used_once: impl FnMut()) -> impl FnMut() {
    fn takes_fn_mut(_: impl FnMut()) {}
    takes_fn_mut(&mut f);
    //~^ redundant_closure

    fn takes_fn_once(_: impl FnOnce()) {}
    takes_fn_once(&mut f);
    //~^ redundant_closure

    f();

    move || takes_fn_mut(&mut f_used_once)
    //~^ redundant_closure
}

impl dyn TestTrait + '_ {
    fn method_on_dyn(&self) -> bool {
        false
    }
}

// https://github.com/rust-lang/rust-clippy/issues/7746
fn angle_brackets_and_args() {
    let array_opt: Option<&[u8; 3]> = Some(&[4, 8, 7]);
    array_opt.map(<[u8; 3]>::as_slice);
    //~^ redundant_closure_for_method_calls

    let slice_opt: Option<&[u8]> = Some(b"slice");
    slice_opt.map(<[u8]>::len);
    //~^ redundant_closure_for_method_calls

    let ptr_opt: Option<*const usize> = Some(&487);
    ptr_opt.map(<*const usize>::is_null);
    //~^ redundant_closure_for_method_calls

    let test_struct = TestStruct { some_ref: &487 };
    let dyn_opt: Option<&dyn TestTrait> = Some(&test_struct);
    dyn_opt.map(<dyn TestTrait>::method_on_dyn);
    //~^ redundant_closure_for_method_calls
}

// https://github.com/rust-lang/rust-clippy/issues/12199
fn track_caller_fp() {
    struct S;
    impl S {
        #[track_caller]
        fn add_location(self) {}
    }

    #[track_caller]
    fn add_location() {}

    fn foo(_: fn()) {}
    fn foo2(_: fn(S)) {}
    foo(|| add_location());
    foo2(|s| s.add_location());
}

fn _late_bound_to_early_bound_regions() {
    struct Foo<'a>(&'a u32);
    impl<'a> Foo<'a> {
        fn f(x: &'a u32) -> Self {
            Foo(x)
        }
    }
    fn f(f: impl for<'a> Fn(&'a u32) -> Foo<'a>) -> Foo<'static> {
        f(&0)
    }

    let _ = f(|x| Foo::f(x));

    struct Bar;
    impl<'a> From<&'a u32> for Bar {
        fn from(x: &'a u32) -> Bar {
            Bar
        }
    }
    fn f2(f: impl for<'a> Fn(&'a u32) -> Bar) -> Bar {
        f(&0)
    }

    let _ = f2(|x| <Bar>::from(x));

    struct Baz<'a>(&'a u32);
    fn f3(f: impl Fn(&u32) -> Baz<'_>) -> Baz<'static> {
        f(&0)
    }

    let _ = f3(|x| Baz(x));
}

fn _mixed_late_bound_and_early_bound_regions() {
    fn f<T>(t: T, f: impl Fn(T, &u32) -> u32) -> u32 {
        f(t, &0)
    }
    fn f2<'a, T: 'a>(_: &'a T, y: &u32) -> u32 {
        *y
    }
    let _ = f(&0, f2);
    //~^ redundant_closure
}

fn _closure_with_types() {
    fn f<T>(x: T) -> T {
        x
    }
    fn f2<T: Default>(f: impl Fn(T) -> T) -> T {
        f(T::default())
    }

    let _ = f2(|x: u32| f(x));
    let _ = f2(|x| -> u32 { f(x) });
}

/// https://github.com/rust-lang/rust-clippy/issues/10854
/// This is to verify that redundant_closure_for_method_calls resolves suggested paths to relative.
mod issue_10854 {
    pub mod test_mod {
        pub struct Test;

        impl Test {
            pub fn method(self) -> i32 {
                0
            }
        }

        pub fn calls_test(test: Option<Test>) -> Option<i32> {
            test.map(Test::method)
            //~^ redundant_closure_for_method_calls
        }

        pub fn calls_outer(test: Option<super::Outer>) -> Option<i32> {
            test.map(super::Outer::method)
            //~^ redundant_closure_for_method_calls
        }
    }

    pub struct Outer;

    impl Outer {
        pub fn method(self) -> i32 {
            0
        }
    }

    pub fn calls_into_mod(test: Option<test_mod::Test>) -> Option<i32> {
        test.map(test_mod::Test::method)
        //~^ redundant_closure_for_method_calls
    }

    mod a {
        pub mod b {
            pub mod c {
                pub fn extreme_nesting(test: Option<super::super::super::d::Test>) -> Option<i32> {
                    test.map(crate::issue_10854::d::Test::method)
                    //~^ redundant_closure_for_method_calls
                }
            }
        }
    }

    mod d {
        pub struct Test;

        impl Test {
            pub fn method(self) -> i32 {
                0
            }
        }
    }
}

mod issue_12853 {
    fn f_by_value<F: Fn(u32)>(f: F) {
        let x = Box::new(|| None.map(&f));
        //~^ redundant_closure
        x();
    }
    fn f_by_ref<F: Fn(u32)>(f: &F) {
        let x = Box::new(|| None.map(f));
        //~^ redundant_closure
        x();
    }
}

mod issue_13073 {
    fn get_default() -> Option<&'static str> {
        Some("foo")
    }

    pub fn foo() {
        // shouldn't lint
        let bind: Option<String> = None;
        let _field = bind.as_deref().or_else(|| get_default()).unwrap();
        let bind: Option<&'static str> = None;
        let _field = bind.as_deref().or_else(|| get_default()).unwrap();
        // should lint
        let _field = bind.or_else(get_default).unwrap();
        //~^ redundant_closure
    }
}

fn issue_14789() {
    _ = Some(1u8).map(
        #[expect(clippy::redundant_closure)]
        |a| foo(a),
    );

    _ = Some("foo").map(
        #[expect(clippy::redundant_closure_for_method_calls)]
        |s| s.to_owned(),
    );

    let _: Vec<u8> = None.map_or_else(
        #[expect(clippy::redundant_closure)]
        || vec![],
        std::convert::identity,
    );
}

<<<<<<< HEAD
=======
fn issue_15072() {
    use std::ops::Deref;

    struct Foo;
    impl Deref for Foo {
        type Target = fn() -> &'static str;

        fn deref(&self) -> &Self::Target {
            fn hello() -> &'static str {
                "Hello, world!"
            }
            &(hello as fn() -> &'static str)
        }
    }

    fn accepts_fn(f: impl Fn() -> &'static str) {
        println!("{}", f());
    }

    fn some_fn() -> &'static str {
        todo!()
    }

    let f = &Foo;
    accepts_fn(**f);
    //~^ redundant_closure

    let g = &some_fn;
    accepts_fn(g);
    //~^ redundant_closure

    struct Bar(Foo);
    impl Deref for Bar {
        type Target = Foo;

        fn deref(&self) -> &Self::Target {
            &self.0
        }
    }

    let b = &Bar(Foo);
    accepts_fn(***b);
    //~^ redundant_closure
}

>>>>>>> 8ae5b5d9
fn issue8817() {
    fn f(_: u32) -> u32 {
        todo!()
    }
    let g = |_: u32| -> u32 { todo!() };
    struct S(u32);
    enum MyError {
        A(S),
    }

    Some(5)
        .map(f)
        //~^ redundant_closure
        //~| HELP: replace the closure with the function itself
        .map(g)
        //~^ redundant_closure
        //~| HELP: replace the closure with the function itself
        .map(S)
        //~^ redundant_closure
        //~| HELP: replace the closure with the tuple struct itself
        .map(MyError::A)
        //~^ redundant_closure
        //~| HELP: replace the closure with the tuple variant itself
        .unwrap(); // just for nicer formatting
}<|MERGE_RESOLUTION|>--- conflicted
+++ resolved
@@ -565,8 +565,6 @@
     );
 }
 
-<<<<<<< HEAD
-=======
 fn issue_15072() {
     use std::ops::Deref;
 
@@ -612,7 +610,6 @@
     //~^ redundant_closure
 }
 
->>>>>>> 8ae5b5d9
 fn issue8817() {
     fn f(_: u32) -> u32 {
         todo!()
