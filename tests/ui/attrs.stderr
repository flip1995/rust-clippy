--- conflicted
+++ resolved
@@ -1,9 +1,5 @@
 error: you have declared `#[inline(always)]` on `test_attr_lint`. This is usually a bad idea
-<<<<<<< HEAD
-  --> $DIR/attrs.rs:8:1
-=======
   --> $DIR/attrs.rs:5:1
->>>>>>> 86009971
    |
 LL | #[inline(always)]
    | ^^^^^^^^^^^^^^^^^
@@ -11,11 +7,7 @@
    = note: `-D clippy::inline-always` implied by `-D warnings`
 
 error: the since field must contain a semver-compliant version
-<<<<<<< HEAD
-  --> $DIR/attrs.rs:28:14
-=======
   --> $DIR/attrs.rs:25:14
->>>>>>> 86009971
    |
 LL | #[deprecated(since = "forever")]
    |              ^^^^^^^^^^^^^^^^^
@@ -23,34 +15,9 @@
    = note: `-D clippy::deprecated-semver` implied by `-D warnings`
 
 error: the since field must contain a semver-compliant version
-<<<<<<< HEAD
-  --> $DIR/attrs.rs:31:14
-=======
   --> $DIR/attrs.rs:28:14
->>>>>>> 86009971
    |
 LL | #[deprecated(since = "1")]
    |              ^^^^^^^^^^^
 
-<<<<<<< HEAD
-error: restriction lints are not meant to be all enabled
-  --> $DIR/attrs.rs:4:9
-   |
-LL | #![warn(clippy::restriction)]
-   |         ^^^^^^^^^^^^^^^^^^^
-   |
-   = note: `-D clippy::blanket-clippy-restriction-lints` implied by `-D warnings`
-   = help: try enabling only the lints you really need
-
-error: restriction lints are not meant to be all enabled
-  --> $DIR/attrs.rs:5:9
-   |
-LL | #![deny(clippy::restriction)]
-   |         ^^^^^^^^^^^^^^^^^^^
-   |
-   = help: try enabling only the lints you really need
-
-error: aborting due to 5 previous errors
-=======
 error: aborting due to 3 previous errors
->>>>>>> 86009971
