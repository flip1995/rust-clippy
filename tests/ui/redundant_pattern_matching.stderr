--- conflicted
+++ resolved
@@ -1,9 +1,5 @@
 error: redundant pattern matching, consider using `is_ok()`
-<<<<<<< HEAD
-  --> $DIR/redundant_pattern_matching.rs:8:12
-=======
   --> $DIR/redundant_pattern_matching.rs:14:12
->>>>>>> c04a7e78
    |
 LL |     if let Ok(_) = Ok::<i32, i32>(42) {}
    |     -------^^^^^--------------------- help: try this: `if Ok::<i32, i32>(42).is_ok()`
@@ -11,111 +7,67 @@
    = note: `-D clippy::redundant-pattern-matching` implied by `-D warnings`
 
 error: redundant pattern matching, consider using `is_err()`
-<<<<<<< HEAD
-  --> $DIR/redundant_pattern_matching.rs:10:12
-=======
   --> $DIR/redundant_pattern_matching.rs:16:12
->>>>>>> c04a7e78
    |
 LL |     if let Err(_) = Err::<i32, i32>(42) {}
    |     -------^^^^^^---------------------- help: try this: `if Err::<i32, i32>(42).is_err()`
 
 error: redundant pattern matching, consider using `is_none()`
-<<<<<<< HEAD
-  --> $DIR/redundant_pattern_matching.rs:12:12
-=======
   --> $DIR/redundant_pattern_matching.rs:18:12
->>>>>>> c04a7e78
    |
 LL |     if let None = None::<()> {}
    |     -------^^^^------------- help: try this: `if None::<()>.is_none()`
 
 error: redundant pattern matching, consider using `is_some()`
-<<<<<<< HEAD
-  --> $DIR/redundant_pattern_matching.rs:14:12
-=======
   --> $DIR/redundant_pattern_matching.rs:20:12
->>>>>>> c04a7e78
    |
 LL |     if let Some(_) = Some(42) {}
    |     -------^^^^^^^----------- help: try this: `if Some(42).is_some()`
 
 error: redundant pattern matching, consider using `is_some()`
-<<<<<<< HEAD
-  --> $DIR/redundant_pattern_matching.rs:16:12
-=======
   --> $DIR/redundant_pattern_matching.rs:22:12
->>>>>>> c04a7e78
    |
 LL |     if let Some(_) = Some(42) {
    |     -------^^^^^^^----------- help: try this: `if Some(42).is_some()`
 
 error: redundant pattern matching, consider using `is_some()`
-<<<<<<< HEAD
-  --> $DIR/redundant_pattern_matching.rs:22:15
-=======
   --> $DIR/redundant_pattern_matching.rs:28:15
->>>>>>> c04a7e78
    |
 LL |     while let Some(_) = Some(42) {}
    |     ----------^^^^^^^----------- help: try this: `while Some(42).is_some()`
 
 error: redundant pattern matching, consider using `is_none()`
-<<<<<<< HEAD
-  --> $DIR/redundant_pattern_matching.rs:24:15
-=======
   --> $DIR/redundant_pattern_matching.rs:30:15
->>>>>>> c04a7e78
    |
 LL |     while let None = Some(42) {}
    |     ----------^^^^----------- help: try this: `while Some(42).is_none()`
 
 error: redundant pattern matching, consider using `is_none()`
-<<<<<<< HEAD
-  --> $DIR/redundant_pattern_matching.rs:26:15
-=======
   --> $DIR/redundant_pattern_matching.rs:32:15
->>>>>>> c04a7e78
    |
 LL |     while let None = None::<()> {}
    |     ----------^^^^------------- help: try this: `while None::<()>.is_none()`
 
 error: redundant pattern matching, consider using `is_ok()`
-<<<<<<< HEAD
-  --> $DIR/redundant_pattern_matching.rs:28:15
-=======
   --> $DIR/redundant_pattern_matching.rs:34:15
->>>>>>> c04a7e78
    |
 LL |     while let Ok(_) = Ok::<i32, i32>(10) {}
    |     ----------^^^^^--------------------- help: try this: `while Ok::<i32, i32>(10).is_ok()`
 
 error: redundant pattern matching, consider using `is_err()`
-<<<<<<< HEAD
-  --> $DIR/redundant_pattern_matching.rs:30:15
-=======
   --> $DIR/redundant_pattern_matching.rs:36:15
->>>>>>> c04a7e78
    |
 LL |     while let Err(_) = Ok::<i32, i32>(10) {}
    |     ----------^^^^^^--------------------- help: try this: `while Ok::<i32, i32>(10).is_err()`
 
 error: redundant pattern matching, consider using `is_some()`
-<<<<<<< HEAD
-  --> $DIR/redundant_pattern_matching.rs:33:15
-=======
   --> $DIR/redundant_pattern_matching.rs:39:15
->>>>>>> c04a7e78
    |
 LL |     while let Some(_) = v.pop() {
    |     ----------^^^^^^^---------- help: try this: `while v.pop().is_some()`
 
 error: redundant pattern matching, consider using `is_ok()`
-<<<<<<< HEAD
-  --> $DIR/redundant_pattern_matching.rs:49:5
-=======
   --> $DIR/redundant_pattern_matching.rs:55:5
->>>>>>> c04a7e78
    |
 LL | /     match Ok::<i32, i32>(42) {
 LL | |         Ok(_) => true,
@@ -124,11 +76,7 @@
    | |_____^ help: try this: `Ok::<i32, i32>(42).is_ok()`
 
 error: redundant pattern matching, consider using `is_err()`
-<<<<<<< HEAD
-  --> $DIR/redundant_pattern_matching.rs:54:5
-=======
   --> $DIR/redundant_pattern_matching.rs:60:5
->>>>>>> c04a7e78
    |
 LL | /     match Ok::<i32, i32>(42) {
 LL | |         Ok(_) => false,
@@ -137,11 +85,7 @@
    | |_____^ help: try this: `Ok::<i32, i32>(42).is_err()`
 
 error: redundant pattern matching, consider using `is_err()`
-<<<<<<< HEAD
-  --> $DIR/redundant_pattern_matching.rs:59:5
-=======
   --> $DIR/redundant_pattern_matching.rs:65:5
->>>>>>> c04a7e78
    |
 LL | /     match Err::<i32, i32>(42) {
 LL | |         Ok(_) => false,
@@ -150,11 +94,7 @@
    | |_____^ help: try this: `Err::<i32, i32>(42).is_err()`
 
 error: redundant pattern matching, consider using `is_ok()`
-<<<<<<< HEAD
-  --> $DIR/redundant_pattern_matching.rs:64:5
-=======
   --> $DIR/redundant_pattern_matching.rs:70:5
->>>>>>> c04a7e78
    |
 LL | /     match Err::<i32, i32>(42) {
 LL | |         Ok(_) => true,
@@ -163,11 +103,7 @@
    | |_____^ help: try this: `Err::<i32, i32>(42).is_ok()`
 
 error: redundant pattern matching, consider using `is_some()`
-<<<<<<< HEAD
-  --> $DIR/redundant_pattern_matching.rs:69:5
-=======
   --> $DIR/redundant_pattern_matching.rs:75:5
->>>>>>> c04a7e78
    |
 LL | /     match Some(42) {
 LL | |         Some(_) => true,
@@ -176,11 +112,7 @@
    | |_____^ help: try this: `Some(42).is_some()`
 
 error: redundant pattern matching, consider using `is_none()`
-<<<<<<< HEAD
-  --> $DIR/redundant_pattern_matching.rs:74:5
-=======
   --> $DIR/redundant_pattern_matching.rs:80:5
->>>>>>> c04a7e78
    |
 LL | /     match None::<()> {
 LL | |         Some(_) => false,
@@ -189,11 +121,7 @@
    | |_____^ help: try this: `None::<()>.is_none()`
 
 error: redundant pattern matching, consider using `is_none()`
-<<<<<<< HEAD
-  --> $DIR/redundant_pattern_matching.rs:79:13
-=======
   --> $DIR/redundant_pattern_matching.rs:85:13
->>>>>>> c04a7e78
    |
 LL |       let _ = match None::<()> {
    |  _____________^
@@ -203,101 +131,61 @@
    | |_____^ help: try this: `None::<()>.is_none()`
 
 error: redundant pattern matching, consider using `is_ok()`
-<<<<<<< HEAD
-  --> $DIR/redundant_pattern_matching.rs:84:20
-=======
   --> $DIR/redundant_pattern_matching.rs:90:20
->>>>>>> c04a7e78
    |
 LL |     let _ = if let Ok(_) = Ok::<usize, ()>(4) { true } else { false };
    |             -------^^^^^--------------------- help: try this: `if Ok::<usize, ()>(4).is_ok()`
 
 error: redundant pattern matching, consider using `is_some()`
-<<<<<<< HEAD
-  --> $DIR/redundant_pattern_matching.rs:87:20
-=======
   --> $DIR/redundant_pattern_matching.rs:93:20
->>>>>>> c04a7e78
    |
 LL |     let x = if let Some(_) = opt { true } else { false };
    |             -------^^^^^^^------ help: try this: `if opt.is_some()`
 
 error: redundant pattern matching, consider using `is_some()`
-<<<<<<< HEAD
-  --> $DIR/redundant_pattern_matching.rs:93:20
-=======
   --> $DIR/redundant_pattern_matching.rs:99:20
->>>>>>> c04a7e78
    |
 LL |     let _ = if let Some(_) = gen_opt() {
    |             -------^^^^^^^------------ help: try this: `if gen_opt().is_some()`
 
 error: redundant pattern matching, consider using `is_none()`
-<<<<<<< HEAD
-  --> $DIR/redundant_pattern_matching.rs:95:19
-=======
   --> $DIR/redundant_pattern_matching.rs:101:19
->>>>>>> c04a7e78
    |
 LL |     } else if let None = gen_opt() {
    |            -------^^^^------------ help: try this: `if gen_opt().is_none()`
 
 error: redundant pattern matching, consider using `is_ok()`
-<<<<<<< HEAD
-  --> $DIR/redundant_pattern_matching.rs:97:19
-=======
   --> $DIR/redundant_pattern_matching.rs:103:19
->>>>>>> c04a7e78
    |
 LL |     } else if let Ok(_) = gen_res() {
    |            -------^^^^^------------ help: try this: `if gen_res().is_ok()`
 
 error: redundant pattern matching, consider using `is_err()`
-<<<<<<< HEAD
-  --> $DIR/redundant_pattern_matching.rs:99:19
-=======
   --> $DIR/redundant_pattern_matching.rs:105:19
->>>>>>> c04a7e78
    |
 LL |     } else if let Err(_) = gen_res() {
    |            -------^^^^^^------------ help: try this: `if gen_res().is_err()`
 
 error: redundant pattern matching, consider using `is_some()`
-<<<<<<< HEAD
-  --> $DIR/redundant_pattern_matching.rs:132:19
-=======
   --> $DIR/redundant_pattern_matching.rs:138:19
->>>>>>> c04a7e78
    |
 LL |         while let Some(_) = r#try!(result_opt()) {}
    |         ----------^^^^^^^----------------------- help: try this: `while r#try!(result_opt()).is_some()`
 
 error: redundant pattern matching, consider using `is_some()`
-<<<<<<< HEAD
-  --> $DIR/redundant_pattern_matching.rs:133:16
-=======
   --> $DIR/redundant_pattern_matching.rs:139:16
->>>>>>> c04a7e78
    |
 LL |         if let Some(_) = r#try!(result_opt()) {}
    |         -------^^^^^^^----------------------- help: try this: `if r#try!(result_opt()).is_some()`
 
 error: redundant pattern matching, consider using `is_some()`
-<<<<<<< HEAD
-  --> $DIR/redundant_pattern_matching.rs:139:12
-=======
   --> $DIR/redundant_pattern_matching.rs:145:12
->>>>>>> c04a7e78
    |
 LL |     if let Some(_) = m!() {}
    |     -------^^^^^^^------- help: try this: `if m!().is_some()`
 
 error: redundant pattern matching, consider using `is_some()`
-<<<<<<< HEAD
-  --> $DIR/redundant_pattern_matching.rs:140:15
-=======
   --> $DIR/redundant_pattern_matching.rs:146:15
->>>>>>> c04a7e78
    |
 LL |     while let Some(_) = m!() {}
    |     ----------^^^^^^^------- help: try this: `while m!().is_some()`
