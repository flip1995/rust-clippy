error: this item has comments with 4 forward slashes (`////`). These look like doc comments, but they aren't
  --> tests/ui/four_forward_slashes.rs:11:1
   |
LL | / //// whoops
LL | |
LL | | fn a() {}
   | |_^
   |
   = note: `-D clippy::four-forward-slashes` implied by `-D warnings`
   = help: to override `-D warnings` add `#[allow(clippy::four_forward_slashes)]`
help: make this a doc comment by removing one `/`
   |
LL - //// whoops
<<<<<<< HEAD
LL - fn a() {}
=======
LL -
>>>>>>> 37c6042a
LL + /// whoops
   |

error: this item has comments with 4 forward slashes (`////`). These look like doc comments, but they aren't
  --> tests/ui/four_forward_slashes.rs:15:1
   |
LL | / //// whoops
LL | |
LL | | #[allow(dead_code)]
LL | | fn b() {}
   | |_^
   |
help: make this a doc comment by removing one `/`
   |
LL - //// whoops
<<<<<<< HEAD
LL - #[allow(dead_code)]
=======
LL -
>>>>>>> 37c6042a
LL + /// whoops
   |

error: this item has comments with 4 forward slashes (`////`). These look like doc comments, but they aren't
  --> tests/ui/four_forward_slashes.rs:20:1
   |
LL | / //// whoops
LL | | //// two borked comments!
LL | |
LL | | #[track_caller]
LL | | fn c() {}
   | |_^
   |
help: turn these into doc comments by removing one `/`
   |
LL + /// whoops
LL ~ /// two borked comments!
   |

error: this item has comments with 4 forward slashes (`////`). These look like doc comments, but they aren't
  --> tests/ui/four_forward_slashes.rs:29:1
   |
LL | / //// between attributes
LL | |
LL | | #[allow(dead_code)]
LL | | fn g() {}
   | |_^
   |
help: make this a doc comment by removing one `/`
   |
LL - //// between attributes
<<<<<<< HEAD
LL - #[allow(dead_code)]
=======
LL -
>>>>>>> 37c6042a
LL + /// between attributes
   |

error: this item has comments with 4 forward slashes (`////`). These look like doc comments, but they aren't
  --> tests/ui/four_forward_slashes.rs:34:1
   |
LL | /     //// not very start of contents
LL | |
LL | | fn h() {}
   | |_^
   |
help: make this a doc comment by removing one `/`
   |
LL -     //// not very start of contents
<<<<<<< HEAD
LL - fn h() {}
=======
LL -
>>>>>>> 37c6042a
LL + /// not very start of contents
   |

error: aborting due to 5 previous errors
<|MERGE_RESOLUTION|>--- conflicted
+++ resolved
@@ -11,11 +11,7 @@
 help: make this a doc comment by removing one `/`
    |
 LL - //// whoops
-<<<<<<< HEAD
-LL - fn a() {}
-=======
 LL -
->>>>>>> 37c6042a
 LL + /// whoops
    |
 
@@ -31,11 +27,7 @@
 help: make this a doc comment by removing one `/`
    |
 LL - //// whoops
-<<<<<<< HEAD
-LL - #[allow(dead_code)]
-=======
 LL -
->>>>>>> 37c6042a
 LL + /// whoops
    |
 
@@ -67,11 +59,7 @@
 help: make this a doc comment by removing one `/`
    |
 LL - //// between attributes
-<<<<<<< HEAD
-LL - #[allow(dead_code)]
-=======
 LL -
->>>>>>> 37c6042a
 LL + /// between attributes
    |
 
@@ -86,11 +74,7 @@
 help: make this a doc comment by removing one `/`
    |
 LL -     //// not very start of contents
-<<<<<<< HEAD
-LL - fn h() {}
-=======
 LL -
->>>>>>> 37c6042a
 LL + /// not very start of contents
    |
 
