// run-rustfix

#![warn(clippy::all)]
#![warn(clippy::redundant_pattern_matching)]
#![allow(
    clippy::unit_arg,
    unused_must_use,
    clippy::needless_bool,
    clippy::match_like_matches_macro,
    deprecated
)]

fn main() {
    let result: Result<usize, usize> = Err(5);
    if let Ok(_) = &result {}

    if let Ok(_) = Ok::<i32, i32>(42) {}

    if let Err(_) = Err::<i32, i32>(42) {}

    while let Ok(_) = Ok::<i32, i32>(10) {}

    while let Err(_) = Ok::<i32, i32>(10) {}

    if Ok::<i32, i32>(42).is_ok() {}

    if Err::<i32, i32>(42).is_err() {}

    if let Ok(x) = Ok::<i32, i32>(42) {
        println!("{}", x);
    }

    match Ok::<i32, i32>(42) {
        Ok(_) => true,
        Err(_) => false,
    };

    match Ok::<i32, i32>(42) {
        Ok(_) => false,
        Err(_) => true,
    };

    match Err::<i32, i32>(42) {
        Ok(_) => false,
        Err(_) => true,
    };

    match Err::<i32, i32>(42) {
        Ok(_) => true,
        Err(_) => false,
    };

    let _ = if let Ok(_) = Ok::<usize, ()>(4) { true } else { false };

    issue5504();
    issue6067();
<<<<<<< HEAD
=======
    issue6065();
>>>>>>> e636b88a

    let _ = if let Ok(_) = gen_res() {
        1
    } else if let Err(_) = gen_res() {
        2
    } else {
        3
    };
}

fn gen_res() -> Result<(), ()> {
    Ok(())
}

macro_rules! m {
    () => {
        Some(42u32)
    };
}

fn issue5504() {
    fn result_opt() -> Result<Option<i32>, i32> {
        Err(42)
    }

    fn try_result_opt() -> Result<i32, i32> {
        while let Some(_) = r#try!(result_opt()) {}
        if let Some(_) = r#try!(result_opt()) {}
        Ok(42)
    }

    try_result_opt();

    if let Some(_) = m!() {}
    while let Some(_) = m!() {}
}

<<<<<<< HEAD
// Methods that are unstable const should not be suggested within a const context, see issue #5697.
// However, in Rust 1.48.0 the methods `is_ok` and `is_err` of `Result`, and `is_some` and `is_none`
// of `Option` were stabilized as const, so the following should be linted.
const fn issue6067() {
    if let Ok(_) = Ok::<i32, i32>(42) {}
=======
fn issue6065() {
    macro_rules! if_let_in_macro {
        ($pat:pat, $x:expr) => {
            if let Some($pat) = $x {}
        };
    }
>>>>>>> e636b88a

    // shouldn't be linted
    if_let_in_macro!(_, Some(42));
}

// Methods that are unstable const should not be suggested within a const context, see issue #5697.
// However, in Rust 1.48.0 the methods `is_ok` and `is_err` of `Result` were stabilized as const,
// so the following should be linted.
const fn issue6067() {
    if let Ok(_) = Ok::<i32, i32>(42) {}

    if let Err(_) = Err::<i32, i32>(42) {}

    while let Ok(_) = Ok::<i32, i32>(10) {}

    while let Err(_) = Ok::<i32, i32>(10) {}

    match Ok::<i32, i32>(42) {
        Ok(_) => true,
        Err(_) => false,
    };

    match Err::<i32, i32>(42) {
        Ok(_) => false,
        Err(_) => true,
    };
<<<<<<< HEAD

    match Some(42) {
        Some(_) => true,
        None => false,
    };

    match None::<()> {
        Some(_) => false,
        None => true,
    };
=======
>>>>>>> e636b88a
}<|MERGE_RESOLUTION|>--- conflicted
+++ resolved
@@ -54,10 +54,7 @@
 
     issue5504();
     issue6067();
-<<<<<<< HEAD
-=======
     issue6065();
->>>>>>> e636b88a
 
     let _ = if let Ok(_) = gen_res() {
         1
@@ -95,20 +92,12 @@
     while let Some(_) = m!() {}
 }
 
-<<<<<<< HEAD
-// Methods that are unstable const should not be suggested within a const context, see issue #5697.
-// However, in Rust 1.48.0 the methods `is_ok` and `is_err` of `Result`, and `is_some` and `is_none`
-// of `Option` were stabilized as const, so the following should be linted.
-const fn issue6067() {
-    if let Ok(_) = Ok::<i32, i32>(42) {}
-=======
 fn issue6065() {
     macro_rules! if_let_in_macro {
         ($pat:pat, $x:expr) => {
             if let Some($pat) = $x {}
         };
     }
->>>>>>> e636b88a
 
     // shouldn't be linted
     if_let_in_macro!(_, Some(42));
@@ -135,17 +124,4 @@
         Ok(_) => false,
         Err(_) => true,
     };
-<<<<<<< HEAD
-
-    match Some(42) {
-        Some(_) => true,
-        None => false,
-    };
-
-    match None::<()> {
-        Some(_) => false,
-        None => true,
-    };
-=======
->>>>>>> e636b88a
 }