--- conflicted
+++ resolved
@@ -1,9 +1,5 @@
 error: manual implementation of `str::repeat` using iterators
-<<<<<<< HEAD
-  --> $DIR/manual_str_repeat.rs:8:21
-=======
-  --> tests/ui/manual_str_repeat.rs:7:21
->>>>>>> 10136170
+  --> tests/ui/manual_str_repeat.rs:8:21
    |
 LL |     let _: String = std::iter::repeat("test").take(10).collect();
    |                     ^^^^^^^^^^^^^^^^^^^^^^^^^^^^^^^^^^^^^^^^^^^^ help: try: `"test".repeat(10)`
@@ -12,91 +8,55 @@
    = help: to override `-D warnings` add `#[allow(clippy::manual_str_repeat)]`
 
 error: manual implementation of `str::repeat` using iterators
-<<<<<<< HEAD
-  --> $DIR/manual_str_repeat.rs:9:21
-=======
-  --> tests/ui/manual_str_repeat.rs:8:21
->>>>>>> 10136170
+  --> tests/ui/manual_str_repeat.rs:9:21
    |
 LL |     let _: String = std::iter::repeat('x').take(10).collect();
    |                     ^^^^^^^^^^^^^^^^^^^^^^^^^^^^^^^^^^^^^^^^^ help: try: `"x".repeat(10)`
 
 error: manual implementation of `str::repeat` using iterators
-<<<<<<< HEAD
-  --> $DIR/manual_str_repeat.rs:10:21
-=======
-  --> tests/ui/manual_str_repeat.rs:9:21
->>>>>>> 10136170
+  --> tests/ui/manual_str_repeat.rs:10:21
    |
 LL |     let _: String = std::iter::repeat('\'').take(10).collect();
    |                     ^^^^^^^^^^^^^^^^^^^^^^^^^^^^^^^^^^^^^^^^^^ help: try: `"'".repeat(10)`
 
 error: manual implementation of `str::repeat` using iterators
-<<<<<<< HEAD
-  --> $DIR/manual_str_repeat.rs:11:21
-=======
-  --> tests/ui/manual_str_repeat.rs:10:21
->>>>>>> 10136170
+  --> tests/ui/manual_str_repeat.rs:11:21
    |
 LL |     let _: String = std::iter::repeat('"').take(10).collect();
    |                     ^^^^^^^^^^^^^^^^^^^^^^^^^^^^^^^^^^^^^^^^^ help: try: `"\"".repeat(10)`
 
 error: manual implementation of `str::repeat` using iterators
-<<<<<<< HEAD
-  --> $DIR/manual_str_repeat.rs:15:13
-=======
-  --> tests/ui/manual_str_repeat.rs:14:13
->>>>>>> 10136170
+  --> tests/ui/manual_str_repeat.rs:15:13
    |
 LL |     let _ = repeat(x).take(count + 2).collect::<String>();
    |             ^^^^^^^^^^^^^^^^^^^^^^^^^^^^^^^^^^^^^^^^^^^^^ help: try: `x.repeat(count + 2)`
 
 error: manual implementation of `str::repeat` using iterators
-<<<<<<< HEAD
-  --> $DIR/manual_str_repeat.rs:24:21
-=======
-  --> tests/ui/manual_str_repeat.rs:23:21
->>>>>>> 10136170
+  --> tests/ui/manual_str_repeat.rs:24:21
    |
 LL |     let _: String = repeat(*x).take(count).collect();
    |                     ^^^^^^^^^^^^^^^^^^^^^^^^^^^^^^^^ help: try: `(*x).repeat(count)`
 
 error: manual implementation of `str::repeat` using iterators
-<<<<<<< HEAD
-  --> $DIR/manual_str_repeat.rs:33:21
-=======
-  --> tests/ui/manual_str_repeat.rs:32:21
->>>>>>> 10136170
+  --> tests/ui/manual_str_repeat.rs:33:21
    |
 LL |     let _: String = repeat(x).take(count).collect();
    |                     ^^^^^^^^^^^^^^^^^^^^^^^^^^^^^^^ help: try: `x.repeat(count)`
 
 error: manual implementation of `str::repeat` using iterators
-<<<<<<< HEAD
-  --> $DIR/manual_str_repeat.rs:45:21
-=======
-  --> tests/ui/manual_str_repeat.rs:44:21
->>>>>>> 10136170
+  --> tests/ui/manual_str_repeat.rs:45:21
    |
 LL |     let _: String = repeat(Cow::Borrowed("test")).take(count).collect();
    |                     ^^^^^^^^^^^^^^^^^^^^^^^^^^^^^^^^^^^^^^^^^^^^^^^^^^^ help: try: `Cow::Borrowed("test").repeat(count)`
 
 error: manual implementation of `str::repeat` using iterators
-<<<<<<< HEAD
-  --> $DIR/manual_str_repeat.rs:48:21
-=======
-  --> tests/ui/manual_str_repeat.rs:47:21
->>>>>>> 10136170
+  --> tests/ui/manual_str_repeat.rs:48:21
    |
 LL |     let _: String = repeat(x).take(count).collect();
    |                     ^^^^^^^^^^^^^^^^^^^^^^^^^^^^^^^ help: try: `x.repeat(count)`
 
 error: manual implementation of `str::repeat` using iterators
-<<<<<<< HEAD
-  --> $DIR/manual_str_repeat.rs:63:21
-=======
-  --> tests/ui/manual_str_repeat.rs:62:21
->>>>>>> 10136170
+  --> tests/ui/manual_str_repeat.rs:63:21
    |
 LL |     let _: String = std::iter::repeat("test").take(10).collect();
    |                     ^^^^^^^^^^^^^^^^^^^^^^^^^^^^^^^^^^^^^^^^^^^^ help: try: `"test".repeat(10)`
