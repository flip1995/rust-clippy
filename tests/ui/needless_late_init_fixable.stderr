error: unneeded late initalization
  --> $DIR/needless_late_init_fixable.rs:4:5
   |
LL |     let a;
   |     ^^^^^^
   |
   = note: `-D clippy::needless-late-init` implied by `-D warnings`
help: declare `a` here
   |
LL |     let a = "zero";
   |     ~~~~~

error: unneeded late initalization
  --> $DIR/needless_late_init_fixable.rs:7:5
   |
LL |     let b;
   |     ^^^^^^
   |
help: declare `b` here
   |
LL |     let b = 1;
   |     ~~~~~

error: unneeded late initalization
  --> $DIR/needless_late_init_fixable.rs:8:5
   |
LL |     let c;
   |     ^^^^^^
   |
help: declare `c` here
   |
LL |     let c = 2;
   |     ~~~~~

error: unneeded late initalization
  --> $DIR/needless_late_init_fixable.rs:12:5
   |
LL |     let d: usize;
   |     ^^^^^^^^^^^^^
   |
help: declare `d` here
   |
LL |     let d: usize = 1;
   |     ~~~~~~~~~~~~

error: unneeded late initalization
  --> $DIR/needless_late_init_fixable.rs:15:5
   |
LL |     let mut e;
   |     ^^^^^^^^^^
   |
help: declare `e` here
   |
LL |     let mut e = 1;
   |     ~~~~~~~~~

error: unneeded late initalization
  --> $DIR/needless_late_init_fixable.rs:19:5
   |
<<<<<<< HEAD
LL |     let f;
   |     ^^^^^^
   |
help: declare `f` here
   |
LL |     let f = match 1 {
   |     +++++++
help: remove the assignments from the `match` arms
   |
LL -         1 => f = "three",
LL +         1 => "three",
   | 

error: unneeded late initalization
  --> $DIR/needless_late_init_fixable.rs:25:5
   |
LL |     let g: usize;
   |     ^^^^^^^^^^^^^
   |
help: declare `g` here
   |
LL |     let g: usize = if true {
   |     ++++++++++++++
help: remove the assignments from the branches
   |
LL -         g = 5;
LL +         5
   | 
help: add a semicolon after the `if` expression
   |
LL |     };
   |      +

error: unneeded late initalization
  --> $DIR/needless_late_init_fixable.rs:32:5
   |
=======
>>>>>>> 088c0027
LL |     let h;
   |     ^^^^^^
   |
help: declare `h` here
   |
LL |     let h = format!("{}", e);
   |     ~~~~~

error: aborting due to 6 previous errors
<|MERGE_RESOLUTION|>--- conflicted
+++ resolved
@@ -1,5 +1,5 @@
 error: unneeded late initalization
-  --> $DIR/needless_late_init_fixable.rs:4:5
+  --> $DIR/needless_late_init_fixable.rs:6:5
    |
 LL |     let a;
    |     ^^^^^^
@@ -11,7 +11,7 @@
    |     ~~~~~
 
 error: unneeded late initalization
-  --> $DIR/needless_late_init_fixable.rs:7:5
+  --> $DIR/needless_late_init_fixable.rs:9:5
    |
 LL |     let b;
    |     ^^^^^^
@@ -22,7 +22,7 @@
    |     ~~~~~
 
 error: unneeded late initalization
-  --> $DIR/needless_late_init_fixable.rs:8:5
+  --> $DIR/needless_late_init_fixable.rs:10:5
    |
 LL |     let c;
    |     ^^^^^^
@@ -33,7 +33,7 @@
    |     ~~~~~
 
 error: unneeded late initalization
-  --> $DIR/needless_late_init_fixable.rs:12:5
+  --> $DIR/needless_late_init_fixable.rs:14:5
    |
 LL |     let d: usize;
    |     ^^^^^^^^^^^^^
@@ -44,7 +44,7 @@
    |     ~~~~~~~~~~~~
 
 error: unneeded late initalization
-  --> $DIR/needless_late_init_fixable.rs:15:5
+  --> $DIR/needless_late_init_fixable.rs:17:5
    |
 LL |     let mut e;
    |     ^^^^^^^^^^
@@ -55,47 +55,8 @@
    |     ~~~~~~~~~
 
 error: unneeded late initalization
-  --> $DIR/needless_late_init_fixable.rs:19:5
+  --> $DIR/needless_late_init_fixable.rs:21:5
    |
-<<<<<<< HEAD
-LL |     let f;
-   |     ^^^^^^
-   |
-help: declare `f` here
-   |
-LL |     let f = match 1 {
-   |     +++++++
-help: remove the assignments from the `match` arms
-   |
-LL -         1 => f = "three",
-LL +         1 => "three",
-   | 
-
-error: unneeded late initalization
-  --> $DIR/needless_late_init_fixable.rs:25:5
-   |
-LL |     let g: usize;
-   |     ^^^^^^^^^^^^^
-   |
-help: declare `g` here
-   |
-LL |     let g: usize = if true {
-   |     ++++++++++++++
-help: remove the assignments from the branches
-   |
-LL -         g = 5;
-LL +         5
-   | 
-help: add a semicolon after the `if` expression
-   |
-LL |     };
-   |      +
-
-error: unneeded late initalization
-  --> $DIR/needless_late_init_fixable.rs:32:5
-   |
-=======
->>>>>>> 088c0027
 LL |     let h;
    |     ^^^^^^
    |
