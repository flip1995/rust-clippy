--- conflicted
+++ resolved
@@ -13,11 +13,7 @@
    |
 
 error: this is an outer doc comment and does not apply to the parent module or crate
-<<<<<<< HEAD
-  --> tests/ui/suspicious_doc_comments.rs:10:5
-=======
   --> tests/ui/suspicious_doc_comments.rs:11:5
->>>>>>> 9f9a8225
    |
 LL |     ///! This module contains useful functions.
    |     ^^^^^^^^^^^^^^^^^^^^^^^^^^^^^^^^^^^^^^^^^^^
@@ -29,11 +25,7 @@
    |
 
 error: this is an outer doc comment and does not apply to the parent module or crate
-<<<<<<< HEAD
-  --> tests/ui/suspicious_doc_comments.rs:22:5
-=======
   --> tests/ui/suspicious_doc_comments.rs:24:5
->>>>>>> 9f9a8225
    |
 LL | /     /**! This module contains useful functions.
 LL | |      */
@@ -46,11 +38,7 @@
    |
 
 error: this is an outer doc comment and does not apply to the parent module or crate
-<<<<<<< HEAD
-  --> tests/ui/suspicious_doc_comments.rs:36:5
-=======
   --> tests/ui/suspicious_doc_comments.rs:39:5
->>>>>>> 9f9a8225
    |
 LL | /     ///! This module
 LL | |
@@ -67,11 +55,7 @@
    |
 
 error: this is an outer doc comment and does not apply to the parent module or crate
-<<<<<<< HEAD
-  --> tests/ui/suspicious_doc_comments.rs:44:5
-=======
   --> tests/ui/suspicious_doc_comments.rs:48:5
->>>>>>> 9f9a8225
    |
 LL | /     ///! a
 LL | |
@@ -86,11 +70,7 @@
    |
 
 error: this is an outer doc comment and does not apply to the parent module or crate
-<<<<<<< HEAD
-  --> tests/ui/suspicious_doc_comments.rs:52:5
-=======
   --> tests/ui/suspicious_doc_comments.rs:57:5
->>>>>>> 9f9a8225
    |
 LL |     ///! a
    |     ^^^^^^
@@ -102,11 +82,7 @@
    |
 
 error: this is an outer doc comment and does not apply to the parent module or crate
-<<<<<<< HEAD
-  --> tests/ui/suspicious_doc_comments.rs:58:5
-=======
   --> tests/ui/suspicious_doc_comments.rs:64:5
->>>>>>> 9f9a8225
    |
 LL | /     ///! a
 ...  |
@@ -122,11 +98,7 @@
    |
 
 error: this is an outer doc comment and does not apply to the parent module or crate
-<<<<<<< HEAD
-  --> tests/ui/suspicious_doc_comments.rs:70:5
-=======
   --> tests/ui/suspicious_doc_comments.rs:77:5
->>>>>>> 9f9a8225
    |
 LL |     ///! Very cool macro
    |     ^^^^^^^^^^^^^^^^^^^^
@@ -138,11 +110,7 @@
    |
 
 error: this is an outer doc comment and does not apply to the parent module or crate
-<<<<<<< HEAD
-  --> tests/ui/suspicious_doc_comments.rs:77:5
-=======
   --> tests/ui/suspicious_doc_comments.rs:85:5
->>>>>>> 9f9a8225
    |
 LL |     ///! Huh.
    |     ^^^^^^^^^
