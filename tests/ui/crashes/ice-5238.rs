--- conflicted
+++ resolved
@@ -3,12 +3,8 @@
 #![feature(coroutines, coroutine_trait, stmt_expr_attributes)]
 
 fn main() {
-<<<<<<< HEAD
-    let _ = #[coroutine] || {
-=======
     let _ = #[coroutine]
     || {
->>>>>>> 80b1d0d0
         yield;
     };
 }