error: first doc comment paragraph is too long
  --> tests/ui/too_long_first_doc_paragraph-fix.rs:3:1
   |
LL | / /// A very short summary.
LL | |
LL | | /// A much longer explanation that goes into a lot more detail about
LL | | /// how the thing works, possibly with doclinks and so one,
LL | | /// and probably spanning a many rows. Blablabla, it needs to be over
LL | | /// 200 characters so I needed to write something longeeeeeeer.
   | |_^
   |
   = note: `-D clippy::too-long-first-doc-paragraph` implied by `-D warnings`
   = help: to override `-D warnings` add `#[allow(clippy::too_long_first_doc_paragraph)]`
help: add an empty line
   |
LL | /// A very short summary.
<<<<<<< HEAD
=======
LL |
>>>>>>> 37c6042a
LL + ///
LL +
   |

error: aborting due to 1 previous error
<|MERGE_RESOLUTION|>--- conflicted
+++ resolved
@@ -14,10 +14,7 @@
 help: add an empty line
    |
 LL | /// A very short summary.
-<<<<<<< HEAD
-=======
 LL |
->>>>>>> 37c6042a
 LL + ///
 LL +
    |
