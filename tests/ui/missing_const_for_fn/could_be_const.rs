--- conflicted
+++ resolved
@@ -200,11 +200,7 @@
     }
     // NOTE: When checking the type of a function param, make sure it is not an alias with
     // `AliasTyKind::Projection` before calling `TyCtxt::type_of` to find out what the actual type
-<<<<<<< HEAD
-    // is. Because the associate ty could have no default, therefore would cause ICE, as demostrated
-=======
     // is. Because the associate ty could have no default, therefore would cause ICE, as demonstrated
->>>>>>> df0cb6c5
     // in this test.
     fn alias_ty_is_projection(bar: <() as FooTrait>::Foo) {}
 }