error: this could be a `const fn`
  --> tests/ui/missing_const_for_fn/could_be_const.rs:14:5
   |
LL | /     pub fn new() -> Self {
LL | |
LL | |
LL | |         Self { guess: 42 }
LL | |     }
   | |_____^
   |
   = note: `-D clippy::missing-const-for-fn` implied by `-D warnings`
   = help: to override `-D warnings` add `#[allow(clippy::missing_const_for_fn)]`
help: make the function `const`
   |
LL |     pub const fn new() -> Self {
   |         +++++

error: this could be a `const fn`
  --> tests/ui/missing_const_for_fn/could_be_const.rs:20:5
   |
LL | /     fn const_generic_params<'a, T, const N: usize>(&self, b: &'a [T; N]) -> &'a [T; N] {
LL | |
LL | |         b
LL | |     }
   | |_____^
   |
help: make the function `const`
   |
LL |     const fn const_generic_params<'a, T, const N: usize>(&self, b: &'a [T; N]) -> &'a [T; N] {
   |     +++++

error: this could be a `const fn`
  --> tests/ui/missing_const_for_fn/could_be_const.rs:27:1
   |
LL | / fn one() -> i32 {
LL | |
LL | |     1
LL | | }
   | |_^
   |
help: make the function `const`
   |
LL | const fn one() -> i32 {
   | +++++

error: this could be a `const fn`
  --> tests/ui/missing_const_for_fn/could_be_const.rs:33:1
   |
LL | / fn two() -> i32 {
LL | |
LL | |     let abc = 2;
LL | |     abc
LL | | }
   | |_^
   |
help: make the function `const`
   |
LL | const fn two() -> i32 {
   | +++++

error: this could be a `const fn`
  --> tests/ui/missing_const_for_fn/could_be_const.rs:40:1
   |
LL | / fn string() -> String {
LL | |
LL | |     String::new()
LL | | }
   | |_^
   |
help: make the function `const`
   |
LL | const fn string() -> String {
   | +++++

error: this could be a `const fn`
  --> tests/ui/missing_const_for_fn/could_be_const.rs:46:1
   |
LL | / unsafe fn four() -> i32 {
LL | |
LL | |     4
LL | | }
   | |_^
   |
help: make the function `const`
   |
LL | const unsafe fn four() -> i32 {
   | +++++

error: this could be a `const fn`
  --> tests/ui/missing_const_for_fn/could_be_const.rs:52:1
   |
LL | / fn generic<T>(t: T) -> T {
LL | |
LL | |     t
LL | | }
   | |_^
   |
help: make the function `const`
   |
LL | const fn generic<T>(t: T) -> T {
   | +++++

error: this could be a `const fn`
  --> tests/ui/missing_const_for_fn/could_be_const.rs:61:1
   |
LL | / fn generic_arr<T: Copy>(t: [T; 1]) -> T {
LL | |
LL | |     t[0]
LL | | }
   | |_^
   |
help: make the function `const`
   |
LL | const fn generic_arr<T: Copy>(t: [T; 1]) -> T {
   | +++++

error: this could be a `const fn`
  --> tests/ui/missing_const_for_fn/could_be_const.rs:75:9
   |
LL | /         pub fn b(self, a: &A) -> B {
LL | |
LL | |             B
LL | |         }
   | |_________^
   |
help: make the function `const`
   |
LL |         pub const fn b(self, a: &A) -> B {
   |             +++++

error: this could be a `const fn`
  --> tests/ui/missing_const_for_fn/could_be_const.rs:85:5
   |
LL | /     fn const_fn_stabilized_before_msrv(byte: u8) {
LL | |
LL | |         byte.is_ascii_digit();
LL | |     }
   | |_____^
   |
help: make the function `const`
   |
LL |     const fn const_fn_stabilized_before_msrv(byte: u8) {
   |     +++++

error: this could be a `const fn`
  --> tests/ui/missing_const_for_fn/could_be_const.rs:97:1
   |
LL | / fn msrv_1_46() -> i32 {
LL | |
LL | |     46
LL | | }
   | |_^
   |
help: make the function `const`
   |
LL | const fn msrv_1_46() -> i32 {
   | +++++

error: this could be a `const fn`
  --> tests/ui/missing_const_for_fn/could_be_const.rs:117:1
   |
LL | fn d(this: D) {}
   | ^^^^^^^^^^^^^^^^
   |
help: make the function `const`
   |
LL | const fn d(this: D) {}
   | +++++

error: this could be a `const fn`
  --> tests/ui/missing_const_for_fn/could_be_const.rs:125:9
   |
LL | /         fn deref_ptr_can_be_const(self) -> usize {
LL | |
LL | |             unsafe { *self.0 as usize }
LL | |         }
   | |_________^
   |
help: make the function `const`
   |
LL |         const fn deref_ptr_can_be_const(self) -> usize {
   |         +++++

error: this could be a `const fn`
  --> tests/ui/missing_const_for_fn/could_be_const.rs:130:9
   |
LL | /         fn deref_copied_val(self) -> usize {
LL | |
LL | |             *self.1 as usize
LL | |         }
   | |_________^
   |
help: make the function `const`
   |
LL |         const fn deref_copied_val(self) -> usize {
   |         +++++

error: this could be a `const fn`
  --> tests/ui/missing_const_for_fn/could_be_const.rs:141:5
   |
LL | /     fn union_access_can_be_const() {
LL | |
LL | |         let bar = Bar { val: 1 };
LL | |         let _ = unsafe { bar.val };
LL | |     }
   | |_____^
   |
help: make the function `const`
   |
LL |     const fn union_access_can_be_const() {
   |     +++++

error: this could be a `const fn`
<<<<<<< HEAD
  --> tests/ui/missing_const_for_fn/could_be_const.rs:155:9
=======
  --> tests/ui/missing_const_for_fn/could_be_const.rs:149:9
   |
LL |         extern "C" fn c() {}
   |         ^^^^^^^^^^^^^^^^^^^^
   |
help: make the function `const`
   |
LL |         const extern "C" fn c() {}
   |         +++++

error: this could be a `const fn`
  --> tests/ui/missing_const_for_fn/could_be_const.rs:153:9
   |
LL |         extern fn implicit_c() {}
   |         ^^^^^^^^^^^^^^^^^^^^^^^^^
   |
help: make the function `const`
   |
LL |         const extern fn implicit_c() {}
   |         +++++

error: this could be a `const fn`
  --> tests/ui/missing_const_for_fn/could_be_const.rs:170:9
>>>>>>> b794b8e0
   |
LL | /         pub fn new(strings: Vec<String>) -> Self {
LL | |             Self { strings }
LL | |         }
   | |_________^
   |
help: make the function `const`
   |
LL |         pub const fn new(strings: Vec<String>) -> Self {
   |             +++++

error: this could be a `const fn`
<<<<<<< HEAD
  --> tests/ui/missing_const_for_fn/could_be_const.rs:160:9
=======
  --> tests/ui/missing_const_for_fn/could_be_const.rs:175:9
>>>>>>> b794b8e0
   |
LL | /         pub fn empty() -> Self {
LL | |             Self { strings: Vec::new() }
LL | |         }
   | |_________^
   |
help: make the function `const`
   |
LL |         pub const fn empty() -> Self {
   |             +++++

error: this could be a `const fn`
<<<<<<< HEAD
  --> tests/ui/missing_const_for_fn/could_be_const.rs:171:9
=======
  --> tests/ui/missing_const_for_fn/could_be_const.rs:186:9
>>>>>>> b794b8e0
   |
LL | /         pub fn new(text: String) -> Self {
LL | |             let vec = Vec::new();
LL | |             Self { text, vec }
LL | |         }
   | |_________^
   |
help: make the function `const`
   |
LL |         pub const fn new(text: String) -> Self {
   |             +++++

<<<<<<< HEAD
error: aborting due to 18 previous errors
=======
error: this could be a `const fn`
  --> tests/ui/missing_const_for_fn/could_be_const.rs:205:5
   |
LL |     fn alias_ty_is_projection(bar: <() as FooTrait>::Foo) {}
   |     ^^^^^^^^^^^^^^^^^^^^^^^^^^^^^^^^^^^^^^^^^^^^^^^^^^^^^^^^
   |
help: make the function `const`
   |
LL |     const fn alias_ty_is_projection(bar: <() as FooTrait>::Foo) {}
   |     +++++

error: aborting due to 21 previous errors
>>>>>>> b794b8e0
<|MERGE_RESOLUTION|>--- conflicted
+++ resolved
@@ -211,9 +211,6 @@
    |     +++++
 
 error: this could be a `const fn`
-<<<<<<< HEAD
-  --> tests/ui/missing_const_for_fn/could_be_const.rs:155:9
-=======
   --> tests/ui/missing_const_for_fn/could_be_const.rs:149:9
    |
 LL |         extern "C" fn c() {}
@@ -237,7 +234,6 @@
 
 error: this could be a `const fn`
   --> tests/ui/missing_const_for_fn/could_be_const.rs:170:9
->>>>>>> b794b8e0
    |
 LL | /         pub fn new(strings: Vec<String>) -> Self {
 LL | |             Self { strings }
@@ -250,11 +246,7 @@
    |             +++++
 
 error: this could be a `const fn`
-<<<<<<< HEAD
-  --> tests/ui/missing_const_for_fn/could_be_const.rs:160:9
-=======
   --> tests/ui/missing_const_for_fn/could_be_const.rs:175:9
->>>>>>> b794b8e0
    |
 LL | /         pub fn empty() -> Self {
 LL | |             Self { strings: Vec::new() }
@@ -267,11 +259,7 @@
    |             +++++
 
 error: this could be a `const fn`
-<<<<<<< HEAD
-  --> tests/ui/missing_const_for_fn/could_be_const.rs:171:9
-=======
   --> tests/ui/missing_const_for_fn/could_be_const.rs:186:9
->>>>>>> b794b8e0
    |
 LL | /         pub fn new(text: String) -> Self {
 LL | |             let vec = Vec::new();
@@ -284,9 +272,6 @@
 LL |         pub const fn new(text: String) -> Self {
    |             +++++
 
-<<<<<<< HEAD
-error: aborting due to 18 previous errors
-=======
 error: this could be a `const fn`
   --> tests/ui/missing_const_for_fn/could_be_const.rs:205:5
    |
@@ -299,4 +284,3 @@
    |     +++++
 
 error: aborting due to 21 previous errors
->>>>>>> b794b8e0
