--- conflicted
+++ resolved
@@ -146,13 +146,9 @@
 }
 
 impl Foo for LineComment {
-<<<<<<< HEAD
-    /// comment on assoc item
-=======
     // /// comment on assoc item
     //~^ empty_line_after_doc_comments
 
->>>>>>> 9f9a8225
     fn bar() {}
 }
 
