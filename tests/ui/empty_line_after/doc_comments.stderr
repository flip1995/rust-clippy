--- conflicted
+++ resolved
@@ -177,21 +177,15 @@
    |
 LL | /     /// comment on assoc item
 LL | |
-<<<<<<< HEAD
-=======
 LL | |
->>>>>>> 37c6042a
    | |_^
 LL |       fn bar() {}
    |       ------ the comment documents this function
    |
    = help: if the empty line is unintentional, remove it
-<<<<<<< HEAD
-=======
 help: if the doc comment should not document `bar` comment it out
    |
 LL |     // /// comment on assoc item
    |     ++
->>>>>>> 37c6042a
 
 error: aborting due to 11 previous errors
