error: empty line after doc comment
  --> tests/ui/empty_line_after/doc_comments.rs:6:1
   |
LL | / /// for the crate
LL | |
   | |_^
LL |   fn first_in_crate() {}
   |   ----------------- the comment documents this function
   |
   = note: `-D clippy::empty-line-after-doc-comments` implied by `-D warnings`
   = help: to override `-D warnings` add `#[allow(clippy::empty_line_after_doc_comments)]`
   = help: if the empty line is unintentional, remove it
help: if the comment should document the crate use an inner doc comment
   |
LL ~ //! Meant to be an
LL ~ //! inner doc comment
LL ~ //! for the crate
   |

error: empty line after doc comment
  --> tests/ui/empty_line_after/doc_comments.rs:14:5
   |
LL | /     /// for the module
LL | |
   | |_^
LL |       fn first_in_module() {}
   |       ------------------ the comment documents this function
   |
   = help: if the empty line is unintentional, remove it
help: if the comment should document the parent module use an inner doc comment
   |
LL ~     //! Meant to be an
LL ~     //! inner doc comment
LL ~     //! for the module
   |

error: empty line after doc comment
  --> tests/ui/empty_line_after/doc_comments.rs:27:5
   |
LL | /     /// # Indented
LL | |
   | |_^
LL |       /// Blank line
LL |       fn indented() {}
   |       ----------- the comment documents this function
   |
   = help: if the empty line is unintentional, remove it
help: if the documentation should include the empty line include it in the comment
   |
LL |     ///
   |

error: empty line after doc comment
  --> tests/ui/empty_line_after/doc_comments.rs:34:1
   |
LL | / /// This should produce a warning
LL | |
   | |_^
LL |   fn with_doc_and_newline() {}
   |   ----------------------- the comment documents this function
   |
   = help: if the empty line is unintentional, remove it

error: empty lines after doc comment
  --> tests/ui/empty_line_after/doc_comments.rs:44:1
   |
LL | / /// This doc comment should produce a warning
LL | |
LL | | /** This is also a doc comment and is part of the warning
LL | |  */
LL | |
   | |_^
...
LL |   fn three_attributes() {}
   |   ------------------- the comment documents this function
   |
   = help: if the empty lines are unintentional, remove them

error: empty line after doc comment
  --> tests/ui/empty_line_after/doc_comments.rs:56:5
   |
LL | /     /// docs for `old_code`
LL | |     // fn old_code() {}
LL | |
   | |_^
LL |       fn new_code() {}
   |       ----------- the comment documents this function
   |
   = help: if the empty line is unintentional, remove it
help: if the doc comment should not document `new_code` comment it out
   |
LL |     // /// docs for `old_code`
   |     ++

error: empty lines after doc comment
  --> tests/ui/empty_line_after/doc_comments.rs:63:5
   |
LL | /     /// for OldA
LL | |     // struct OldA;
LL | |
LL | |     /// Docs
...  |
LL | |
   | |_^
...
LL |       struct Multiple;
   |       --------------- the comment documents this struct
   |
   = help: if the empty lines are unintentional, remove them
help: if the doc comment should not document `Multiple` comment it out
   |
LL ~     // /// Docs
LL ~     // /// for OldA
LL |     // struct OldA;
LL |
LL ~     // /// Docs
LL ~     // /// for OldB
   |

error: empty line after doc comment
  --> tests/ui/empty_line_after/doc_comments.rs:78:5
   |
LL | /     /**
LL | |      * Meant to be inner doc comment
LL | |      */
LL | |
   | |_^
LL |       fn first_in_module() {}
   |       ------------------ the comment documents this function
   |
   = help: if the empty line is unintentional, remove it
help: if the comment should document the parent module use an inner doc comment
   |
LL -     /**
LL +     /*!
   |

error: empty line after doc comment
  --> tests/ui/empty_line_after/doc_comments.rs:85:5
   |
LL | /     /**
LL | |      * Docs for `old_code`
LL | |      */
LL | |     /* fn old_code() {} */
LL | |
   | |_^
...
LL |       fn new_code() {}
   |       ----------- the comment documents this function
   |
   = help: if the empty line is unintentional, remove it
help: if the doc comment should not document `new_code` comment it out
   |
LL -     /**
LL +     /*
   |

error: empty line after doc comment
  --> tests/ui/empty_line_after/doc_comments.rs:96:5
   |
LL | /     /// Docs for `old_code2`
LL | |     /* fn old_code2() {} */
LL | |
   | |_^
LL |       /// Docs for `new_code2`
LL |       fn new_code2() {}
   |       ------------ the comment documents this function
   |
   = help: if the empty line is unintentional, remove it
help: if the doc comment should not document `new_code2` comment it out
   |
LL |     // /// Docs for `old_code2`
   |     ++

error: empty line after doc comment
  --> tests/ui/empty_line_after/doc_comments.rs:152:5
   |
LL | /     /// comment on assoc item
LL | |
<<<<<<< HEAD
=======
LL | |
>>>>>>> 9f9a8225
   | |_^
LL |       fn bar() {}
   |       ------ the comment documents this function
   |
   = help: if the empty line is unintentional, remove it
<<<<<<< HEAD
=======
help: if the doc comment should not document `bar` comment it out
   |
LL |     // /// comment on assoc item
   |     ++
>>>>>>> 9f9a8225

error: aborting due to 11 previous errors
<|MERGE_RESOLUTION|>--- conflicted
+++ resolved
@@ -177,21 +177,15 @@
    |
 LL | /     /// comment on assoc item
 LL | |
-<<<<<<< HEAD
-=======
 LL | |
->>>>>>> 9f9a8225
    | |_^
 LL |       fn bar() {}
    |       ------ the comment documents this function
    |
    = help: if the empty line is unintentional, remove it
-<<<<<<< HEAD
-=======
 help: if the doc comment should not document `bar` comment it out
    |
 LL |     // /// comment on assoc item
    |     ++
->>>>>>> 9f9a8225
 
 error: aborting due to 11 previous errors
