--- conflicted
+++ resolved
@@ -138,10 +138,7 @@
 
 impl Foo for LineComment {
     /// comment on assoc item
-<<<<<<< HEAD
-=======
     //~^ empty_line_after_doc_comments
->>>>>>> 37c6042a
     fn bar() {}
 }
 
