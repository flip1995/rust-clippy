--- conflicted
+++ resolved
@@ -38,10 +38,7 @@
 help: use a standard comparison instead
    |
 LL -     let _ = Some(5).map_or(false, |n| {
-<<<<<<< HEAD
-=======
 LL -
->>>>>>> 37c6042a
 LL -         let _ = 1;
 LL -         n == 5
 LL -     });
