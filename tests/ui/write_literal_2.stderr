error: unnecessary raw string literal
  --> $DIR/write_literal_2.rs:13:24
   |
LL |     writeln!(v, r"{}", r"{hello}");
   |                        ^^^^^^^^^^
   |
   = note: `-D clippy::needless-raw-strings` implied by `-D warnings`
   = help: to override `-D warnings` add `#[allow(clippy::needless_raw_strings)]`
<<<<<<< HEAD
=======
help: try
   |
LL -     writeln!(v, r"{}", r"{hello}");
LL +     writeln!(v, r"{}", "{hello}");
   |
>>>>>>> 98363cbf

error: literal with an empty format string
  --> $DIR/write_literal_2.rs:10:23
   |
LL |     writeln!(v, "{}", "{hello}");
   |                       ^^^^^^^^^
   |
   = note: `-D clippy::write-literal` implied by `-D warnings`
   = help: to override `-D warnings` add `#[allow(clippy::write_literal)]`
help: try
   |
LL -     writeln!(v, "{}", "{hello}");
LL +     writeln!(v, "{{hello}}");
   |

error: literal with an empty format string
  --> $DIR/write_literal_2.rs:13:24
   |
LL |     writeln!(v, r"{}", r"{hello}");
   |                        ^^^^^^^^^^
   |
help: try
   |
LL -     writeln!(v, r"{}", r"{hello}");
LL +     writeln!(v, r"{{hello}}");
   |

error: literal with an empty format string
  --> $DIR/write_literal_2.rs:17:23
   |
LL |     writeln!(v, "{}", '\'');
   |                       ^^^^
   |
help: try
   |
LL -     writeln!(v, "{}", '\'');
LL +     writeln!(v, "'");
   |

error: literal with an empty format string
  --> $DIR/write_literal_2.rs:19:23
   |
LL |     writeln!(v, "{}", '"');
   |                       ^^^
   |
help: try
   |
LL -     writeln!(v, "{}", '"');
LL +     writeln!(v, "\"");
   |

error: literal with an empty format string
  --> $DIR/write_literal_2.rs:21:24
   |
LL |     writeln!(v, r"{}", '"');
   |                        ^^^

error: literal with an empty format string
  --> $DIR/write_literal_2.rs:23:24
   |
LL |     writeln!(v, r"{}", '\'');
   |                        ^^^^
   |
help: try
   |
LL -     writeln!(v, r"{}", '\'');
LL +     writeln!(v, r"'");
   |

error: literal with an empty format string
  --> $DIR/write_literal_2.rs:28:9
   |
LL | /         "hello \
LL | |
LL | |         world!"
   | |_______________^
   |
help: try
   |
LL ~         "some hello \
LL +
LL ~         world!"
   |

error: literal with an empty format string
  --> $DIR/write_literal_2.rs:36:9
   |
LL |         "1",
   |         ^^^
   |
help: try
   |
LL ~         "some 1\
LL ~         {} \\ {}",
   |

error: literal with an empty format string
  --> $DIR/write_literal_2.rs:37:9
   |
LL |         "2",
   |         ^^^
   |
help: try
   |
LL ~         2 \\ {}",
LL ~         "1",
   |

error: literal with an empty format string
  --> $DIR/write_literal_2.rs:38:9
   |
LL |         "3",
   |         ^^^
   |
help: try
   |
LL ~         {} \\ 3",
LL |         "1",
LL ~         "2",
   |

error: literal with an empty format string
  --> $DIR/write_literal_2.rs:41:23
   |
LL |     writeln!(v, "{}", "\\");
   |                       ^^^^
   |
help: try
   |
LL -     writeln!(v, "{}", "\\");
LL +     writeln!(v, "\\");
   |

error: literal with an empty format string
  --> $DIR/write_literal_2.rs:43:24
   |
LL |     writeln!(v, r"{}", "\\");
   |                        ^^^^
   |
help: try
   |
LL -     writeln!(v, r"{}", "\\");
LL +     writeln!(v, r"\");
   |

error: literal with an empty format string
  --> $DIR/write_literal_2.rs:45:26
   |
LL |     writeln!(v, r#"{}"#, "\\");
   |                          ^^^^
   |
help: try
   |
LL -     writeln!(v, r#"{}"#, "\\");
LL +     writeln!(v, r#"\"#);
   |

error: literal with an empty format string
  --> $DIR/write_literal_2.rs:47:23
   |
LL |     writeln!(v, "{}", r"\");
   |                       ^^^^
   |
help: try
   |
LL -     writeln!(v, "{}", r"\");
LL +     writeln!(v, "\\");
   |

error: literal with an empty format string
  --> $DIR/write_literal_2.rs:49:23
   |
LL |     writeln!(v, "{}", "\r");
   |                       ^^^^
   |
help: try
   |
LL -     writeln!(v, "{}", "\r");
LL +     writeln!(v, "\r");
   |

error: literal with an empty format string
  --> $DIR/write_literal_2.rs:52:28
   |
LL |     writeln!(v, r#"{}{}"#, '#', '"');
   |                            ^^^

error: literal with an empty format string
  --> $DIR/write_literal_2.rs:52:33
   |
LL |     writeln!(v, r#"{}{}"#, '#', '"');
   |                                 ^^^

error: aborting due to 18 previous errors
<|MERGE_RESOLUTION|>--- conflicted
+++ resolved
@@ -2,18 +2,12 @@
   --> $DIR/write_literal_2.rs:13:24
    |
 LL |     writeln!(v, r"{}", r"{hello}");
-   |                        ^^^^^^^^^^
+   |                        -^^^^^^^^^
+   |                        |
+   |                        help: use a string literal instead: `"{hello}"`
    |
    = note: `-D clippy::needless-raw-strings` implied by `-D warnings`
    = help: to override `-D warnings` add `#[allow(clippy::needless_raw_strings)]`
-<<<<<<< HEAD
-=======
-help: try
-   |
-LL -     writeln!(v, r"{}", r"{hello}");
-LL +     writeln!(v, r"{}", "{hello}");
-   |
->>>>>>> 98363cbf
 
 error: literal with an empty format string
   --> $DIR/write_literal_2.rs:10:23
