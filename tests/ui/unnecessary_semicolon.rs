//@revisions: edition2021 edition2024
//@[edition2021] edition:2021
//@[edition2024] edition:2024

#![warn(clippy::unnecessary_semicolon)]
#![feature(postfix_match)]
#![allow(clippy::single_match)]

fn no_lint(mut x: u32) -> Option<u32> {
    Some(())?;

    {
        let y = 3;
        dbg!(x + y)
    };

    {
        let (mut a, mut b) = (10, 20);
        (a, b) = (b + 1, a + 1);
    }

    Some(0)
}

fn main() {
    let mut a = 3;
    if a == 2 {
        println!("This is weird");
    };
    //~^ unnecessary_semicolon

    a.match {
        3 => println!("three"),
        _ => println!("not three"),
    };
    //~^ unnecessary_semicolon
}

// This is a problem in edition 2021 and below
fn borrow_issue() {
    let v = std::cell::RefCell::new(Some(vec![1]));
    match &*v.borrow() {
        Some(v) => {
            dbg!(v);
        },
        None => {},
    };
    //~[edition2024]^ unnecessary_semicolon
}

fn no_borrow_issue(a: u32, b: u32) {
    match Some(a + b) {
        Some(v) => {
            dbg!(v);
        },
        None => {},
    };
<<<<<<< HEAD
=======
    //~^ unnecessary_semicolon
>>>>>>> 43030625
}

fn issue14100() -> bool {
    // Removing the `;` would make the block type be `()` instead of `!`, and this could no longer be
    // cast into the `bool` function return type.
    if return true {};
}<|MERGE_RESOLUTION|>--- conflicted
+++ resolved
@@ -55,10 +55,7 @@
         },
         None => {},
     };
-<<<<<<< HEAD
-=======
     //~^ unnecessary_semicolon
->>>>>>> 43030625
 }
 
 fn issue14100() -> bool {
