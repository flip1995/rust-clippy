error: unnecessary hashes around raw string literal
  --> $DIR/needless_raw_string_hashes.rs:6:5
   |
LL |     r#"\aaa"#;
   |     ^^^^^^^^^
   |
   = note: `-D clippy::needless-raw-string-hashes` implied by `-D warnings`
   = help: to override `-D warnings` add `#[allow(clippy::needless_raw_string_hashes)]`
help: remove all the hashes around the literal
   |
LL -     r#"\aaa"#;
LL +     r"\aaa";
   |

error: unnecessary hashes around raw string literal
  --> $DIR/needless_raw_string_hashes.rs:7:5
   |
LL |     r##"Hello "world"!"##;
   |     ^^^^^^^^^^^^^^^^^^^^^
   |
help: remove one hash from both sides of the literal
   |
LL -     r##"Hello "world"!"##;
LL +     r#"Hello "world"!"#;
   |
<<<<<<< HEAD
   = note: `-D clippy::needless-raw-string-hashes` implied by `-D warnings`
   = help: to override `-D warnings` add `#[allow(clippy::needless_raw_string_hashes)]`
=======
>>>>>>> 45bc058f

error: unnecessary hashes around raw string literal
  --> $DIR/needless_raw_string_hashes.rs:8:5
   |
LL |     r######" "### "## "# "######;
   |     ^^^^^^^^^^^^^^^^^^^^^^^^^^^^
   |
help: remove 2 hashes from both sides of the literal
   |
LL -     r######" "### "## "# "######;
LL +     r####" "### "## "# "####;
   |

error: unnecessary hashes around raw string literal
  --> $DIR/needless_raw_string_hashes.rs:9:5
   |
LL |     r######" "aa" "# "## "######;
   |     ^^^^^^^^^^^^^^^^^^^^^^^^^^^^
   |
help: remove 3 hashes from both sides of the literal
   |
LL -     r######" "aa" "# "## "######;
LL +     r###" "aa" "# "## "###;
   |

error: unnecessary hashes around raw string literal
  --> $DIR/needless_raw_string_hashes.rs:10:5
   |
LL |     br#"\aaa"#;
   |     ^^^^^^^^^^
   |
help: remove all the hashes around the literal
   |
LL -     br#"\aaa"#;
LL +     br"\aaa";
   |

error: unnecessary hashes around raw string literal
  --> $DIR/needless_raw_string_hashes.rs:11:5
   |
LL |     br##"Hello "world"!"##;
   |     ^^^^^^^^^^^^^^^^^^^^^^
   |
help: remove one hash from both sides of the literal
   |
LL -     br##"Hello "world"!"##;
LL +     br#"Hello "world"!"#;
   |

error: unnecessary hashes around raw string literal
  --> $DIR/needless_raw_string_hashes.rs:12:5
   |
LL |     br######" "### "## "# "######;
   |     ^^^^^^^^^^^^^^^^^^^^^^^^^^^^^
   |
help: remove 2 hashes from both sides of the literal
   |
LL -     br######" "### "## "# "######;
LL +     br####" "### "## "# "####;
   |

error: unnecessary hashes around raw string literal
  --> $DIR/needless_raw_string_hashes.rs:13:5
   |
LL |     br######" "aa" "# "## "######;
   |     ^^^^^^^^^^^^^^^^^^^^^^^^^^^^^
   |
help: remove 3 hashes from both sides of the literal
   |
LL -     br######" "aa" "# "## "######;
LL +     br###" "aa" "# "## "###;
   |

error: unnecessary hashes around raw string literal
  --> $DIR/needless_raw_string_hashes.rs:14:5
   |
LL |     cr#"\aaa"#;
   |     ^^^^^^^^^^
   |
help: remove all the hashes around the literal
   |
LL -     cr#"\aaa"#;
LL +     cr"\aaa";
   |

error: unnecessary hashes around raw string literal
  --> $DIR/needless_raw_string_hashes.rs:15:5
   |
LL |     cr##"Hello "world"!"##;
   |     ^^^^^^^^^^^^^^^^^^^^^^
   |
help: remove one hash from both sides of the literal
   |
LL -     cr##"Hello "world"!"##;
LL +     cr#"Hello "world"!"#;
   |

error: unnecessary hashes around raw string literal
  --> $DIR/needless_raw_string_hashes.rs:16:5
   |
LL |     cr######" "### "## "# "######;
   |     ^^^^^^^^^^^^^^^^^^^^^^^^^^^^^
   |
help: remove 2 hashes from both sides of the literal
   |
LL -     cr######" "### "## "# "######;
LL +     cr####" "### "## "# "####;
   |

error: unnecessary hashes around raw string literal
  --> $DIR/needless_raw_string_hashes.rs:17:5
   |
LL |     cr######" "aa" "# "## "######;
   |     ^^^^^^^^^^^^^^^^^^^^^^^^^^^^^
   |
help: remove 3 hashes from both sides of the literal
   |
LL -     cr######" "aa" "# "## "######;
LL +     cr###" "aa" "# "## "###;
   |

error: unnecessary hashes around raw string literal
  --> $DIR/needless_raw_string_hashes.rs:19:5
   |
LL | /     r#"
LL | |         \a
LL | |         multiline
LL | |         string
LL | |     "#;
   | |______^
   |
help: remove all the hashes around the literal
   |
LL ~     r"
LL |         \a
LL |         multiline
LL |         string
LL ~     ";
   |

error: aborting due to 13 previous errors
<|MERGE_RESOLUTION|>--- conflicted
+++ resolved
@@ -23,11 +23,6 @@
 LL -     r##"Hello "world"!"##;
 LL +     r#"Hello "world"!"#;
    |
-<<<<<<< HEAD
-   = note: `-D clippy::needless-raw-string-hashes` implied by `-D warnings`
-   = help: to override `-D warnings` add `#[allow(clippy::needless_raw_string_hashes)]`
-=======
->>>>>>> 45bc058f
 
 error: unnecessary hashes around raw string literal
   --> $DIR/needless_raw_string_hashes.rs:8:5
