--- conflicted
+++ resolved
@@ -123,11 +123,7 @@
    |             ^^^^^^^^^^^^^^^^^^^^^^^^^^^^^^ help: try: `super::super::super_imports::foofoo`
 
 error: usage of wildcard import
-<<<<<<< HEAD
-  --> $DIR/wildcard_imports.rs:236:13
-=======
   --> $DIR/wildcard_imports.rs:241:13
->>>>>>> 8bc1ff5c
    |
 LL |         use super::*;
    |             ^^^^^^^^ help: try: `super::foofoo`
