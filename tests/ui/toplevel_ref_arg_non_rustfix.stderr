error: `ref` directly on a function parameter does not prevent taking ownership of the passed argument. Consider using a reference type instead
  --> tests/ui/toplevel_ref_arg_non_rustfix.rs:9:15
   |
LL | fn the_answer(ref mut x: u8) {
   |               ^^^^^^^^^
   |
   = note: `-D clippy::toplevel-ref-arg` implied by `-D warnings`
   = help: to override `-D warnings` add `#[allow(clippy::toplevel_ref_arg)]`

error: `ref` directly on a function parameter does not prevent taking ownership of the passed argument. Consider using a reference type instead
<<<<<<< HEAD
  --> tests/ui/toplevel_ref_arg_non_rustfix.rs:20:24
=======
  --> tests/ui/toplevel_ref_arg_non_rustfix.rs:21:24
>>>>>>> d8ecde0e
   |
LL |         fn fun_example(ref _x: usize) {}
   |                        ^^^^^^
   |
   = note: this error originates in the macro `__inline_mac_fn_main` (in Nightly builds, run with -Z macro-backtrace for more info)

error: aborting due to 2 previous errors
<|MERGE_RESOLUTION|>--- conflicted
+++ resolved
@@ -8,11 +8,7 @@
    = help: to override `-D warnings` add `#[allow(clippy::toplevel_ref_arg)]`
 
 error: `ref` directly on a function parameter does not prevent taking ownership of the passed argument. Consider using a reference type instead
-<<<<<<< HEAD
-  --> tests/ui/toplevel_ref_arg_non_rustfix.rs:20:24
-=======
   --> tests/ui/toplevel_ref_arg_non_rustfix.rs:21:24
->>>>>>> d8ecde0e
    |
 LL |         fn fun_example(ref _x: usize) {}
    |                        ^^^^^^
