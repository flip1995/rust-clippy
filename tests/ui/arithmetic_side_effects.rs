--- conflicted
+++ resolved
@@ -2,10 +2,6 @@
 
 #![feature(f128)]
 #![feature(f16)]
-<<<<<<< HEAD
-
-=======
->>>>>>> 6b98468e
 #![allow(
     clippy::assign_op_pattern,
     clippy::erasing_op,
