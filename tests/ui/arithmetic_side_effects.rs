//@aux-build:proc_macro_derive.rs

#![feature(f128)]
#![feature(f16)]
<<<<<<< HEAD

=======
>>>>>>> 79012891
#![allow(
    clippy::assign_op_pattern,
    clippy::erasing_op,
    clippy::identity_op,
    clippy::no_effect,
    clippy::op_ref,
    clippy::unnecessary_owned_empty_strings,
    arithmetic_overflow,
    unconditional_panic
)]
#![warn(clippy::arithmetic_side_effects)]

extern crate proc_macro_derive;

use core::num::{NonZero, Saturating, Wrapping};

const ONE: i32 = 1;
const ZERO: i32 = 0;

#[derive(Clone, Copy)]
pub struct Custom;

#[derive(proc_macro_derive::ShadowDerive)]
pub struct Nothing;

macro_rules! impl_arith {
    ( $( $_trait:ident, $lhs:ty, $rhs:ty, $method:ident; )* ) => {
        $(
            impl core::ops::$_trait<$lhs> for $rhs {
                type Output = Custom;
                fn $method(self, _: $lhs) -> Self::Output { todo!() }
            }
        )*
    }
}

macro_rules! impl_assign_arith {
    ( $( $_trait:ident, $lhs:ty, $rhs:ty, $method:ident; )* ) => {
        $(
            impl core::ops::$_trait<$lhs> for $rhs {
                fn $method(&mut self, _: $lhs) {}
            }
        )*
    }
}

impl_arith!(
    Add, Custom, Custom, add;
    Div, Custom, Custom, div;
    Mul, Custom, Custom, mul;
    Rem, Custom, Custom, rem;
    Shl, Custom, Custom, shl;
    Shr, Custom, Custom, shr;
    Sub, Custom, Custom, sub;

    Add, Custom, &Custom, add;
    Div, Custom, &Custom, div;
    Mul, Custom, &Custom, mul;
    Rem, Custom, &Custom, rem;
    Shl, Custom, &Custom, shl;
    Shr, Custom, &Custom, shr;
    Sub, Custom, &Custom, sub;

    Add, &Custom, Custom, add;
    Div, &Custom, Custom, div;
    Mul, &Custom, Custom, mul;
    Rem, &Custom, Custom, rem;
    Shl, &Custom, Custom, shl;
    Shr, &Custom, Custom, shr;
    Sub, &Custom, Custom, sub;

    Add, &Custom, &Custom, add;
    Div, &Custom, &Custom, div;
    Mul, &Custom, &Custom, mul;
    Rem, &Custom, &Custom, rem;
    Shl, &Custom, &Custom, shl;
    Shr, &Custom, &Custom, shr;
    Sub, &Custom, &Custom, sub;
);

impl_assign_arith!(
    AddAssign, Custom, Custom, add_assign;
    DivAssign, Custom, Custom, div_assign;
    MulAssign, Custom, Custom, mul_assign;
    RemAssign, Custom, Custom, rem_assign;
    ShlAssign, Custom, Custom, shl_assign;
    ShrAssign, Custom, Custom, shr_assign;
    SubAssign, Custom, Custom, sub_assign;

    AddAssign, Custom, &Custom, add_assign;
    DivAssign, Custom, &Custom, div_assign;
    MulAssign, Custom, &Custom, mul_assign;
    RemAssign, Custom, &Custom, rem_assign;
    ShlAssign, Custom, &Custom, shl_assign;
    ShrAssign, Custom, &Custom, shr_assign;
    SubAssign, Custom, &Custom, sub_assign;

    AddAssign, &Custom, Custom, add_assign;
    DivAssign, &Custom, Custom, div_assign;
    MulAssign, &Custom, Custom, mul_assign;
    RemAssign, &Custom, Custom, rem_assign;
    ShlAssign, &Custom, Custom, shl_assign;
    ShrAssign, &Custom, Custom, shr_assign;
    SubAssign, &Custom, Custom, sub_assign;

    AddAssign, &Custom, &Custom, add_assign;
    DivAssign, &Custom, &Custom, div_assign;
    MulAssign, &Custom, &Custom, mul_assign;
    RemAssign, &Custom, &Custom, rem_assign;
    ShlAssign, &Custom, &Custom, shl_assign;
    ShrAssign, &Custom, &Custom, shr_assign;
    SubAssign, &Custom, &Custom, sub_assign;
);

impl core::ops::Neg for Custom {
    type Output = Custom;
    fn neg(self) -> Self::Output {
        todo!()
    }
}
impl core::ops::Neg for &Custom {
    type Output = Custom;
    fn neg(self) -> Self::Output {
        todo!()
    }
}

pub fn association_with_structures_should_not_trigger_the_lint() {
    enum Foo {
        Bar = -2,
    }

    impl Trait for Foo {
        const ASSOC: i32 = {
            let _: [i32; 1 + 1];
            fn foo() {}
            1 + 1
        };
    }

    struct Baz([i32; 1 + 1]);

    trait Trait {
        const ASSOC: i32 = 1 + 1;
    }

    type Alias = [i32; 1 + 1];

    union Qux {
        field: [i32; 1 + 1],
    }

    let _: [i32; 1 + 1] = [0, 0];

    let _: [i32; 1 + 1] = {
        let a: [i32; 1 + 1] = [0, 0];
        a
    };
}

pub fn hard_coded_allowed() {
    let _ = 1f16 + 1f16;
    let _ = 1f32 + 1f32;
    let _ = 1f64 + 1f64;
    let _ = 1f128 + 1f128;

    let _ = Saturating(0u32) + Saturating(0u32);
    let _ = String::new() + "";
    let _ = Wrapping(0u32) + Wrapping(0u32);

    let saturating: Saturating<u32> = Saturating(0u32);
    let string: String = String::new();
    let wrapping: Wrapping<u32> = Wrapping(0u32);

    let inferred_saturating = saturating + saturating;
    let inferred_string = string + "";
    let inferred_wrapping = wrapping + wrapping;

    let _ = inferred_saturating + inferred_saturating;
    let _ = inferred_string + "";
    let _ = inferred_wrapping + inferred_wrapping;
}

#[rustfmt::skip]
pub fn const_ops_should_not_trigger_the_lint() {
    const _: i32 = { let mut n = 1; n += 1; n };
    let _ = const { let mut n = 1; n += 1; n };

    const _: i32 = { let mut n = 1; n = n + 1; n };
    let _ = const { let mut n = 1; n = n + 1; n };

    const _: i32 = { let mut n = 1; n = 1 + n; n };
    let _ = const { let mut n = 1; n = 1 + n; n };

    const _: i32 = 1 + 1;
    let _ = const { 1 + 1 };

    const _: i32 = { let mut n = 1; n = -1; n = -(-1); n = -n; n };
    let _ = const { let mut n = 1; n = -1; n = -(-1); n = -n; n };
}

pub fn non_overflowing_ops_or_ops_already_handled_by_the_compiler_should_not_trigger_the_lint() {
    let mut _n = i32::MAX;

    // Assign
    _n += 0;
    _n += &0;
    _n -= 0;
    _n -= &0;
    _n += ZERO;
    _n += &ZERO;
    _n -= ZERO;
    _n -= &ZERO;
    _n /= 99;
    _n /= &99;
    _n %= 99;
    _n %= &99;
    _n *= 0;
    _n *= &0;
    _n *= 1;
    _n *= &1;
    _n *= ZERO;
    _n *= &ZERO;
    _n *= ONE;
    _n *= &ONE;
    _n += -0;
    _n += &-0;
    _n -= -0;
    _n -= &-0;
    _n += -ZERO;
    _n += &-ZERO;
    _n -= -ZERO;
    _n -= &-ZERO;
    _n /= -99;
    _n /= &-99;
    _n %= -99;
    _n %= &-99;
    _n *= -0;
    _n *= &-0;
    _n *= -1;
    _n *= &-1;

    // Binary
    _n = _n + 0;
    _n = _n + &0;
    _n = 0 + _n;
    _n = &0 + _n;
    _n = _n + ZERO;
    _n = _n + &ZERO;
    _n = ZERO + _n;
    _n = &ZERO + _n;
    _n = _n - 0;
    _n = _n - &0;
    _n = 0 - _n;
    _n = &0 - _n;
    _n = _n - ZERO;
    _n = _n - &ZERO;
    _n = ZERO - _n;
    _n = &ZERO - _n;
    _n = _n / 99;
    _n = _n / &99;
    _n = _n % 99;
    _n = _n % &99;
    _n = _n * 0;
    _n = _n * &0;
    _n = 0 * _n;
    _n = &0 * _n;
    _n = _n * 1;
    _n = _n * &1;
    _n = ZERO * _n;
    _n = &ZERO * _n;
    _n = _n * ONE;
    _n = _n * &ONE;
    _n = 1 * _n;
    _n = &1 * _n;
    _n = 23 + 85;

    // Method
    _n.saturating_div(1);
    _n.wrapping_div(1);
    _n.wrapping_rem(1);
    _n.wrapping_rem_euclid(1);

    _n.saturating_div(1);
    _n.checked_div(1);
    _n.checked_rem(1);
    _n.checked_rem_euclid(1);

    // Unary
    _n = -2147483647;
    _n = -i32::MAX;
    _n = -i32::MIN;
    _n = -&2147483647;
    _n = -&i32::MAX;
    _n = -&i32::MIN;
}

pub fn unknown_ops_or_runtime_ops_that_can_overflow() {
    let mut _n = i32::MAX;
    let mut _custom = Custom;

    // Assign
    _n += 1;
    _n += &1;
    _n -= 1;
    _n -= &1;
    _n /= 0;
    _n /= &0;
    _n %= 0;
    _n %= &0;
    _n *= 2;
    _n *= &2;
    _n += -1;
    _n += &-1;
    _n -= -1;
    _n -= &-1;
    _n /= -0;
    _n /= &-0;
    _n %= -0;
    _n %= &-0;
    _n *= -2;
    _n *= &-2;
    _custom += Custom;
    _custom += &Custom;
    _custom -= Custom;
    _custom -= &Custom;
    _custom /= Custom;
    _custom /= &Custom;
    _custom %= Custom;
    _custom %= &Custom;
    _custom *= Custom;
    _custom *= &Custom;
    _custom >>= Custom;
    _custom >>= &Custom;
    _custom <<= Custom;
    _custom <<= &Custom;
    _custom += -Custom;
    _custom += &-Custom;
    _custom -= -Custom;
    _custom -= &-Custom;
    _custom /= -Custom;
    _custom /= &-Custom;
    _custom %= -Custom;
    _custom %= &-Custom;
    _custom *= -Custom;
    _custom *= &-Custom;
    _custom >>= -Custom;
    _custom >>= &-Custom;
    _custom <<= -Custom;
    _custom <<= &-Custom;

    // Binary
    _n = _n + 1;
    _n = _n + &1;
    _n = 1 + _n;
    _n = &1 + _n;
    _n = _n - 1;
    _n = _n - &1;
    _n = 1 - _n;
    _n = &1 - _n;
    _n = _n / 0;
    _n = _n / &0;
    _n = _n % 0;
    _n = _n % &0;
    _n = _n * 2;
    _n = _n * &2;
    _n = 2 * _n;
    _n = &2 * _n;
    _n = 23 + &85;
    _n = &23 + 85;
    _n = &23 + &85;
    _custom = _custom + _custom;
    _custom = _custom + &_custom;
    _custom = Custom + _custom;
    _custom = &Custom + _custom;
    _custom = _custom - Custom;
    _custom = _custom - &Custom;
    _custom = Custom - _custom;
    _custom = &Custom - _custom;
    _custom = _custom / Custom;
    _custom = _custom / &Custom;
    _custom = _custom % Custom;
    _custom = _custom % &Custom;
    _custom = _custom * Custom;
    _custom = _custom * &Custom;
    _custom = Custom * _custom;
    _custom = &Custom * _custom;
    _custom = Custom + &Custom;
    _custom = &Custom + Custom;
    _custom = &Custom + &Custom;
    _custom = _custom >> _custom;
    _custom = _custom >> &_custom;
    _custom = Custom << _custom;
    _custom = &Custom << _custom;

    // Method
    _n.saturating_div(0);
    _n.wrapping_div(0);
    _n.wrapping_rem(0);
    _n.wrapping_rem_euclid(0);

    _n.saturating_div(_n);
    _n.wrapping_div(_n);
    _n.wrapping_rem(_n);
    _n.wrapping_rem_euclid(_n);

    // Unary
    _n = -_n;
    _n = -&_n;
    _custom = -_custom;
    _custom = -&_custom;
}

// Copied and pasted from the `integer_arithmetic` lint for comparison.
pub fn integer_arithmetic() {
    let mut i = 1i32;
    let mut var1 = 0i32;
    let mut var2 = -1i32;

    1 + i;
    i * 2;
    1 % i / 2;
    i - 2 + 2 - i;
    -i;
    i >> 1;
    i << 1;

    -1;
    -(-1);

    i & 1;
    i | 1;
    i ^ 1;

    i += 1;
    i -= 1;
    i *= 2;
    i /= 2;
    i /= 0;
    i /= -1;
    i /= var1;
    i /= var2;
    i %= 2;
    i %= 0;
    i %= -1;
    i %= var1;
    i %= var2;
    i <<= 3;
    i >>= 2;

    i |= 1;
    i &= 1;
    i ^= i;
}

pub fn issue_10583(a: u16) -> u16 {
    10 / a
}

pub fn issue_10767() {
    let n = &1.0;
    n + n;
    3.1_f32 + &1.2_f32;
    &3.4_f32 + 1.5_f32;
    &3.5_f32 + &1.3_f32;
}

pub fn issue_10792() {
    struct One {
        a: u32,
    }
    struct Two {
        b: u32,
        c: u64,
    }
    const ONE: One = One { a: 1 };
    const TWO: Two = Two { b: 2, c: 3 };
    let _ = 10 / ONE.a;
    let _ = 10 / TWO.b;
    let _ = 10 / TWO.c;
}

pub fn issue_11145() {
    let mut x: Wrapping<u32> = Wrapping(0_u32);
    x += 1;
}

pub fn issue_11262() {
    let one = 1;
    let zero = 0;
    let _ = 2 / one;
    let _ = 2 / zero;
}

pub fn issue_11392() {
    fn example_div(unsigned: usize, nonzero_unsigned: NonZero<usize>) -> usize {
        unsigned / nonzero_unsigned
    }

    fn example_rem(unsigned: usize, nonzero_unsigned: NonZero<usize>) -> usize {
        unsigned % nonzero_unsigned
    }

    let (unsigned, nonzero_unsigned) = (0, NonZero::new(1).unwrap());
    example_div(unsigned, nonzero_unsigned);
    example_rem(unsigned, nonzero_unsigned);
}

pub fn issue_11393() {
    fn example_div(x: Wrapping<i32>, maybe_zero: Wrapping<i32>) -> Wrapping<i32> {
        x / maybe_zero
    }

    fn example_rem(x: Wrapping<i32>, maybe_zero: Wrapping<i32>) -> Wrapping<i32> {
        x % maybe_zero
    }

    let [x, maybe_zero] = [1, 0].map(Wrapping);
    example_div(x, maybe_zero);
    example_rem(x, maybe_zero);
}

pub fn issue_12318() {
    use core::ops::{AddAssign, DivAssign, MulAssign, RemAssign, SubAssign};
    let mut one: i32 = 1;
    one.add_assign(1);
    one.div_assign(1);
    one.mul_assign(1);
    one.rem_assign(1);
    one.sub_assign(1);
}

fn main() {}<|MERGE_RESOLUTION|>--- conflicted
+++ resolved
@@ -2,10 +2,6 @@
 
 #![feature(f128)]
 #![feature(f16)]
-<<<<<<< HEAD
-
-=======
->>>>>>> 79012891
 #![allow(
     clippy::assign_op_pattern,
     clippy::erasing_op,
