use clippy_utils::diagnostics::span_lint_and_sugg;
use clippy_utils::get_parent_expr;
use clippy_utils::source::snippet_with_context;
use clippy_utils::ty::{is_type_lang_item, peel_mid_ty_refs};
use if_chain::if_chain;
use rustc_ast::util::parser::PREC_PREFIX;
use rustc_errors::Applicability;
use rustc_hir::{BorrowKind, Expr, ExprKind, LangItem, Mutability};
use rustc_lint::{LateContext, LateLintPass, Lint};
use rustc_middle::ty::Ty;
use rustc_middle::ty::adjustment::{Adjust, AutoBorrow, AutoBorrowMutability};
<<<<<<< HEAD
use rustc_middle::ty::GenericArg;
=======
use rustc_middle::ty::subst::GenericArg;
use rustc_middle::ty::Ty;
>>>>>>> ab890bc8
use rustc_session::{declare_lint_pass, declare_tool_lint};

declare_clippy_lint! {
    /// ### What it does
    /// Checks for redundant slicing expressions which use the full range, and
    /// do not change the type.
    ///
    /// ### Why is this bad?
    /// It unnecessarily adds complexity to the expression.
    ///
    /// ### Known problems
    /// If the type being sliced has an implementation of `Index<RangeFull>`
    /// that actually changes anything then it can't be removed. However, this would be surprising
    /// to people reading the code and should have a note with it.
    ///
    /// ### Example
    /// ```ignore
    /// fn get_slice(x: &[u32]) -> &[u32] {
    ///     &x[..]
    /// }
    /// ```
    /// Use instead:
    /// ```ignore
    /// fn get_slice(x: &[u32]) -> &[u32] {
    ///     x
    /// }
    /// ```
    #[clippy::version = "1.51.0"]
    pub REDUNDANT_SLICING,
    complexity,
    "redundant slicing of the whole range of a type"
}

declare_clippy_lint! {
    /// ### What it does
    /// Checks for slicing expressions which are equivalent to dereferencing the
    /// value.
    ///
    /// ### Why is this bad?
    /// Some people may prefer to dereference rather than slice.
    ///
    /// ### Example
    /// ```rust
    /// let vec = vec![1, 2, 3];
    /// let slice = &vec[..];
    /// ```
    /// Use instead:
    /// ```rust
    /// let vec = vec![1, 2, 3];
    /// let slice = &*vec;
    /// ```
    #[clippy::version = "1.61.0"]
    pub DEREF_BY_SLICING,
    restriction,
    "slicing instead of dereferencing"
}

declare_lint_pass!(RedundantSlicing => [REDUNDANT_SLICING, DEREF_BY_SLICING]);

static REDUNDANT_SLICING_LINT: (&Lint, &str) = (REDUNDANT_SLICING, "redundant slicing of the whole range");
static DEREF_BY_SLICING_LINT: (&Lint, &str) = (DEREF_BY_SLICING, "slicing when dereferencing would work");

impl<'tcx> LateLintPass<'tcx> for RedundantSlicing {
    fn check_expr(&mut self, cx: &LateContext<'tcx>, expr: &'tcx Expr<'_>) {
        if expr.span.from_expansion() {
            return;
        }

        let ctxt = expr.span.ctxt();
        if_chain! {
            if let ExprKind::AddrOf(BorrowKind::Ref, mutability, addressee) = expr.kind;
            if addressee.span.ctxt() == ctxt;
            if let ExprKind::Index(indexed, range) = addressee.kind;
            if is_type_lang_item(cx, cx.typeck_results().expr_ty_adjusted(range), LangItem::RangeFull);
            then {
                let (expr_ty, expr_ref_count) = peel_mid_ty_refs(cx.typeck_results().expr_ty(expr));
                let (indexed_ty, indexed_ref_count) = peel_mid_ty_refs(cx.typeck_results().expr_ty(indexed));
                let parent_expr = get_parent_expr(cx, expr);
                let needs_parens_for_prefix = parent_expr.map_or(false, |parent| {
                    parent.precedence().order() > PREC_PREFIX
                });
                let mut app = Applicability::MachineApplicable;

                let ((lint, msg), help, sugg) = if expr_ty == indexed_ty {
                    if expr_ref_count > indexed_ref_count {
                        // Indexing takes self by reference and can't return a reference to that
                        // reference as it's a local variable. The only way this could happen is if
                        // `self` contains a reference to the `Self` type. If this occurs then the
                        // lint no longer applies as it's essentially a field access, which is not
                        // redundant.
                        return;
                    }
                    let deref_count = indexed_ref_count - expr_ref_count;

                    let (lint, reborrow_str, help_str) = if mutability == Mutability::Mut {
                        // The slice was used to reborrow the mutable reference.
                        (DEREF_BY_SLICING_LINT, "&mut *", "reborrow the original value instead")
                    } else if matches!(
                        parent_expr,
                        Some(Expr {
                            kind: ExprKind::AddrOf(BorrowKind::Ref, Mutability::Mut, _),
                            ..
                        })
                    ) || cx.typeck_results().expr_adjustments(expr).first().map_or(false, |a| {
                        matches!(a.kind, Adjust::Borrow(AutoBorrow::Ref(_, AutoBorrowMutability::Mut { .. })))
                    }) {
                        // The slice was used to make a temporary reference.
                        (DEREF_BY_SLICING_LINT, "&*", "reborrow the original value instead")
                    } else if deref_count != 0 {
                        (DEREF_BY_SLICING_LINT, "", "dereference the original value instead")
                    } else {
                        (REDUNDANT_SLICING_LINT, "", "use the original value instead")
                    };

                    let snip = snippet_with_context(cx, indexed.span, ctxt, "..", &mut app).0;
                    let sugg = if (deref_count != 0 || !reborrow_str.is_empty()) && needs_parens_for_prefix {
                        format!("({reborrow_str}{}{snip})", "*".repeat(deref_count))
                    } else {
                        format!("{reborrow_str}{}{snip}", "*".repeat(deref_count))
                    };

                    (lint, help_str, sugg)
                } else if let Some(target_id) = cx.tcx.lang_items().deref_target() {
                    if let Ok(deref_ty) = cx.tcx.try_normalize_erasing_regions(
                        cx.param_env,
<<<<<<< HEAD
                        Ty::new_projection(cx.tcx,target_id, cx.tcx.mk_args(&[GenericArg::from(indexed_ty)])),
=======
                        Ty::new_projection(cx.tcx,target_id, cx.tcx.mk_substs(&[GenericArg::from(indexed_ty)])),
>>>>>>> ab890bc8
                    ) {
                        if deref_ty == expr_ty {
                            let snip = snippet_with_context(cx, indexed.span, ctxt, "..", &mut app).0;
                            let sugg = if needs_parens_for_prefix {
                                format!("(&{}{}*{snip})", mutability.prefix_str(), "*".repeat(indexed_ref_count))
                            } else {
                                format!("&{}{}*{snip}", mutability.prefix_str(), "*".repeat(indexed_ref_count))
                            };
                            (DEREF_BY_SLICING_LINT, "dereference the original value instead", sugg)
                        } else {
                            return;
                        }
                    } else {
                        return;
                    }
                } else {
                    return;
                };

                span_lint_and_sugg(
                    cx,
                    lint,
                    expr.span,
                    msg,
                    help,
                    sugg,
                    app,
                );
            }
        }
    }
}<|MERGE_RESOLUTION|>--- conflicted
+++ resolved
@@ -7,14 +7,8 @@
 use rustc_errors::Applicability;
 use rustc_hir::{BorrowKind, Expr, ExprKind, LangItem, Mutability};
 use rustc_lint::{LateContext, LateLintPass, Lint};
-use rustc_middle::ty::Ty;
 use rustc_middle::ty::adjustment::{Adjust, AutoBorrow, AutoBorrowMutability};
-<<<<<<< HEAD
-use rustc_middle::ty::GenericArg;
-=======
-use rustc_middle::ty::subst::GenericArg;
-use rustc_middle::ty::Ty;
->>>>>>> ab890bc8
+use rustc_middle::ty::{GenericArg, Ty};
 use rustc_session::{declare_lint_pass, declare_tool_lint};
 
 declare_clippy_lint! {
@@ -140,11 +134,7 @@
                 } else if let Some(target_id) = cx.tcx.lang_items().deref_target() {
                     if let Ok(deref_ty) = cx.tcx.try_normalize_erasing_regions(
                         cx.param_env,
-<<<<<<< HEAD
                         Ty::new_projection(cx.tcx,target_id, cx.tcx.mk_args(&[GenericArg::from(indexed_ty)])),
-=======
-                        Ty::new_projection(cx.tcx,target_id, cx.tcx.mk_substs(&[GenericArg::from(indexed_ty)])),
->>>>>>> ab890bc8
                     ) {
                         if deref_ty == expr_ty {
                             let snip = snippet_with_context(cx, indexed.span, ctxt, "..", &mut app).0;
