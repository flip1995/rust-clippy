--- conflicted
+++ resolved
@@ -85,12 +85,8 @@
             let (expr_ty, expr_ref_count) = peel_middle_ty_refs(cx.typeck_results().expr_ty(expr));
             let (indexed_ty, indexed_ref_count) = peel_middle_ty_refs(cx.typeck_results().expr_ty(indexed));
             let parent_expr = get_parent_expr(cx, expr);
-<<<<<<< HEAD
-            let needs_parens_for_prefix = parent_expr.is_some_and(|parent| parent.precedence() > ExprPrecedence::Prefix);
-=======
             let needs_parens_for_prefix =
                 parent_expr.is_some_and(|parent| parent.precedence() > ExprPrecedence::Prefix);
->>>>>>> a5f7789d
 
             if expr_ty == indexed_ty {
                 if expr_ref_count > indexed_ref_count {
