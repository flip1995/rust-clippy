--- conflicted
+++ resolved
@@ -6,13 +6,8 @@
 use rustc_errors::Applicability;
 use rustc_hir::intravisit::FnKind;
 use rustc_hir::{
-<<<<<<< HEAD
-    Term, AsyncGeneratorKind, Block, Body, Expr, ExprKind, FnDecl, FnRetTy, GeneratorKind, GenericArg, GenericBound, HirId,
-    IsAsync, ItemKind, LifetimeName, TraitRef, Ty, TyKind, TypeBindingKind,
-=======
     AsyncGeneratorKind, Block, Body, Expr, ExprKind, FnDecl, FnRetTy, GeneratorKind, GenericArg, GenericBound, HirId,
     IsAsync, ItemKind, LifetimeName, Term, TraitRef, Ty, TyKind, TypeBindingKind,
->>>>>>> 231e9991
 };
 use rustc_lint::{LateContext, LateLintPass};
 use rustc_session::{declare_lint_pass, declare_tool_lint};
