use super::needless_pass_by_value::requires_exact_signature;
use clippy_config::Conf;
use clippy_utils::diagnostics::span_lint_hir_and_then;
use clippy_utils::source::snippet;
use clippy_utils::visitors::for_each_expr;
use clippy_utils::{inherits_cfg, is_from_proc_macro, is_self};
use core::ops::ControlFlow;
use rustc_abi::ExternAbi;
use rustc_data_structures::fx::{FxHashSet, FxIndexMap, FxIndexSet};
use rustc_errors::Applicability;
use rustc_hir::intravisit::FnKind;
use rustc_hir::{
    BlockCheckMode, Body, Closure, Expr, ExprKind, FnDecl, HirId, HirIdMap, HirIdSet, Impl, ItemKind, Mutability, Node,
    PatKind,
};
use rustc_hir_typeck::expr_use_visitor as euv;
use rustc_lint::{LateContext, LateLintPass};
use rustc_middle::mir::FakeReadCause;
use rustc_middle::ty::{self, Ty, TyCtxt, UpvarId, UpvarPath};
use rustc_session::impl_lint_pass;
use rustc_span::Span;
use rustc_span::def_id::LocalDefId;
use rustc_span::symbol::kw;
<<<<<<< HEAD
use rustc_abi::ExternAbi;
=======
>>>>>>> 9317fe2c

declare_clippy_lint! {
    /// ### What it does
    /// Check if a `&mut` function argument is actually used mutably.
    ///
    /// Be careful if the function is publicly reexported as it would break compatibility with
    /// users of this function, when the users pass this function as an argument.
    ///
    /// ### Why is this bad?
    /// Less `mut` means less fights with the borrow checker. It can also lead to more
    /// opportunities for parallelization.
    ///
    /// ### Example
    /// ```no_run
    /// fn foo(y: &mut i32) -> i32 {
    ///     12 + *y
    /// }
    /// ```
    /// Use instead:
    /// ```no_run
    /// fn foo(y: &i32) -> i32 {
    ///     12 + *y
    /// }
    /// ```
    #[clippy::version = "1.73.0"]
    pub NEEDLESS_PASS_BY_REF_MUT,
    nursery,
    "using a `&mut` argument when it's not mutated"
}

pub struct NeedlessPassByRefMut<'tcx> {
    avoid_breaking_exported_api: bool,
    used_fn_def_ids: FxHashSet<LocalDefId>,
    fn_def_ids_to_maybe_unused_mut: FxIndexMap<LocalDefId, Vec<rustc_hir::Ty<'tcx>>>,
}

impl NeedlessPassByRefMut<'_> {
    pub fn new(conf: &'static Conf) -> Self {
        Self {
            avoid_breaking_exported_api: conf.avoid_breaking_exported_api,
            used_fn_def_ids: FxHashSet::default(),
            fn_def_ids_to_maybe_unused_mut: FxIndexMap::default(),
        }
    }
}

impl_lint_pass!(NeedlessPassByRefMut<'_> => [NEEDLESS_PASS_BY_REF_MUT]);

fn should_skip<'tcx>(
    cx: &LateContext<'tcx>,
    input: rustc_hir::Ty<'tcx>,
    ty: Ty<'_>,
    arg: &rustc_hir::Param<'_>,
) -> bool {
    // We check if this a `&mut`. `ref_mutability` returns `None` if it's not a reference.
    if !matches!(ty.ref_mutability(), Some(Mutability::Mut)) {
        return true;
    }

    if is_self(arg) {
        // Interestingly enough, `self` arguments make `is_from_proc_macro` return `true`, hence why
        // we return early here.
        return false;
    }

    if let PatKind::Binding(.., name, _) = arg.pat.kind {
        // If it's a potentially unused variable, we don't check it.
        if name.name == kw::Underscore || name.as_str().starts_with('_') {
            return true;
        }
    }

    // All spans generated from a proc-macro invocation are the same...
    is_from_proc_macro(cx, &input)
}

fn check_closures<'tcx>(
    ctx: &mut MutablyUsedVariablesCtxt<'tcx>,
    cx: &LateContext<'tcx>,
    checked_closures: &mut FxHashSet<LocalDefId>,
    closures: FxIndexSet<LocalDefId>,
) {
    for closure in closures {
        if !checked_closures.insert(closure) {
            continue;
        }
        ctx.prev_bind = None;
        ctx.prev_move_to_closure.clear();
        if let Some(body) = cx
            .tcx
            .hir_node_by_def_id(closure)
            .associated_body()
            .map(|(_, body_id)| cx.tcx.hir_body(body_id))
        {
            euv::ExprUseVisitor::for_clippy(cx, closure, &mut *ctx)
                .consume_body(body)
                .into_ok();
        }
    }
}

impl<'tcx> LateLintPass<'tcx> for NeedlessPassByRefMut<'tcx> {
    fn check_fn(
        &mut self,
        cx: &LateContext<'tcx>,
        kind: FnKind<'tcx>,
        decl: &'tcx FnDecl<'tcx>,
        body: &'tcx Body<'_>,
        span: Span,
        fn_def_id: LocalDefId,
    ) {
        if span.from_expansion() {
            return;
        }

        if self.avoid_breaking_exported_api && cx.effective_visibilities.is_exported(fn_def_id) {
            return;
        }

        let hir_id = cx.tcx.local_def_id_to_hir_id(fn_def_id);
        let is_async = match kind {
            FnKind::ItemFn(.., header) => {
                if header.is_unsafe() {
                    // We don't check unsafe functions.
                    return;
                }
                let attrs = cx.tcx.hir().attrs(hir_id);
                if header.abi != ExternAbi::Rust || requires_exact_signature(attrs) {
                    return;
                }
                header.is_async()
            },
            FnKind::Method(.., sig) => {
                if sig.header.is_unsafe() {
                    // We don't check unsafe functions.
                    return;
                }
                sig.header.is_async()
            },
            FnKind::Closure => return,
        };

        // Exclude non-inherent impls
        if let Node::Item(item) = cx.tcx.parent_hir_node(hir_id) {
            if matches!(
                item.kind,
                ItemKind::Impl(Impl { of_trait: Some(_), .. }) | ItemKind::Trait(..)
            ) {
                return;
            }
        }

        let fn_sig = cx.tcx.fn_sig(fn_def_id).instantiate_identity();
        let fn_sig = cx.tcx.liberate_late_bound_regions(fn_def_id.to_def_id(), fn_sig);

        // If there are no `&mut` argument, no need to go any further.
        let mut it = decl
            .inputs
            .iter()
            .zip(fn_sig.inputs())
            .zip(body.params)
            .filter(|&((&input, &ty), arg)| !should_skip(cx, input, ty, arg))
            .peekable();
        if it.peek().is_none() {
            return;
        }
        // Collect variables mutably used and spans which will need dereferencings from the
        // function body.
        let mutably_used_vars = {
            let mut ctx = MutablyUsedVariablesCtxt {
                mutably_used_vars: HirIdSet::default(),
                prev_bind: None,
                prev_move_to_closure: HirIdSet::default(),
                aliases: HirIdMap::default(),
                async_closures: FxIndexSet::default(),
                tcx: cx.tcx,
            };
            euv::ExprUseVisitor::for_clippy(cx, fn_def_id, &mut ctx)
                .consume_body(body)
                .into_ok();

            let mut checked_closures = FxHashSet::default();

            // We retrieve all the closures declared in the function because they will not be found
            // by `euv::Delegate`.
            let mut closures: FxIndexSet<LocalDefId> = FxIndexSet::default();
            for_each_expr(cx, body, |expr| {
                if let ExprKind::Closure(closure) = expr.kind {
                    closures.insert(closure.def_id);
                }
                ControlFlow::<()>::Continue(())
            });
            check_closures(&mut ctx, cx, &mut checked_closures, closures);

            if is_async {
                while !ctx.async_closures.is_empty() {
                    let async_closures = ctx.async_closures.clone();
                    ctx.async_closures.clear();
                    check_closures(&mut ctx, cx, &mut checked_closures, async_closures);
                }
            }
            ctx.generate_mutably_used_ids_from_aliases()
        };
        for ((&input, &_), arg) in it {
            // Only take `&mut` arguments.
            if let PatKind::Binding(_, canonical_id, ..) = arg.pat.kind
                && !mutably_used_vars.contains(&canonical_id)
            {
                self.fn_def_ids_to_maybe_unused_mut
                    .entry(fn_def_id)
                    .or_default()
                    .push(input);
            }
        }
    }

    fn check_expr(&mut self, cx: &LateContext<'tcx>, expr: &'tcx Expr<'tcx>) {
        // #11182; do not lint if mutability is required elsewhere
        if let ExprKind::Path(..) = expr.kind
            && let ty::FnDef(def_id, _) = cx.typeck_results().expr_ty(expr).kind()
            && let Some(def_id) = def_id.as_local()
        {
            if let Node::Expr(e) = cx.tcx.parent_hir_node(expr.hir_id)
                && let ExprKind::Call(call, _) = e.kind
                && call.hir_id == expr.hir_id
            {
                return;
            }

            // We don't need to check each argument individually as you cannot coerce a function
            // taking `&mut` -> `&`, for some reason, so if we've gotten this far we know it's
            // passed as a `fn`-like argument (or is unified) and should ignore every "unused"
            // argument entirely
            self.used_fn_def_ids.insert(def_id);
        }
    }

    fn check_crate_post(&mut self, cx: &LateContext<'tcx>) {
        for (fn_def_id, unused) in self
            .fn_def_ids_to_maybe_unused_mut
            .iter()
            .filter(|(def_id, _)| !self.used_fn_def_ids.contains(def_id))
        {
            let mut is_cfged = None;
            for input in unused {
                // If the argument is never used mutably, we emit the warning.
                let sp = input.span;
                if let rustc_hir::TyKind::Ref(_, inner_ty) = input.kind {
                    let is_cfged = is_cfged.get_or_insert_with(|| inherits_cfg(cx.tcx, *fn_def_id));
                    span_lint_hir_and_then(
                        cx,
                        NEEDLESS_PASS_BY_REF_MUT,
                        cx.tcx.local_def_id_to_hir_id(*fn_def_id),
                        sp,
                        "this argument is a mutable reference, but not used mutably",
                        |diag| {
                            diag.span_suggestion(
                                sp,
                                "consider changing to".to_string(),
                                format!("&{}", snippet(cx, cx.tcx.hir().span(inner_ty.ty.hir_id), "_"),),
                                Applicability::Unspecified,
                            );
                            if cx.effective_visibilities.is_exported(*fn_def_id) {
                                diag.warn("changing this function will impact semver compatibility");
                            }
                            if *is_cfged {
                                diag.note("this is cfg-gated and may require further changes");
                            }
                        },
                    );
                }
            }
        }
    }
}

struct MutablyUsedVariablesCtxt<'tcx> {
    mutably_used_vars: HirIdSet,
    prev_bind: Option<HirId>,
    /// In async functions, the inner AST is composed of multiple layers until we reach the code
    /// defined by the user. Because of that, some variables are marked as mutably borrowed even
    /// though they're not. This field lists the `HirId` that should not be considered as mutable
    /// use of a variable.
    prev_move_to_closure: HirIdSet,
    aliases: HirIdMap<HirId>,
    async_closures: FxIndexSet<LocalDefId>,
    tcx: TyCtxt<'tcx>,
}

impl MutablyUsedVariablesCtxt<'_> {
    fn add_mutably_used_var(&mut self, used_id: HirId) {
        self.mutably_used_vars.insert(used_id);
    }

    // Because the alias may come after the mutable use of a variable, we need to fill the map at
    // the end.
    fn generate_mutably_used_ids_from_aliases(mut self) -> HirIdSet {
        let all_ids = self.mutably_used_vars.iter().copied().collect::<Vec<_>>();
        for mut used_id in all_ids {
            while let Some(id) = self.aliases.get(&used_id) {
                self.mutably_used_vars.insert(used_id);
                used_id = *id;
            }
            self.mutably_used_vars.insert(used_id);
        }
        self.mutably_used_vars
    }

    fn would_be_alias_cycle(&self, alias: HirId, mut target: HirId) -> bool {
        while let Some(id) = self.aliases.get(&target) {
            if *id == alias {
                return true;
            }
            target = *id;
        }
        false
    }

    fn add_alias(&mut self, alias: HirId, target: HirId) {
        // This is to prevent alias loop.
        if alias == target || self.would_be_alias_cycle(alias, target) {
            return;
        }
        self.aliases.insert(alias, target);
    }

    // The goal here is to find if the current scope is unsafe or not. It stops when it finds
    // a function or an unsafe block.
    fn is_in_unsafe_block(&self, item: HirId) -> bool {
        for (parent, node) in self.tcx.hir_parent_iter(item) {
            if let Some(fn_sig) = self.tcx.hir_fn_sig_by_hir_id(parent) {
                return fn_sig.header.is_unsafe();
            } else if let Node::Block(block) = node {
                if matches!(block.rules, BlockCheckMode::UnsafeBlock(_)) {
                    return true;
                }
            }
        }
        false
    }
}

impl<'tcx> euv::Delegate<'tcx> for MutablyUsedVariablesCtxt<'tcx> {
    #[allow(clippy::if_same_then_else)]
    fn consume(&mut self, cmt: &euv::PlaceWithHirId<'tcx>, id: HirId) {
        if let euv::Place {
            base:
                euv::PlaceBase::Local(vid)
                | euv::PlaceBase::Upvar(UpvarId {
                    var_path: UpvarPath { hir_id: vid },
                    ..
                }),
            base_ty,
            ..
        } = &cmt.place
        {
            if let Some(bind_id) = self.prev_bind.take() {
                if bind_id != *vid {
                    self.add_alias(bind_id, *vid);
                }
            } else if !self.prev_move_to_closure.contains(vid)
                && matches!(base_ty.ref_mutability(), Some(Mutability::Mut))
            {
                self.add_mutably_used_var(*vid);
            } else if self.is_in_unsafe_block(id) {
                // If we are in an unsafe block, any operation on this variable must not be warned
                // upon!
                self.add_mutably_used_var(*vid);
            }
            self.prev_bind = None;
            // FIXME(rust/#120456) - is `swap_remove` correct?
            self.prev_move_to_closure.swap_remove(vid);
        }
    }

    #[allow(clippy::if_same_then_else)]
    fn borrow(&mut self, cmt: &euv::PlaceWithHirId<'tcx>, id: HirId, borrow: ty::BorrowKind) {
        self.prev_bind = None;
        if let euv::Place {
            base:
                euv::PlaceBase::Local(vid)
                | euv::PlaceBase::Upvar(UpvarId {
                    var_path: UpvarPath { hir_id: vid },
                    ..
                }),
            base_ty,
            ..
        } = &cmt.place
        {
            // If this is a mutable borrow, it was obviously used mutably so we add it. However
            // for `UniqueImmBorrow`, it's interesting because if you do: `array[0] = value` inside
            // a closure, it'll return this variant whereas if you have just an index access, it'll
            // return `ImmBorrow`. So if there is "Unique" and it's a mutable reference, we add it
            // to the mutably used variables set.
            if borrow == ty::BorrowKind::Mutable
                || (borrow == ty::BorrowKind::UniqueImmutable && base_ty.ref_mutability() == Some(Mutability::Mut))
            {
                self.add_mutably_used_var(*vid);
            } else if self.is_in_unsafe_block(id) {
                // If we are in an unsafe block, any operation on this variable must not be warned
                // upon!
                self.add_mutably_used_var(*vid);
            }
        } else if borrow == ty::BorrowKind::Immutable {
            // If there is an `async block`, it'll contain a call to a closure which we need to
            // go into to ensure all "mutate" checks are found.
            if let Node::Expr(Expr {
                kind:
                    ExprKind::Call(
                        _,
                        [
                            Expr {
                                kind: ExprKind::Closure(Closure { def_id, .. }),
                                ..
                            },
                        ],
                    ),
                ..
            }) = self.tcx.hir_node(cmt.hir_id)
            {
                self.async_closures.insert(*def_id);
            }
        }
    }

    fn mutate(&mut self, cmt: &euv::PlaceWithHirId<'tcx>, _id: HirId) {
        self.prev_bind = None;
        if let euv::Place {
            projections,
            base:
                euv::PlaceBase::Local(vid)
                | euv::PlaceBase::Upvar(UpvarId {
                    var_path: UpvarPath { hir_id: vid },
                    ..
                }),
            ..
        } = &cmt.place
        {
            if !projections.is_empty() {
                self.add_mutably_used_var(*vid);
            }
        }
    }

    fn copy(&mut self, cmt: &euv::PlaceWithHirId<'tcx>, id: HirId) {
        if let euv::Place {
            base:
                euv::PlaceBase::Local(vid)
                | euv::PlaceBase::Upvar(UpvarId {
                    var_path: UpvarPath { hir_id: vid },
                    ..
                }),
            ..
        } = &cmt.place
        {
            if self.is_in_unsafe_block(id) {
                self.add_mutably_used_var(*vid);
            }
        }
        self.prev_bind = None;
    }

    fn fake_read(
        &mut self,
        cmt: &rustc_hir_typeck::expr_use_visitor::PlaceWithHirId<'tcx>,
        cause: FakeReadCause,
        _id: HirId,
    ) {
        if let euv::Place {
            base:
                euv::PlaceBase::Upvar(UpvarId {
                    var_path: UpvarPath { hir_id: vid },
                    ..
                }),
            ..
        } = &cmt.place
        {
            if let FakeReadCause::ForLet(Some(inner)) = cause {
                // Seems like we are inside an async function. We need to store the closure `DefId`
                // to go through it afterwards.
                self.async_closures.insert(inner);
                self.add_alias(cmt.hir_id, *vid);
                self.prev_move_to_closure.insert(*vid);
                self.prev_bind = None;
            }
        }
    }

    fn bind(&mut self, cmt: &euv::PlaceWithHirId<'tcx>, id: HirId) {
        self.prev_bind = Some(id);
        if let euv::Place {
            base:
                euv::PlaceBase::Local(vid)
                | euv::PlaceBase::Upvar(UpvarId {
                    var_path: UpvarPath { hir_id: vid },
                    ..
                }),
            ..
        } = &cmt.place
        {
            if self.is_in_unsafe_block(id) {
                self.add_mutably_used_var(*vid);
            }
        }
    }
}<|MERGE_RESOLUTION|>--- conflicted
+++ resolved
@@ -21,10 +21,6 @@
 use rustc_span::Span;
 use rustc_span::def_id::LocalDefId;
 use rustc_span::symbol::kw;
-<<<<<<< HEAD
-use rustc_abi::ExternAbi;
-=======
->>>>>>> 9317fe2c
 
 declare_clippy_lint! {
     /// ### What it does
