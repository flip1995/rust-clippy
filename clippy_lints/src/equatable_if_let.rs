use clippy_utils::diagnostics::span_lint_and_sugg;
use clippy_utils::source::snippet_with_context;
use clippy_utils::ty::implements_trait;
use rustc_errors::Applicability;
use rustc_hir::{Expr, ExprKind, Pat, PatKind};
use rustc_lint::{LateContext, LateLintPass, LintContext};
use rustc_middle::lint::in_external_macro;
use rustc_middle::ty::Ty;
use rustc_session::declare_lint_pass;

declare_clippy_lint! {
    /// ### What it does
    /// Checks for pattern matchings that can be expressed using equality.
    ///
    /// ### Why is this bad?
    ///
    /// * It reads better and has less cognitive load because equality won't cause binding.
    /// * It is a [Yoda condition](https://en.wikipedia.org/wiki/Yoda_conditions). Yoda conditions are widely
    /// criticized for increasing the cognitive load of reading the code.
    /// * Equality is a simple bool expression and can be merged with `&&` and `||` and
    /// reuse if blocks
    ///
    /// ### Example
    /// ```rust,ignore
    /// if let Some(2) = x {
    ///     do_thing();
    /// }
    /// ```
    /// Use instead:
    /// ```rust,ignore
    /// if x == Some(2) {
    ///     do_thing();
    /// }
    /// ```
    #[clippy::version = "1.57.0"]
    pub EQUATABLE_IF_LET,
    nursery,
    "using pattern matching instead of equality"
}

declare_lint_pass!(PatternEquality => [EQUATABLE_IF_LET]);

/// detects if pattern matches just one thing
fn unary_pattern(pat: &Pat<'_>) -> bool {
    fn array_rec(pats: &[Pat<'_>]) -> bool {
        pats.iter().all(unary_pattern)
    }
    match &pat.kind {
<<<<<<< HEAD
        PatKind::Slice(_, _, _) | PatKind::Range(_, _, _) | PatKind::Binding(..) | PatKind::Wild | PatKind::Never | PatKind::Or(_) => {
            false
        },
=======
        PatKind::Slice(_, _, _)
        | PatKind::Range(_, _, _)
        | PatKind::Binding(..)
        | PatKind::Wild
        | PatKind::Never
        | PatKind::Or(_) => false,
>>>>>>> 740d9fe4
        PatKind::Struct(_, a, etc) => !etc && a.iter().all(|x| unary_pattern(x.pat)),
        PatKind::Tuple(a, etc) | PatKind::TupleStruct(_, a, etc) => etc.as_opt_usize().is_none() && array_rec(a),
        PatKind::Ref(x, _) | PatKind::Box(x) => unary_pattern(x),
        PatKind::Path(_) | PatKind::Lit(_) => true,
    }
}

fn is_structural_partial_eq<'tcx>(cx: &LateContext<'tcx>, ty: Ty<'tcx>, other: Ty<'tcx>) -> bool {
    if let Some(def_id) = cx.tcx.lang_items().eq_trait() {
        implements_trait(cx, ty, def_id, &[other.into()])
    } else {
        false
    }
}

impl<'tcx> LateLintPass<'tcx> for PatternEquality {
    fn check_expr(&mut self, cx: &LateContext<'tcx>, expr: &'tcx Expr<'tcx>) {
        if !in_external_macro(cx.sess(), expr.span)
            && let ExprKind::Let(let_expr) = expr.kind
            && unary_pattern(let_expr.pat)
        {
            let exp_ty = cx.typeck_results().expr_ty(let_expr.init);
            let pat_ty = cx.typeck_results().pat_ty(let_expr.pat);
            let mut applicability = Applicability::MachineApplicable;

            if is_structural_partial_eq(cx, exp_ty, pat_ty) {
                let pat_str = match let_expr.pat.kind {
                    PatKind::Struct(..) => format!(
                        "({})",
                        snippet_with_context(cx, let_expr.pat.span, expr.span.ctxt(), "..", &mut applicability).0,
                    ),
                    _ => snippet_with_context(cx, let_expr.pat.span, expr.span.ctxt(), "..", &mut applicability)
                        .0
                        .to_string(),
                };
                span_lint_and_sugg(
                    cx,
                    EQUATABLE_IF_LET,
                    expr.span,
                    "this pattern matching can be expressed using equality",
                    "try",
                    format!(
                        "{} == {pat_str}",
                        snippet_with_context(cx, let_expr.init.span, expr.span.ctxt(), "..", &mut applicability).0,
                    ),
                    applicability,
                );
            } else {
                span_lint_and_sugg(
                    cx,
                    EQUATABLE_IF_LET,
                    expr.span,
                    "this pattern matching can be expressed using `matches!`",
                    "try",
                    format!(
                        "matches!({}, {})",
                        snippet_with_context(cx, let_expr.init.span, expr.span.ctxt(), "..", &mut applicability).0,
                        snippet_with_context(cx, let_expr.pat.span, expr.span.ctxt(), "..", &mut applicability).0,
                    ),
                    applicability,
                );
            }
        }
    }
}<|MERGE_RESOLUTION|>--- conflicted
+++ resolved
@@ -46,18 +46,12 @@
         pats.iter().all(unary_pattern)
     }
     match &pat.kind {
-<<<<<<< HEAD
-        PatKind::Slice(_, _, _) | PatKind::Range(_, _, _) | PatKind::Binding(..) | PatKind::Wild | PatKind::Never | PatKind::Or(_) => {
-            false
-        },
-=======
         PatKind::Slice(_, _, _)
         | PatKind::Range(_, _, _)
         | PatKind::Binding(..)
         | PatKind::Wild
         | PatKind::Never
         | PatKind::Or(_) => false,
->>>>>>> 740d9fe4
         PatKind::Struct(_, a, etc) => !etc && a.iter().all(|x| unary_pattern(x.pat)),
         PatKind::Tuple(a, etc) | PatKind::TupleStruct(_, a, etc) => etc.as_opt_usize().is_none() && array_rec(a),
         PatKind::Ref(x, _) | PatKind::Box(x) => unary_pattern(x),
