--- conflicted
+++ resolved
@@ -14,10 +14,6 @@
 use rustc_semver::RustcVersion;
 use rustc_session::{declare_tool_lint, impl_lint_pass};
 use rustc_span::Span;
-<<<<<<< HEAD
-use rustc_typeck::hir_ty_to_ty;
-=======
->>>>>>> f2818ce1
 
 declare_clippy_lint! {
     /// ### What it does
@@ -140,7 +136,7 @@
 
         // Const fns are not allowed as methods in a trait.
         {
-            let parent = cx.tcx.hir().get_parent_item(hir_id);
+            let parent = cx.tcx.hir().get_parent_item(hir_id).def_id;
             if parent != CRATE_DEF_ID {
                 if let hir::Node::Item(item) = cx.tcx.hir().get_by_def_id(parent) {
                     if let hir::ItemKind::Trait(..) = &item.kind {
