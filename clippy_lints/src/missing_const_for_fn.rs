--- conflicted
+++ resolved
@@ -14,10 +14,6 @@
 use rustc_semver::RustcVersion;
 use rustc_session::{declare_tool_lint, impl_lint_pass};
 use rustc_span::Span;
-<<<<<<< HEAD
-use rustc_hir_analysis::hir_ty_to_ty;
-=======
->>>>>>> ac0e10aa
 
 declare_clippy_lint! {
     /// ### What it does
