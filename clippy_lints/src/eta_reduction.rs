--- conflicted
+++ resolved
@@ -9,8 +9,7 @@
 use rustc_infer::infer::TyCtxtInferExt;
 use rustc_lint::{LateContext, LateLintPass};
 use rustc_middle::ty::{
-    self, Binder, ClosureKind, FnSig, GenericArg, GenericArgKind, List, Region, Ty, TypeVisitableExt,
-    TypeckResults,
+    self, Binder, ClosureKind, FnSig, GenericArg, GenericArgKind, List, Region, Ty, TypeVisitableExt, TypeckResults,
 };
 use rustc_session::declare_lint_pass;
 use rustc_span::symbol::sym;
@@ -204,13 +203,6 @@
                             // 'cuz currently nothing changes after deleting this check.
                             local_used_in(cx, l, args) || local_used_after_expr(cx, l, expr)
                         }) {
-<<<<<<< HEAD
-                            match cx.tcx.infer_ctxt().build(cx.typing_mode()).err_ctxt().type_implements_fn_trait(
-                                cx.param_env,
-                                Binder::bind_with_vars(callee_ty_adjusted, List::empty()),
-                                ty::PredicatePolarity::Positive,
-                            ) {
-=======
                             match cx
                                 .tcx
                                 .infer_ctxt()
@@ -221,7 +213,6 @@
                                     Binder::bind_with_vars(callee_ty_adjusted, List::empty()),
                                     ty::PredicatePolarity::Positive,
                                 ) {
->>>>>>> 928292a2
                                 // Mutable closure is used after current expr; we cannot consume it.
                                 Ok((ClosureKind::FnMut, _)) => snippet = format!("&mut {snippet}"),
                                 Ok((ClosureKind::Fn, _)) if !callee_ty_raw.is_ref() => {
