use clippy_utils::diagnostics::{span_lint_and_sugg, span_lint_and_then};
use clippy_utils::higher::VecArgs;
use clippy_utils::source::snippet_opt;
use clippy_utils::ty::type_diagnostic_name;
use clippy_utils::usage::{local_used_after_expr, local_used_in};
use clippy_utils::{higher, is_adjusted, path_to_local, path_to_local_id};
use rustc_errors::Applicability;
use rustc_hir::def_id::DefId;
use rustc_hir::{BindingAnnotation, Expr, ExprKind, FnRetTy, Param, PatKind, QPath, TyKind, Unsafety};
use rustc_infer::infer::TyCtxtInferExt;
use rustc_lint::{LateContext, LateLintPass};
use rustc_middle::ty::{
    self, Binder, ClosureArgs, ClosureKind, EarlyBinder, FnSig, GenericArg, GenericArgKind, GenericArgsRef,
    ImplPolarity, List, Region, RegionKind, Ty, TypeVisitableExt, TypeckResults,
};
use rustc_session::{declare_lint_pass, declare_tool_lint};
use rustc_span::symbol::sym;
use rustc_target::spec::abi::Abi;
use rustc_trait_selection::traits::error_reporting::InferCtxtExt as _;

declare_clippy_lint! {
    /// ### What it does
    /// Checks for closures which just call another function where
    /// the function can be called directly. `unsafe` functions or calls where types
    /// get adjusted are ignored.
    ///
    /// ### Why is this bad?
    /// Needlessly creating a closure adds code for no benefit
    /// and gives the optimizer more work.
    ///
    /// ### Known problems
    /// If creating the closure inside the closure has a side-
    /// effect then moving the closure creation out will change when that side-
    /// effect runs.
    /// See [#1439](https://github.com/rust-lang/rust-clippy/issues/1439) for more details.
    ///
    /// ### Example
    /// ```rust,ignore
    /// xs.map(|x| foo(x))
    /// ```
    ///
    /// Use instead:
    /// ```rust,ignore
    /// // where `foo(_)` is a plain function that takes the exact argument type of `x`.
    /// xs.map(foo)
    /// ```
    #[clippy::version = "pre 1.29.0"]
    pub REDUNDANT_CLOSURE,
    style,
    "redundant closures, i.e., `|a| foo(a)` (which can be written as just `foo`)"
}

declare_clippy_lint! {
    /// ### What it does
    /// Checks for closures which only invoke a method on the closure
    /// argument and can be replaced by referencing the method directly.
    ///
    /// ### Why is this bad?
    /// It's unnecessary to create the closure.
    ///
    /// ### Example
    /// ```rust,ignore
    /// Some('a').map(|s| s.to_uppercase());
    /// ```
    /// may be rewritten as
    /// ```rust,ignore
    /// Some('a').map(char::to_uppercase);
    /// ```
    #[clippy::version = "1.35.0"]
    pub REDUNDANT_CLOSURE_FOR_METHOD_CALLS,
    pedantic,
    "redundant closures for method calls"
}

declare_lint_pass!(EtaReduction => [REDUNDANT_CLOSURE, REDUNDANT_CLOSURE_FOR_METHOD_CALLS]);

impl<'tcx> LateLintPass<'tcx> for EtaReduction {
    #[allow(clippy::too_many_lines)]
    fn check_expr(&mut self, cx: &LateContext<'tcx>, expr: &'tcx Expr<'_>) {
        let body = if let ExprKind::Closure(c) = expr.kind
            && c.fn_decl.inputs.iter().all(|ty| matches!(ty.kind, TyKind::Infer))
            && matches!(c.fn_decl.output, FnRetTy::DefaultReturn(_))
            && !expr.span.from_expansion()
        {
            cx.tcx.hir().body(c.body)
        } else {
            return;
        };

        if body.value.span.from_expansion() {
            if body.params.is_empty() {
                if let Some(VecArgs::Vec(&[])) = higher::VecArgs::hir(cx, body.value) {
                    // replace `|| vec![]` with `Vec::new`
                    span_lint_and_sugg(
                        cx,
                        REDUNDANT_CLOSURE,
                        expr.span,
                        "redundant closure",
                        "replace the closure with `Vec::new`",
                        "std::vec::Vec::new".into(),
                        Applicability::MachineApplicable,
                    );
                }
            }
            // skip `foo(|| macro!())`
            return;
        }

        let typeck = cx.typeck_results();
        let closure = if let ty::Closure(_, closure_subs) = typeck.expr_ty(expr).kind() {
            closure_subs.as_closure()
        } else {
            return;
        };

        if is_adjusted(cx, body.value) {
            return;
        }

        match body.value.kind {
            ExprKind::Call(callee, args)
                if matches!(
                    callee.kind,
                    ExprKind::Path(QPath::Resolved(..) | QPath::TypeRelative(..))
                ) =>
            {
                let callee_ty = typeck.expr_ty(callee).peel_refs();
                if matches!(type_diagnostic_name(cx, callee_ty), Some(sym::Arc | sym::Rc))
                    || !check_inputs(typeck, body.params, None, args)
                {
                    return;
                }
                let callee_ty_adjusted = typeck
                    .expr_adjustments(callee)
                    .last()
                    .map_or(callee_ty, |a| a.target.peel_refs());

                let sig = match callee_ty_adjusted.kind() {
                    ty::FnDef(def, _) => cx.tcx.fn_sig(def).skip_binder().skip_binder(),
                    ty::FnPtr(sig) => sig.skip_binder(),
                    ty::Closure(_, subs) => cx
                        .tcx
                        .signature_unclosure(subs.as_closure().sig(), Unsafety::Normal)
                        .skip_binder(),
                    _ => {
                        if typeck.type_dependent_def_id(body.value.hir_id).is_some()
                            && let subs = typeck.node_args(body.value.hir_id)
                            && let output = typeck.expr_ty(body.value)
                            && let ty::Tuple(tys) = *subs.type_at(1).kind()
                        {
                            cx.tcx.mk_fn_sig(tys, output, false, Unsafety::Normal, Abi::Rust)
                        } else {
                            return;
                        }
                    },
                };
                if check_sig(cx, closure, sig)
                    && let generic_args = typeck.node_args(callee.hir_id)
                    // Given some trait fn `fn f() -> ()` and some type `T: Trait`, `T::f` is not
                    // `'static` unless `T: 'static`. The cast `T::f as fn()` will, however, result
                    // in a type which is `'static`.
                    // For now ignore all callee types which reference a type parameter.
                    && !generic_args.types().any(|t| matches!(t.kind(), ty::Param(_)))
                {
                    span_lint_and_then(cx, REDUNDANT_CLOSURE, expr.span, "redundant closure", |diag| {
                        if let Some(mut snippet) = snippet_opt(cx, callee.span) {
                            if let Ok((ClosureKind::FnMut, _)) = cx.tcx.infer_ctxt().build().type_implements_fn_trait(
                                cx.param_env,
                                Binder::bind_with_vars(callee_ty_adjusted, List::empty()),
                                ImplPolarity::Positive,
                            ) && path_to_local(callee).map_or(false, |l| {
                                local_used_in(cx, l, args) || local_used_after_expr(cx, l, expr)
                            }) {
                                // Mutable closure is used after current expr; we cannot consume it.
                                snippet = format!("&mut {snippet}");
                            }
                            diag.span_suggestion(
                                expr.span,
                                "replace the closure with the function itself",
                                snippet,
                                Applicability::MachineApplicable,
                            );
                        }
                    });
                }
            },
            ExprKind::MethodCall(path, self_, args, _) if check_inputs(typeck, body.params, Some(self_), args) => {
                if let Some(method_def_id) = typeck.type_dependent_def_id(body.value.hir_id)
                    && check_sig(cx, closure, cx.tcx.fn_sig(method_def_id).skip_binder().skip_binder())
                {
                    span_lint_and_then(
                        cx,
                        REDUNDANT_CLOSURE_FOR_METHOD_CALLS,
                        expr.span,
                        "redundant closure",
                        |diag| {
                            let args = typeck.node_args(body.value.hir_id);
                            let name = get_ufcs_type_name(cx, method_def_id, args);
                            diag.span_suggestion(
                                expr.span,
                                "replace the closure with the method itself",
                                format!("{}::{}", name, path.ident.name),
                                Applicability::MachineApplicable,
                            );
                        },
                    );
                }
            },
            _ => (),
        }
    }
}

fn check_inputs(
    typeck: &TypeckResults<'_>,
    params: &[Param<'_>],
    self_arg: Option<&Expr<'_>>,
    args: &[Expr<'_>],
) -> bool {
    params.len() == self_arg.map_or(0, |_| 1) + args.len()
        && params.iter().zip(self_arg.into_iter().chain(args)).all(|(p, arg)| {
            matches!(
                p.pat.kind,PatKind::Binding(BindingAnnotation::NONE, id, _, None)
                if path_to_local_id(arg, id)
            )
            // Only allow adjustments which change regions (i.e. re-borrowing).
            && typeck
                .expr_adjustments(arg)
                .last()
                .map_or(true, |a| a.target == typeck.expr_ty(arg))
        })
}

fn check_sig<'tcx>(cx: &LateContext<'tcx>, closure: ClosureArgs<'tcx>, call_sig: FnSig<'_>) -> bool {
    call_sig.unsafety == Unsafety::Normal
        && !has_late_bound_to_non_late_bound_regions(
            cx.tcx
                .signature_unclosure(closure.sig(), Unsafety::Normal)
                .skip_binder(),
            call_sig,
        )
}

/// This walks through both signatures and checks for any time a late-bound region is expected by an
/// `impl Fn` type, but the target signature does not have a late-bound region in the same position.
///
/// This is needed because rustc is unable to late bind early-bound regions in a function signature.
fn has_late_bound_to_non_late_bound_regions(from_sig: FnSig<'_>, to_sig: FnSig<'_>) -> bool {
    fn check_region(from_region: Region<'_>, to_region: Region<'_>) -> bool {
<<<<<<< HEAD
        matches!(from_region.kind(), RegionKind::ReBound(..))
            && !matches!(to_region.kind(), RegionKind::ReBound(..))
=======
        matches!(from_region.kind(), RegionKind::ReBound(..)) && !matches!(to_region.kind(), RegionKind::ReBound(..))
>>>>>>> c301e5e3
    }

    fn check_subs(from_subs: &[GenericArg<'_>], to_subs: &[GenericArg<'_>]) -> bool {
        if from_subs.len() != to_subs.len() {
            return true;
        }
        for (from_arg, to_arg) in to_subs.iter().zip(from_subs) {
            match (from_arg.unpack(), to_arg.unpack()) {
                (GenericArgKind::Lifetime(from_region), GenericArgKind::Lifetime(to_region)) => {
                    if check_region(from_region, to_region) {
                        return true;
                    }
                },
                (GenericArgKind::Type(from_ty), GenericArgKind::Type(to_ty)) => {
                    if check_ty(from_ty, to_ty) {
                        return true;
                    }
                },
                (GenericArgKind::Const(_), GenericArgKind::Const(_)) => (),
                _ => return true,
            }
        }
        false
    }

    fn check_ty(from_ty: Ty<'_>, to_ty: Ty<'_>) -> bool {
        match (from_ty.kind(), to_ty.kind()) {
            (&ty::Adt(_, from_subs), &ty::Adt(_, to_subs)) => check_subs(from_subs, to_subs),
            (&ty::Array(from_ty, _), &ty::Array(to_ty, _)) | (&ty::Slice(from_ty), &ty::Slice(to_ty)) => {
                check_ty(from_ty, to_ty)
            },
            (&ty::Ref(from_region, from_ty, _), &ty::Ref(to_region, to_ty, _)) => {
                check_region(from_region, to_region) || check_ty(from_ty, to_ty)
            },
            (&ty::Tuple(from_tys), &ty::Tuple(to_tys)) => {
                from_tys.len() != to_tys.len()
                    || from_tys
                        .iter()
                        .zip(to_tys)
                        .any(|(from_ty, to_ty)| check_ty(from_ty, to_ty))
            },
            _ => from_ty.has_bound_regions(),
        }
    }

    assert!(from_sig.inputs_and_output.len() == to_sig.inputs_and_output.len());
    from_sig
        .inputs_and_output
        .iter()
        .zip(to_sig.inputs_and_output)
        .any(|(from_ty, to_ty)| check_ty(from_ty, to_ty))
}

fn get_ufcs_type_name<'tcx>(cx: &LateContext<'tcx>, method_def_id: DefId, args: GenericArgsRef<'tcx>) -> String {
    let assoc_item = cx.tcx.associated_item(method_def_id);
    let def_id = assoc_item.container_id(cx.tcx);
    match assoc_item.container {
        ty::TraitContainer => cx.tcx.def_path_str(def_id),
        ty::ImplContainer => {
            let ty = cx.tcx.type_of(def_id).instantiate_identity();
            match ty.kind() {
                ty::Adt(adt, _) => cx.tcx.def_path_str(adt.did()),
                ty::Array(..)
                | ty::Dynamic(..)
                | ty::Never
                | ty::RawPtr(_)
                | ty::Ref(..)
                | ty::Slice(_)
                | ty::Tuple(_) => {
                    format!("<{}>", EarlyBinder::bind(ty).instantiate(cx.tcx, args))
                },
                _ => ty.to_string(),
            }
        },
    }
}<|MERGE_RESOLUTION|>--- conflicted
+++ resolved
@@ -247,12 +247,7 @@
 /// This is needed because rustc is unable to late bind early-bound regions in a function signature.
 fn has_late_bound_to_non_late_bound_regions(from_sig: FnSig<'_>, to_sig: FnSig<'_>) -> bool {
     fn check_region(from_region: Region<'_>, to_region: Region<'_>) -> bool {
-<<<<<<< HEAD
-        matches!(from_region.kind(), RegionKind::ReBound(..))
-            && !matches!(to_region.kind(), RegionKind::ReBound(..))
-=======
         matches!(from_region.kind(), RegionKind::ReBound(..)) && !matches!(to_region.kind(), RegionKind::ReBound(..))
->>>>>>> c301e5e3
     }
 
     fn check_subs(from_subs: &[GenericArg<'_>], to_subs: &[GenericArg<'_>]) -> bool {
