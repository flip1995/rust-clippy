//! checks for attributes

use clippy_utils::diagnostics::{span_lint, span_lint_and_help, span_lint_and_sugg, span_lint_and_then};
use clippy_utils::msrvs;
use clippy_utils::source::{first_line_of_span, is_present_in_source, snippet_opt, without_block_comments};
use clippy_utils::{extract_msrv_attr, match_panic_def_id, meets_msrv};
use if_chain::if_chain;
use rustc_ast::{AttrKind, AttrStyle, Attribute, Lit, LitKind, MetaItemKind, NestedMetaItem};
use rustc_errors::Applicability;
use rustc_hir::{
    Block, Expr, ExprKind, ImplItem, ImplItemKind, Item, ItemKind, StmtKind, TraitFn, TraitItem, TraitItemKind,
};
use rustc_lint::{EarlyContext, EarlyLintPass, LateContext, LateLintPass, LintContext};
use rustc_middle::lint::in_external_macro;
use rustc_middle::ty;
use rustc_semver::RustcVersion;
use rustc_session::{declare_lint_pass, declare_tool_lint, impl_lint_pass};
use rustc_span::source_map::Span;
use rustc_span::sym;
use rustc_span::symbol::Symbol;
use semver::Version;

static UNIX_SYSTEMS: &[&str] = &[
    "android",
    "dragonfly",
    "emscripten",
    "freebsd",
    "fuchsia",
    "haiku",
    "illumos",
    "ios",
    "l4re",
    "linux",
    "macos",
    "netbsd",
    "openbsd",
    "redox",
    "solaris",
    "vxworks",
];

// NOTE: windows is excluded from the list because it's also a valid target family.
static NON_UNIX_SYSTEMS: &[&str] = &["hermit", "none", "wasi"];

declare_clippy_lint! {
    /// ### What it does
    /// Checks for items annotated with `#[inline(always)]`,
    /// unless the annotated function is empty or simply panics.
    ///
    /// ### Why is this bad?
    /// While there are valid uses of this annotation (and once
    /// you know when to use it, by all means `allow` this lint), it's a common
    /// newbie-mistake to pepper one's code with it.
    ///
    /// As a rule of thumb, before slapping `#[inline(always)]` on a function,
    /// measure if that additional function call really affects your runtime profile
    /// sufficiently to make up for the increase in compile time.
    ///
    /// ### Known problems
    /// False positives, big time. This lint is meant to be
    /// deactivated by everyone doing serious performance work. This means having
    /// done the measurement.
    ///
    /// ### Example
    /// ```ignore
    /// #[inline(always)]
    /// fn not_quite_hot_code(..) { ... }
    /// ```
    #[clippy::version = "pre 1.29.0"]
    pub INLINE_ALWAYS,
    pedantic,
    "use of `#[inline(always)]`"
}

declare_clippy_lint! {
    /// ### What it does
    /// Checks for `extern crate` and `use` items annotated with
    /// lint attributes.
    ///
    /// This lint permits `#[allow(unused_imports)]`, `#[allow(deprecated)]`,
    /// `#[allow(unreachable_pub)]`, `#[allow(clippy::wildcard_imports)]` and
    /// `#[allow(clippy::enum_glob_use)]` on `use` items and `#[allow(unused_imports)]` on
    /// `extern crate` items with a `#[macro_use]` attribute.
    ///
    /// ### Why is this bad?
    /// Lint attributes have no effect on crate imports. Most
    /// likely a `!` was forgotten.
    ///
    /// ### Example
    /// ```ignore
    /// // Bad
    /// #[deny(dead_code)]
    /// extern crate foo;
    /// #[forbid(dead_code)]
    /// use foo::bar;
    ///
    /// // Ok
    /// #[allow(unused_imports)]
    /// use foo::baz;
    /// #[allow(unused_imports)]
    /// #[macro_use]
    /// extern crate baz;
    /// ```
    #[clippy::version = "pre 1.29.0"]
    pub USELESS_ATTRIBUTE,
    correctness,
    "use of lint attributes on `extern crate` items"
}

declare_clippy_lint! {
    /// ### What it does
    /// Checks for `#[deprecated]` annotations with a `since`
    /// field that is not a valid semantic version.
    ///
    /// ### Why is this bad?
    /// For checking the version of the deprecation, it must be
    /// a valid semver. Failing that, the contained information is useless.
    ///
    /// ### Example
    /// ```rust
    /// #[deprecated(since = "forever")]
    /// fn something_else() { /* ... */ }
    /// ```
    #[clippy::version = "pre 1.29.0"]
    pub DEPRECATED_SEMVER,
    correctness,
    "use of `#[deprecated(since = \"x\")]` where x is not semver"
}

declare_clippy_lint! {
    /// ### What it does
    /// Checks for empty lines after outer attributes
    ///
    /// ### Why is this bad?
    /// Most likely the attribute was meant to be an inner attribute using a '!'.
    /// If it was meant to be an outer attribute, then the following item
    /// should not be separated by empty lines.
    ///
    /// ### Known problems
    /// Can cause false positives.
    ///
    /// From the clippy side it's difficult to detect empty lines between an attributes and the
    /// following item because empty lines and comments are not part of the AST. The parsing
    /// currently works for basic cases but is not perfect.
    ///
    /// ### Example
    /// ```rust
    /// // Good (as inner attribute)
    /// #![allow(dead_code)]
    ///
    /// fn this_is_fine() { }
    ///
    /// // Bad
    /// #[allow(dead_code)]
    ///
    /// fn not_quite_good_code() { }
    ///
    /// // Good (as outer attribute)
    /// #[allow(dead_code)]
    /// fn this_is_fine_too() { }
    /// ```
    #[clippy::version = "pre 1.29.0"]
    pub EMPTY_LINE_AFTER_OUTER_ATTR,
    nursery,
    "empty line after outer attribute"
}

declare_clippy_lint! {
    /// ### What it does
    /// Checks for `warn`/`deny`/`forbid` attributes targeting the whole clippy::restriction category.
    ///
    /// ### Why is this bad?
    /// Restriction lints sometimes are in contrast with other lints or even go against idiomatic rust.
    /// These lints should only be enabled on a lint-by-lint basis and with careful consideration.
    ///
    /// ### Example
    /// Bad:
    /// ```rust
    /// #![deny(clippy::restriction)]
    /// ```
    ///
    /// Good:
    /// ```rust
    /// #![deny(clippy::as_conversions)]
    /// ```
    #[clippy::version = "1.47.0"]
    pub BLANKET_CLIPPY_RESTRICTION_LINTS,
    suspicious,
    "enabling the complete restriction group"
}

declare_clippy_lint! {
    /// ### What it does
    /// Checks for `#[cfg_attr(rustfmt, rustfmt_skip)]` and suggests to replace it
    /// with `#[rustfmt::skip]`.
    ///
    /// ### Why is this bad?
    /// Since tool_attributes ([rust-lang/rust#44690](https://github.com/rust-lang/rust/issues/44690))
    /// are stable now, they should be used instead of the old `cfg_attr(rustfmt)` attributes.
    ///
    /// ### Known problems
    /// This lint doesn't detect crate level inner attributes, because they get
    /// processed before the PreExpansionPass lints get executed. See
    /// [#3123](https://github.com/rust-lang/rust-clippy/pull/3123#issuecomment-422321765)
    ///
    /// ### Example
    /// Bad:
    /// ```rust
    /// #[cfg_attr(rustfmt, rustfmt_skip)]
    /// fn main() { }
    /// ```
    ///
    /// Good:
    /// ```rust
    /// #[rustfmt::skip]
    /// fn main() { }
    /// ```
    #[clippy::version = "1.32.0"]
    pub DEPRECATED_CFG_ATTR,
    complexity,
    "usage of `cfg_attr(rustfmt)` instead of tool attributes"
}

declare_clippy_lint! {
    /// ### What it does
    /// Checks for cfg attributes having operating systems used in target family position.
    ///
    /// ### Why is this bad?
    /// The configuration option will not be recognised and the related item will not be included
    /// by the conditional compilation engine.
    ///
    /// ### Example
    /// Bad:
    /// ```rust
    /// #[cfg(linux)]
    /// fn conditional() { }
    /// ```
    ///
    /// Good:
    /// ```rust
    /// #[cfg(target_os = "linux")]
    /// fn conditional() { }
    /// ```
    ///
    /// Or:
    /// ```rust
    /// #[cfg(unix)]
    /// fn conditional() { }
    /// ```
    /// Check the [Rust Reference](https://doc.rust-lang.org/reference/conditional-compilation.html#target_os) for more details.
    #[clippy::version = "1.45.0"]
    pub MISMATCHED_TARGET_OS,
    correctness,
    "usage of `cfg(operating_system)` instead of `cfg(target_os = \"operating_system\")`"
}

declare_lint_pass!(Attributes => [
    INLINE_ALWAYS,
    DEPRECATED_SEMVER,
    USELESS_ATTRIBUTE,
    BLANKET_CLIPPY_RESTRICTION_LINTS,
]);

impl<'tcx> LateLintPass<'tcx> for Attributes {
    fn check_attribute(&mut self, cx: &LateContext<'tcx>, attr: &'tcx Attribute) {
        if let Some(items) = &attr.meta_item_list() {
            if let Some(ident) = attr.ident() {
                if is_lint_level(ident.name) {
                    check_clippy_lint_names(cx, ident.name, items);
                }
                if items.is_empty() || !attr.has_name(sym::deprecated) {
                    return;
                }
                for item in items {
                    if_chain! {
                        if let NestedMetaItem::MetaItem(mi) = &item;
                        if let MetaItemKind::NameValue(lit) = &mi.kind;
                        if mi.has_name(sym::since);
                        then {
                            check_semver(cx, item.span(), lit);
                        }
                    }
                }
            }
        }
    }

    fn check_item(&mut self, cx: &LateContext<'tcx>, item: &'tcx Item<'_>) {
        let attrs = cx.tcx.hir().attrs(item.hir_id());
        if is_relevant_item(cx, item) {
            check_attrs(cx, item.span, item.ident.name, attrs);
        }
        match item.kind {
            ItemKind::ExternCrate(..) | ItemKind::Use(..) => {
                let skip_unused_imports = attrs.iter().any(|attr| attr.has_name(sym::macro_use));

                for attr in attrs {
                    if in_external_macro(cx.sess(), attr.span) {
                        return;
                    }
                    if let Some(lint_list) = &attr.meta_item_list() {
                        if attr.ident().map_or(false, |ident| is_lint_level(ident.name)) {
                            // permit `unused_imports`, `deprecated`, `unreachable_pub`,
                            // `clippy::wildcard_imports`, and `clippy::enum_glob_use` for `use` items
                            // and `unused_imports` for `extern crate` items with `macro_use`
                            for lint in lint_list {
                                match item.kind {
                                    ItemKind::Use(..) => {
                                        if is_word(lint, sym!(unused_imports))
                                            || is_word(lint, sym::deprecated)
                                            || is_word(lint, sym!(unreachable_pub))
                                            || is_word(lint, sym!(unused))
<<<<<<< HEAD
                                            || extract_clippy_lint(lint).map_or(false, |s| s.as_str() == "wildcard_imports")
                                            || extract_clippy_lint(lint).map_or(false, |s| s.as_str() == "enum_glob_use")
=======
                                            || extract_clippy_lint(lint)
                                                .map_or(false, |s| s.as_str() == "wildcard_imports")
                                            || extract_clippy_lint(lint)
                                                .map_or(false, |s| s.as_str() == "enum_glob_use")
>>>>>>> c774f4b5
                                        {
                                            return;
                                        }
                                    },
                                    ItemKind::ExternCrate(..) => {
                                        if is_word(lint, sym!(unused_imports)) && skip_unused_imports {
                                            return;
                                        }
                                        if is_word(lint, sym!(unused_extern_crates)) {
                                            return;
                                        }
                                    },
                                    _ => {},
                                }
                            }
                            let line_span = first_line_of_span(cx, attr.span);

                            if let Some(mut sugg) = snippet_opt(cx, line_span) {
                                if sugg.contains("#[") {
                                    span_lint_and_then(
                                        cx,
                                        USELESS_ATTRIBUTE,
                                        line_span,
                                        "useless lint attribute",
                                        |diag| {
                                            sugg = sugg.replacen("#[", "#![", 1);
                                            diag.span_suggestion(
                                                line_span,
                                                "if you just forgot a `!`, use",
                                                sugg,
                                                Applicability::MaybeIncorrect,
                                            );
                                        },
                                    );
                                }
                            }
                        }
                    }
                }
            },
            _ => {},
        }
    }

    fn check_impl_item(&mut self, cx: &LateContext<'tcx>, item: &'tcx ImplItem<'_>) {
        if is_relevant_impl(cx, item) {
            check_attrs(cx, item.span, item.ident.name, cx.tcx.hir().attrs(item.hir_id()));
        }
    }

    fn check_trait_item(&mut self, cx: &LateContext<'tcx>, item: &'tcx TraitItem<'_>) {
        if is_relevant_trait(cx, item) {
            check_attrs(cx, item.span, item.ident.name, cx.tcx.hir().attrs(item.hir_id()));
        }
    }
}

/// Returns the lint name if it is clippy lint.
fn extract_clippy_lint(lint: &NestedMetaItem) -> Option<Symbol> {
    if_chain! {
        if let Some(meta_item) = lint.meta_item();
        if meta_item.path.segments.len() > 1;
        if let tool_name = meta_item.path.segments[0].ident;
        if tool_name.name == sym::clippy;
        then {
            let lint_name = meta_item.path.segments.last().unwrap().ident.name;
            return Some(lint_name);
        }
    }
    None
}

fn check_clippy_lint_names(cx: &LateContext<'_>, name: Symbol, items: &[NestedMetaItem]) {
    for lint in items {
        if let Some(lint_name) = extract_clippy_lint(lint) {
            if lint_name.as_str() == "restriction" && name != sym::allow {
                span_lint_and_help(
                    cx,
                    BLANKET_CLIPPY_RESTRICTION_LINTS,
                    lint.span(),
                    "restriction lints are not meant to be all enabled",
                    None,
                    "try enabling only the lints you really need",
                );
            }
        }
    }
}

fn is_relevant_item(cx: &LateContext<'_>, item: &Item<'_>) -> bool {
    if let ItemKind::Fn(_, _, eid) = item.kind {
        is_relevant_expr(cx, cx.tcx.typeck_body(eid), &cx.tcx.hir().body(eid).value)
    } else {
        true
    }
}

fn is_relevant_impl(cx: &LateContext<'_>, item: &ImplItem<'_>) -> bool {
    match item.kind {
        ImplItemKind::Fn(_, eid) => is_relevant_expr(cx, cx.tcx.typeck_body(eid), &cx.tcx.hir().body(eid).value),
        _ => false,
    }
}

fn is_relevant_trait(cx: &LateContext<'_>, item: &TraitItem<'_>) -> bool {
    match item.kind {
        TraitItemKind::Fn(_, TraitFn::Required(_)) => true,
        TraitItemKind::Fn(_, TraitFn::Provided(eid)) => {
            is_relevant_expr(cx, cx.tcx.typeck_body(eid), &cx.tcx.hir().body(eid).value)
        },
        _ => false,
    }
}

fn is_relevant_block(cx: &LateContext<'_>, typeck_results: &ty::TypeckResults<'_>, block: &Block<'_>) -> bool {
    block.stmts.first().map_or(
        block
            .expr
            .as_ref()
            .map_or(false, |e| is_relevant_expr(cx, typeck_results, e)),
        |stmt| match &stmt.kind {
            StmtKind::Local(_) => true,
            StmtKind::Expr(expr) | StmtKind::Semi(expr) => is_relevant_expr(cx, typeck_results, expr),
            StmtKind::Item(_) => false,
        },
    )
}

fn is_relevant_expr(cx: &LateContext<'_>, typeck_results: &ty::TypeckResults<'_>, expr: &Expr<'_>) -> bool {
    match &expr.kind {
        ExprKind::Block(block, _) => is_relevant_block(cx, typeck_results, block),
        ExprKind::Ret(Some(e)) => is_relevant_expr(cx, typeck_results, e),
        ExprKind::Ret(None) | ExprKind::Break(_, None) => false,
        ExprKind::Call(path_expr, _) => {
            if let ExprKind::Path(qpath) = &path_expr.kind {
                typeck_results
                    .qpath_res(qpath, path_expr.hir_id)
                    .opt_def_id()
                    .map_or(true, |fun_id| !match_panic_def_id(cx, fun_id))
            } else {
                true
            }
        },
        _ => true,
    }
}

fn check_attrs(cx: &LateContext<'_>, span: Span, name: Symbol, attrs: &[Attribute]) {
    if span.from_expansion() {
        return;
    }

    for attr in attrs {
        if let Some(values) = attr.meta_item_list() {
            if values.len() != 1 || !attr.has_name(sym::inline) {
                continue;
            }
            if is_word(&values[0], sym::always) {
                span_lint(
                    cx,
                    INLINE_ALWAYS,
                    attr.span,
                    &format!(
                        "you have declared `#[inline(always)]` on `{}`. This is usually a bad idea",
                        name
                    ),
                );
            }
        }
    }
}

fn check_semver(cx: &LateContext<'_>, span: Span, lit: &Lit) {
    if let LitKind::Str(is, _) = lit.kind {
        if Version::parse(is.as_str()).is_ok() {
            return;
        }
    }
    span_lint(
        cx,
        DEPRECATED_SEMVER,
        span,
        "the since field must contain a semver-compliant version",
    );
}

fn is_word(nmi: &NestedMetaItem, expected: Symbol) -> bool {
    if let NestedMetaItem::MetaItem(mi) = &nmi {
        mi.is_word() && mi.has_name(expected)
    } else {
        false
    }
}

pub struct EarlyAttributes {
    pub msrv: Option<RustcVersion>,
}

impl_lint_pass!(EarlyAttributes => [
    DEPRECATED_CFG_ATTR,
    MISMATCHED_TARGET_OS,
    EMPTY_LINE_AFTER_OUTER_ATTR,
]);

impl EarlyLintPass for EarlyAttributes {
    fn check_item(&mut self, cx: &EarlyContext<'_>, item: &rustc_ast::Item) {
        check_empty_line_after_outer_attr(cx, item);
    }

    fn check_attribute(&mut self, cx: &EarlyContext<'_>, attr: &Attribute) {
        check_deprecated_cfg_attr(cx, attr, self.msrv);
        check_mismatched_target_os(cx, attr);
    }

    extract_msrv_attr!(EarlyContext);
}

fn check_empty_line_after_outer_attr(cx: &EarlyContext<'_>, item: &rustc_ast::Item) {
    for attr in &item.attrs {
        let attr_item = if let AttrKind::Normal(ref attr, _) = attr.kind {
            attr
        } else {
            return;
        };

        if attr.style == AttrStyle::Outer {
            if attr_item.args.inner_tokens().is_empty() || !is_present_in_source(cx, attr.span) {
                return;
            }

            let begin_of_attr_to_item = Span::new(attr.span.lo(), item.span.lo(), item.span.ctxt(), item.span.parent());
            let end_of_attr_to_item = Span::new(attr.span.hi(), item.span.lo(), item.span.ctxt(), item.span.parent());

            if let Some(snippet) = snippet_opt(cx, end_of_attr_to_item) {
                let lines = snippet.split('\n').collect::<Vec<_>>();
                let lines = without_block_comments(lines);

                if lines.iter().filter(|l| l.trim().is_empty()).count() > 2 {
                    span_lint(
                        cx,
                        EMPTY_LINE_AFTER_OUTER_ATTR,
                        begin_of_attr_to_item,
                        "found an empty line after an outer attribute. \
                        Perhaps you forgot to add a `!` to make it an inner attribute?",
                    );
                }
            }
        }
    }
}

fn check_deprecated_cfg_attr(cx: &EarlyContext<'_>, attr: &Attribute, msrv: Option<RustcVersion>) {
    if_chain! {
        if meets_msrv(msrv.as_ref(), &msrvs::TOOL_ATTRIBUTES);
        // check cfg_attr
        if attr.has_name(sym::cfg_attr);
        if let Some(items) = attr.meta_item_list();
        if items.len() == 2;
        // check for `rustfmt`
        if let Some(feature_item) = items[0].meta_item();
        if feature_item.has_name(sym::rustfmt);
        // check for `rustfmt_skip` and `rustfmt::skip`
        if let Some(skip_item) = &items[1].meta_item();
        if skip_item.has_name(sym!(rustfmt_skip)) ||
            skip_item.path.segments.last().expect("empty path in attribute").ident.name == sym::skip;
        // Only lint outer attributes, because custom inner attributes are unstable
        // Tracking issue: https://github.com/rust-lang/rust/issues/54726
        if attr.style == AttrStyle::Outer;
        then {
            span_lint_and_sugg(
                cx,
                DEPRECATED_CFG_ATTR,
                attr.span,
                "`cfg_attr` is deprecated for rustfmt and got replaced by tool attributes",
                "use",
                "#[rustfmt::skip]".to_string(),
                Applicability::MachineApplicable,
            );
        }
    }
}

fn check_mismatched_target_os(cx: &EarlyContext<'_>, attr: &Attribute) {
    fn find_os(name: &str) -> Option<&'static str> {
        UNIX_SYSTEMS
            .iter()
            .chain(NON_UNIX_SYSTEMS.iter())
            .find(|&&os| os == name)
            .copied()
    }

    fn is_unix(name: &str) -> bool {
        UNIX_SYSTEMS.iter().any(|&os| os == name)
    }

    fn find_mismatched_target_os(items: &[NestedMetaItem]) -> Vec<(&str, Span)> {
        let mut mismatched = Vec::new();

        for item in items {
            if let NestedMetaItem::MetaItem(meta) = item {
                match &meta.kind {
                    MetaItemKind::List(list) => {
                        mismatched.extend(find_mismatched_target_os(list));
                    },
                    MetaItemKind::Word => {
                        if_chain! {
                            if let Some(ident) = meta.ident();
                            if let Some(os) = find_os(ident.name.as_str());
                            then {
                                mismatched.push((os, ident.span));
                            }
                        }
                    },
                    MetaItemKind::NameValue(..) => {},
                }
            }
        }

        mismatched
    }

    if_chain! {
        if attr.has_name(sym::cfg);
        if let Some(list) = attr.meta_item_list();
        let mismatched = find_mismatched_target_os(&list);
        if !mismatched.is_empty();
        then {
            let mess = "operating system used in target family position";

            span_lint_and_then(cx, MISMATCHED_TARGET_OS, attr.span, mess, |diag| {
                // Avoid showing the unix suggestion multiple times in case
                // we have more than one mismatch for unix-like systems
                let mut unix_suggested = false;

                for (os, span) in mismatched {
                    let sugg = format!("target_os = \"{}\"", os);
                    diag.span_suggestion(span, "try", sugg, Applicability::MaybeIncorrect);

                    if !unix_suggested && is_unix(os) {
                        diag.help("did you mean `unix`?");
                        unix_suggested = true;
                    }
                }
            });
        }
    }
}

fn is_lint_level(symbol: Symbol) -> bool {
    matches!(symbol, sym::allow | sym::warn | sym::deny | sym::forbid)
}<|MERGE_RESOLUTION|>--- conflicted
+++ resolved
@@ -310,15 +310,10 @@
                                             || is_word(lint, sym::deprecated)
                                             || is_word(lint, sym!(unreachable_pub))
                                             || is_word(lint, sym!(unused))
-<<<<<<< HEAD
-                                            || extract_clippy_lint(lint).map_or(false, |s| s.as_str() == "wildcard_imports")
-                                            || extract_clippy_lint(lint).map_or(false, |s| s.as_str() == "enum_glob_use")
-=======
                                             || extract_clippy_lint(lint)
                                                 .map_or(false, |s| s.as_str() == "wildcard_imports")
                                             || extract_clippy_lint(lint)
                                                 .map_or(false, |s| s.as_str() == "enum_glob_use")
->>>>>>> c774f4b5
                                         {
                                             return;
                                         }
