use crate::consts::{constant, Constant};
use crate::utils::{is_direct_expn_of, is_expn_of, match_panic_call, snippet_opt, span_lint_and_help};
use if_chain::if_chain;
use rustc_ast::ast::LitKind;
use rustc_hir::{Expr, ExprKind, PatKind, UnOp};
use rustc_lint::{LateContext, LateLintPass};
use rustc_session::{declare_lint_pass, declare_tool_lint};

declare_clippy_lint! {
    /// **What it does:** Checks for `assert!(true)` and `assert!(false)` calls.
    ///
    /// **Why is this bad?** Will be optimized out by the compiler or should probably be replaced by a
    /// `panic!()` or `unreachable!()`
    ///
    /// **Known problems:** None
    ///
    /// **Example:**
    /// ```rust,ignore
    /// assert!(false)
    /// assert!(true)
    /// const B: bool = false;
    /// assert!(B)
    /// ```
    pub ASSERTIONS_ON_CONSTANTS,
    style,
    "`assert!(true)` / `assert!(false)` will be optimized out by the compiler, and should probably be replaced by a `panic!()` or `unreachable!()`"
}

declare_lint_pass!(AssertionsOnConstants => [ASSERTIONS_ON_CONSTANTS]);

impl<'tcx> LateLintPass<'tcx> for AssertionsOnConstants {
    fn check_expr(&mut self, cx: &LateContext<'tcx>, e: &'tcx Expr<'_>) {
        let lint_true = |is_debug: bool| {
            span_lint_and_help(
                cx,
                ASSERTIONS_ON_CONSTANTS,
                e.span,
                if is_debug {
                    "`debug_assert!(true)` will be optimized out by the compiler"
                } else {
                    "`assert!(true)` will be optimized out by the compiler"
                },
                None,
                "remove it",
            );
        };
        let lint_false_without_message = || {
            span_lint_and_help(
                cx,
                ASSERTIONS_ON_CONSTANTS,
                e.span,
                "`assert!(false)` should probably be replaced",
                None,
                "use `panic!()` or `unreachable!()`",
            );
        };
        let lint_false_with_message = |panic_message: String| {
            span_lint_and_help(
                cx,
                ASSERTIONS_ON_CONSTANTS,
                e.span,
                &format!("`assert!(false, {})` should probably be replaced", panic_message),
                None,
                &format!("use `panic!({})` or `unreachable!({})`", panic_message, panic_message),
            )
        };

        if let Some(debug_assert_span) = is_expn_of(e.span, "debug_assert") {
            if debug_assert_span.from_expansion() {
                return;
            }
            if_chain! {
                if let ExprKind::Unary(_, ref lit) = e.kind;
                if let Some((Constant::Bool(is_true), _)) = constant(cx, cx.typeck_results(), lit);
                if is_true;
                then {
                    lint_true(true);
                }
            };
        } else if let Some(assert_span) = is_direct_expn_of(e.span, "assert") {
            if assert_span.from_expansion() {
                return;
            }
            if let Some(assert_match) = match_assert_with_message(&cx, e) {
                match assert_match {
                    // matched assert but not message
                    AssertKind::WithoutMessage(false) => lint_false_without_message(),
                    AssertKind::WithoutMessage(true) | AssertKind::WithMessage(_, true) => lint_true(false),
                    AssertKind::WithMessage(panic_message, false) => lint_false_with_message(panic_message),
                };
            }
        }
    }
}

/// Result of calling `match_assert_with_message`.
enum AssertKind {
    WithMessage(String, bool),
    WithoutMessage(bool),
}

/// Check if the expression matches
///
/// ```rust,ignore
/// match { let _t = !c; _t } {
///     true => {
///         {
///             ::std::rt::begin_panic(message, _)
///         }
///     }
///     _ => { }
/// };
/// ```
///
/// where `message` is any expression and `c` is a constant bool.
fn match_assert_with_message<'tcx>(cx: &LateContext<'tcx>, expr: &'tcx Expr<'_>) -> Option<AssertKind> {
    if_chain! {
        if let ExprKind::Match(ref expr, ref arms, _) = expr.kind;
        // matches { let _t = expr; _t }
        if let ExprKind::DropTemps(ref expr) = expr.kind;
        if let ExprKind::Unary(UnOp::UnNot, ref expr) = expr.kind;
        // bind the first argument of the `assert!` macro
        if let Some((Constant::Bool(is_true), _)) = constant(cx, cx.typeck_results(), expr);
        // arm 1 pattern
        if let PatKind::Lit(ref lit_expr) = arms[0].pat.kind;
        if let ExprKind::Lit(ref lit) = lit_expr.kind;
        if let LitKind::Bool(true) = lit.node;
        // arm 1 block
        if let ExprKind::Block(ref block, _) = arms[0].body.kind;
        if block.stmts.is_empty();
        if let Some(block_expr) = &block.expr;
<<<<<<< HEAD
        // inner block is optional. unwarp it if it exists, or use the expression as is otherwise.
=======
        // inner block is optional. unwrap it if it exists, or use the expression as is otherwise.
>>>>>>> 3e7c6dec
        if let Some(begin_panic_call) = match block_expr.kind {
            ExprKind::Block(ref inner_block, _) => &inner_block.expr,
            _ => &block.expr,
        };
        // function call
        if let Some(args) = match_panic_call(cx, begin_panic_call);
        if args.len() == 1;
        // bind the second argument of the `assert!` macro if it exists
        if let panic_message = snippet_opt(cx, args[0].span);
        // second argument of begin_panic is irrelevant
        // as is the second match arm
        then {
            // an empty message occurs when it was generated by the macro
            // (and not passed by the user)
            return panic_message
                .filter(|msg| !msg.is_empty())
                .map(|msg| AssertKind::WithMessage(msg, is_true))
                .or(Some(AssertKind::WithoutMessage(is_true)));
        }
    }
    None
}<|MERGE_RESOLUTION|>--- conflicted
+++ resolved
@@ -129,11 +129,7 @@
         if let ExprKind::Block(ref block, _) = arms[0].body.kind;
         if block.stmts.is_empty();
         if let Some(block_expr) = &block.expr;
-<<<<<<< HEAD
-        // inner block is optional. unwarp it if it exists, or use the expression as is otherwise.
-=======
         // inner block is optional. unwrap it if it exists, or use the expression as is otherwise.
->>>>>>> 3e7c6dec
         if let Some(begin_panic_call) = match block_expr.kind {
             ExprKind::Block(ref inner_block, _) => &inner_block.expr,
             _ => &block.expr,
