use clippy_utils::consts::{constant, Constant};
use clippy_utils::diagnostics::span_lint_and_help;
use clippy_utils::higher;
use clippy_utils::source::snippet_opt;
use clippy_utils::{is_direct_expn_of, is_expn_of, match_panic_call};
use if_chain::if_chain;
use rustc_hir::{Expr, ExprKind, UnOp};
use rustc_lint::{LateContext, LateLintPass};
use rustc_session::{declare_lint_pass, declare_tool_lint};

declare_clippy_lint! {
    /// ### What it does
    /// Checks for `assert!(true)` and `assert!(false)` calls.
    ///
    /// ### Why is this bad?
    /// Will be optimized out by the compiler or should probably be replaced by a
    /// `panic!()` or `unreachable!()`
    ///
    /// ### Known problems
    /// None
    ///
    /// ### Example
    /// ```rust,ignore
    /// assert!(false)
    /// assert!(true)
    /// const B: bool = false;
    /// assert!(B)
    /// ```
    pub ASSERTIONS_ON_CONSTANTS,
    style,
    "`assert!(true)` / `assert!(false)` will be optimized out by the compiler, and should probably be replaced by a `panic!()` or `unreachable!()`"
}

declare_lint_pass!(AssertionsOnConstants => [ASSERTIONS_ON_CONSTANTS]);

impl<'tcx> LateLintPass<'tcx> for AssertionsOnConstants {
    fn check_expr(&mut self, cx: &LateContext<'tcx>, e: &'tcx Expr<'_>) {
        let lint_true = |is_debug: bool| {
            span_lint_and_help(
                cx,
                ASSERTIONS_ON_CONSTANTS,
                e.span,
                if is_debug {
                    "`debug_assert!(true)` will be optimized out by the compiler"
                } else {
                    "`assert!(true)` will be optimized out by the compiler"
                },
                None,
                "remove it",
            );
        };
        let lint_false_without_message = || {
            span_lint_and_help(
                cx,
                ASSERTIONS_ON_CONSTANTS,
                e.span,
                "`assert!(false)` should probably be replaced",
                None,
                "use `panic!()` or `unreachable!()`",
            );
        };
        let lint_false_with_message = |panic_message: String| {
            span_lint_and_help(
                cx,
                ASSERTIONS_ON_CONSTANTS,
                e.span,
                &format!("`assert!(false, {})` should probably be replaced", panic_message),
                None,
                &format!("use `panic!({})` or `unreachable!({})`", panic_message, panic_message),
            );
        };

        if let Some(debug_assert_span) = is_expn_of(e.span, "debug_assert") {
            if debug_assert_span.from_expansion() {
                return;
            }
            if_chain! {
                if let ExprKind::Unary(_, lit) = e.kind;
                if let Some((Constant::Bool(is_true), _)) = constant(cx, cx.typeck_results(), lit);
                if is_true;
                then {
                    lint_true(true);
                }
            };
        } else if let Some(assert_span) = is_direct_expn_of(e.span, "assert") {
            if assert_span.from_expansion() {
                return;
            }
            if let Some(assert_match) = match_assert_with_message(cx, e) {
                match assert_match {
                    // matched assert but not message
                    AssertKind::WithoutMessage(false) => lint_false_without_message(),
                    AssertKind::WithoutMessage(true) | AssertKind::WithMessage(_, true) => lint_true(false),
                    AssertKind::WithMessage(panic_message, false) => lint_false_with_message(panic_message),
                };
            }
        }
    }
}

/// Result of calling `match_assert_with_message`.
enum AssertKind {
    WithMessage(String, bool),
    WithoutMessage(bool),
}

/// Check if the expression matches
///
/// ```rust,ignore
/// if !c {
///   {
///     ::std::rt::begin_panic(message, _)
///   }
/// }
/// ```
///
/// where `message` is any expression and `c` is a constant bool.
fn match_assert_with_message<'tcx>(cx: &LateContext<'tcx>, expr: &'tcx Expr<'_>) -> Option<AssertKind> {
    if_chain! {
        if let Some(higher::If { cond, then, .. }) = higher::If::hir(expr);
<<<<<<< HEAD
        if let ExprKind::Unary(UnOp::Not, ref expr) = cond.kind;
=======
        if let ExprKind::Unary(UnOp::Not, expr) = cond.kind;
>>>>>>> 380af657
        // bind the first argument of the `assert!` macro
        if let Some((Constant::Bool(is_true), _)) = constant(cx, cx.typeck_results(), expr);
        // block
        if let ExprKind::Block(block, _) = then.kind;
        if block.stmts.is_empty();
        if let Some(block_expr) = &block.expr;
        // inner block is optional. unwrap it if it exists, or use the expression as is otherwise.
        if let Some(begin_panic_call) = match block_expr.kind {
            ExprKind::Block(inner_block, _) => &inner_block.expr,
            _ => &block.expr,
        };
        // function call
        if let Some(arg) = match_panic_call(cx, begin_panic_call);
        // bind the second argument of the `assert!` macro if it exists
        if let panic_message = snippet_opt(cx, arg.span);
        // second argument of begin_panic is irrelevant
        // as is the second match arm
        then {
            // an empty message occurs when it was generated by the macro
            // (and not passed by the user)
            return panic_message
                .filter(|msg| !msg.is_empty())
                .map(|msg| AssertKind::WithMessage(msg, is_true))
                .or(Some(AssertKind::WithoutMessage(is_true)));
        }
    }
    None
}<|MERGE_RESOLUTION|>--- conflicted
+++ resolved
@@ -118,11 +118,7 @@
 fn match_assert_with_message<'tcx>(cx: &LateContext<'tcx>, expr: &'tcx Expr<'_>) -> Option<AssertKind> {
     if_chain! {
         if let Some(higher::If { cond, then, .. }) = higher::If::hir(expr);
-<<<<<<< HEAD
-        if let ExprKind::Unary(UnOp::Not, ref expr) = cond.kind;
-=======
         if let ExprKind::Unary(UnOp::Not, expr) = cond.kind;
->>>>>>> 380af657
         // bind the first argument of the `assert!` macro
         if let Some((Constant::Bool(is_true), _)) = constant(cx, cx.typeck_results(), expr);
         // block
