use clippy_utils::diagnostics::span_lint_and_help;
use clippy_utils::ty::{is_normalizable, is_type_diagnostic_item};
use if_chain::if_chain;
use rustc_hir::{self as hir, HirId, ItemKind, Node};
use rustc_hir_analysis::hir_ty_to_ty;
use rustc_lint::{LateContext, LateLintPass};
use rustc_middle::ty::layout::LayoutOf as _;
use rustc_middle::ty::{Adt, Ty, TypeVisitable};
use rustc_session::{declare_lint_pass, declare_tool_lint};
use rustc_span::sym;
<<<<<<< HEAD
use rustc_hir_analysis::hir_ty_to_ty;
=======
>>>>>>> f8155d90

declare_clippy_lint! {
    /// ### What it does
    /// Checks for maps with zero-sized value types anywhere in the code.
    ///
    /// ### Why is this bad?
    /// Since there is only a single value for a zero-sized type, a map
    /// containing zero sized values is effectively a set. Using a set in that case improves
    /// readability and communicates intent more clearly.
    ///
    /// ### Known problems
    /// * A zero-sized type cannot be recovered later if it contains private fields.
    /// * This lints the signature of public items
    ///
    /// ### Example
    /// ```rust
    /// # use std::collections::HashMap;
    /// fn unique_words(text: &str) -> HashMap<&str, ()> {
    ///     todo!();
    /// }
    /// ```
    /// Use instead:
    /// ```rust
    /// # use std::collections::HashSet;
    /// fn unique_words(text: &str) -> HashSet<&str> {
    ///     todo!();
    /// }
    /// ```
    #[clippy::version = "1.50.0"]
    pub ZERO_SIZED_MAP_VALUES,
    pedantic,
    "usage of map with zero-sized value type"
}

declare_lint_pass!(ZeroSizedMapValues => [ZERO_SIZED_MAP_VALUES]);

impl LateLintPass<'_> for ZeroSizedMapValues {
    fn check_ty(&mut self, cx: &LateContext<'_>, hir_ty: &hir::Ty<'_>) {
        if_chain! {
            if !hir_ty.span.from_expansion();
            if !in_trait_impl(cx, hir_ty.hir_id);
            let ty = ty_from_hir_ty(cx, hir_ty);
            if is_type_diagnostic_item(cx, ty, sym::HashMap) || is_type_diagnostic_item(cx, ty, sym::BTreeMap);
            if let Adt(_, substs) = ty.kind();
            let ty = substs.type_at(1);
            // Fixes https://github.com/rust-lang/rust-clippy/issues/7447 because of
            // https://github.com/rust-lang/rust/blob/master/compiler/rustc_middle/src/ty/sty.rs#L968
            if !ty.has_escaping_bound_vars();
            // Do this to prevent `layout_of` crashing, being unable to fully normalize `ty`.
            if is_normalizable(cx, cx.param_env, ty);
            if let Ok(layout) = cx.layout_of(ty);
            if layout.is_zst();
            then {
                span_lint_and_help(cx, ZERO_SIZED_MAP_VALUES, hir_ty.span, "map with zero-sized value type", None, "consider using a set instead");
            }
        }
    }
}

fn in_trait_impl(cx: &LateContext<'_>, hir_id: HirId) -> bool {
    let parent_id = cx.tcx.hir().get_parent_item(hir_id);
<<<<<<< HEAD
    let second_parent_id = cx
        .tcx
        .hir()
        .get_parent_item(parent_id.into()).def_id;
=======
    let second_parent_id = cx.tcx.hir().get_parent_item(parent_id.into()).def_id;
>>>>>>> f8155d90
    if let Some(Node::Item(item)) = cx.tcx.hir().find_by_def_id(second_parent_id) {
        if let ItemKind::Impl(hir::Impl { of_trait: Some(_), .. }) = item.kind {
            return true;
        }
    }
    false
}

fn ty_from_hir_ty<'tcx>(cx: &LateContext<'tcx>, hir_ty: &hir::Ty<'_>) -> Ty<'tcx> {
    cx.maybe_typeck_results()
        .and_then(|results| {
            if results.hir_owner == hir_ty.hir_id.owner {
                results.node_type_opt(hir_ty.hir_id)
            } else {
                None
            }
        })
        .unwrap_or_else(|| hir_ty_to_ty(cx.tcx, hir_ty))
}<|MERGE_RESOLUTION|>--- conflicted
+++ resolved
@@ -8,10 +8,6 @@
 use rustc_middle::ty::{Adt, Ty, TypeVisitable};
 use rustc_session::{declare_lint_pass, declare_tool_lint};
 use rustc_span::sym;
-<<<<<<< HEAD
-use rustc_hir_analysis::hir_ty_to_ty;
-=======
->>>>>>> f8155d90
 
 declare_clippy_lint! {
     /// ### What it does
@@ -73,14 +69,7 @@
 
 fn in_trait_impl(cx: &LateContext<'_>, hir_id: HirId) -> bool {
     let parent_id = cx.tcx.hir().get_parent_item(hir_id);
-<<<<<<< HEAD
-    let second_parent_id = cx
-        .tcx
-        .hir()
-        .get_parent_item(parent_id.into()).def_id;
-=======
     let second_parent_id = cx.tcx.hir().get_parent_item(parent_id.into()).def_id;
->>>>>>> f8155d90
     if let Some(Node::Item(item)) = cx.tcx.hir().find_by_def_id(second_parent_id) {
         if let ItemKind::Impl(hir::Impl { of_trait: Some(_), .. }) = item.kind {
             return true;
