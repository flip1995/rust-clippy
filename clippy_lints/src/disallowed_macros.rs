--- conflicted
+++ resolved
@@ -1,4 +1,3 @@
-
 use clippy_config::Conf;
 use clippy_config::types::{DisallowedPath, create_disallowed_map};
 use clippy_utils::diagnostics::{span_lint_and_then, span_lint_hir_and_then};
@@ -8,12 +7,8 @@
 use rustc_hir::def::DefKind;
 use rustc_hir::def_id::DefIdMap;
 use rustc_hir::{
-<<<<<<< HEAD
-    AmbigArg, Expr, ExprKind, ForeignItem, HirId, ImplItem, ImplItemImplKind, Item, ItemKind, OwnerId, Pat, Path, Stmt, TraitItem, Ty,
-=======
     AmbigArg, Expr, ExprKind, ForeignItem, HirId, ImplItem, ImplItemImplKind, Item, ItemKind, OwnerId, Pat, Path, Stmt,
     TraitItem, Ty,
->>>>>>> 20ce69b9
 };
 use rustc_lint::{LateContext, LateLintPass};
 use rustc_middle::ty::TyCtxt;
