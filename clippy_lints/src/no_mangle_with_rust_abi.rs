use clippy_utils::diagnostics::span_lint_and_then;
use clippy_utils::source::{snippet, snippet_with_applicability};
use rustc_abi::ExternAbi;
use rustc_errors::Applicability;
use rustc_hir::{Item, ItemKind};
use rustc_lint::{LateContext, LateLintPass};
use rustc_session::declare_lint_pass;
use rustc_span::{BytePos, Pos};
<<<<<<< HEAD
use rustc_abi::ExternAbi;
=======
>>>>>>> 37c6042a

declare_clippy_lint! {
    /// ### What it does
    /// Checks for Rust ABI functions with the `#[no_mangle]` attribute.
    ///
    /// ### Why is this bad?
    /// The Rust ABI is not stable, but in many simple cases matches
    /// enough with the C ABI that it is possible to forget to add
    /// `extern "C"` to a function called from C. Changes to the
    /// Rust ABI can break this at any point.
    ///
    /// ### Example
    /// ```rust,ignore
    ///  #[no_mangle]
    ///  fn example(arg_one: u32, arg_two: usize) {}
    /// ```
    ///
    /// Use instead:
    /// ```rust,ignore
    ///  #[no_mangle]
    ///  extern "C" fn example(arg_one: u32, arg_two: usize) {}
    /// ```
    #[clippy::version = "1.69.0"]
    pub NO_MANGLE_WITH_RUST_ABI,
    pedantic,
    "convert Rust ABI functions to C ABI"
}
declare_lint_pass!(NoMangleWithRustAbi => [NO_MANGLE_WITH_RUST_ABI]);

impl<'tcx> LateLintPass<'tcx> for NoMangleWithRustAbi {
    fn check_item(&mut self, cx: &LateContext<'tcx>, item: &'tcx Item<'tcx>) {
        if let ItemKind::Fn { sig: fn_sig, .. } = &item.kind
            && !item.span.from_expansion()
        {
            let attrs = cx.tcx.hir().attrs(item.hir_id());
            let mut app = Applicability::MaybeIncorrect;
            let fn_snippet = snippet_with_applicability(cx, fn_sig.span.with_hi(item.ident.span.lo()), "..", &mut app);
            for attr in attrs {
                if let Some(ident) = attr.ident()
                    && ident.name == rustc_span::sym::no_mangle
                    && fn_sig.header.abi == ExternAbi::Rust
                    && let Some((fn_attrs, _)) = fn_snippet.rsplit_once("fn")
                    && !fn_attrs.contains("extern")
                {
                    let sugg_span = fn_sig
                        .span
                        .with_lo(fn_sig.span.lo() + BytePos::from_usize(fn_attrs.len()))
                        .shrink_to_lo();
                    let attr_snippet = snippet(cx, attr.span(), "..");

                    span_lint_and_then(
                        cx,
                        NO_MANGLE_WITH_RUST_ABI,
                        fn_sig.span,
                        format!("`{attr_snippet}` set on a function with the default (`Rust`) ABI"),
                        |diag| {
                            diag.span_suggestion(sugg_span, "set an ABI", "extern \"C\" ", app)
                                .span_suggestion(sugg_span, "or explicitly set the default", "extern \"Rust\" ", app);
                        },
                    );
                }
            }
        }
    }
}<|MERGE_RESOLUTION|>--- conflicted
+++ resolved
@@ -6,10 +6,6 @@
 use rustc_lint::{LateContext, LateLintPass};
 use rustc_session::declare_lint_pass;
 use rustc_span::{BytePos, Pos};
-<<<<<<< HEAD
-use rustc_abi::ExternAbi;
-=======
->>>>>>> 37c6042a
 
 declare_clippy_lint! {
     /// ### What it does
