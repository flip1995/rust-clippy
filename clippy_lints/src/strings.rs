use clippy_utils::diagnostics::{span_lint, span_lint_and_help, span_lint_and_sugg};
use clippy_utils::source::{snippet, snippet_with_applicability};
use clippy_utils::ty::is_type_diagnostic_item;
use clippy_utils::SpanlessEq;
use clippy_utils::{get_parent_expr, is_lint_allowed, match_function_call, method_calls, paths};
use if_chain::if_chain;
use rustc_errors::Applicability;
use rustc_hir::{BinOpKind, BorrowKind, Expr, ExprKind, LangItem, QPath};
use rustc_lint::{LateContext, LateLintPass, LintContext};
use rustc_middle::lint::in_external_macro;
use rustc_middle::ty;
use rustc_session::{declare_lint_pass, declare_tool_lint};
use rustc_span::source_map::Spanned;
use rustc_span::sym;

declare_clippy_lint! {
    /// ### What it does
    /// Checks for string appends of the form `x = x + y` (without
    /// `let`!).
    ///
    /// ### Why is this bad?
    /// It's not really bad, but some people think that the
    /// `.push_str(_)` method is more readable.
    ///
    /// ### Example
    /// ```rust
    /// let mut x = "Hello".to_owned();
    /// x = x + ", World";
    ///
    /// // More readable
    /// x += ", World";
    /// x.push_str(", World");
    /// ```
    #[clippy::version = "pre 1.29.0"]
    pub STRING_ADD_ASSIGN,
    pedantic,
    "using `x = x + ..` where x is a `String` instead of `push_str()`"
}

declare_clippy_lint! {
    /// ### What it does
    /// Checks for all instances of `x + _` where `x` is of type
    /// `String`, but only if [`string_add_assign`](#string_add_assign) does *not*
    /// match.
    ///
    /// ### Why is this bad?
    /// It's not bad in and of itself. However, this particular
    /// `Add` implementation is asymmetric (the other operand need not be `String`,
    /// but `x` does), while addition as mathematically defined is symmetric, also
    /// the `String::push_str(_)` function is a perfectly good replacement.
    /// Therefore, some dislike it and wish not to have it in their code.
    ///
    /// That said, other people think that string addition, having a long tradition
    /// in other languages is actually fine, which is why we decided to make this
    /// particular lint `allow` by default.
    ///
    /// ### Example
    /// ```rust
    /// let x = "Hello".to_owned();
    /// x + ", World";
    /// ```
    #[clippy::version = "pre 1.29.0"]
    pub STRING_ADD,
    restriction,
    "using `x + ..` where x is a `String` instead of `push_str()`"
}

declare_clippy_lint! {
    /// ### What it does
    /// Checks for the `as_bytes` method called on string literals
    /// that contain only ASCII characters.
    ///
    /// ### Why is this bad?
    /// Byte string literals (e.g., `b"foo"`) can be used
    /// instead. They are shorter but less discoverable than `as_bytes()`.
    ///
    /// ### Known problems
    /// `"str".as_bytes()` and the suggested replacement of `b"str"` are not
    /// equivalent because they have different types. The former is `&[u8]`
    /// while the latter is `&[u8; 3]`. That means in general they will have a
    /// different set of methods and different trait implementations.
    ///
    /// ```compile_fail
    /// fn f(v: Vec<u8>) {}
    ///
    /// f("...".as_bytes().to_owned()); // works
    /// f(b"...".to_owned()); // does not work, because arg is [u8; 3] not Vec<u8>
    ///
    /// fn g(r: impl std::io::Read) {}
    ///
    /// g("...".as_bytes()); // works
    /// g(b"..."); // does not work
    /// ```
    ///
    /// The actual equivalent of `"str".as_bytes()` with the same type is not
    /// `b"str"` but `&b"str"[..]`, which is a great deal of punctuation and not
    /// more readable than a function call.
    ///
    /// ### Example
    /// ```rust
    /// // Bad
    /// let bs = "a byte string".as_bytes();
    ///
    /// // Good
    /// let bs = b"a byte string";
    /// ```
    #[clippy::version = "pre 1.29.0"]
    pub STRING_LIT_AS_BYTES,
    nursery,
    "calling `as_bytes` on a string literal instead of using a byte string literal"
}

declare_clippy_lint! {
    /// ### What it does
    /// Checks for slice operations on strings
    ///
    /// ### Why is this bad?
    /// UTF-8 characters span multiple bytes, and it is easy to inadvertently confuse character
    /// counts and string indices. This may lead to panics, and should warrant some test cases
    /// containing wide UTF-8 characters. This lint is most useful in code that should avoid
    /// panics at all costs.
    ///
    /// ### Known problems
    /// Probably lots of false positives. If an index comes from a known valid position (e.g.
    /// obtained via `char_indices` over the same string), it is totally OK.
    ///
    /// # Example
    /// ```rust,should_panic
    /// &"Ölkanne"[1..];
    /// ```
<<<<<<< HEAD
=======
    #[clippy::version = "1.58.0"]
>>>>>>> e9d6fa27
    pub STRING_SLICE,
    restriction,
    "slicing a string"
}

declare_lint_pass!(StringAdd => [STRING_ADD, STRING_ADD_ASSIGN, STRING_SLICE]);

impl<'tcx> LateLintPass<'tcx> for StringAdd {
    fn check_expr(&mut self, cx: &LateContext<'tcx>, e: &'tcx Expr<'_>) {
        if in_external_macro(cx.sess(), e.span) {
            return;
        }
        match e.kind {
            ExprKind::Binary(
                Spanned {
                    node: BinOpKind::Add, ..
                },
                left,
                _,
            ) => {
                if is_string(cx, left) {
                    if !is_lint_allowed(cx, STRING_ADD_ASSIGN, e.hir_id) {
                        let parent = get_parent_expr(cx, e);
                        if let Some(p) = parent {
                            if let ExprKind::Assign(target, _, _) = p.kind {
                                // avoid duplicate matches
                                if SpanlessEq::new(cx).eq_expr(target, left) {
                                    return;
                                }
                            }
                        }
                    }
                    span_lint(
                        cx,
                        STRING_ADD,
                        e.span,
                        "you added something to a string. Consider using `String::push_str()` instead",
                    );
                }
            },
            ExprKind::Assign(target, src, _) => {
                if is_string(cx, target) && is_add(cx, src, target) {
                    span_lint(
                        cx,
                        STRING_ADD_ASSIGN,
                        e.span,
                        "you assigned the result of adding something to this string. Consider using \
                         `String::push_str()` instead",
                    );
                }
            },
            ExprKind::Index(target, _idx) => {
                let e_ty = cx.typeck_results().expr_ty(target).peel_refs();
                if matches!(e_ty.kind(), ty::Str) || is_type_diagnostic_item(cx, e_ty, sym::String) {
                    span_lint(
                        cx,
                        STRING_SLICE,
                        e.span,
                        "indexing into a string may panic if the index is within a UTF-8 character",
                    );
                }
            },
            _ => {},
        }
    }
}

fn is_string(cx: &LateContext<'_>, e: &Expr<'_>) -> bool {
    is_type_diagnostic_item(cx, cx.typeck_results().expr_ty(e).peel_refs(), sym::String)
}

fn is_add(cx: &LateContext<'_>, src: &Expr<'_>, target: &Expr<'_>) -> bool {
    match src.kind {
        ExprKind::Binary(
            Spanned {
                node: BinOpKind::Add, ..
            },
            left,
            _,
        ) => SpanlessEq::new(cx).eq_expr(target, left),
        ExprKind::Block(block, _) => {
            block.stmts.is_empty() && block.expr.as_ref().map_or(false, |expr| is_add(cx, expr, target))
        },
        _ => false,
    }
}

declare_clippy_lint! {
    /// ### What it does
    /// Check if the string is transformed to byte array and casted back to string.
    ///
    /// ### Why is this bad?
    /// It's unnecessary, the string can be used directly.
    ///
    /// ### Example
    /// ```rust
    /// let _ = std::str::from_utf8(&"Hello World!".as_bytes()[6..11]).unwrap();
    /// ```
    /// could be written as
    /// ```rust
    /// let _ = &"Hello World!"[6..11];
    /// ```
    #[clippy::version = "1.50.0"]
    pub STRING_FROM_UTF8_AS_BYTES,
    complexity,
    "casting string slices to byte slices and back"
}

// Max length a b"foo" string can take
const MAX_LENGTH_BYTE_STRING_LIT: usize = 32;

declare_lint_pass!(StringLitAsBytes => [STRING_LIT_AS_BYTES, STRING_FROM_UTF8_AS_BYTES]);

impl<'tcx> LateLintPass<'tcx> for StringLitAsBytes {
    fn check_expr(&mut self, cx: &LateContext<'tcx>, e: &'tcx Expr<'_>) {
        use rustc_ast::LitKind;

        if_chain! {
            // Find std::str::converts::from_utf8
            if let Some(args) = match_function_call(cx, e, &paths::STR_FROM_UTF8);

            // Find string::as_bytes
            if let ExprKind::AddrOf(BorrowKind::Ref, _, args) = args[0].kind;
            if let ExprKind::Index(left, right) = args.kind;
            let (method_names, expressions, _) = method_calls(left, 1);
            if method_names.len() == 1;
            if expressions.len() == 1;
            if expressions[0].len() == 1;
            if method_names[0] == sym!(as_bytes);

            // Check for slicer
            if let ExprKind::Struct(QPath::LangItem(LangItem::Range, _), _, _) = right.kind;

            then {
                let mut applicability = Applicability::MachineApplicable;
                let string_expression = &expressions[0][0];

                let snippet_app = snippet_with_applicability(
                    cx,
                    string_expression.span, "..",
                    &mut applicability,
                );

                span_lint_and_sugg(
                    cx,
                    STRING_FROM_UTF8_AS_BYTES,
                    e.span,
                    "calling a slice of `as_bytes()` with `from_utf8` should be not necessary",
                    "try",
                    format!("Some(&{}[{}])", snippet_app, snippet(cx, right.span, "..")),
                    applicability
                )
            }
        }

        if_chain! {
            if let ExprKind::MethodCall(path, _, args, _) = &e.kind;
            if path.ident.name == sym!(as_bytes);
            if let ExprKind::Lit(lit) = &args[0].kind;
            if let LitKind::Str(lit_content, _) = &lit.node;
            then {
                let callsite = snippet(cx, args[0].span.source_callsite(), r#""foo""#);
                let mut applicability = Applicability::MachineApplicable;
                if callsite.starts_with("include_str!") {
                    span_lint_and_sugg(
                        cx,
                        STRING_LIT_AS_BYTES,
                        e.span,
                        "calling `as_bytes()` on `include_str!(..)`",
                        "consider using `include_bytes!(..)` instead",
                        snippet_with_applicability(cx, args[0].span, r#""foo""#, &mut applicability).replacen(
                            "include_str",
                            "include_bytes",
                            1,
                        ),
                        applicability,
                    );
                } else if lit_content.as_str().is_ascii()
                    && lit_content.as_str().len() <= MAX_LENGTH_BYTE_STRING_LIT
                    && !args[0].span.from_expansion()
                {
                    span_lint_and_sugg(
                        cx,
                        STRING_LIT_AS_BYTES,
                        e.span,
                        "calling `as_bytes()` on a string literal",
                        "consider using a byte string literal instead",
                        format!(
                            "b{}",
                            snippet_with_applicability(cx, args[0].span, r#""foo""#, &mut applicability)
                        ),
                        applicability,
                    );
                }
            }
        }

        if_chain! {
            if let ExprKind::MethodCall(path, _, [recv], _) = &e.kind;
            if path.ident.name == sym!(into_bytes);
            if let ExprKind::MethodCall(path, _, [recv], _) = &recv.kind;
            if matches!(&*path.ident.name.as_str(), "to_owned" | "to_string");
            if let ExprKind::Lit(lit) = &recv.kind;
            if let LitKind::Str(lit_content, _) = &lit.node;

            if lit_content.as_str().is_ascii();
            if lit_content.as_str().len() <= MAX_LENGTH_BYTE_STRING_LIT;
            if !recv.span.from_expansion();
            then {
                let mut applicability = Applicability::MachineApplicable;

                span_lint_and_sugg(
                    cx,
                    STRING_LIT_AS_BYTES,
                    e.span,
                    "calling `into_bytes()` on a string literal",
                    "consider using a byte string literal instead",
                    format!(
                        "b{}.to_vec()",
                        snippet_with_applicability(cx, recv.span, r#""..""#, &mut applicability)
                    ),
                    applicability,
                );
            }
        }
    }
}

declare_clippy_lint! {
    /// ### What it does
    /// This lint checks for `.to_string()` method calls on values of type `&str`.
    ///
    /// ### Why is this bad?
    /// The `to_string` method is also used on other types to convert them to a string.
    /// When called on a `&str` it turns the `&str` into the owned variant `String`, which can be better
    /// expressed with `.to_owned()`.
    ///
    /// ### Example
    /// ```rust
    /// // example code where clippy issues a warning
    /// let _ = "str".to_string();
    /// ```
    /// Use instead:
    /// ```rust
    /// // example code which does not raise clippy warning
    /// let _ = "str".to_owned();
    /// ```
    #[clippy::version = "pre 1.29.0"]
    pub STR_TO_STRING,
    restriction,
    "using `to_string()` on a `&str`, which should be `to_owned()`"
}

declare_lint_pass!(StrToString => [STR_TO_STRING]);

impl LateLintPass<'_> for StrToString {
    fn check_expr(&mut self, cx: &LateContext<'tcx>, expr: &Expr<'_>) {
        if_chain! {
            if let ExprKind::MethodCall(path, _, [self_arg, ..], _) = &expr.kind;
            if path.ident.name == sym!(to_string);
            let ty = cx.typeck_results().expr_ty(self_arg);
            if let ty::Ref(_, ty, ..) = ty.kind();
            if *ty.kind() == ty::Str;
            then {
                span_lint_and_help(
                    cx,
                    STR_TO_STRING,
                    expr.span,
                    "`to_string()` called on a `&str`",
                    None,
                    "consider using `.to_owned()`",
                );
            }
        }
    }
}

declare_clippy_lint! {
    /// ### What it does
    /// This lint checks for `.to_string()` method calls on values of type `String`.
    ///
    /// ### Why is this bad?
    /// The `to_string` method is also used on other types to convert them to a string.
    /// When called on a `String` it only clones the `String`, which can be better expressed with `.clone()`.
    ///
    /// ### Example
    /// ```rust
    /// // example code where clippy issues a warning
    /// let msg = String::from("Hello World");
    /// let _ = msg.to_string();
    /// ```
    /// Use instead:
    /// ```rust
    /// // example code which does not raise clippy warning
    /// let msg = String::from("Hello World");
    /// let _ = msg.clone();
    /// ```
    #[clippy::version = "pre 1.29.0"]
    pub STRING_TO_STRING,
    restriction,
    "using `to_string()` on a `String`, which should be `clone()`"
}

declare_lint_pass!(StringToString => [STRING_TO_STRING]);

impl LateLintPass<'_> for StringToString {
    fn check_expr(&mut self, cx: &LateContext<'tcx>, expr: &Expr<'_>) {
        if_chain! {
            if let ExprKind::MethodCall(path, _, [self_arg, ..], _) = &expr.kind;
            if path.ident.name == sym!(to_string);
            let ty = cx.typeck_results().expr_ty(self_arg);
            if is_type_diagnostic_item(cx, ty, sym::String);
            then {
                span_lint_and_help(
                    cx,
                    STRING_TO_STRING,
                    expr.span,
                    "`to_string()` called on a `String`",
                    None,
                    "consider using `.clone()`",
                );
            }
        }
    }
}<|MERGE_RESOLUTION|>--- conflicted
+++ resolved
@@ -128,10 +128,7 @@
     /// ```rust,should_panic
     /// &"Ölkanne"[1..];
     /// ```
-<<<<<<< HEAD
-=======
     #[clippy::version = "1.58.0"]
->>>>>>> e9d6fa27
     pub STRING_SLICE,
     restriction,
     "slicing a string"
