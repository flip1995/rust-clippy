use clippy_config::Conf;
use clippy_utils::diagnostics::span_lint_and_then;
use clippy_utils::macros::matching_root_macro_call;
use clippy_utils::msrvs::{self, Msrv};
use clippy_utils::sugg::Sugg;
use clippy_utils::{higher, is_in_const_context, path_to_local, peel_ref_operators};
use rustc_ast::LitKind::{Byte, Char};
use rustc_ast::ast::RangeLimits;
use rustc_errors::Applicability;
use rustc_hir::{Expr, ExprKind, Node, Param, PatKind, RangeEnd, PatExpr, PatExprKind, Lit};
use rustc_lint::{LateContext, LateLintPass};
use rustc_middle::ty::{self, Ty};
use rustc_session::impl_lint_pass;
use rustc_span::{Span, sym};

declare_clippy_lint! {
    /// ### What it does
    /// Suggests to use dedicated built-in methods,
    /// `is_ascii_(lowercase|uppercase|digit|hexdigit)` for checking on corresponding
    /// ascii range
    ///
    /// ### Why is this bad?
    /// Using the built-in functions is more readable and makes it
    /// clear that it's not a specific subset of characters, but all
    /// ASCII (lowercase|uppercase|digit|hexdigit) characters.
    /// ### Example
    /// ```no_run
    /// fn main() {
    ///     assert!(matches!('x', 'a'..='z'));
    ///     assert!(matches!(b'X', b'A'..=b'Z'));
    ///     assert!(matches!('2', '0'..='9'));
    ///     assert!(matches!('x', 'A'..='Z' | 'a'..='z'));
    ///     assert!(matches!('C', '0'..='9' | 'a'..='f' | 'A'..='F'));
    ///
    ///     ('0'..='9').contains(&'0');
    ///     ('a'..='z').contains(&'a');
    ///     ('A'..='Z').contains(&'A');
    /// }
    /// ```
    /// Use instead:
    /// ```no_run
    /// fn main() {
    ///     assert!('x'.is_ascii_lowercase());
    ///     assert!(b'X'.is_ascii_uppercase());
    ///     assert!('2'.is_ascii_digit());
    ///     assert!('x'.is_ascii_alphabetic());
    ///     assert!('C'.is_ascii_hexdigit());
    ///
    ///     '0'.is_ascii_digit();
    ///     'a'.is_ascii_lowercase();
    ///     'A'.is_ascii_uppercase();
    /// }
    /// ```
    #[clippy::version = "1.67.0"]
    pub MANUAL_IS_ASCII_CHECK,
    style,
    "use dedicated method to check ascii range"
}
impl_lint_pass!(ManualIsAsciiCheck => [MANUAL_IS_ASCII_CHECK]);

pub struct ManualIsAsciiCheck {
    msrv: Msrv,
}

impl ManualIsAsciiCheck {
    pub fn new(conf: &'static Conf) -> Self {
        Self {
            msrv: conf.msrv.clone(),
        }
    }
}

#[derive(Debug, PartialEq)]
enum CharRange {
    /// 'a'..='z' | b'a'..=b'z'
    LowerChar,
    /// 'A'..='Z' | b'A'..=b'Z'
    UpperChar,
    /// `AsciiLower` | `AsciiUpper`
    FullChar,
    /// '0..=9'
    Digit,
    /// 'a..=f'
    LowerHexLetter,
    /// 'A..=F'
    UpperHexLetter,
    /// '0..=9' | 'a..=f' | 'A..=F'
    HexDigit,
    Otherwise,
}

impl<'tcx> LateLintPass<'tcx> for ManualIsAsciiCheck {
    fn check_expr(&mut self, cx: &LateContext<'tcx>, expr: &'tcx Expr<'_>) {
        if !self.msrv.meets(msrvs::IS_ASCII_DIGIT) {
            return;
        }

        if is_in_const_context(cx) && !self.msrv.meets(msrvs::IS_ASCII_DIGIT_CONST) {
            return;
        }

        if let Some(macro_call) = matching_root_macro_call(cx, expr.span, sym::matches_macro) {
            if let ExprKind::Match(recv, [arm, ..], _) = expr.kind {
                let range = check_pat(&arm.pat.kind);
                check_is_ascii(cx, macro_call.span, recv, &range, None);
            }
        } else if let ExprKind::MethodCall(path, receiver, [arg], ..) = expr.kind
            && path.ident.name.as_str() == "contains"
            && let Some(higher::Range {
                start: Some(start),
                end: Some(end),
                limits: RangeLimits::Closed,
            }) = higher::Range::hir(receiver)
            && !matches!(cx.typeck_results().expr_ty(arg).peel_refs().kind(), ty::Param(_))
        {
            let arg = peel_ref_operators(cx, arg);
<<<<<<< HEAD
            let ty_sugg = get_ty_sugg(cx, arg, start);
            let range = check_expr_range(start, end);
=======
            let ty_sugg = get_ty_sugg(cx, arg);
            let range = check_range(start, end);
>>>>>>> 1ebb3474
            check_is_ascii(cx, expr.span, arg, &range, ty_sugg);
        }
    }

    extract_msrv_attr!(LateContext);
}

fn get_ty_sugg<'tcx>(cx: &LateContext<'tcx>, arg: &Expr<'_>) -> Option<(Span, Ty<'tcx>)> {
    let local_hid = path_to_local(arg)?;
    if let Node::Param(Param { ty_span, span, .. }) = cx.tcx.parent_hir_node(local_hid)
        // `ty_span` and `span` are the same for inferred type, thus a type suggestion must be given
        && ty_span == span
    {
        let arg_type = cx.typeck_results().expr_ty(arg);
        return Some((*ty_span, arg_type));
    }
    None
}

fn check_is_ascii(
    cx: &LateContext<'_>,
    span: Span,
    recv: &Expr<'_>,
    range: &CharRange,
    ty_sugg: Option<(Span, Ty<'_>)>,
) {
    let sugg = match range {
        CharRange::UpperChar => "is_ascii_uppercase",
        CharRange::LowerChar => "is_ascii_lowercase",
        CharRange::FullChar => "is_ascii_alphabetic",
        CharRange::Digit => "is_ascii_digit",
        CharRange::HexDigit => "is_ascii_hexdigit",
        CharRange::Otherwise | CharRange::LowerHexLetter | CharRange::UpperHexLetter => return,
    };
    let default_snip = "..";
    let mut app = Applicability::MachineApplicable;
    let recv = Sugg::hir_with_context(cx, recv, span.ctxt(), default_snip, &mut app).maybe_par();
    let mut suggestion = vec![(span, format!("{recv}.{sugg}()"))];
    if let Some((ty_span, ty)) = ty_sugg {
        suggestion.push((ty_span, format!("{recv}: {ty}")));
    }

    span_lint_and_then(
        cx,
        MANUAL_IS_ASCII_CHECK,
        span,
        "manual check for common ascii range",
        |diag| {
            diag.multipart_suggestion("try", suggestion, app);
        },
    );
}

fn check_pat(pat_kind: &PatKind<'_>) -> CharRange {
    match pat_kind {
        PatKind::Or(pats) => {
            let ranges = pats.iter().map(|p| check_pat(&p.kind)).collect::<Vec<_>>();

            if ranges.len() == 2 && ranges.contains(&CharRange::UpperChar) && ranges.contains(&CharRange::LowerChar) {
                CharRange::FullChar
            } else if ranges.len() == 3
                && ranges.contains(&CharRange::Digit)
                && ranges.contains(&CharRange::LowerHexLetter)
                && ranges.contains(&CharRange::UpperHexLetter)
            {
                CharRange::HexDigit
            } else {
                CharRange::Otherwise
            }
        },
        PatKind::Range(Some(start), Some(end), kind) if *kind == RangeEnd::Included => check_range(start, end),
        _ => CharRange::Otherwise,
    }
}

fn check_expr_range(start: &Expr<'_>, end: &Expr<'_>) -> CharRange {
    if let ExprKind::Lit(start_lit) = &start.kind
        && let ExprKind::Lit(end_lit) = &end.kind
    {
        check_lit_range(start_lit, end_lit)
    } else {
        CharRange::Otherwise
    }
}


fn check_range(start: &PatExpr<'_>, end: &PatExpr<'_>) -> CharRange {
    if let PatExprKind::Lit{ lit: start_lit, negated: false } = &start.kind
        && let PatExprKind::Lit{ lit: end_lit, negated: false  } = &end.kind
    {
        check_lit_range(start_lit, end_lit)
    } else {
        CharRange::Otherwise
    }
}

fn check_lit_range(start_lit: &Lit, end_lit: &Lit) -> CharRange {
    match (&start_lit.node, &end_lit.node) {
        (Char('a'), Char('z')) | (Byte(b'a'), Byte(b'z')) => CharRange::LowerChar,
        (Char('A'), Char('Z')) | (Byte(b'A'), Byte(b'Z')) => CharRange::UpperChar,
        (Char('a'), Char('f')) | (Byte(b'a'), Byte(b'f')) => CharRange::LowerHexLetter,
        (Char('A'), Char('F')) | (Byte(b'A'), Byte(b'F')) => CharRange::UpperHexLetter,
        (Char('0'), Char('9')) | (Byte(b'0'), Byte(b'9')) => CharRange::Digit,
        _ => CharRange::Otherwise,
    }
}<|MERGE_RESOLUTION|>--- conflicted
+++ resolved
@@ -114,13 +114,8 @@
             && !matches!(cx.typeck_results().expr_ty(arg).peel_refs().kind(), ty::Param(_))
         {
             let arg = peel_ref_operators(cx, arg);
-<<<<<<< HEAD
-            let ty_sugg = get_ty_sugg(cx, arg, start);
+            let ty_sugg = get_ty_sugg(cx, arg);
             let range = check_expr_range(start, end);
-=======
-            let ty_sugg = get_ty_sugg(cx, arg);
-            let range = check_range(start, end);
->>>>>>> 1ebb3474
             check_is_ascii(cx, expr.span, arg, &range, ty_sugg);
         }
     }
@@ -206,7 +201,6 @@
     }
 }
 
-
 fn check_range(start: &PatExpr<'_>, end: &PatExpr<'_>) -> CharRange {
     if let PatExprKind::Lit{ lit: start_lit, negated: false } = &start.kind
         && let PatExprKind::Lit{ lit: end_lit, negated: false  } = &end.kind
