use clippy_config::Conf;
use clippy_utils::diagnostics::span_lint_and_then;
use clippy_utils::macros::matching_root_macro_call;
use clippy_utils::msrvs::{self, Msrv};
use clippy_utils::sugg::Sugg;
use clippy_utils::{higher, is_in_const_context, path_to_local, peel_ref_operators};
use rustc_ast::LitKind::{Byte, Char};
use rustc_ast::ast::RangeLimits;
use rustc_errors::Applicability;
<<<<<<< HEAD
use rustc_hir::{Expr, ExprKind, Node, Param, PatKind, RangeEnd, PatExpr, PatExprKind, Lit};
=======
use rustc_hir::{Expr, ExprKind, Lit, Node, Param, PatExpr, PatExprKind, PatKind, RangeEnd};
>>>>>>> c7b3d845
use rustc_lint::{LateContext, LateLintPass};
use rustc_middle::ty::{self, Ty};
use rustc_session::impl_lint_pass;
use rustc_span::{Span, sym};

declare_clippy_lint! {
    /// ### What it does
    /// Suggests to use dedicated built-in methods,
    /// `is_ascii_(lowercase|uppercase|digit|hexdigit)` for checking on corresponding
    /// ascii range
    ///
    /// ### Why is this bad?
    /// Using the built-in functions is more readable and makes it
    /// clear that it's not a specific subset of characters, but all
    /// ASCII (lowercase|uppercase|digit|hexdigit) characters.
    /// ### Example
    /// ```no_run
    /// fn main() {
    ///     assert!(matches!('x', 'a'..='z'));
    ///     assert!(matches!(b'X', b'A'..=b'Z'));
    ///     assert!(matches!('2', '0'..='9'));
    ///     assert!(matches!('x', 'A'..='Z' | 'a'..='z'));
    ///     assert!(matches!('C', '0'..='9' | 'a'..='f' | 'A'..='F'));
    ///
    ///     ('0'..='9').contains(&'0');
    ///     ('a'..='z').contains(&'a');
    ///     ('A'..='Z').contains(&'A');
    /// }
    /// ```
    /// Use instead:
    /// ```no_run
    /// fn main() {
    ///     assert!('x'.is_ascii_lowercase());
    ///     assert!(b'X'.is_ascii_uppercase());
    ///     assert!('2'.is_ascii_digit());
    ///     assert!('x'.is_ascii_alphabetic());
    ///     assert!('C'.is_ascii_hexdigit());
    ///
    ///     '0'.is_ascii_digit();
    ///     'a'.is_ascii_lowercase();
    ///     'A'.is_ascii_uppercase();
    /// }
    /// ```
    #[clippy::version = "1.67.0"]
    pub MANUAL_IS_ASCII_CHECK,
    style,
    "use dedicated method to check ascii range"
}
impl_lint_pass!(ManualIsAsciiCheck => [MANUAL_IS_ASCII_CHECK]);

pub struct ManualIsAsciiCheck {
    msrv: Msrv,
}

impl ManualIsAsciiCheck {
    pub fn new(conf: &'static Conf) -> Self {
        Self {
            msrv: conf.msrv.clone(),
        }
    }
}

#[derive(Debug, PartialEq)]
enum CharRange {
    /// 'a'..='z' | b'a'..=b'z'
    LowerChar,
    /// 'A'..='Z' | b'A'..=b'Z'
    UpperChar,
    /// `AsciiLower` | `AsciiUpper`
    FullChar,
    /// '0..=9'
    Digit,
    /// 'a..=f'
    LowerHexLetter,
    /// 'A..=F'
    UpperHexLetter,
    /// '0..=9' | 'a..=f' | 'A..=F'
    HexDigit,
    Otherwise,
}

impl<'tcx> LateLintPass<'tcx> for ManualIsAsciiCheck {
    fn check_expr(&mut self, cx: &LateContext<'tcx>, expr: &'tcx Expr<'_>) {
        if !self.msrv.meets(msrvs::IS_ASCII_DIGIT) {
            return;
        }

        if is_in_const_context(cx) && !self.msrv.meets(msrvs::IS_ASCII_DIGIT_CONST) {
            return;
        }

        if let Some(macro_call) = matching_root_macro_call(cx, expr.span, sym::matches_macro) {
            if let ExprKind::Match(recv, [arm, ..], _) = expr.kind {
                let range = check_pat(&arm.pat.kind);
                check_is_ascii(cx, macro_call.span, recv, &range, None);
            }
        } else if let ExprKind::MethodCall(path, receiver, [arg], ..) = expr.kind
            && path.ident.name.as_str() == "contains"
            && let Some(higher::Range {
                start: Some(start),
                end: Some(end),
                limits: RangeLimits::Closed,
            }) = higher::Range::hir(receiver)
            && !matches!(cx.typeck_results().expr_ty(arg).peel_refs().kind(), ty::Param(_))
        {
            let arg = peel_ref_operators(cx, arg);
            let ty_sugg = get_ty_sugg(cx, arg);
            let range = check_expr_range(start, end);
            check_is_ascii(cx, expr.span, arg, &range, ty_sugg);
        }
    }

    extract_msrv_attr!(LateContext);
}

fn get_ty_sugg<'tcx>(cx: &LateContext<'tcx>, arg: &Expr<'_>) -> Option<(Span, Ty<'tcx>)> {
    let local_hid = path_to_local(arg)?;
    if let Node::Param(Param { ty_span, span, .. }) = cx.tcx.parent_hir_node(local_hid)
        // `ty_span` and `span` are the same for inferred type, thus a type suggestion must be given
        && ty_span == span
    {
        let arg_type = cx.typeck_results().expr_ty(arg);
        return Some((*ty_span, arg_type));
    }
    None
}

fn check_is_ascii(
    cx: &LateContext<'_>,
    span: Span,
    recv: &Expr<'_>,
    range: &CharRange,
    ty_sugg: Option<(Span, Ty<'_>)>,
) {
    let sugg = match range {
        CharRange::UpperChar => "is_ascii_uppercase",
        CharRange::LowerChar => "is_ascii_lowercase",
        CharRange::FullChar => "is_ascii_alphabetic",
        CharRange::Digit => "is_ascii_digit",
        CharRange::HexDigit => "is_ascii_hexdigit",
        CharRange::Otherwise | CharRange::LowerHexLetter | CharRange::UpperHexLetter => return,
    };
    let default_snip = "..";
    let mut app = Applicability::MachineApplicable;
    let recv = Sugg::hir_with_context(cx, recv, span.ctxt(), default_snip, &mut app).maybe_par();
    let mut suggestion = vec![(span, format!("{recv}.{sugg}()"))];
    if let Some((ty_span, ty)) = ty_sugg {
        suggestion.push((ty_span, format!("{recv}: {ty}")));
    }

    span_lint_and_then(
        cx,
        MANUAL_IS_ASCII_CHECK,
        span,
        "manual check for common ascii range",
        |diag| {
            diag.multipart_suggestion("try", suggestion, app);
        },
    );
}

fn check_pat(pat_kind: &PatKind<'_>) -> CharRange {
    match pat_kind {
        PatKind::Or(pats) => {
            let ranges = pats.iter().map(|p| check_pat(&p.kind)).collect::<Vec<_>>();

            if ranges.len() == 2 && ranges.contains(&CharRange::UpperChar) && ranges.contains(&CharRange::LowerChar) {
                CharRange::FullChar
            } else if ranges.len() == 3
                && ranges.contains(&CharRange::Digit)
                && ranges.contains(&CharRange::LowerHexLetter)
                && ranges.contains(&CharRange::UpperHexLetter)
            {
                CharRange::HexDigit
            } else {
                CharRange::Otherwise
            }
        },
        PatKind::Range(Some(start), Some(end), kind) if *kind == RangeEnd::Included => check_range(start, end),
        _ => CharRange::Otherwise,
    }
}

fn check_expr_range(start: &Expr<'_>, end: &Expr<'_>) -> CharRange {
    if let ExprKind::Lit(start_lit) = &start.kind
        && let ExprKind::Lit(end_lit) = &end.kind
    {
        check_lit_range(start_lit, end_lit)
    } else {
        CharRange::Otherwise
    }
}

fn check_range(start: &PatExpr<'_>, end: &PatExpr<'_>) -> CharRange {
<<<<<<< HEAD
    if let PatExprKind::Lit{ lit: start_lit, negated: false } = &start.kind
        && let PatExprKind::Lit{ lit: end_lit, negated: false  } = &end.kind
=======
    if let PatExprKind::Lit {
        lit: start_lit,
        negated: false,
    } = &start.kind
        && let PatExprKind::Lit {
            lit: end_lit,
            negated: false,
        } = &end.kind
>>>>>>> c7b3d845
    {
        check_lit_range(start_lit, end_lit)
    } else {
        CharRange::Otherwise
    }
}

fn check_lit_range(start_lit: &Lit, end_lit: &Lit) -> CharRange {
    match (&start_lit.node, &end_lit.node) {
        (Char('a'), Char('z')) | (Byte(b'a'), Byte(b'z')) => CharRange::LowerChar,
        (Char('A'), Char('Z')) | (Byte(b'A'), Byte(b'Z')) => CharRange::UpperChar,
        (Char('a'), Char('f')) | (Byte(b'a'), Byte(b'f')) => CharRange::LowerHexLetter,
        (Char('A'), Char('F')) | (Byte(b'A'), Byte(b'F')) => CharRange::UpperHexLetter,
        (Char('0'), Char('9')) | (Byte(b'0'), Byte(b'9')) => CharRange::Digit,
        _ => CharRange::Otherwise,
    }
}<|MERGE_RESOLUTION|>--- conflicted
+++ resolved
@@ -7,11 +7,7 @@
 use rustc_ast::LitKind::{Byte, Char};
 use rustc_ast::ast::RangeLimits;
 use rustc_errors::Applicability;
-<<<<<<< HEAD
-use rustc_hir::{Expr, ExprKind, Node, Param, PatKind, RangeEnd, PatExpr, PatExprKind, Lit};
-=======
 use rustc_hir::{Expr, ExprKind, Lit, Node, Param, PatExpr, PatExprKind, PatKind, RangeEnd};
->>>>>>> c7b3d845
 use rustc_lint::{LateContext, LateLintPass};
 use rustc_middle::ty::{self, Ty};
 use rustc_session::impl_lint_pass;
@@ -206,10 +202,6 @@
 }
 
 fn check_range(start: &PatExpr<'_>, end: &PatExpr<'_>) -> CharRange {
-<<<<<<< HEAD
-    if let PatExprKind::Lit{ lit: start_lit, negated: false } = &start.kind
-        && let PatExprKind::Lit{ lit: end_lit, negated: false  } = &end.kind
-=======
     if let PatExprKind::Lit {
         lit: start_lit,
         negated: false,
@@ -218,7 +210,6 @@
             lit: end_lit,
             negated: false,
         } = &end.kind
->>>>>>> c7b3d845
     {
         check_lit_range(start_lit, end_lit)
     } else {
