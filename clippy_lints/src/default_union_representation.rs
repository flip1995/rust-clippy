use clippy_utils::diagnostics::span_lint_and_help;
use rustc_hir::{self as hir, HirId, Item, ItemKind};
use rustc_hir_analysis::hir_ty_to_ty;
use rustc_lint::{LateContext, LateLintPass};
use rustc_middle::ty::layout::LayoutOf;
use rustc_session::{declare_lint_pass, declare_tool_lint};
use rustc_span::sym;
<<<<<<< HEAD
use rustc_hir_analysis::hir_ty_to_ty;
=======
>>>>>>> ac0e10aa

declare_clippy_lint! {
    /// ### What it does
    /// Displays a warning when a union is declared with the default representation (without a `#[repr(C)]` attribute).
    ///
    /// ### Why is this bad?
    /// Unions in Rust have unspecified layout by default, despite many people thinking that they
    /// lay out each field at the start of the union (like C does). That is, there are no guarantees
    /// about the offset of the fields for unions with multiple non-ZST fields without an explicitly
    /// specified layout. These cases may lead to undefined behavior in unsafe blocks.
    ///
    /// ### Example
    /// ```rust
    /// union Foo {
    ///     a: i32,
    ///     b: u32,
    /// }
    ///
    /// fn main() {
    ///     let _x: u32 = unsafe {
    ///         Foo { a: 0_i32 }.b // Undefined behavior: `b` is allowed to be padding
    ///     };
    /// }
    /// ```
    /// Use instead:
    /// ```rust
    /// #[repr(C)]
    /// union Foo {
    ///     a: i32,
    ///     b: u32,
    /// }
    ///
    /// fn main() {
    ///     let _x: u32 = unsafe {
    ///         Foo { a: 0_i32 }.b // Now defined behavior, this is just an i32 -> u32 transmute
    ///     };
    /// }
    /// ```
    #[clippy::version = "1.60.0"]
    pub DEFAULT_UNION_REPRESENTATION,
    restriction,
    "unions without a `#[repr(C)]` attribute"
}
declare_lint_pass!(DefaultUnionRepresentation => [DEFAULT_UNION_REPRESENTATION]);

impl<'tcx> LateLintPass<'tcx> for DefaultUnionRepresentation {
    fn check_item(&mut self, cx: &LateContext<'tcx>, item: &'tcx Item<'tcx>) {
        if is_union_with_two_non_zst_fields(cx, item) && !has_c_repr_attr(cx, item.hir_id()) {
            span_lint_and_help(
                cx,
                DEFAULT_UNION_REPRESENTATION,
                item.span,
                "this union has the default representation",
                None,
                &format!(
                    "consider annotating `{}` with `#[repr(C)]` to explicitly specify memory layout",
                    cx.tcx.def_path_str(item.def_id.to_def_id())
                ),
            );
        }
    }
}

/// Returns true if the given item is a union with at least two non-ZST fields.
fn is_union_with_two_non_zst_fields(cx: &LateContext<'_>, item: &Item<'_>) -> bool {
    if let ItemKind::Union(data, _) = &item.kind {
        data.fields().iter().filter(|f| !is_zst(cx, f.ty)).count() >= 2
    } else {
        false
    }
}

fn is_zst(cx: &LateContext<'_>, hir_ty: &hir::Ty<'_>) -> bool {
    if hir_ty.span.from_expansion() {
        return false;
    }
    let ty = hir_ty_to_ty(cx.tcx, hir_ty);
    if let Ok(layout) = cx.layout_of(ty) {
        layout.is_zst()
    } else {
        false
    }
}

fn has_c_repr_attr(cx: &LateContext<'_>, hir_id: HirId) -> bool {
    cx.tcx.hir().attrs(hir_id).iter().any(|attr| {
        if attr.has_name(sym::repr) {
            if let Some(items) = attr.meta_item_list() {
                for item in items {
                    if item.is_word() && matches!(item.name_or_empty(), sym::C) {
                        return true;
                    }
                }
            }
        }
        false
    })
}<|MERGE_RESOLUTION|>--- conflicted
+++ resolved
@@ -5,10 +5,6 @@
 use rustc_middle::ty::layout::LayoutOf;
 use rustc_session::{declare_lint_pass, declare_tool_lint};
 use rustc_span::sym;
-<<<<<<< HEAD
-use rustc_hir_analysis::hir_ty_to_ty;
-=======
->>>>>>> ac0e10aa
 
 declare_clippy_lint! {
     /// ### What it does
