--- conflicted
+++ resolved
@@ -5,10 +5,6 @@
 use rustc_middle::ty::layout::LayoutOf;
 use rustc_session::{declare_lint_pass, declare_tool_lint};
 use rustc_span::sym;
-<<<<<<< HEAD
-use rustc_typeck::hir_ty_to_ty;
-=======
->>>>>>> cde09228
 
 declare_clippy_lint! {
     /// ### What it does
