--- conflicted
+++ resolved
@@ -3,11 +3,7 @@
 use rustc_hir::def::{DefKind, Res};
 use rustc_hir::{HirId, Impl, ItemKind, Node, Path, QPath, TraitRef, TyKind};
 use rustc_lint::{LateContext, LateLintPass};
-<<<<<<< HEAD
-use rustc_middle::ty::{AssocKind, AssocItem};
-=======
 use rustc_middle::ty::{AssocItem, AssocKind};
->>>>>>> 1db89a1b
 use rustc_session::declare_lint_pass;
 use rustc_span::Span;
 use rustc_span::symbol::Symbol;
@@ -57,15 +53,7 @@
         for id in cx.tcx.hir_free_items() {
             if matches!(cx.tcx.def_kind(id.owner_id), DefKind::Impl { .. })
                 && let item = cx.tcx.hir_item(id)
-<<<<<<< HEAD
-                && let ItemKind::Impl(Impl {
-                    of_trait,
-                    self_ty,
-                    ..
-                }) = &item.kind
-=======
                 && let ItemKind::Impl(Impl { of_trait, self_ty, .. }) = &item.kind
->>>>>>> 1db89a1b
                 && let TyKind::Path(QPath::Resolved(_, Path { res, .. })) = self_ty.kind
             {
                 if !map.contains_key(res) {
@@ -135,13 +123,9 @@
                     },
                     None => {
                         for assoc_item in cx.tcx.associated_items(id.owner_id).in_definition_order() {
-<<<<<<< HEAD
-                            let AssocKind::Fn { name, .. } = assoc_item.kind else { continue };
-=======
                             let AssocKind::Fn { name, .. } = assoc_item.kind else {
                                 continue;
                             };
->>>>>>> 1db89a1b
                             let impl_span = cx.tcx.def_span(assoc_item.def_id);
                             let hir_id = cx.tcx.local_def_id_to_hir_id(assoc_item.def_id.expect_local());
                             if let Some(trait_spans) = existing_name.trait_methods.get(&name) {
@@ -154,14 +138,7 @@
                                     |diag| {
                                         // TODO should we `span_note` on every trait?
                                         // iterate on trait_spans?
-<<<<<<< HEAD
-                                        diag.span_note(
-                                            trait_spans[0],
-                                            format!("existing `{name}` defined here"),
-                                        );
-=======
                                         diag.span_note(trait_spans[0], format!("existing `{name}` defined here"));
->>>>>>> 1db89a1b
                                     },
                                 );
                             }
