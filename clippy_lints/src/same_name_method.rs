--- conflicted
+++ resolved
@@ -3,10 +3,7 @@
 use rustc_hir::def::{DefKind, Res};
 use rustc_hir::{HirId, Impl, ItemKind, Node, Path, QPath, TraitRef, TyKind};
 use rustc_lint::{LateContext, LateLintPass};
-<<<<<<< HEAD
-=======
 use rustc_middle::ty::AssocItem;
->>>>>>> 06214463
 use rustc_session::declare_lint_pass;
 use rustc_span::Span;
 use rustc_span::symbol::Symbol;
@@ -89,11 +86,7 @@
                                 .associated_items(did)
                                 .in_definition_order()
                                 .filter(|assoc_item| assoc_item.is_fn())
-<<<<<<< HEAD
-                                .map(|assoc_item| assoc_item.name())
-=======
                                 .map(AssocItem::name)
->>>>>>> 06214463
                                 .collect()
                         } else {
                             BTreeSet::new()
