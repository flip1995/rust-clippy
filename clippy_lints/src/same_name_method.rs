--- conflicted
+++ resolved
@@ -51,19 +51,6 @@
         let mut map = FxHashMap::<Res, ExistingName>::default();
 
         for id in cx.tcx.hir().items() {
-<<<<<<< HEAD
-            if !matches!(cx.tcx.hir().def_kind(id.def_id), DefKind::Impl) {
-                continue;
-            }
-
-            let item = cx.tcx.hir().item(id);
-            if let ItemKind::Impl(Impl {
-                items,
-                of_trait,
-                self_ty,
-                ..
-            }) = &item.kind
-=======
             if matches!(cx.tcx.hir().def_kind(id.def_id), DefKind::Impl)
                 && let item = cx.tcx.hir().item(id)
                 && let ItemKind::Impl(Impl {
@@ -73,7 +60,6 @@
                     ..
                 }) = &item.kind
                 && let TyKind::Path(QPath::Resolved(_, Path { res, .. })) = self_ty.kind
->>>>>>> 2caf3f4b
             {
                 if !map.contains_key(res) {
                     map.insert(
