mod borrowed_box;
mod box_collection;
mod linked_list;
mod option_option;
mod rc_buffer;
mod rc_mutex;
mod redundant_allocation;
mod type_complexity;
mod utils;
mod vec_box;

use rustc_hir as hir;
use rustc_hir::intravisit::FnKind;
use rustc_hir::{
    Body, FnDecl, FnRetTy, GenericArg, ImplItem, ImplItemKind, Item, ItemKind, Local, MutTy, QPath, TraitItem,
    TraitItemKind, TyKind,
};
use rustc_lint::{LateContext, LateLintPass};
use rustc_session::{declare_tool_lint, impl_lint_pass};
use rustc_span::def_id::LocalDefId;
use rustc_span::source_map::Span;

declare_clippy_lint! {
    /// ### What it does
    /// Checks for use of `Box<T>` where T is a collection such as Vec anywhere in the code.
    /// Check the [Box documentation](https://doc.rust-lang.org/std/boxed/index.html) for more information.
    ///
    /// ### Why is this bad?
    /// Collections already keeps their contents in a separate area on
    /// the heap. So if you `Box` them, you just add another level of indirection
    /// without any benefit whatsoever.
    ///
    /// ### Example
    /// ```rust,ignore
    /// struct X {
    ///     values: Box<Vec<Foo>>,
    /// }
    /// ```
    ///
    /// Better:
    ///
    /// ```rust,ignore
    /// struct X {
    ///     values: Vec<Foo>,
    /// }
    /// ```
    #[clippy::version = "1.57.0"]
    pub BOX_COLLECTION,
    perf,
    "usage of `Box<Vec<T>>`, vector elements are already on the heap"
}

declare_clippy_lint! {
    /// ### What it does
    /// Checks for use of `Vec<Box<T>>` where T: Sized anywhere in the code.
    /// Check the [Box documentation](https://doc.rust-lang.org/std/boxed/index.html) for more information.
    ///
    /// ### Why is this bad?
    /// `Vec` already keeps its contents in a separate area on
    /// the heap. So if you `Box` its contents, you just add another level of indirection.
    ///
    /// ### Known problems
    /// Vec<Box<T: Sized>> makes sense if T is a large type (see [#3530](https://github.com/rust-lang/rust-clippy/issues/3530),
    /// 1st comment).
    ///
    /// ### Example
    /// ```rust
    /// struct X {
    ///     values: Vec<Box<i32>>,
    /// }
    /// ```
    ///
    /// Better:
    ///
    /// ```rust
    /// struct X {
    ///     values: Vec<i32>,
    /// }
    /// ```
    #[clippy::version = "1.33.0"]
    pub VEC_BOX,
    complexity,
    "usage of `Vec<Box<T>>` where T: Sized, vector elements are already on the heap"
}

declare_clippy_lint! {
    /// ### What it does
    /// Checks for use of `Option<Option<_>>` in function signatures and type
    /// definitions
    ///
    /// ### Why is this bad?
    /// `Option<_>` represents an optional value. `Option<Option<_>>`
    /// represents an optional optional value which is logically the same thing as an optional
    /// value but has an unneeded extra level of wrapping.
    ///
    /// If you have a case where `Some(Some(_))`, `Some(None)` and `None` are distinct cases,
    /// consider a custom `enum` instead, with clear names for each case.
    ///
    /// ### Example
    /// ```rust
    /// fn get_data() -> Option<Option<u32>> {
    ///     None
    /// }
    /// ```
    ///
    /// Better:
    ///
    /// ```rust
    /// pub enum Contents {
    ///     Data(Vec<u8>), // Was Some(Some(Vec<u8>))
    ///     NotYetFetched, // Was Some(None)
    ///     None,          // Was None
    /// }
    ///
    /// fn get_data() -> Contents {
    ///     Contents::None
    /// }
    /// ```
    #[clippy::version = "pre 1.29.0"]
    pub OPTION_OPTION,
    pedantic,
    "usage of `Option<Option<T>>`"
}

declare_clippy_lint! {
    /// ### What it does
    /// Checks for usage of any `LinkedList`, suggesting to use a
    /// `Vec` or a `VecDeque` (formerly called `RingBuf`).
    ///
    /// ### Why is this bad?
    /// Gankra says:
    ///
    /// > The TL;DR of `LinkedList` is that it's built on a massive amount of
    /// pointers and indirection.
    /// > It wastes memory, it has terrible cache locality, and is all-around slow.
    /// `RingBuf`, while
    /// > "only" amortized for push/pop, should be faster in the general case for
    /// almost every possible
    /// > workload, and isn't even amortized at all if you can predict the capacity
    /// you need.
    /// >
    /// > `LinkedList`s are only really good if you're doing a lot of merging or
    /// splitting of lists.
    /// > This is because they can just mangle some pointers instead of actually
    /// copying the data. Even
    /// > if you're doing a lot of insertion in the middle of the list, `RingBuf`
    /// can still be better
    /// > because of how expensive it is to seek to the middle of a `LinkedList`.
    ///
    /// ### Known problems
    /// False positives – the instances where using a
    /// `LinkedList` makes sense are few and far between, but they can still happen.
    ///
    /// ### Example
    /// ```rust
    /// # use std::collections::LinkedList;
    /// let x: LinkedList<usize> = LinkedList::new();
    /// ```
    #[clippy::version = "pre 1.29.0"]
    pub LINKEDLIST,
    pedantic,
    "usage of LinkedList, usually a vector is faster, or a more specialized data structure like a `VecDeque`"
}

declare_clippy_lint! {
    /// ### What it does
    /// Checks for use of `&Box<T>` anywhere in the code.
    /// Check the [Box documentation](https://doc.rust-lang.org/std/boxed/index.html) for more information.
    ///
    /// ### Why is this bad?
    /// A `&Box<T>` parameter requires the function caller to box `T` first before passing it to a function.
    /// Using `&T` defines a concrete type for the parameter and generalizes the function, this would also
    /// auto-deref to `&T` at the function call site if passed a `&Box<T>`.
    ///
    /// ### Example
    /// ```rust,ignore
    /// fn foo(bar: &Box<T>) { ... }
    /// ```
    ///
    /// Better:
    ///
    /// ```rust,ignore
    /// fn foo(bar: &T) { ... }
    /// ```
    #[clippy::version = "pre 1.29.0"]
    pub BORROWED_BOX,
    complexity,
    "a borrow of a boxed type"
}

declare_clippy_lint! {
    /// ### What it does
    /// Checks for use of redundant allocations anywhere in the code.
    ///
    /// ### Why is this bad?
    /// Expressions such as `Rc<&T>`, `Rc<Rc<T>>`, `Rc<Arc<T>>`, `Rc<Box<T>>`, `Arc<&T>`, `Arc<Rc<T>>`,
    /// `Arc<Arc<T>>`, `Arc<Box<T>>`, `Box<&T>`, `Box<Rc<T>>`, `Box<Arc<T>>`, `Box<Box<T>>`, add an unnecessary level of indirection.
    ///
    /// ### Example
    /// ```rust
    /// # use std::rc::Rc;
    /// fn foo(bar: Rc<&usize>) {}
    /// ```
    ///
    /// Better:
    ///
    /// ```rust
    /// fn foo(bar: &usize) {}
    /// ```
    #[clippy::version = "1.44.0"]
    pub REDUNDANT_ALLOCATION,
    perf,
    "redundant allocation"
}

declare_clippy_lint! {
    /// ### What it does
    /// Checks for `Rc<T>` and `Arc<T>` when `T` is a mutable buffer type such as `String` or `Vec`.
    ///
    /// ### Why is this bad?
    /// Expressions such as `Rc<String>` usually have no advantage over `Rc<str>`, since
    /// it is larger and involves an extra level of indirection, and doesn't implement `Borrow<str>`.
    ///
    /// While mutating a buffer type would still be possible with `Rc::get_mut()`, it only
    /// works if there are no additional references yet, which usually defeats the purpose of
    /// enclosing it in a shared ownership type. Instead, additionally wrapping the inner
    /// type with an interior mutable container (such as `RefCell` or `Mutex`) would normally
    /// be used.
    ///
    /// ### Known problems
    /// This pattern can be desirable to avoid the overhead of a `RefCell` or `Mutex` for
    /// cases where mutation only happens before there are any additional references.
    ///
    /// ### Example
    /// ```rust,ignore
    /// # use std::rc::Rc;
    /// fn foo(interned: Rc<String>) { ... }
    /// ```
    ///
    /// Better:
    ///
    /// ```rust,ignore
    /// fn foo(interned: Rc<str>) { ... }
    /// ```
    #[clippy::version = "1.48.0"]
    pub RC_BUFFER,
    restriction,
    "shared ownership of a buffer type"
}

declare_clippy_lint! {
    /// ### What it does
    /// Checks for types used in structs, parameters and `let`
    /// declarations above a certain complexity threshold.
    ///
    /// ### Why is this bad?
    /// Too complex types make the code less readable. Consider
    /// using a `type` definition to simplify them.
    ///
    /// ### Example
    /// ```rust
    /// # use std::rc::Rc;
    /// struct Foo {
    ///     inner: Rc<Vec<Vec<Box<(u32, u32, u32, u32)>>>>,
    /// }
    /// ```
    #[clippy::version = "pre 1.29.0"]
    pub TYPE_COMPLEXITY,
    complexity,
    "usage of very complex types that might be better factored into `type` definitions"
}

declare_clippy_lint! {
    /// ### What it does
    /// Checks for `Rc<Mutex<T>>`.
    ///
    /// ### Why is this bad?
    /// `Rc` is used in single thread and `Mutex` is used in multi thread.
    /// Consider using `Rc<RefCell<T>>` in single thread or `Arc<Mutex<T>>` in multi thread.
    ///
    /// ### Known problems
    /// Sometimes combining generic types can lead to the requirement that a
    /// type use Rc in conjunction with Mutex. We must consider those cases false positives, but
    /// alas they are quite hard to rule out. Luckily they are also rare.
    ///
    /// ### Example
    /// ```rust,ignore
    /// use std::rc::Rc;
    /// use std::sync::Mutex;
    /// fn foo(interned: Rc<Mutex<i32>>) { ... }
    /// ```
    ///
    /// Better:
    ///
    /// ```rust,ignore
    /// use std::rc::Rc;
    /// use std::cell::RefCell
    /// fn foo(interned: Rc<RefCell<i32>>) { ... }
    /// ```
    #[clippy::version = "1.55.0"]
    pub RC_MUTEX,
    restriction,
    "usage of `Rc<Mutex<T>>`"
}

pub struct Types {
    vec_box_size_threshold: u64,
    type_complexity_threshold: u64,
    avoid_breaking_exported_api: bool,
}

impl_lint_pass!(Types => [BOX_COLLECTION, VEC_BOX, OPTION_OPTION, LINKEDLIST, BORROWED_BOX, REDUNDANT_ALLOCATION, RC_BUFFER, RC_MUTEX, TYPE_COMPLEXITY]);

impl<'tcx> LateLintPass<'tcx> for Types {
    fn check_fn(
        &mut self,
        cx: &LateContext<'_>,
        _: FnKind<'_>,
        decl: &FnDecl<'_>,
        _: &Body<'_>,
        _: Span,
        def_id: LocalDefId,
    ) {
        let is_in_trait_impl = if let Some(hir::Node::Item(item)) = cx.tcx.hir().find_by_def_id(
            cx.tcx
                .hir()
                .get_parent_item(cx.tcx.hir().local_def_id_to_hir_id(def_id))
                .def_id,
        ) {
            matches!(item.kind, ItemKind::Impl(hir::Impl { of_trait: Some(_), .. }))
        } else {
            false
        };

        let is_exported = cx.effective_visibilities.is_exported(def_id);

        self.check_fn_decl(
            cx,
            decl,
            CheckTyContext {
                is_in_trait_impl,
                is_exported,
                ..CheckTyContext::default()
            },
        );
    }

    fn check_item(&mut self, cx: &LateContext<'tcx>, item: &'tcx Item<'_>) {
        let is_exported = cx.effective_visibilities.is_exported(item.owner_id.def_id);

        match item.kind {
            ItemKind::Static(ty, _, _) | ItemKind::Const(ty, _) => self.check_ty(
                cx,
                ty,
                CheckTyContext {
                    is_exported,
                    ..CheckTyContext::default()
                },
            ),
            // functions, enums, structs, impls and traits are covered
            _ => (),
        }
    }

    fn check_impl_item(&mut self, cx: &LateContext<'tcx>, item: &'tcx ImplItem<'_>) {
        match item.kind {
            ImplItemKind::Const(ty, _) => {
                let is_in_trait_impl = if let Some(hir::Node::Item(item)) = cx
                    .tcx
                    .hir()
                    .find_by_def_id(cx.tcx.hir().get_parent_item(item.hir_id()).def_id)
                {
                    matches!(item.kind, ItemKind::Impl(hir::Impl { of_trait: Some(_), .. }))
                } else {
                    false
                };

                self.check_ty(
                    cx,
                    ty,
                    CheckTyContext {
                        is_in_trait_impl,
                        ..CheckTyContext::default()
                    },
                );
            },
            // Methods are covered by check_fn.
            // Type aliases are ignored because oftentimes it's impossible to
            // make type alias declaration in trait simpler, see #1013
            ImplItemKind::Fn(..) | ImplItemKind::Type(..) => (),
        }
    }

    fn check_field_def(&mut self, cx: &LateContext<'_>, field: &hir::FieldDef<'_>) {
<<<<<<< HEAD
        let is_exported = cx
            .effective_visibilities
            .is_exported(field.def_id);
=======
        let is_exported = cx.effective_visibilities.is_exported(field.def_id);
>>>>>>> 29a8a18b

        self.check_ty(
            cx,
            field.ty,
            CheckTyContext {
                is_exported,
                ..CheckTyContext::default()
            },
        );
    }

    fn check_trait_item(&mut self, cx: &LateContext<'tcx>, item: &TraitItem<'_>) {
        let is_exported = cx.effective_visibilities.is_exported(item.owner_id.def_id);

        let context = CheckTyContext {
            is_exported,
            ..CheckTyContext::default()
        };

        match item.kind {
            TraitItemKind::Const(ty, _) | TraitItemKind::Type(_, Some(ty)) => {
                self.check_ty(cx, ty, context);
            },
            TraitItemKind::Fn(ref sig, _) => self.check_fn_decl(cx, sig.decl, context),
            TraitItemKind::Type(..) => (),
        }
    }

    fn check_local(&mut self, cx: &LateContext<'_>, local: &Local<'_>) {
        if let Some(ty) = local.ty {
            self.check_ty(
                cx,
                ty,
                CheckTyContext {
                    is_local: true,
                    ..CheckTyContext::default()
                },
            );
        }
    }
}

impl Types {
    pub fn new(vec_box_size_threshold: u64, type_complexity_threshold: u64, avoid_breaking_exported_api: bool) -> Self {
        Self {
            vec_box_size_threshold,
            type_complexity_threshold,
            avoid_breaking_exported_api,
        }
    }

    fn check_fn_decl(&mut self, cx: &LateContext<'_>, decl: &FnDecl<'_>, context: CheckTyContext) {
        // Ignore functions in trait implementations as they are usually forced by the trait definition.
        //
        // FIXME: ideally we would like to warn *if the complicated type can be simplified*, but it's hard
        // to check.
        if context.is_in_trait_impl {
            return;
        }

        for input in decl.inputs {
            self.check_ty(cx, input, context);
        }

        if let FnRetTy::Return(ty) = decl.output {
            self.check_ty(cx, ty, context);
        }
    }

    /// Recursively check for `TypePass` lints in the given type. Stop at the first
    /// lint found.
    ///
    /// The parameter `is_local` distinguishes the context of the type.
    fn check_ty(&mut self, cx: &LateContext<'_>, hir_ty: &hir::Ty<'_>, mut context: CheckTyContext) {
        if hir_ty.span.from_expansion() {
            return;
        }

        // Skip trait implementations; see issue #605.
        if context.is_in_trait_impl {
            return;
        }

        if !context.is_nested_call && type_complexity::check(cx, hir_ty, self.type_complexity_threshold) {
            return;
        }

        match hir_ty.kind {
            TyKind::Path(ref qpath) if !context.is_local => {
                let hir_id = hir_ty.hir_id;
                let res = cx.qpath_res(qpath, hir_id);
                if let Some(def_id) = res.opt_def_id() {
                    if self.is_type_change_allowed(context) {
                        // All lints that are being checked in this block are guarded by
                        // the `avoid_breaking_exported_api` configuration. When adding a
                        // new lint, please also add the name to the configuration documentation
                        // in `clippy_lints::utils::conf.rs`

                        let mut triggered = false;
                        triggered |= box_collection::check(cx, hir_ty, qpath, def_id);
                        triggered |= redundant_allocation::check(cx, hir_ty, qpath, def_id);
                        triggered |= rc_buffer::check(cx, hir_ty, qpath, def_id);
                        triggered |= vec_box::check(cx, hir_ty, qpath, def_id, self.vec_box_size_threshold);
                        triggered |= option_option::check(cx, hir_ty, qpath, def_id);
                        triggered |= linked_list::check(cx, hir_ty, def_id);
                        triggered |= rc_mutex::check(cx, hir_ty, qpath, def_id);

                        if triggered {
                            return;
                        }
                    }
                }
                match *qpath {
                    QPath::Resolved(Some(ty), p) => {
                        context.is_nested_call = true;
                        self.check_ty(cx, ty, context);
                        for ty in p.segments.iter().flat_map(|seg| {
                            seg.args
                                .as_ref()
                                .map_or_else(|| [].iter(), |params| params.args.iter())
                                .filter_map(|arg| match arg {
                                    GenericArg::Type(ty) => Some(ty),
                                    _ => None,
                                })
                        }) {
                            self.check_ty(cx, ty, context);
                        }
                    },
                    QPath::Resolved(None, p) => {
                        context.is_nested_call = true;
                        for ty in p.segments.iter().flat_map(|seg| {
                            seg.args
                                .as_ref()
                                .map_or_else(|| [].iter(), |params| params.args.iter())
                                .filter_map(|arg| match arg {
                                    GenericArg::Type(ty) => Some(ty),
                                    _ => None,
                                })
                        }) {
                            self.check_ty(cx, ty, context);
                        }
                    },
                    QPath::TypeRelative(ty, seg) => {
                        context.is_nested_call = true;
                        self.check_ty(cx, ty, context);
                        if let Some(params) = seg.args {
                            for ty in params.args.iter().filter_map(|arg| match arg {
                                GenericArg::Type(ty) => Some(ty),
                                _ => None,
                            }) {
                                self.check_ty(cx, ty, context);
                            }
                        }
                    },
                    QPath::LangItem(..) => {},
                }
            },
            TyKind::Ref(lt, ref mut_ty) => {
                context.is_nested_call = true;
                if !borrowed_box::check(cx, hir_ty, lt, mut_ty) {
                    self.check_ty(cx, mut_ty.ty, context);
                }
            },
            TyKind::Slice(ty) | TyKind::Array(ty, _) | TyKind::Ptr(MutTy { ty, .. }) => {
                context.is_nested_call = true;
                self.check_ty(cx, ty, context);
            },
            TyKind::Tup(tys) => {
                context.is_nested_call = true;
                for ty in tys {
                    self.check_ty(cx, ty, context);
                }
            },
            _ => {},
        }
    }

    /// This function checks if the type is allowed to change in the current context
    /// based on the `avoid_breaking_exported_api` configuration
    fn is_type_change_allowed(&self, context: CheckTyContext) -> bool {
        !(context.is_exported && self.avoid_breaking_exported_api)
    }
}

#[allow(clippy::struct_excessive_bools)]
#[derive(Clone, Copy, Default)]
struct CheckTyContext {
    is_in_trait_impl: bool,
    /// `true` for types on local variables.
    is_local: bool,
    /// `true` for types that are part of the public API.
    is_exported: bool,
    is_nested_call: bool,
}<|MERGE_RESOLUTION|>--- conflicted
+++ resolved
@@ -392,13 +392,7 @@
     }
 
     fn check_field_def(&mut self, cx: &LateContext<'_>, field: &hir::FieldDef<'_>) {
-<<<<<<< HEAD
-        let is_exported = cx
-            .effective_visibilities
-            .is_exported(field.def_id);
-=======
         let is_exported = cx.effective_visibilities.is_exported(field.def_id);
->>>>>>> 29a8a18b
 
         self.check_ty(
             cx,
