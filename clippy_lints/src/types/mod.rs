--- conflicted
+++ resolved
@@ -313,7 +313,7 @@
 impl<'tcx> LateLintPass<'tcx> for Types {
     fn check_fn(&mut self, cx: &LateContext<'_>, _: FnKind<'_>, decl: &FnDecl<'_>, _: &Body<'_>, _: Span, id: HirId) {
         let is_in_trait_impl =
-            if let Some(hir::Node::Item(item)) = cx.tcx.hir().find_by_def_id(cx.tcx.hir().get_parent_item(id)) {
+            if let Some(hir::Node::Item(item)) = cx.tcx.hir().find_by_def_id(cx.tcx.hir().get_parent_item(id).def_id) {
                 matches!(item.kind, ItemKind::Impl(hir::Impl { of_trait: Some(_), .. }))
             } else {
                 false
@@ -333,7 +333,7 @@
     }
 
     fn check_item(&mut self, cx: &LateContext<'tcx>, item: &'tcx Item<'_>) {
-        let is_exported = cx.access_levels.is_exported(item.def_id);
+        let is_exported = cx.access_levels.is_exported(item.def_id.def_id);
 
         match item.kind {
             ItemKind::Static(ty, _, _) | ItemKind::Const(ty, _) => self.check_ty(
@@ -352,15 +352,10 @@
     fn check_impl_item(&mut self, cx: &LateContext<'tcx>, item: &'tcx ImplItem<'_>) {
         match item.kind {
             ImplItemKind::Const(ty, _) => {
-<<<<<<< HEAD
-                let is_in_trait_impl = if let Some(hir::Node::Item(item)) =
-                    cx.tcx.hir().find_by_def_id(cx.tcx.hir().get_parent_item(item.hir_id()))
-=======
                 let is_in_trait_impl = if let Some(hir::Node::Item(item)) = cx
                     .tcx
                     .hir()
                     .find_by_def_id(cx.tcx.hir().get_parent_item(item.hir_id()).def_id)
->>>>>>> f2818ce1
                 {
                     matches!(item.kind, ItemKind::Impl(hir::Impl { of_trait: Some(_), .. }))
                 } else {
@@ -397,7 +392,7 @@
     }
 
     fn check_trait_item(&mut self, cx: &LateContext<'tcx>, item: &TraitItem<'_>) {
-        let is_exported = cx.access_levels.is_exported(item.def_id);
+        let is_exported = cx.access_levels.is_exported(item.def_id.def_id);
 
         let context = CheckTyContext {
             is_exported,
