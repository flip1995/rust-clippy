use clippy_utils::diagnostics::span_lint_and_help;
use clippy_utils::{path_def_id, qpath_generic_tys};
use rustc_hir::{self as hir, def_id::DefId, QPath};
use rustc_lint::LateContext;
use rustc_span::{sym, Symbol};

use super::BOX_COLLECTION;

pub(super) fn check(cx: &LateContext<'_>, hir_ty: &hir::Ty<'_>, qpath: &QPath<'_>, def_id: DefId) -> bool {
    if_chain! {
        if Some(def_id) == cx.tcx.lang_items().owned_box();
        if let Some(item_type) = get_std_collection(cx, qpath);
        then {
            let generic = match item_type {
                sym::String => "",
                _ => "<..>",
            };

            let box_content = format!("{item_type}{generic}");
            span_lint_and_help(
                cx,
                BOX_COLLECTION,
                hir_ty.span,
                &format!(
                    "you seem to be trying to use `Box<{box_content}>`. Consider using just `{box_content}`"),
                None,
                &format!(
                    "`{box_content}` is already on the heap, `Box<{box_content}>` makes an extra allocation")
            );
            true
        } else {
            false
        }
    }
}

fn get_std_collection(cx: &LateContext<'_>, qpath: &QPath<'_>) -> Option<Symbol> {
    let param = qpath_generic_tys(qpath).next()?;
    let id = path_def_id(cx, param)?;
    cx.tcx
        .get_diagnostic_name(id)
<<<<<<< HEAD
        .filter(|&name| matches!(name, sym::HashMap | sym::Vec | sym::HashSet
            | sym::VecDeque
            | sym::LinkedList
            | sym::BTreeMap
            | sym::BTreeSet
            | sym::BinaryHeap))
=======
        .filter(|&name| {
            matches!(
                name,
                sym::HashMap
                    | sym::Vec
                    | sym::HashSet
                    | sym::VecDeque
                    | sym::LinkedList
                    | sym::BTreeMap
                    | sym::BTreeSet
                    | sym::BinaryHeap
            )
        })
>>>>>>> f4850f72
        .or_else(|| {
            cx.tcx
                .lang_items()
                .string()
                .filter(|did| id == *did)
                .map(|_| sym::String)
        })
}<|MERGE_RESOLUTION|>--- conflicted
+++ resolved
@@ -39,14 +39,6 @@
     let id = path_def_id(cx, param)?;
     cx.tcx
         .get_diagnostic_name(id)
-<<<<<<< HEAD
-        .filter(|&name| matches!(name, sym::HashMap | sym::Vec | sym::HashSet
-            | sym::VecDeque
-            | sym::LinkedList
-            | sym::BTreeMap
-            | sym::BTreeSet
-            | sym::BinaryHeap))
-=======
         .filter(|&name| {
             matches!(
                 name,
@@ -60,7 +52,6 @@
                     | sym::BinaryHeap
             )
         })
->>>>>>> f4850f72
         .or_else(|| {
             cx.tcx
                 .lang_items()
