use clippy_utils::diagnostics::span_lint_and_sugg;
use clippy_utils::source::snippet;
use rustc_errors::Applicability;
use rustc_hir::{
    self as hir, GenericArg, GenericBounds, GenericParamKind, HirId, Lifetime, MutTy, Mutability, Node, QPath, TyKind,
};
use rustc_lint::LateContext;
use rustc_span::sym;

use super::BORROWED_BOX;

pub(super) fn check(cx: &LateContext<'_>, hir_ty: &hir::Ty<'_>, lt: &Lifetime, mut_ty: &MutTy<'_>) -> bool {
    match mut_ty.ty.kind {
        TyKind::Path(ref qpath) => {
            let hir_id = mut_ty.ty.hir_id;
            let def = cx.qpath_res(qpath, hir_id);
            if let Some(def_id) = def.opt_def_id()
                && Some(def_id) == cx.tcx.lang_items().owned_box()
                && let QPath::Resolved(None, path) = *qpath
                && let [ref bx] = *path.segments
                && let Some(params) = bx.args
                && params.parenthesized == hir::GenericArgsParentheses::No
                && let Some(inner) = params.args.iter().find_map(|arg| match arg {
                    GenericArg::Type(ty) => Some(ty),
                    _ => None,
                })
            {
                if is_any_trait(cx, inner) {
                    // Ignore `Box<Any>` types; see issue #1884 for details.
                    return false;
                }

                let ltopt = if lt.is_anonymous() {
                    String::new()
                } else {
                    format!("{} ", lt.ident.as_str())
                };

                if mut_ty.mutbl == Mutability::Mut {
                    // Ignore `&mut Box<T>` types; see issue #2907 for
                    // details.
                    return false;
                }

                // When trait objects or opaque types have lifetime or auto-trait bounds,
                // we need to add parentheses to avoid a syntax error due to its ambiguity.
                // Originally reported as the issue #3128.
                let inner_snippet = snippet(cx, inner.span, "..");
                let suggestion = match &inner.kind {
                    TyKind::TraitObject(bounds, lt_bound, _) if bounds.len() > 1 || !lt_bound.is_elided() => {
                        format!("&{ltopt}({inner_snippet})")
                    },
                    TyKind::Path(qpath)
                        if get_bounds_if_impl_trait(cx, qpath, inner.hir_id)
                            .map_or(false, |bounds| bounds.len() > 1) =>
                    {
                        format!("&{ltopt}({inner_snippet})")
                    },
                    _ => format!("&{ltopt}{inner_snippet}"),
                };
                span_lint_and_sugg(
                    cx,
                    BORROWED_BOX,
                    hir_ty.span,
                    "you seem to be trying to use `&Box<T>`. Consider using just `&T`",
                    "try",
                    suggestion,
                    // To make this `MachineApplicable`, at least one needs to check if it isn't a trait item
                    // because the trait impls of it will break otherwise;
                    // and there may be other cases that result in invalid code.
                    // For example, type coercion doesn't work nicely.
                    Applicability::Unspecified,
                );
                return true;
            };
            false
        },
        _ => false,
    }
}

// Returns true if given type is `Any` trait.
fn is_any_trait(cx: &LateContext<'_>, t: &hir::Ty<'_>) -> bool {
    if let TyKind::TraitObject(traits, ..) = t.kind {
<<<<<<< HEAD
        return traits
            .iter()
            .any(|(bound, _)| {
                if let Some(trait_did) = bound.trait_ref.trait_def_id()
                    && cx.tcx.is_diagnostic_item(sym::Any, trait_did)
                {
                    return true;
                }
                false
            });
=======
        return traits.iter().any(|(bound, _)| {
            if let Some(trait_did) = bound.trait_ref.trait_def_id()
                && cx.tcx.is_diagnostic_item(sym::Any, trait_did)
            {
                return true;
            }
            false
        });
>>>>>>> 33eed2dd
    }

    false
}

fn get_bounds_if_impl_trait<'tcx>(cx: &LateContext<'tcx>, qpath: &QPath<'_>, id: HirId) -> Option<GenericBounds<'tcx>> {
    if let Some(did) = cx.qpath_res(qpath, id).opt_def_id()
        && let Some(Node::GenericParam(generic_param)) = cx.tcx.hir().get_if_local(did)
        && let GenericParamKind::Type { synthetic, .. } = generic_param.kind
        && synthetic
        && let Some(generics) = cx.tcx.hir().get_generics(id.owner.def_id)
        && let Some(pred) = generics.bounds_for_param(did.expect_local()).next()
    {
        Some(pred.bounds)
    } else {
        None
    }
}<|MERGE_RESOLUTION|>--- conflicted
+++ resolved
@@ -82,18 +82,6 @@
 // Returns true if given type is `Any` trait.
 fn is_any_trait(cx: &LateContext<'_>, t: &hir::Ty<'_>) -> bool {
     if let TyKind::TraitObject(traits, ..) = t.kind {
-<<<<<<< HEAD
-        return traits
-            .iter()
-            .any(|(bound, _)| {
-                if let Some(trait_did) = bound.trait_ref.trait_def_id()
-                    && cx.tcx.is_diagnostic_item(sym::Any, trait_did)
-                {
-                    return true;
-                }
-                false
-            });
-=======
         return traits.iter().any(|(bound, _)| {
             if let Some(trait_did) = bound.trait_ref.trait_def_id()
                 && cx.tcx.is_diagnostic_item(sym::Any, trait_did)
@@ -102,7 +90,6 @@
             }
             false
         });
->>>>>>> 33eed2dd
     }
 
     false
