use clippy_utils::diagnostics::span_lint;
use rustc_hir as hir;
<<<<<<< HEAD
use rustc_hir::intravisit::{walk_ty, walk_inf, NestedVisitorMap, Visitor};
=======
use rustc_hir::intravisit::{walk_inf, walk_ty, NestedVisitorMap, Visitor};
>>>>>>> acf6445b
use rustc_hir::{GenericParamKind, TyKind};
use rustc_lint::LateContext;
use rustc_middle::hir::map::Map;
use rustc_target::spec::abi::Abi;

use super::TYPE_COMPLEXITY;

pub(super) fn check(cx: &LateContext<'_>, ty: &hir::Ty<'_>, type_complexity_threshold: u64) -> bool {
    let score = {
        let mut visitor = TypeComplexityVisitor { score: 0, nest: 1 };
        visitor.visit_ty(ty);
        visitor.score
    };

    if score > type_complexity_threshold {
        span_lint(
            cx,
            TYPE_COMPLEXITY,
            ty.span,
            "very complex type used. Consider factoring parts into `type` definitions",
        );
        true
    } else {
        false
    }
}

/// Walks a type and assigns a complexity score to it.
struct TypeComplexityVisitor {
    /// total complexity score of the type
    score: u64,
    /// current nesting level
    nest: u64,
}

impl<'tcx> Visitor<'tcx> for TypeComplexityVisitor {
    type Map = Map<'tcx>;

    fn visit_infer(&mut self, inf: &'tcx hir::InferArg) {
<<<<<<< HEAD
      self.score += 1;
      walk_inf(self, inf);
=======
        self.score += 1;
        walk_inf(self, inf);
>>>>>>> acf6445b
    }

    fn visit_ty(&mut self, ty: &'tcx hir::Ty<'_>) {
        let (add_score, sub_nest) = match ty.kind {
            // _, &x and *x have only small overhead; don't mess with nesting level
            TyKind::Infer | TyKind::Ptr(..) | TyKind::Rptr(..) => (1, 0),

            // the "normal" components of a type: named types, arrays/tuples
            TyKind::Path(..) | TyKind::Slice(..) | TyKind::Tup(..) | TyKind::Array(..) => (10 * self.nest, 1),

            // function types bring a lot of overhead
            TyKind::BareFn(bare) if bare.abi == Abi::Rust => (50 * self.nest, 1),

            TyKind::TraitObject(param_bounds, _, _) => {
                let has_lifetime_parameters = param_bounds.iter().any(|bound| {
                    bound
                        .bound_generic_params
                        .iter()
                        .any(|gen| matches!(gen.kind, GenericParamKind::Lifetime { .. }))
                });
                if has_lifetime_parameters {
                    // complex trait bounds like A<'a, 'b>
                    (50 * self.nest, 1)
                } else {
                    // simple trait bounds like A + B
                    (20 * self.nest, 0)
                }
            },

            _ => (0, 0),
        };
        self.score += add_score;
        self.nest += sub_nest;
        walk_ty(self, ty);
        self.nest -= sub_nest;
    }
    fn nested_visit_map(&mut self) -> NestedVisitorMap<Self::Map> {
        NestedVisitorMap::None
    }
}<|MERGE_RESOLUTION|>--- conflicted
+++ resolved
@@ -1,10 +1,6 @@
 use clippy_utils::diagnostics::span_lint;
 use rustc_hir as hir;
-<<<<<<< HEAD
-use rustc_hir::intravisit::{walk_ty, walk_inf, NestedVisitorMap, Visitor};
-=======
 use rustc_hir::intravisit::{walk_inf, walk_ty, NestedVisitorMap, Visitor};
->>>>>>> acf6445b
 use rustc_hir::{GenericParamKind, TyKind};
 use rustc_lint::LateContext;
 use rustc_middle::hir::map::Map;
@@ -44,13 +40,8 @@
     type Map = Map<'tcx>;
 
     fn visit_infer(&mut self, inf: &'tcx hir::InferArg) {
-<<<<<<< HEAD
-      self.score += 1;
-      walk_inf(self, inf);
-=======
         self.score += 1;
         walk_inf(self, inf);
->>>>>>> acf6445b
     }
 
     fn visit_ty(&mut self, ty: &'tcx hir::Ty<'_>) {
