use clippy_utils::diagnostics::span_lint_hir;
use rustc_hir::intravisit;
use rustc_hir::{self, AssocItemKind, Body, FnDecl, HirId, HirIdSet, Impl, ItemKind, Node, Pat, PatKind};
use rustc_hir_analysis::expr_use_visitor::{Delegate, ExprUseVisitor, PlaceBase, PlaceWithHirId};
use rustc_infer::infer::TyCtxtInferExt;
use rustc_lint::{LateContext, LateLintPass};
use rustc_middle::mir::FakeReadCause;
use rustc_middle::ty::layout::LayoutOf;
use rustc_middle::ty::{self, TraitRef, Ty};
use rustc_session::{declare_tool_lint, impl_lint_pass};
use rustc_span::source_map::Span;
use rustc_span::symbol::kw;
use rustc_target::spec::abi::Abi;
<<<<<<< HEAD
use rustc_typeck::expr_use_visitor::{Delegate, ExprUseVisitor, PlaceBase, PlaceWithHirId};
=======
>>>>>>> cde09228

#[derive(Copy, Clone)]
pub struct BoxedLocal {
    pub too_large_for_stack: u64,
}

declare_clippy_lint! {
    /// ### What it does
    /// Checks for usage of `Box<T>` where an unboxed `T` would
    /// work fine.
    ///
    /// ### Why is this bad?
    /// This is an unnecessary allocation, and bad for
    /// performance. It is only necessary to allocate if you wish to move the box
    /// into something.
    ///
    /// ### Example
    /// ```rust
    /// fn foo(x: Box<u32>) {}
    /// ```
    ///
    /// Use instead:
    /// ```rust
    /// fn foo(x: u32) {}
    /// ```
    #[clippy::version = "pre 1.29.0"]
    pub BOXED_LOCAL,
    perf,
    "using `Box<T>` where unnecessary"
}

fn is_non_trait_box(ty: Ty<'_>) -> bool {
    ty.is_box() && !ty.boxed_ty().is_trait()
}

struct EscapeDelegate<'a, 'tcx> {
    cx: &'a LateContext<'tcx>,
    set: HirIdSet,
    trait_self_ty: Option<Ty<'tcx>>,
    too_large_for_stack: u64,
}

impl_lint_pass!(BoxedLocal => [BOXED_LOCAL]);

impl<'tcx> LateLintPass<'tcx> for BoxedLocal {
    fn check_fn(
        &mut self,
        cx: &LateContext<'tcx>,
        fn_kind: intravisit::FnKind<'tcx>,
        _: &'tcx FnDecl<'_>,
        body: &'tcx Body<'_>,
        _: Span,
        hir_id: HirId,
    ) {
        if let Some(header) = fn_kind.header() {
            if header.abi != Abi::Rust {
                return;
            }
        }

        let parent_id = cx.tcx.hir().get_parent_item(hir_id);
        let parent_node = cx.tcx.hir().find_by_def_id(parent_id);

        let mut trait_self_ty = None;
        if let Some(Node::Item(item)) = parent_node {
            // If the method is an impl for a trait, don't warn.
            if let ItemKind::Impl(Impl { of_trait: Some(_), .. }) = item.kind {
                return;
            }

            // find `self` ty for this trait if relevant
            if let ItemKind::Trait(_, _, _, _, items) = item.kind {
                for trait_item in items {
                    if trait_item.id.hir_id() == hir_id {
                        // be sure we have `self` parameter in this function
                        if trait_item.kind == (AssocItemKind::Fn { has_self: true }) {
                            trait_self_ty = Some(
                                TraitRef::identity(cx.tcx, trait_item.id.def_id.to_def_id())
                                    .self_ty()
                                    .skip_binder(),
                            );
                        }
                    }
                }
            }
        }

        let mut v = EscapeDelegate {
            cx,
            set: HirIdSet::default(),
            trait_self_ty,
            too_large_for_stack: self.too_large_for_stack,
        };

        let fn_def_id = cx.tcx.hir().local_def_id(hir_id);
        let infcx = cx.tcx.infer_ctxt().build();
        ExprUseVisitor::new(&mut v, &infcx, fn_def_id, cx.param_env, cx.typeck_results()).consume_body(body);

        for node in v.set {
            span_lint_hir(
                cx,
                BOXED_LOCAL,
                node,
                cx.tcx.hir().span(node),
                "local variable doesn't need to be boxed here",
            );
        }
    }
}

// TODO: Replace with Map::is_argument(..) when it's fixed
fn is_argument(map: rustc_middle::hir::map::Map<'_>, id: HirId) -> bool {
    match map.find(id) {
        Some(Node::Pat(Pat {
            kind: PatKind::Binding(..),
            ..
        })) => (),
        _ => return false,
    }

    matches!(map.find(map.get_parent_node(id)), Some(Node::Param(_)))
}

impl<'a, 'tcx> Delegate<'tcx> for EscapeDelegate<'a, 'tcx> {
    fn consume(&mut self, cmt: &PlaceWithHirId<'tcx>, _: HirId) {
        if cmt.place.projections.is_empty() {
            if let PlaceBase::Local(lid) = cmt.place.base {
                self.set.remove(&lid);
            }
        }
    }

    fn borrow(&mut self, cmt: &PlaceWithHirId<'tcx>, _: HirId, _: ty::BorrowKind) {
        if cmt.place.projections.is_empty() {
            if let PlaceBase::Local(lid) = cmt.place.base {
                self.set.remove(&lid);
            }
        }
    }

    fn mutate(&mut self, cmt: &PlaceWithHirId<'tcx>, _: HirId) {
        if cmt.place.projections.is_empty() {
            let map = &self.cx.tcx.hir();
            if is_argument(*map, cmt.hir_id) {
                // Skip closure arguments
                let parent_id = map.get_parent_node(cmt.hir_id);
                if let Some(Node::Expr(..)) = map.find(map.get_parent_node(parent_id)) {
                    return;
                }

                // skip if there is a `self` parameter binding to a type
                // that contains `Self` (i.e.: `self: Box<Self>`), see #4804
                if let Some(trait_self_ty) = self.trait_self_ty {
                    if map.name(cmt.hir_id) == kw::SelfLower && cmt.place.ty().contains(trait_self_ty) {
                        return;
                    }
                }

                if is_non_trait_box(cmt.place.ty()) && !self.is_large_box(cmt.place.ty()) {
                    self.set.insert(cmt.hir_id);
                }
            }
        }
    }

<<<<<<< HEAD
    fn fake_read(&mut self, _: &rustc_typeck::expr_use_visitor::PlaceWithHirId<'tcx>, _: FakeReadCause, _: HirId) {}
=======
    fn fake_read(
        &mut self,
        _: &rustc_hir_analysis::expr_use_visitor::PlaceWithHirId<'tcx>,
        _: FakeReadCause,
        _: HirId,
    ) {
    }
>>>>>>> cde09228
}

impl<'a, 'tcx> EscapeDelegate<'a, 'tcx> {
    fn is_large_box(&self, ty: Ty<'tcx>) -> bool {
        // Large types need to be boxed to avoid stack overflows.
        if ty.is_box() {
            self.cx.layout_of(ty.boxed_ty()).map_or(0, |l| l.size.bytes()) > self.too_large_for_stack
        } else {
            false
        }
    }
}<|MERGE_RESOLUTION|>--- conflicted
+++ resolved
@@ -11,10 +11,6 @@
 use rustc_span::source_map::Span;
 use rustc_span::symbol::kw;
 use rustc_target::spec::abi::Abi;
-<<<<<<< HEAD
-use rustc_typeck::expr_use_visitor::{Delegate, ExprUseVisitor, PlaceBase, PlaceWithHirId};
-=======
->>>>>>> cde09228
 
 #[derive(Copy, Clone)]
 pub struct BoxedLocal {
@@ -75,7 +71,7 @@
             }
         }
 
-        let parent_id = cx.tcx.hir().get_parent_item(hir_id);
+        let parent_id = cx.tcx.hir().get_parent_item(hir_id).def_id;
         let parent_node = cx.tcx.hir().find_by_def_id(parent_id);
 
         let mut trait_self_ty = None;
@@ -180,9 +176,6 @@
         }
     }
 
-<<<<<<< HEAD
-    fn fake_read(&mut self, _: &rustc_typeck::expr_use_visitor::PlaceWithHirId<'tcx>, _: FakeReadCause, _: HirId) {}
-=======
     fn fake_read(
         &mut self,
         _: &rustc_hir_analysis::expr_use_visitor::PlaceWithHirId<'tcx>,
@@ -190,7 +183,6 @@
         _: HirId,
     ) {
     }
->>>>>>> cde09228
 }
 
 impl<'a, 'tcx> EscapeDelegate<'a, 'tcx> {
