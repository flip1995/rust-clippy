--- conflicted
+++ resolved
@@ -1,9 +1,5 @@
 use rustc_hir::intravisit;
-<<<<<<< HEAD
-use rustc_hir::{self, Body, FnDecl, HirId, HirIdSet, ItemKind, Impl, Node};
-=======
 use rustc_hir::{self, AssocItemKind, Body, FnDecl, HirId, HirIdSet, Impl, ItemKind, Node};
->>>>>>> 953f0247
 use rustc_infer::infer::TyCtxtInferExt;
 use rustc_lint::{LateContext, LateLintPass};
 use rustc_middle::ty::{self, TraitRef, Ty};
@@ -83,10 +79,7 @@
 
         let mut trait_self_ty = None;
         if let Some(Node::Item(item)) = parent_node {
-<<<<<<< HEAD
-=======
             // If the method is an impl for a trait, don't warn.
->>>>>>> 953f0247
             if let ItemKind::Impl(Impl { of_trait: Some(_), .. }) = item.kind {
                 return;
             }
