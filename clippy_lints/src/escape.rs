--- conflicted
+++ resolved
@@ -162,22 +162,6 @@
     }
 
     fn mutate(&mut self, cmt: &PlaceWithHirId<'tcx>, _: HirId) {
-<<<<<<< HEAD
-        if cmt.place.projections.is_empty() {
-            if is_argument(self.cx.tcx, cmt.hir_id) {
-                // Skip closure arguments
-                let parent_id = self.cx.tcx.parent_hir_id(cmt.hir_id);
-                if let Node::Expr(..) = self.cx.tcx.parent_hir_node(parent_id) {
-                    return;
-                }
-
-                // skip if there is a `self` parameter binding to a type
-                // that contains `Self` (i.e.: `self: Box<Self>`), see #4804
-                if let Some(trait_self_ty) = self.trait_self_ty {
-                    if self.cx.tcx.hir_name(cmt.hir_id) == kw::SelfLower && cmt.place.ty().contains(trait_self_ty) {
-                        return;
-                    }
-=======
         if cmt.place.projections.is_empty() && is_argument(self.cx.tcx, cmt.hir_id) {
             // Skip closure arguments
             let parent_id = self.cx.tcx.parent_hir_id(cmt.hir_id);
@@ -190,7 +174,6 @@
             if let Some(trait_self_ty) = self.trait_self_ty {
                 if self.cx.tcx.hir_name(cmt.hir_id) == kw::SelfLower && cmt.place.ty().contains(trait_self_ty) {
                     return;
->>>>>>> 3f2eea34
                 }
             }
 
