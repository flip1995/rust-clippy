use clippy_utils::diagnostics::span_lint;
use clippy_utils::ty::contains_ty;
use rustc_hir::intravisit;
use rustc_hir::{self, AssocItemKind, Body, FnDecl, HirId, HirIdSet, Impl, ItemKind, Node};
use rustc_infer::infer::TyCtxtInferExt;
use rustc_lint::{LateContext, LateLintPass};
use rustc_middle::mir::FakeReadCause;
use rustc_middle::ty::layout::LayoutOf;
use rustc_middle::ty::{self, TraitRef, Ty};
use rustc_session::{declare_tool_lint, impl_lint_pass};
use rustc_span::source_map::Span;
use rustc_span::symbol::kw;
use rustc_target::spec::abi::Abi;
use rustc_typeck::expr_use_visitor::{Delegate, ExprUseVisitor, PlaceBase, PlaceWithHirId};

#[derive(Copy, Clone)]
pub struct BoxedLocal {
    pub too_large_for_stack: u64,
}

declare_clippy_lint! {
    /// ### What it does
    /// Checks for usage of `Box<T>` where an unboxed `T` would
    /// work fine.
    ///
    /// ### Why is this bad?
    /// This is an unnecessary allocation, and bad for
    /// performance. It is only necessary to allocate if you wish to move the box
    /// into something.
    ///
    /// ### Example
    /// ```rust
    /// # fn foo(bar: usize) {}
    /// // Bad
    /// let x = Box::new(1);
    /// foo(*x);
    /// println!("{}", *x);
    ///
    /// // Good
    /// let x = 1;
    /// foo(x);
    /// println!("{}", x);
    /// ```
    pub BOXED_LOCAL,
    perf,
    "using `Box<T>` where unnecessary"
}

fn is_non_trait_box(ty: Ty<'_>) -> bool {
    ty.is_box() && !ty.boxed_ty().is_trait()
}

struct EscapeDelegate<'a, 'tcx> {
    cx: &'a LateContext<'tcx>,
    set: HirIdSet,
    trait_self_ty: Option<Ty<'tcx>>,
    too_large_for_stack: u64,
}

impl_lint_pass!(BoxedLocal => [BOXED_LOCAL]);

impl<'tcx> LateLintPass<'tcx> for BoxedLocal {
    fn check_fn(
        &mut self,
        cx: &LateContext<'tcx>,
        fn_kind: intravisit::FnKind<'tcx>,
        _: &'tcx FnDecl<'_>,
        body: &'tcx Body<'_>,
        _: Span,
        hir_id: HirId,
    ) {
        if let Some(header) = fn_kind.header() {
            if header.abi != Abi::Rust {
                return;
            }
        }

        let parent_id = cx.tcx.hir().get_parent_item(hir_id);
        let parent_node = cx.tcx.hir().find(parent_id);

        let mut trait_self_ty = None;
        if let Some(Node::Item(item)) = parent_node {
            // If the method is an impl for a trait, don't warn.
            if let ItemKind::Impl(Impl { of_trait: Some(_), .. }) = item.kind {
                return;
            }

            // find `self` ty for this trait if relevant
            if let ItemKind::Trait(_, _, _, _, items) = item.kind {
                for trait_item in items {
                    if trait_item.id.hir_id() == hir_id {
                        // be sure we have `self` parameter in this function
                        if let AssocItemKind::Fn { has_self: true } = trait_item.kind {
<<<<<<< HEAD
                            trait_self_ty =
                                Some(TraitRef::identity(cx.tcx, trait_item.id.def_id.to_def_id()).self_ty().skip_binder());
=======
                            trait_self_ty = Some(
                                TraitRef::identity(cx.tcx, trait_item.id.def_id.to_def_id())
                                    .self_ty()
                                    .skip_binder(),
                            );
>>>>>>> 237349fe
                        }
                    }
                }
            }
        }

        let mut v = EscapeDelegate {
            cx,
            set: HirIdSet::default(),
            trait_self_ty,
            too_large_for_stack: self.too_large_for_stack,
        };

        let fn_def_id = cx.tcx.hir().local_def_id(hir_id);
        cx.tcx.infer_ctxt().enter(|infcx| {
            ExprUseVisitor::new(&mut v, &infcx, fn_def_id, cx.param_env, cx.typeck_results()).consume_body(body);
        });

        for node in v.set {
            span_lint(
                cx,
                BOXED_LOCAL,
                cx.tcx.hir().span(node),
                "local variable doesn't need to be boxed here",
            );
        }
    }
}

// TODO: Replace with Map::is_argument(..) when it's fixed
fn is_argument(map: rustc_middle::hir::map::Map<'_>, id: HirId) -> bool {
    match map.find(id) {
        Some(Node::Binding(_)) => (),
        _ => return false,
    }

    matches!(map.find(map.get_parent_node(id)), Some(Node::Param(_)))
}

impl<'a, 'tcx> Delegate<'tcx> for EscapeDelegate<'a, 'tcx> {
    fn consume(&mut self, cmt: &PlaceWithHirId<'tcx>, _: HirId) {
        if cmt.place.projections.is_empty() {
            if let PlaceBase::Local(lid) = cmt.place.base {
                self.set.remove(&lid);
                let map = &self.cx.tcx.hir();
                if let Some(Node::Binding(_)) = map.find(cmt.hir_id) {
                    if self.set.contains(&lid) {
                        // let y = x where x is known
                        // remove x, insert y
                        self.set.insert(cmt.hir_id);
                        self.set.remove(&lid);
                    }
                }
            }
        }
    }

    fn borrow(&mut self, cmt: &PlaceWithHirId<'tcx>, _: HirId, _: ty::BorrowKind) {
        if cmt.place.projections.is_empty() {
            if let PlaceBase::Local(lid) = cmt.place.base {
                self.set.remove(&lid);
            }
        }
    }

    fn mutate(&mut self, cmt: &PlaceWithHirId<'tcx>, _: HirId) {
        if cmt.place.projections.is_empty() {
            let map = &self.cx.tcx.hir();
            if is_argument(*map, cmt.hir_id) {
                // Skip closure arguments
                let parent_id = map.get_parent_node(cmt.hir_id);
                if let Some(Node::Expr(..)) = map.find(map.get_parent_node(parent_id)) {
                    return;
                }

                // skip if there is a `self` parameter binding to a type
                // that contains `Self` (i.e.: `self: Box<Self>`), see #4804
                if let Some(trait_self_ty) = self.trait_self_ty {
                    if map.name(cmt.hir_id) == kw::SelfLower && contains_ty(self.cx.tcx, cmt.place.ty(), trait_self_ty)
                    {
                        return;
                    }
                }

                if is_non_trait_box(cmt.place.ty()) && !self.is_large_box(cmt.place.ty()) {
                    self.set.insert(cmt.hir_id);
                }
            }
        }
    }

    fn fake_read(&mut self, _: rustc_typeck::expr_use_visitor::Place<'tcx>, _: FakeReadCause, _: HirId) {}
}

impl<'a, 'tcx> EscapeDelegate<'a, 'tcx> {
    fn is_large_box(&self, ty: Ty<'tcx>) -> bool {
        // Large types need to be boxed to avoid stack overflows.
        if ty.is_box() {
            self.cx.layout_of(ty.boxed_ty()).map_or(0, |l| l.size.bytes()) > self.too_large_for_stack
        } else {
            false
        }
    }
}<|MERGE_RESOLUTION|>--- conflicted
+++ resolved
@@ -91,16 +91,11 @@
                     if trait_item.id.hir_id() == hir_id {
                         // be sure we have `self` parameter in this function
                         if let AssocItemKind::Fn { has_self: true } = trait_item.kind {
-<<<<<<< HEAD
-                            trait_self_ty =
-                                Some(TraitRef::identity(cx.tcx, trait_item.id.def_id.to_def_id()).self_ty().skip_binder());
-=======
                             trait_self_ty = Some(
                                 TraitRef::identity(cx.tcx, trait_item.id.def_id.to_def_id())
                                     .self_ty()
                                     .skip_binder(),
                             );
->>>>>>> 237349fe
                         }
                     }
                 }
