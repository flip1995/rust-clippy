use clippy_utils::diagnostics::span_lint_hir;
use rustc_hir::intravisit;
use rustc_hir::{self, AssocItemKind, Body, FnDecl, HirId, HirIdSet, Impl, ItemKind, Node, Pat, PatKind};
use rustc_hir_typeck::expr_use_visitor::{Delegate, ExprUseVisitor, PlaceBase, PlaceWithHirId};
use rustc_infer::infer::TyCtxtInferExt;
use rustc_lint::{LateContext, LateLintPass};
use rustc_middle::mir::FakeReadCause;
use rustc_middle::ty::layout::LayoutOf;
use rustc_middle::ty::{self, TraitRef, Ty};
use rustc_session::{declare_tool_lint, impl_lint_pass};
use rustc_span::source_map::Span;
use rustc_span::symbol::kw;
use rustc_target::spec::abi::Abi;

#[derive(Copy, Clone)]
pub struct BoxedLocal {
    pub too_large_for_stack: u64,
}

declare_clippy_lint! {
    /// ### What it does
    /// Checks for usage of `Box<T>` where an unboxed `T` would
    /// work fine.
    ///
    /// ### Why is this bad?
    /// This is an unnecessary allocation, and bad for
    /// performance. It is only necessary to allocate if you wish to move the box
    /// into something.
    ///
    /// ### Example
    /// ```rust
    /// fn foo(x: Box<u32>) {}
    /// ```
    ///
    /// Use instead:
    /// ```rust
    /// fn foo(x: u32) {}
    /// ```
    #[clippy::version = "pre 1.29.0"]
    pub BOXED_LOCAL,
    perf,
    "using `Box<T>` where unnecessary"
}

fn is_non_trait_box(ty: Ty<'_>) -> bool {
    ty.is_box() && !ty.boxed_ty().is_trait()
}

struct EscapeDelegate<'a, 'tcx> {
    cx: &'a LateContext<'tcx>,
    set: HirIdSet,
    trait_self_ty: Option<Ty<'tcx>>,
    too_large_for_stack: u64,
}

impl_lint_pass!(BoxedLocal => [BOXED_LOCAL]);

impl<'tcx> LateLintPass<'tcx> for BoxedLocal {
    fn check_fn(
        &mut self,
        cx: &LateContext<'tcx>,
        fn_kind: intravisit::FnKind<'tcx>,
        _: &'tcx FnDecl<'_>,
        body: &'tcx Body<'_>,
        _: Span,
        hir_id: HirId,
    ) {
        if let Some(header) = fn_kind.header() {
            if header.abi != Abi::Rust {
                return;
            }
        }

        let parent_id = cx.tcx.hir().get_parent_item(hir_id).def_id;
        let parent_node = cx.tcx.hir().find_by_def_id(parent_id);

        let mut trait_self_ty = None;
        if let Some(Node::Item(item)) = parent_node {
            // If the method is an impl for a trait, don't warn.
            if let ItemKind::Impl(Impl { of_trait: Some(_), .. }) = item.kind {
                return;
            }

            // find `self` ty for this trait if relevant
            if let ItemKind::Trait(_, _, _, _, items) = item.kind {
                for trait_item in items {
                    if trait_item.id.hir_id() == hir_id {
                        // be sure we have `self` parameter in this function
                        if trait_item.kind == (AssocItemKind::Fn { has_self: true }) {
                            trait_self_ty = Some(
                                TraitRef::identity(cx.tcx, trait_item.id.owner_id.to_def_id())
                                    .self_ty()
                                    .skip_binder(),
                            );
                        }
                    }
                }
            }
        }

        let mut v = EscapeDelegate {
            cx,
            set: HirIdSet::default(),
            trait_self_ty,
            too_large_for_stack: self.too_large_for_stack,
        };

        let fn_def_id = cx.tcx.hir().local_def_id(hir_id);
        let infcx = cx.tcx.infer_ctxt().build();
        ExprUseVisitor::new(&mut v, &infcx, fn_def_id, cx.param_env, cx.typeck_results()).consume_body(body);

        for node in v.set {
            span_lint_hir(
                cx,
                BOXED_LOCAL,
                node,
                cx.tcx.hir().span(node),
                "local variable doesn't need to be boxed here",
            );
        }
    }
}

// TODO: Replace with Map::is_argument(..) when it's fixed
fn is_argument(map: rustc_middle::hir::map::Map<'_>, id: HirId) -> bool {
    match map.find(id) {
        Some(Node::Pat(Pat {
            kind: PatKind::Binding(..),
            ..
        })) => (),
        _ => return false,
    }

    matches!(map.find(map.get_parent_node(id)), Some(Node::Param(_)))
}

impl<'a, 'tcx> Delegate<'tcx> for EscapeDelegate<'a, 'tcx> {
    fn consume(&mut self, cmt: &PlaceWithHirId<'tcx>, _: HirId) {
        if cmt.place.projections.is_empty() {
            if let PlaceBase::Local(lid) = cmt.place.base {
                self.set.remove(&lid);
            }
        }
    }

    fn borrow(&mut self, cmt: &PlaceWithHirId<'tcx>, _: HirId, _: ty::BorrowKind) {
        if cmt.place.projections.is_empty() {
            if let PlaceBase::Local(lid) = cmt.place.base {
                self.set.remove(&lid);
            }
        }
    }

    fn mutate(&mut self, cmt: &PlaceWithHirId<'tcx>, _: HirId) {
        if cmt.place.projections.is_empty() {
            let map = &self.cx.tcx.hir();
            if is_argument(*map, cmt.hir_id) {
                // Skip closure arguments
                let parent_id = map.get_parent_node(cmt.hir_id);
                if let Some(Node::Expr(..)) = map.find(map.get_parent_node(parent_id)) {
                    return;
                }

                // skip if there is a `self` parameter binding to a type
                // that contains `Self` (i.e.: `self: Box<Self>`), see #4804
                if let Some(trait_self_ty) = self.trait_self_ty {
                    if map.name(cmt.hir_id) == kw::SelfLower && cmt.place.ty().contains(trait_self_ty) {
                        return;
                    }
                }

                if is_non_trait_box(cmt.place.ty()) && !self.is_large_box(cmt.place.ty()) {
                    self.set.insert(cmt.hir_id);
                }
            }
        }
    }

<<<<<<< HEAD
    fn fake_read(
        &mut self,
        _: &rustc_hir_typeck::expr_use_visitor::PlaceWithHirId<'tcx>,
        _: FakeReadCause,
        _: HirId,
    ) {
    }
=======
    fn fake_read(&mut self, _: &rustc_hir_typeck::expr_use_visitor::PlaceWithHirId<'tcx>, _: FakeReadCause, _: HirId) {}
>>>>>>> eb804811
}

impl<'a, 'tcx> EscapeDelegate<'a, 'tcx> {
    fn is_large_box(&self, ty: Ty<'tcx>) -> bool {
        // Large types need to be boxed to avoid stack overflows.
        if ty.is_box() {
            self.cx.layout_of(ty.boxed_ty()).map_or(0, |l| l.size.bytes()) > self.too_large_for_stack
        } else {
            false
        }
    }
}<|MERGE_RESOLUTION|>--- conflicted
+++ resolved
@@ -176,17 +176,7 @@
         }
     }
 
-<<<<<<< HEAD
-    fn fake_read(
-        &mut self,
-        _: &rustc_hir_typeck::expr_use_visitor::PlaceWithHirId<'tcx>,
-        _: FakeReadCause,
-        _: HirId,
-    ) {
-    }
-=======
     fn fake_read(&mut self, _: &rustc_hir_typeck::expr_use_visitor::PlaceWithHirId<'tcx>, _: FakeReadCause, _: HirId) {}
->>>>>>> eb804811
 }
 
 impl<'a, 'tcx> EscapeDelegate<'a, 'tcx> {
