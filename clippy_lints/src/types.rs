#![allow(rustc::default_hash_types)]

use std::borrow::Cow;
use std::cmp::Ordering;
use std::collections::BTreeMap;

use if_chain::if_chain;
use rustc_ast::ast::{FloatTy, IntTy, LitFloatType, LitIntType, LitKind, UintTy};
use rustc_errors::{Applicability, DiagnosticBuilder};
use rustc_hir as hir;
use rustc_hir::intravisit::{walk_body, walk_expr, walk_ty, FnKind, NestedVisitorMap, Visitor};
use rustc_hir::{
    BinOpKind, Block, Body, Expr, ExprKind, FnDecl, FnRetTy, FnSig, GenericArg, GenericParamKind, HirId, ImplItem,
    ImplItemKind, Item, ItemKind, Lifetime, Local, MatchSource, MutTy, Mutability, QPath, Stmt, StmtKind, TraitFn,
    TraitItem, TraitItemKind, TyKind, UnOp,
};
use rustc_lint::{LateContext, LateLintPass, LintContext};
use rustc_middle::hir::map::Map;
use rustc_middle::lint::in_external_macro;
use rustc_middle::ty::{self, InferTy, Ty, TyCtxt, TyS, TypeckTables};
use rustc_session::{declare_lint_pass, declare_tool_lint, impl_lint_pass};
use rustc_span::hygiene::{ExpnKind, MacroKind};
use rustc_span::source_map::Span;
use rustc_span::symbol::sym;
use rustc_target::abi::LayoutOf;
use rustc_target::spec::abi::Abi;
use rustc_typeck::hir_ty_to_ty;

use crate::consts::{constant, Constant};
use crate::utils::paths;
use crate::utils::{
    clip, comparisons, differing_macro_contexts, higher, in_constant, indent_of, int_bits, is_type_diagnostic_item,
    last_path_segment, match_def_path, match_path, method_chain_args, multispan_sugg, numeric_literal::NumericLiteral,
    qpath_res, sext, snippet, snippet_block_with_applicability, snippet_opt, snippet_with_applicability,
    snippet_with_macro_callsite, span_lint, span_lint_and_help, span_lint_and_sugg, span_lint_and_then, unsext,
};

declare_clippy_lint! {
    /// **What it does:** Checks for use of `Box<Vec<_>>` anywhere in the code.
    ///
    /// **Why is this bad?** `Vec` already keeps its contents in a separate area on
    /// the heap. So if you `Box` it, you just add another level of indirection
    /// without any benefit whatsoever.
    ///
    /// **Known problems:** None.
    ///
    /// **Example:**
    /// ```rust,ignore
    /// struct X {
    ///     values: Box<Vec<Foo>>,
    /// }
    /// ```
    ///
    /// Better:
    ///
    /// ```rust,ignore
    /// struct X {
    ///     values: Vec<Foo>,
    /// }
    /// ```
    pub BOX_VEC,
    perf,
    "usage of `Box<Vec<T>>`, vector elements are already on the heap"
}

declare_clippy_lint! {
    /// **What it does:** Checks for use of `Vec<Box<T>>` where T: Sized anywhere in the code.
    ///
    /// **Why is this bad?** `Vec` already keeps its contents in a separate area on
    /// the heap. So if you `Box` its contents, you just add another level of indirection.
    ///
    /// **Known problems:** Vec<Box<T: Sized>> makes sense if T is a large type (see #3530,
    /// 1st comment).
    ///
    /// **Example:**
    /// ```rust
    /// struct X {
    ///     values: Vec<Box<i32>>,
    /// }
    /// ```
    ///
    /// Better:
    ///
    /// ```rust
    /// struct X {
    ///     values: Vec<i32>,
    /// }
    /// ```
    pub VEC_BOX,
    complexity,
    "usage of `Vec<Box<T>>` where T: Sized, vector elements are already on the heap"
}

declare_clippy_lint! {
    /// **What it does:** Checks for use of `Option<Option<_>>` in function signatures and type
    /// definitions
    ///
    /// **Why is this bad?** `Option<_>` represents an optional value. `Option<Option<_>>`
    /// represents an optional optional value which is logically the same thing as an optional
    /// value but has an unneeded extra level of wrapping.
    ///
    /// If you have a case where `Some(Some(_))`, `Some(None)` and `None` are distinct cases,
    /// consider a custom `enum` instead, with clear names for each case.
    ///
    /// **Known problems:** None.
    ///
    /// **Example**
    /// ```rust
    /// fn get_data() -> Option<Option<u32>> {
    ///     None
    /// }
    /// ```
    ///
    /// Better:
    ///
    /// ```rust
    /// pub enum Contents {
    ///     Data(Vec<u8>), // Was Some(Some(Vec<u8>))
    ///     NotYetFetched, // Was Some(None)
    ///     None,          // Was None
    /// }
    ///
    /// fn get_data() -> Contents {
    ///     Contents::None
    /// }
    /// ```
    pub OPTION_OPTION,
    pedantic,
    "usage of `Option<Option<T>>`"
}

declare_clippy_lint! {
    /// **What it does:** Checks for usage of any `LinkedList`, suggesting to use a
    /// `Vec` or a `VecDeque` (formerly called `RingBuf`).
    ///
    /// **Why is this bad?** Gankro says:
    ///
    /// > The TL;DR of `LinkedList` is that it's built on a massive amount of
    /// pointers and indirection.
    /// > It wastes memory, it has terrible cache locality, and is all-around slow.
    /// `RingBuf`, while
    /// > "only" amortized for push/pop, should be faster in the general case for
    /// almost every possible
    /// > workload, and isn't even amortized at all if you can predict the capacity
    /// you need.
    /// >
    /// > `LinkedList`s are only really good if you're doing a lot of merging or
    /// splitting of lists.
    /// > This is because they can just mangle some pointers instead of actually
    /// copying the data. Even
    /// > if you're doing a lot of insertion in the middle of the list, `RingBuf`
    /// can still be better
    /// > because of how expensive it is to seek to the middle of a `LinkedList`.
    ///
    /// **Known problems:** False positives – the instances where using a
    /// `LinkedList` makes sense are few and far between, but they can still happen.
    ///
    /// **Example:**
    /// ```rust
    /// # use std::collections::LinkedList;
    /// let x: LinkedList<usize> = LinkedList::new();
    /// ```
    pub LINKEDLIST,
    pedantic,
    "usage of LinkedList, usually a vector is faster, or a more specialized data structure like a `VecDeque`"
}

declare_clippy_lint! {
    /// **What it does:** Checks for use of `&Box<T>` anywhere in the code.
    ///
    /// **Why is this bad?** Any `&Box<T>` can also be a `&T`, which is more
    /// general.
    ///
    /// **Known problems:** None.
    ///
    /// **Example:**
    /// ```rust,ignore
    /// fn foo(bar: &Box<T>) { ... }
    /// ```
    ///
    /// Better:
    ///
    /// ```rust,ignore
    /// fn foo(bar: &T) { ... }
    /// ```
    pub BORROWED_BOX,
    complexity,
    "a borrow of a boxed type"
}

declare_clippy_lint! {
    /// **What it does:** Checks for use of redundant allocations anywhere in the code.
    ///
    /// **Why is this bad?** Expressions such as `Rc<&T>`, `Rc<Rc<T>>`, `Rc<Box<T>>`, `Box<&T>`
    /// add an unnecessary level of indirection.
    ///
    /// **Known problems:** None.
    ///
    /// **Example:**
    /// ```rust
    /// # use std::rc::Rc;
    /// fn foo(bar: Rc<&usize>) {}
    /// ```
    ///
    /// Better:
    ///
    /// ```rust
    /// fn foo(bar: &usize) {}
    /// ```
    pub REDUNDANT_ALLOCATION,
    perf,
    "redundant allocation"
}

pub struct Types {
    vec_box_size_threshold: u64,
}

impl_lint_pass!(Types => [BOX_VEC, VEC_BOX, OPTION_OPTION, LINKEDLIST, BORROWED_BOX, REDUNDANT_ALLOCATION]);

impl<'a, 'tcx> LateLintPass<'a, 'tcx> for Types {
    fn check_fn(
        &mut self,
        cx: &LateContext<'_, '_>,
        _: FnKind<'_>,
        decl: &FnDecl<'_>,
        _: &Body<'_>,
        _: Span,
        id: HirId,
    ) {
        // Skip trait implementations; see issue #605.
        if let Some(hir::Node::Item(item)) = cx.tcx.hir().find(cx.tcx.hir().get_parent_item(id)) {
            if let ItemKind::Impl { of_trait: Some(_), .. } = item.kind {
                return;
            }
        }

        self.check_fn_decl(cx, decl);
    }

    fn check_struct_field(&mut self, cx: &LateContext<'_, '_>, field: &hir::StructField<'_>) {
        self.check_ty(cx, &field.ty, false);
    }

    fn check_trait_item(&mut self, cx: &LateContext<'_, '_>, item: &TraitItem<'_>) {
        match item.kind {
            TraitItemKind::Const(ref ty, _) | TraitItemKind::Type(_, Some(ref ty)) => self.check_ty(cx, ty, false),
            TraitItemKind::Fn(ref sig, _) => self.check_fn_decl(cx, &sig.decl),
            _ => (),
        }
    }

    fn check_local(&mut self, cx: &LateContext<'_, '_>, local: &Local<'_>) {
        if let Some(ref ty) = local.ty {
            self.check_ty(cx, ty, true);
        }
    }
}

/// Checks if `qpath` has last segment with type parameter matching `path`
fn match_type_parameter(cx: &LateContext<'_, '_>, qpath: &QPath<'_>, path: &[&str]) -> Option<Span> {
    let last = last_path_segment(qpath);
    if_chain! {
        if let Some(ref params) = last.args;
        if !params.parenthesized;
        if let Some(ty) = params.args.iter().find_map(|arg| match arg {
            GenericArg::Type(ty) => Some(ty),
            _ => None,
        });
        if let TyKind::Path(ref qpath) = ty.kind;
        if let Some(did) = qpath_res(cx, qpath, ty.hir_id).opt_def_id();
        if match_def_path(cx, did, path);
        then {
            return Some(ty.span);
        }
    }
    None
}

fn match_borrows_parameter(_cx: &LateContext<'_, '_>, qpath: &QPath<'_>) -> Option<Span> {
    let last = last_path_segment(qpath);
    if_chain! {
        if let Some(ref params) = last.args;
        if !params.parenthesized;
        if let Some(ty) = params.args.iter().find_map(|arg| match arg {
            GenericArg::Type(ty) => Some(ty),
            _ => None,
        });
        if let TyKind::Rptr(..) = ty.kind;
        then {
            return Some(ty.span);
        }
    }
    None
}

impl Types {
    pub fn new(vec_box_size_threshold: u64) -> Self {
        Self { vec_box_size_threshold }
    }

    fn check_fn_decl(&mut self, cx: &LateContext<'_, '_>, decl: &FnDecl<'_>) {
        for input in decl.inputs {
            self.check_ty(cx, input, false);
        }

        if let FnRetTy::Return(ref ty) = decl.output {
            self.check_ty(cx, ty, false);
        }
    }

    /// Recursively check for `TypePass` lints in the given type. Stop at the first
    /// lint found.
    ///
    /// The parameter `is_local` distinguishes the context of the type; types from
    /// local bindings should only be checked for the `BORROWED_BOX` lint.
    #[allow(clippy::too_many_lines)]
    fn check_ty(&mut self, cx: &LateContext<'_, '_>, hir_ty: &hir::Ty<'_>, is_local: bool) {
        if hir_ty.span.from_expansion() {
            return;
        }
        match hir_ty.kind {
            TyKind::Path(ref qpath) if !is_local => {
                let hir_id = hir_ty.hir_id;
                let res = qpath_res(cx, qpath, hir_id);
                if let Some(def_id) = res.opt_def_id() {
                    if Some(def_id) == cx.tcx.lang_items().owned_box() {
                        if let Some(span) = match_borrows_parameter(cx, qpath) {
                            span_lint_and_sugg(
                                cx,
                                REDUNDANT_ALLOCATION,
                                hir_ty.span,
                                "usage of `Box<&T>`",
                                "try",
                                snippet(cx, span, "..").to_string(),
                                Applicability::MachineApplicable,
                            );
                            return; // don't recurse into the type
                        }
                        if match_type_parameter(cx, qpath, &paths::VEC).is_some() {
                            span_lint_and_help(
                                cx,
                                BOX_VEC,
                                hir_ty.span,
                                "you seem to be trying to use `Box<Vec<T>>`. Consider using just `Vec<T>`",
                                None,
                                "`Vec<T>` is already on the heap, `Box<Vec<T>>` makes an extra allocation.",
                            );
                            return; // don't recurse into the type
                        }
                    } else if cx.tcx.is_diagnostic_item(sym::Rc, def_id) {
                        if let Some(span) = match_type_parameter(cx, qpath, &paths::RC) {
                            span_lint_and_sugg(
                                cx,
                                REDUNDANT_ALLOCATION,
                                hir_ty.span,
                                "usage of `Rc<Rc<T>>`",
                                "try",
                                snippet(cx, span, "..").to_string(),
                                Applicability::MachineApplicable,
                            );
                            return; // don't recurse into the type
                        }
                        if let Some(span) = match_type_parameter(cx, qpath, &paths::BOX) {
                            span_lint_and_sugg(
                                cx,
                                REDUNDANT_ALLOCATION,
                                hir_ty.span,
                                "usage of `Rc<Box<T>>`",
                                "try",
                                snippet(cx, span, "..").to_string(),
                                Applicability::MachineApplicable,
                            );
                            return; // don't recurse into the type
                        }
                        if let Some(span) = match_borrows_parameter(cx, qpath) {
                            span_lint_and_sugg(
                                cx,
                                REDUNDANT_ALLOCATION,
                                hir_ty.span,
                                "usage of `Rc<&T>`",
                                "try",
                                snippet(cx, span, "..").to_string(),
                                Applicability::MachineApplicable,
                            );
                            return; // don't recurse into the type
                        }
                    } else if cx.tcx.is_diagnostic_item(sym!(vec_type), def_id) {
                        if_chain! {
                            // Get the _ part of Vec<_>
                            if let Some(ref last) = last_path_segment(qpath).args;
                            if let Some(ty) = last.args.iter().find_map(|arg| match arg {
                                GenericArg::Type(ty) => Some(ty),
                                _ => None,
                            });
                            // ty is now _ at this point
                            if let TyKind::Path(ref ty_qpath) = ty.kind;
                            let res = qpath_res(cx, ty_qpath, ty.hir_id);
                            if let Some(def_id) = res.opt_def_id();
                            if Some(def_id) == cx.tcx.lang_items().owned_box();
                            // At this point, we know ty is Box<T>, now get T
                            if let Some(ref last) = last_path_segment(ty_qpath).args;
                            if let Some(boxed_ty) = last.args.iter().find_map(|arg| match arg {
                                GenericArg::Type(ty) => Some(ty),
                                _ => None,
                            });
                            let ty_ty = hir_ty_to_ty(cx.tcx, boxed_ty);
                            if ty_ty.is_sized(cx.tcx.at(ty.span), cx.param_env);
                            if let Ok(ty_ty_size) = cx.layout_of(ty_ty).map(|l| l.size.bytes());
                            if ty_ty_size <= self.vec_box_size_threshold;
                            then {
                                span_lint_and_sugg(
                                    cx,
                                    VEC_BOX,
                                    hir_ty.span,
                                    "`Vec<T>` is already on the heap, the boxing is unnecessary.",
                                    "try",
                                    format!("Vec<{}>", ty_ty),
                                    Applicability::MachineApplicable,
                                );
                                return; // don't recurse into the type
                            }
                        }
                    } else if cx.tcx.is_diagnostic_item(sym!(option_type), def_id) {
                        if match_type_parameter(cx, qpath, &paths::OPTION).is_some() {
                            span_lint(
                                cx,
                                OPTION_OPTION,
                                hir_ty.span,
                                "consider using `Option<T>` instead of `Option<Option<T>>` or a custom \
                                 enum if you need to distinguish all 3 cases",
                            );
                            return; // don't recurse into the type
                        }
                    } else if match_def_path(cx, def_id, &paths::LINKED_LIST) {
                        span_lint_and_help(
                            cx,
                            LINKEDLIST,
                            hir_ty.span,
                            "I see you're using a LinkedList! Perhaps you meant some other data structure?",
                            None,
                            "a `VecDeque` might work",
                        );
                        return; // don't recurse into the type
                    }
                }
                match *qpath {
                    QPath::Resolved(Some(ref ty), ref p) => {
                        self.check_ty(cx, ty, is_local);
                        for ty in p.segments.iter().flat_map(|seg| {
                            seg.args
                                .as_ref()
                                .map_or_else(|| [].iter(), |params| params.args.iter())
                                .filter_map(|arg| match arg {
                                    GenericArg::Type(ty) => Some(ty),
                                    _ => None,
                                })
                        }) {
                            self.check_ty(cx, ty, is_local);
                        }
                    },
                    QPath::Resolved(None, ref p) => {
                        for ty in p.segments.iter().flat_map(|seg| {
                            seg.args
                                .as_ref()
                                .map_or_else(|| [].iter(), |params| params.args.iter())
                                .filter_map(|arg| match arg {
                                    GenericArg::Type(ty) => Some(ty),
                                    _ => None,
                                })
                        }) {
                            self.check_ty(cx, ty, is_local);
                        }
                    },
                    QPath::TypeRelative(ref ty, ref seg) => {
                        self.check_ty(cx, ty, is_local);
                        if let Some(ref params) = seg.args {
                            for ty in params.args.iter().filter_map(|arg| match arg {
                                GenericArg::Type(ty) => Some(ty),
                                _ => None,
                            }) {
                                self.check_ty(cx, ty, is_local);
                            }
                        }
                    },
                }
            },
            TyKind::Rptr(ref lt, ref mut_ty) => self.check_ty_rptr(cx, hir_ty, is_local, lt, mut_ty),
            // recurse
            TyKind::Slice(ref ty) | TyKind::Array(ref ty, _) | TyKind::Ptr(MutTy { ref ty, .. }) => {
                self.check_ty(cx, ty, is_local)
            },
            TyKind::Tup(tys) => {
                for ty in tys {
                    self.check_ty(cx, ty, is_local);
                }
            },
            _ => {},
        }
    }

    fn check_ty_rptr(
        &mut self,
        cx: &LateContext<'_, '_>,
        hir_ty: &hir::Ty<'_>,
        is_local: bool,
        lt: &Lifetime,
        mut_ty: &MutTy<'_>,
    ) {
        match mut_ty.ty.kind {
            TyKind::Path(ref qpath) => {
                let hir_id = mut_ty.ty.hir_id;
                let def = qpath_res(cx, qpath, hir_id);
                if_chain! {
                    if let Some(def_id) = def.opt_def_id();
                    if Some(def_id) == cx.tcx.lang_items().owned_box();
                    if let QPath::Resolved(None, ref path) = *qpath;
                    if let [ref bx] = *path.segments;
                    if let Some(ref params) = bx.args;
                    if !params.parenthesized;
                    if let Some(inner) = params.args.iter().find_map(|arg| match arg {
                        GenericArg::Type(ty) => Some(ty),
                        _ => None,
                    });
                    then {
                        if is_any_trait(inner) {
                            // Ignore `Box<Any>` types; see issue #1884 for details.
                            return;
                        }

                        let ltopt = if lt.is_elided() {
                            String::new()
                        } else {
                            format!("{} ", lt.name.ident().as_str())
                        };

                        if mut_ty.mutbl == Mutability::Mut {
                            // Ignore `&mut Box<T>` types; see issue #2907 for
                            // details.
                            return;
                        }
                        let mut applicability = Applicability::MachineApplicable;
                        span_lint_and_sugg(
                            cx,
                            BORROWED_BOX,
                            hir_ty.span,
                            "you seem to be trying to use `&Box<T>`. Consider using just `&T`",
                            "try",
                            format!(
                                "&{}{}",
                                ltopt,
                                &snippet_with_applicability(cx, inner.span, "..", &mut applicability)
                            ),
                            Applicability::Unspecified,
                        );
                        return; // don't recurse into the type
                    }
                };
                self.check_ty(cx, &mut_ty.ty, is_local);
            },
            _ => self.check_ty(cx, &mut_ty.ty, is_local),
        }
    }
}

// Returns true if given type is `Any` trait.
fn is_any_trait(t: &hir::Ty<'_>) -> bool {
    if_chain! {
        if let TyKind::TraitObject(ref traits, _) = t.kind;
        if !traits.is_empty();
        // Only Send/Sync can be used as additional traits, so it is enough to
        // check only the first trait.
        if match_path(&traits[0].trait_ref.path, &paths::ANY_TRAIT);
        then {
            return true;
        }
    }

    false
}

declare_clippy_lint! {
    /// **What it does:** Checks for binding a unit value.
    ///
    /// **Why is this bad?** A unit value cannot usefully be used anywhere. So
    /// binding one is kind of pointless.
    ///
    /// **Known problems:** None.
    ///
    /// **Example:**
    /// ```rust
    /// let x = {
    ///     1;
    /// };
    /// ```
    pub LET_UNIT_VALUE,
    pedantic,
    "creating a `let` binding to a value of unit type, which usually can't be used afterwards"
}

declare_lint_pass!(LetUnitValue => [LET_UNIT_VALUE]);

impl<'a, 'tcx> LateLintPass<'a, 'tcx> for LetUnitValue {
    fn check_stmt(&mut self, cx: &LateContext<'a, 'tcx>, stmt: &'tcx Stmt<'_>) {
        if let StmtKind::Local(ref local) = stmt.kind {
            if is_unit(cx.tables.pat_ty(&local.pat)) {
                if in_external_macro(cx.sess(), stmt.span) || local.pat.span.from_expansion() {
                    return;
                }
                if higher::is_from_for_desugar(local) {
                    return;
                }
                span_lint_and_then(
                    cx,
                    LET_UNIT_VALUE,
                    stmt.span,
                    "this let-binding has unit value",
                    |diag| {
                        if let Some(expr) = &local.init {
                            let snip = snippet_with_macro_callsite(cx, expr.span, "()");
                            diag.span_suggestion(
                                stmt.span,
                                "omit the `let` binding",
                                format!("{};", snip),
                                Applicability::MachineApplicable, // snippet
                            );
                        }
                    },
                );
            }
        }
    }
}

declare_clippy_lint! {
    /// **What it does:** Checks for comparisons to unit. This includes all binary
    /// comparisons (like `==` and `<`) and asserts.
    ///
    /// **Why is this bad?** Unit is always equal to itself, and thus is just a
    /// clumsily written constant. Mostly this happens when someone accidentally
    /// adds semicolons at the end of the operands.
    ///
    /// **Known problems:** None.
    ///
    /// **Example:**
    /// ```rust
    /// # fn foo() {};
    /// # fn bar() {};
    /// # fn baz() {};
    /// if {
    ///     foo();
    /// } == {
    ///     bar();
    /// } {
    ///     baz();
    /// }
    /// ```
    /// is equal to
    /// ```rust
    /// # fn foo() {};
    /// # fn bar() {};
    /// # fn baz() {};
    /// {
    ///     foo();
    ///     bar();
    ///     baz();
    /// }
    /// ```
    ///
    /// For asserts:
    /// ```rust
    /// # fn foo() {};
    /// # fn bar() {};
    /// assert_eq!({ foo(); }, { bar(); });
    /// ```
    /// will always succeed
    pub UNIT_CMP,
    correctness,
    "comparing unit values"
}

declare_lint_pass!(UnitCmp => [UNIT_CMP]);

impl<'a, 'tcx> LateLintPass<'a, 'tcx> for UnitCmp {
    fn check_expr(&mut self, cx: &LateContext<'a, 'tcx>, expr: &'tcx Expr<'tcx>) {
        if expr.span.from_expansion() {
            if let Some(callee) = expr.span.source_callee() {
                if let ExpnKind::Macro(MacroKind::Bang, symbol) = callee.kind {
                    if let ExprKind::Binary(ref cmp, ref left, _) = expr.kind {
                        let op = cmp.node;
                        if op.is_comparison() && is_unit(cx.tables.expr_ty(left)) {
                            let result = match &*symbol.as_str() {
                                "assert_eq" | "debug_assert_eq" => "succeed",
                                "assert_ne" | "debug_assert_ne" => "fail",
                                _ => return,
                            };
                            span_lint(
                                cx,
                                UNIT_CMP,
                                expr.span,
                                &format!(
                                    "`{}` of unit values detected. This will always {}",
                                    symbol.as_str(),
                                    result
                                ),
                            );
                        }
                    }
                }
            }
            return;
        }
        if let ExprKind::Binary(ref cmp, ref left, _) = expr.kind {
            let op = cmp.node;
            if op.is_comparison() && is_unit(cx.tables.expr_ty(left)) {
                let result = match op {
                    BinOpKind::Eq | BinOpKind::Le | BinOpKind::Ge => "true",
                    _ => "false",
                };
                span_lint(
                    cx,
                    UNIT_CMP,
                    expr.span,
                    &format!(
                        "{}-comparison of unit values detected. This will always be {}",
                        op.as_str(),
                        result
                    ),
                );
            }
        }
    }
}

declare_clippy_lint! {
    /// **What it does:** Checks for passing a unit value as an argument to a function without using a
    /// unit literal (`()`).
    ///
    /// **Why is this bad?** This is likely the result of an accidental semicolon.
    ///
    /// **Known problems:** None.
    ///
    /// **Example:**
    /// ```rust,ignore
    /// foo({
    ///     let a = bar();
    ///     baz(a);
    /// })
    /// ```
    pub UNIT_ARG,
    complexity,
    "passing unit to a function"
}

declare_lint_pass!(UnitArg => [UNIT_ARG]);

impl<'a, 'tcx> LateLintPass<'a, 'tcx> for UnitArg {
    fn check_expr(&mut self, cx: &LateContext<'a, 'tcx>, expr: &'tcx Expr<'_>) {
        if expr.span.from_expansion() {
            return;
        }

        // apparently stuff in the desugaring of `?` can trigger this
        // so check for that here
        // only the calls to `Try::from_error` is marked as desugared,
        // so we need to check both the current Expr and its parent.
        if is_questionmark_desugar_marked_call(expr) {
            return;
        }
        if_chain! {
            let map = &cx.tcx.hir();
            let opt_parent_node = map.find(map.get_parent_node(expr.hir_id));
            if let Some(hir::Node::Expr(parent_expr)) = opt_parent_node;
            if is_questionmark_desugar_marked_call(parent_expr);
            then {
                return;
            }
        }

        match expr.kind {
            ExprKind::Call(_, args) | ExprKind::MethodCall(_, _, args, _) => {
                let args_to_recover = args
                    .iter()
                    .filter(|arg| {
                        if is_unit(cx.tables.expr_ty(arg)) && !is_unit_literal(arg) {
                            if let ExprKind::Match(.., MatchSource::TryDesugar) = &arg.kind {
                                false
                            } else {
                                true
                            }
                        } else {
                            false
                        }
                    })
                    .collect::<Vec<_>>();
                if !args_to_recover.is_empty() {
                    lint_unit_args(cx, expr, &args_to_recover);
                }
            },
            _ => (),
        }
    }
}

fn lint_unit_args(cx: &LateContext<'_, '_>, expr: &Expr<'_>, args_to_recover: &[&Expr<'_>]) {
    let mut applicability = Applicability::MachineApplicable;
    let (singular, plural) = if args_to_recover.len() > 1 {
        ("", "s")
    } else {
        ("a ", "")
    };
    span_lint_and_then(
        cx,
        UNIT_ARG,
        expr.span,
        &format!("passing {}unit value{} to a function", singular, plural),
        |db| {
            let mut or = "";
            args_to_recover
                .iter()
                .filter_map(|arg| {
                    if_chain! {
                        if let ExprKind::Block(block, _) = arg.kind;
                        if block.expr.is_none();
                        if let Some(last_stmt) = block.stmts.iter().last();
                        if let StmtKind::Semi(last_expr) = last_stmt.kind;
                        if let Some(snip) = snippet_opt(cx, last_expr.span);
                        then {
                            Some((
                                last_stmt.span,
                                snip,
                            ))
                        }
                        else {
                            None
                        }
                    }
                })
                .for_each(|(span, sugg)| {
                    db.span_suggestion(
                        span,
                        "remove the semicolon from the last statement in the block",
                        sugg,
                        Applicability::MaybeIncorrect,
                    );
                    or = "or ";
                });
            let sugg = args_to_recover
                .iter()
                .filter(|arg| !is_empty_block(arg))
                .enumerate()
                .map(|(i, arg)| {
                    let indent = if i == 0 {
                        0
                    } else {
                        indent_of(cx, expr.span).unwrap_or(0)
                    };
                    format!(
                        "{}{};",
                        " ".repeat(indent),
                        snippet_block_with_applicability(cx, arg.span, "..", Some(expr.span), &mut applicability)
                    )
                })
                .collect::<Vec<String>>();
            let mut and = "";
            if !sugg.is_empty() {
                let plural = if sugg.len() > 1 { "s" } else { "" };
                db.span_suggestion(
                    expr.span.with_hi(expr.span.lo()),
                    &format!("{}move the expression{} in front of the call...", or, plural),
                    format!("{}\n", sugg.join("\n")),
                    applicability,
                );
                and = "...and "
            }
            db.multipart_suggestion(
                &format!("{}use {}unit literal{} instead", and, singular, plural),
                args_to_recover
                    .iter()
                    .map(|arg| (arg.span, "()".to_string()))
                    .collect::<Vec<_>>(),
                applicability,
            );
        },
    );
}

fn is_empty_block(expr: &Expr<'_>) -> bool {
    matches!(
        expr.kind,
        ExprKind::Block(
            Block {
                stmts: &[], expr: None, ..
            },
            _,
        )
    )
}

fn is_questionmark_desugar_marked_call(expr: &Expr<'_>) -> bool {
    use rustc_span::hygiene::DesugaringKind;
    if let ExprKind::Call(ref callee, _) = expr.kind {
        callee.span.is_desugaring(DesugaringKind::QuestionMark)
    } else {
        false
    }
}

fn is_unit(ty: Ty<'_>) -> bool {
    match ty.kind {
        ty::Tuple(slice) if slice.is_empty() => true,
        _ => false,
    }
}

fn is_unit_literal(expr: &Expr<'_>) -> bool {
    match expr.kind {
        ExprKind::Tup(ref slice) if slice.is_empty() => true,
        _ => false,
    }
}

declare_clippy_lint! {
    /// **What it does:** Checks for casts from any numerical to a float type where
    /// the receiving type cannot store all values from the original type without
    /// rounding errors. This possible rounding is to be expected, so this lint is
    /// `Allow` by default.
    ///
    /// Basically, this warns on casting any integer with 32 or more bits to `f32`
    /// or any 64-bit integer to `f64`.
    ///
    /// **Why is this bad?** It's not bad at all. But in some applications it can be
    /// helpful to know where precision loss can take place. This lint can help find
    /// those places in the code.
    ///
    /// **Known problems:** None.
    ///
    /// **Example:**
    /// ```rust
    /// let x = u64::MAX;
    /// x as f64;
    /// ```
    pub CAST_PRECISION_LOSS,
    pedantic,
    "casts that cause loss of precision, e.g., `x as f32` where `x: u64`"
}

declare_clippy_lint! {
    /// **What it does:** Checks for casts from a signed to an unsigned numerical
    /// type. In this case, negative values wrap around to large positive values,
    /// which can be quite surprising in practice. However, as the cast works as
    /// defined, this lint is `Allow` by default.
    ///
    /// **Why is this bad?** Possibly surprising results. You can activate this lint
    /// as a one-time check to see where numerical wrapping can arise.
    ///
    /// **Known problems:** None.
    ///
    /// **Example:**
    /// ```rust
    /// let y: i8 = -1;
    /// y as u128; // will return 18446744073709551615
    /// ```
    pub CAST_SIGN_LOSS,
    pedantic,
    "casts from signed types to unsigned types, e.g., `x as u32` where `x: i32`"
}

declare_clippy_lint! {
    /// **What it does:** Checks for casts between numerical types that may
    /// truncate large values. This is expected behavior, so the cast is `Allow` by
    /// default.
    ///
    /// **Why is this bad?** In some problem domains, it is good practice to avoid
    /// truncation. This lint can be activated to help assess where additional
    /// checks could be beneficial.
    ///
    /// **Known problems:** None.
    ///
    /// **Example:**
    /// ```rust
    /// fn as_u8(x: u64) -> u8 {
    ///     x as u8
    /// }
    /// ```
    pub CAST_POSSIBLE_TRUNCATION,
    pedantic,
    "casts that may cause truncation of the value, e.g., `x as u8` where `x: u32`, or `x as i32` where `x: f32`"
}

declare_clippy_lint! {
    /// **What it does:** Checks for casts from an unsigned type to a signed type of
    /// the same size. Performing such a cast is a 'no-op' for the compiler,
    /// i.e., nothing is changed at the bit level, and the binary representation of
    /// the value is reinterpreted. This can cause wrapping if the value is too big
    /// for the target signed type. However, the cast works as defined, so this lint
    /// is `Allow` by default.
    ///
    /// **Why is this bad?** While such a cast is not bad in itself, the results can
    /// be surprising when this is not the intended behavior, as demonstrated by the
    /// example below.
    ///
    /// **Known problems:** None.
    ///
    /// **Example:**
    /// ```rust
    /// u32::MAX as i32; // will yield a value of `-1`
    /// ```
    pub CAST_POSSIBLE_WRAP,
    pedantic,
    "casts that may cause wrapping around the value, e.g., `x as i32` where `x: u32` and `x > i32::MAX`"
}

declare_clippy_lint! {
    /// **What it does:** Checks for casts between numerical types that may
    /// be replaced by safe conversion functions.
    ///
    /// **Why is this bad?** Rust's `as` keyword will perform many kinds of
    /// conversions, including silently lossy conversions. Conversion functions such
    /// as `i32::from` will only perform lossless conversions. Using the conversion
    /// functions prevents conversions from turning into silent lossy conversions if
    /// the types of the input expressions ever change, and make it easier for
    /// people reading the code to know that the conversion is lossless.
    ///
    /// **Known problems:** None.
    ///
    /// **Example:**
    /// ```rust
    /// fn as_u64(x: u8) -> u64 {
    ///     x as u64
    /// }
    /// ```
    ///
    /// Using `::from` would look like this:
    ///
    /// ```rust
    /// fn as_u64(x: u8) -> u64 {
    ///     u64::from(x)
    /// }
    /// ```
    pub CAST_LOSSLESS,
    pedantic,
    "casts using `as` that are known to be lossless, e.g., `x as u64` where `x: u8`"
}

declare_clippy_lint! {
    /// **What it does:** Checks for casts to the same type.
    ///
    /// **Why is this bad?** It's just unnecessary.
    ///
    /// **Known problems:** None.
    ///
    /// **Example:**
    /// ```rust
    /// let _ = 2i32 as i32;
    /// ```
    pub UNNECESSARY_CAST,
    complexity,
    "cast to the same type, e.g., `x as i32` where `x: i32`"
}

declare_clippy_lint! {
    /// **What it does:** Checks for casts from a less-strictly-aligned pointer to a
    /// more-strictly-aligned pointer
    ///
    /// **Why is this bad?** Dereferencing the resulting pointer may be undefined
    /// behavior.
    ///
    /// **Known problems:** Using `std::ptr::read_unaligned` and `std::ptr::write_unaligned` or similar
    /// on the resulting pointer is fine. Is over-zealous: Casts with manual alignment checks or casts like
    /// u64-> u8 -> u16 can be fine. Miri is able to do a more in-depth analysis.
    ///
    /// **Example:**
    /// ```rust
    /// let _ = (&1u8 as *const u8) as *const u16;
    /// let _ = (&mut 1u8 as *mut u8) as *mut u16;
    /// ```
    pub CAST_PTR_ALIGNMENT,
    pedantic,
    "cast from a pointer to a more-strictly-aligned pointer"
}

declare_clippy_lint! {
    /// **What it does:** Checks for casts of function pointers to something other than usize
    ///
    /// **Why is this bad?**
    /// Casting a function pointer to anything other than usize/isize is not portable across
    /// architectures, because you end up losing bits if the target type is too small or end up with a
    /// bunch of extra bits that waste space and add more instructions to the final binary than
    /// strictly necessary for the problem
    ///
    /// Casting to isize also doesn't make sense since there are no signed addresses.
    ///
    /// **Example**
    ///
    /// ```rust
    /// // Bad
    /// fn fun() -> i32 { 1 }
    /// let a = fun as i64;
    ///
    /// // Good
    /// fn fun2() -> i32 { 1 }
    /// let a = fun2 as usize;
    /// ```
    pub FN_TO_NUMERIC_CAST,
    style,
    "casting a function pointer to a numeric type other than usize"
}

declare_clippy_lint! {
    /// **What it does:** Checks for casts of a function pointer to a numeric type not wide enough to
    /// store address.
    ///
    /// **Why is this bad?**
    /// Such a cast discards some bits of the function's address. If this is intended, it would be more
    /// clearly expressed by casting to usize first, then casting the usize to the intended type (with
    /// a comment) to perform the truncation.
    ///
    /// **Example**
    ///
    /// ```rust
    /// // Bad
    /// fn fn1() -> i16 {
    ///     1
    /// };
    /// let _ = fn1 as i32;
    ///
    /// // Better: Cast to usize first, then comment with the reason for the truncation
    /// fn fn2() -> i16 {
    ///     1
    /// };
    /// let fn_ptr = fn2 as usize;
    /// let fn_ptr_truncated = fn_ptr as i32;
    /// ```
    pub FN_TO_NUMERIC_CAST_WITH_TRUNCATION,
    style,
    "casting a function pointer to a numeric type not wide enough to store the address"
}

/// Returns the size in bits of an integral type.
/// Will return 0 if the type is not an int or uint variant
fn int_ty_to_nbits(typ: Ty<'_>, tcx: TyCtxt<'_>) -> u64 {
    match typ.kind {
        ty::Int(i) => match i {
            IntTy::Isize => tcx.data_layout.pointer_size.bits(),
            IntTy::I8 => 8,
            IntTy::I16 => 16,
            IntTy::I32 => 32,
            IntTy::I64 => 64,
            IntTy::I128 => 128,
        },
        ty::Uint(i) => match i {
            UintTy::Usize => tcx.data_layout.pointer_size.bits(),
            UintTy::U8 => 8,
            UintTy::U16 => 16,
            UintTy::U32 => 32,
            UintTy::U64 => 64,
            UintTy::U128 => 128,
        },
        _ => 0,
    }
}

fn is_isize_or_usize(typ: Ty<'_>) -> bool {
    match typ.kind {
        ty::Int(IntTy::Isize) | ty::Uint(UintTy::Usize) => true,
        _ => false,
    }
}

fn span_precision_loss_lint(cx: &LateContext<'_, '_>, expr: &Expr<'_>, cast_from: Ty<'_>, cast_to_f64: bool) {
    let mantissa_nbits = if cast_to_f64 { 52 } else { 23 };
    let arch_dependent = is_isize_or_usize(cast_from) && cast_to_f64;
    let arch_dependent_str = "on targets with 64-bit wide pointers ";
    let from_nbits_str = if arch_dependent {
        "64".to_owned()
    } else if is_isize_or_usize(cast_from) {
        "32 or 64".to_owned()
    } else {
        int_ty_to_nbits(cast_from, cx.tcx).to_string()
    };
    span_lint(
        cx,
        CAST_PRECISION_LOSS,
        expr.span,
        &format!(
            "casting `{0}` to `{1}` causes a loss of precision {2}(`{0}` is {3} bits wide, \
             but `{1}`'s mantissa is only {4} bits wide)",
            cast_from,
            if cast_to_f64 { "f64" } else { "f32" },
            if arch_dependent { arch_dependent_str } else { "" },
            from_nbits_str,
            mantissa_nbits
        ),
    );
}

fn should_strip_parens(op: &Expr<'_>, snip: &str) -> bool {
    if let ExprKind::Binary(_, _, _) = op.kind {
        if snip.starts_with('(') && snip.ends_with(')') {
            return true;
        }
    }
    false
}

fn span_lossless_lint(cx: &LateContext<'_, '_>, expr: &Expr<'_>, op: &Expr<'_>, cast_from: Ty<'_>, cast_to: Ty<'_>) {
    // Do not suggest using From in consts/statics until it is valid to do so (see #2267).
    if in_constant(cx, expr.hir_id) {
        return;
    }
    // The suggestion is to use a function call, so if the original expression
    // has parens on the outside, they are no longer needed.
    let mut applicability = Applicability::MachineApplicable;
    let opt = snippet_opt(cx, op.span);
    let sugg = if let Some(ref snip) = opt {
        if should_strip_parens(op, snip) {
            &snip[1..snip.len() - 1]
        } else {
            snip.as_str()
        }
    } else {
        applicability = Applicability::HasPlaceholders;
        ".."
    };

    span_lint_and_sugg(
        cx,
        CAST_LOSSLESS,
        expr.span,
        &format!(
            "casting `{}` to `{}` may become silently lossy if you later change the type",
            cast_from, cast_to
        ),
        "try",
        format!("{}::from({})", cast_to, sugg),
        applicability,
    );
}

enum ArchSuffix {
    _32,
    _64,
    None,
}

fn check_loss_of_sign(cx: &LateContext<'_, '_>, expr: &Expr<'_>, op: &Expr<'_>, cast_from: Ty<'_>, cast_to: Ty<'_>) {
    if !cast_from.is_signed() || cast_to.is_signed() {
        return;
    }

    // don't lint for positive constants
    let const_val = constant(cx, &cx.tables, op);
    if_chain! {
        if let Some((const_val, _)) = const_val;
        if let Constant::Int(n) = const_val;
        if let ty::Int(ity) = cast_from.kind;
        if sext(cx.tcx, n, ity) >= 0;
        then {
            return
        }
    }

    // don't lint for the result of methods that always return non-negative values
    if let ExprKind::MethodCall(ref path, _, _, _) = op.kind {
        let mut method_name = path.ident.name.as_str();
        let whitelisted_methods = ["abs", "checked_abs", "rem_euclid", "checked_rem_euclid"];

        if_chain! {
            if method_name == "unwrap";
            if let Some(arglist) = method_chain_args(op, &["unwrap"]);
            if let ExprKind::MethodCall(ref inner_path, _, _, _) = &arglist[0][0].kind;
            then {
                method_name = inner_path.ident.name.as_str();
            }
        }

        if whitelisted_methods.iter().any(|&name| method_name == name) {
            return;
        }
    }

    span_lint(
        cx,
        CAST_SIGN_LOSS,
        expr.span,
        &format!(
            "casting `{}` to `{}` may lose the sign of the value",
            cast_from, cast_to
        ),
    );
}

fn check_truncation_and_wrapping(cx: &LateContext<'_, '_>, expr: &Expr<'_>, cast_from: Ty<'_>, cast_to: Ty<'_>) {
    let arch_64_suffix = " on targets with 64-bit wide pointers";
    let arch_32_suffix = " on targets with 32-bit wide pointers";
    let cast_unsigned_to_signed = !cast_from.is_signed() && cast_to.is_signed();
    let from_nbits = int_ty_to_nbits(cast_from, cx.tcx);
    let to_nbits = int_ty_to_nbits(cast_to, cx.tcx);
    let (span_truncation, suffix_truncation, span_wrap, suffix_wrap) =
        match (is_isize_or_usize(cast_from), is_isize_or_usize(cast_to)) {
            (true, true) | (false, false) => (
                to_nbits < from_nbits,
                ArchSuffix::None,
                to_nbits == from_nbits && cast_unsigned_to_signed,
                ArchSuffix::None,
            ),
            (true, false) => (
                to_nbits <= 32,
                if to_nbits == 32 {
                    ArchSuffix::_64
                } else {
                    ArchSuffix::None
                },
                to_nbits <= 32 && cast_unsigned_to_signed,
                ArchSuffix::_32,
            ),
            (false, true) => (
                from_nbits == 64,
                ArchSuffix::_32,
                cast_unsigned_to_signed,
                if from_nbits == 64 {
                    ArchSuffix::_64
                } else {
                    ArchSuffix::_32
                },
            ),
        };
    if span_truncation {
        span_lint(
            cx,
            CAST_POSSIBLE_TRUNCATION,
            expr.span,
            &format!(
                "casting `{}` to `{}` may truncate the value{}",
                cast_from,
                cast_to,
                match suffix_truncation {
                    ArchSuffix::_32 => arch_32_suffix,
                    ArchSuffix::_64 => arch_64_suffix,
                    ArchSuffix::None => "",
                }
            ),
        );
    }
    if span_wrap {
        span_lint(
            cx,
            CAST_POSSIBLE_WRAP,
            expr.span,
            &format!(
                "casting `{}` to `{}` may wrap around the value{}",
                cast_from,
                cast_to,
                match suffix_wrap {
                    ArchSuffix::_32 => arch_32_suffix,
                    ArchSuffix::_64 => arch_64_suffix,
                    ArchSuffix::None => "",
                }
            ),
        );
    }
}

fn check_lossless(cx: &LateContext<'_, '_>, expr: &Expr<'_>, op: &Expr<'_>, cast_from: Ty<'_>, cast_to: Ty<'_>) {
    let cast_signed_to_unsigned = cast_from.is_signed() && !cast_to.is_signed();
    let from_nbits = int_ty_to_nbits(cast_from, cx.tcx);
    let to_nbits = int_ty_to_nbits(cast_to, cx.tcx);
    if !is_isize_or_usize(cast_from) && !is_isize_or_usize(cast_to) && from_nbits < to_nbits && !cast_signed_to_unsigned
    {
        span_lossless_lint(cx, expr, op, cast_from, cast_to);
    }
}

declare_lint_pass!(Casts => [
    CAST_PRECISION_LOSS,
    CAST_SIGN_LOSS,
    CAST_POSSIBLE_TRUNCATION,
    CAST_POSSIBLE_WRAP,
    CAST_LOSSLESS,
    UNNECESSARY_CAST,
    CAST_PTR_ALIGNMENT,
    FN_TO_NUMERIC_CAST,
    FN_TO_NUMERIC_CAST_WITH_TRUNCATION,
]);

// Check if the given type is either `core::ffi::c_void` or
// one of the platform specific `libc::<platform>::c_void` of libc.
fn is_c_void(cx: &LateContext<'_, '_>, ty: Ty<'_>) -> bool {
    if let ty::Adt(adt, _) = ty.kind {
        let names = cx.get_def_path(adt.did);

        if names.is_empty() {
            return false;
        }
        if names[0] == sym!(libc) || names[0] == sym::core && *names.last().unwrap() == sym!(c_void) {
            return true;
        }
    }
    false
}

/// Returns the mantissa bits wide of a fp type.
/// Will return 0 if the type is not a fp
fn fp_ty_mantissa_nbits(typ: Ty<'_>) -> u32 {
    match typ.kind {
        ty::Float(FloatTy::F32) => 23,
        ty::Float(FloatTy::F64) | ty::Infer(InferTy::FloatVar(_)) => 52,
        _ => 0,
    }
}

impl<'a, 'tcx> LateLintPass<'a, 'tcx> for Casts {
    fn check_expr(&mut self, cx: &LateContext<'a, 'tcx>, expr: &'tcx Expr<'_>) {
        if expr.span.from_expansion() {
            return;
        }
        if let ExprKind::Cast(ref ex, _) = expr.kind {
            let (cast_from, cast_to) = (cx.tables.expr_ty(ex), cx.tables.expr_ty(expr));
            lint_fn_to_numeric_cast(cx, expr, ex, cast_from, cast_to);
            if let ExprKind::Lit(ref lit) = ex.kind {
                if_chain! {
                    if let LitKind::Int(n, _) = lit.node;
                    if let Some(src) = snippet_opt(cx, lit.span);
                    if cast_to.is_floating_point();
                    if let Some(num_lit) = NumericLiteral::from_lit_kind(&src, &lit.node);
                    let from_nbits = 128 - n.leading_zeros();
                    let to_nbits = fp_ty_mantissa_nbits(cast_to);
                    if from_nbits != 0 && to_nbits != 0 && from_nbits <= to_nbits && num_lit.is_decimal();
                    then {
                        span_lint_and_sugg(
                            cx,
                            UNNECESSARY_CAST,
                            expr.span,
                            &format!("casting integer literal to `{}` is unnecessary", cast_to),
                            "try",
                            format!("{}_{}", n, cast_to),
                            Applicability::MachineApplicable,
                        );
                        return;
                    }
                }
                match lit.node {
                    LitKind::Int(_, LitIntType::Unsuffixed) | LitKind::Float(_, LitFloatType::Unsuffixed) => {},
                    _ => {
                        if cast_from.kind == cast_to.kind && !in_external_macro(cx.sess(), expr.span) {
                            span_lint(
                                cx,
                                UNNECESSARY_CAST,
                                expr.span,
                                &format!(
                                    "casting to the same type is unnecessary (`{}` -> `{}`)",
                                    cast_from, cast_to
                                ),
                            );
                        }
                    },
                }
            }
            if cast_from.is_numeric() && cast_to.is_numeric() && !in_external_macro(cx.sess(), expr.span) {
                lint_numeric_casts(cx, expr, ex, cast_from, cast_to);
            }

            lint_cast_ptr_alignment(cx, expr, cast_from, cast_to);
        }
    }
}

fn lint_numeric_casts<'tcx>(
    cx: &LateContext<'_, 'tcx>,
    expr: &Expr<'tcx>,
    cast_expr: &Expr<'_>,
    cast_from: Ty<'tcx>,
    cast_to: Ty<'tcx>,
) {
    match (cast_from.is_integral(), cast_to.is_integral()) {
        (true, false) => {
            let from_nbits = int_ty_to_nbits(cast_from, cx.tcx);
            let to_nbits = if let ty::Float(FloatTy::F32) = cast_to.kind {
                32
            } else {
                64
            };
            if is_isize_or_usize(cast_from) || from_nbits >= to_nbits {
                span_precision_loss_lint(cx, expr, cast_from, to_nbits == 64);
            }
            if from_nbits < to_nbits {
                span_lossless_lint(cx, expr, cast_expr, cast_from, cast_to);
            }
        },
        (false, true) => {
            span_lint(
                cx,
                CAST_POSSIBLE_TRUNCATION,
                expr.span,
                &format!("casting `{}` to `{}` may truncate the value", cast_from, cast_to),
            );
            if !cast_to.is_signed() {
                span_lint(
                    cx,
                    CAST_SIGN_LOSS,
                    expr.span,
                    &format!(
                        "casting `{}` to `{}` may lose the sign of the value",
                        cast_from, cast_to
                    ),
                );
            }
        },
        (true, true) => {
            check_loss_of_sign(cx, expr, cast_expr, cast_from, cast_to);
            check_truncation_and_wrapping(cx, expr, cast_from, cast_to);
            check_lossless(cx, expr, cast_expr, cast_from, cast_to);
        },
        (false, false) => {
            if let (&ty::Float(FloatTy::F64), &ty::Float(FloatTy::F32)) = (&cast_from.kind, &cast_to.kind) {
                span_lint(
                    cx,
                    CAST_POSSIBLE_TRUNCATION,
                    expr.span,
                    "casting `f64` to `f32` may truncate the value",
                );
            }
            if let (&ty::Float(FloatTy::F32), &ty::Float(FloatTy::F64)) = (&cast_from.kind, &cast_to.kind) {
                span_lossless_lint(cx, expr, cast_expr, cast_from, cast_to);
            }
        },
    }
}

fn lint_cast_ptr_alignment<'tcx>(cx: &LateContext<'_, 'tcx>, expr: &Expr<'_>, cast_from: Ty<'tcx>, cast_to: Ty<'tcx>) {
    if_chain! {
        if let ty::RawPtr(from_ptr_ty) = &cast_from.kind;
        if let ty::RawPtr(to_ptr_ty) = &cast_to.kind;
        if let Ok(from_layout) = cx.layout_of(from_ptr_ty.ty);
        if let Ok(to_layout) = cx.layout_of(to_ptr_ty.ty);
        if from_layout.align.abi < to_layout.align.abi;
        // with c_void, we inherently need to trust the user
        if !is_c_void(cx, from_ptr_ty.ty);
        // when casting from a ZST, we don't know enough to properly lint
        if !from_layout.is_zst();
        then {
            span_lint(
                cx,
                CAST_PTR_ALIGNMENT,
                expr.span,
                &format!(
                    "casting from `{}` to a more-strictly-aligned pointer (`{}`) ({} < {} bytes)",
                    cast_from,
                    cast_to,
                    from_layout.align.abi.bytes(),
                    to_layout.align.abi.bytes(),
                ),
            );
        }
    }
}

fn lint_fn_to_numeric_cast(
    cx: &LateContext<'_, '_>,
    expr: &Expr<'_>,
    cast_expr: &Expr<'_>,
    cast_from: Ty<'_>,
    cast_to: Ty<'_>,
) {
    // We only want to check casts to `ty::Uint` or `ty::Int`
    match cast_to.kind {
        ty::Uint(_) | ty::Int(..) => { /* continue on */ },
        _ => return,
    }
    match cast_from.kind {
        ty::FnDef(..) | ty::FnPtr(_) => {
            let mut applicability = Applicability::MaybeIncorrect;
            let from_snippet = snippet_with_applicability(cx, cast_expr.span, "x", &mut applicability);

            let to_nbits = int_ty_to_nbits(cast_to, cx.tcx);
            if to_nbits < cx.tcx.data_layout.pointer_size.bits() {
                span_lint_and_sugg(
                    cx,
                    FN_TO_NUMERIC_CAST_WITH_TRUNCATION,
                    expr.span,
                    &format!(
                        "casting function pointer `{}` to `{}`, which truncates the value",
                        from_snippet, cast_to
                    ),
                    "try",
                    format!("{} as usize", from_snippet),
                    applicability,
                );
            } else if cast_to.kind != ty::Uint(UintTy::Usize) {
                span_lint_and_sugg(
                    cx,
                    FN_TO_NUMERIC_CAST,
                    expr.span,
                    &format!("casting function pointer `{}` to `{}`", from_snippet, cast_to),
                    "try",
                    format!("{} as usize", from_snippet),
                    applicability,
                );
            }
        },
        _ => {},
    }
}

declare_clippy_lint! {
    /// **What it does:** Checks for types used in structs, parameters and `let`
    /// declarations above a certain complexity threshold.
    ///
    /// **Why is this bad?** Too complex types make the code less readable. Consider
    /// using a `type` definition to simplify them.
    ///
    /// **Known problems:** None.
    ///
    /// **Example:**
    /// ```rust
    /// # use std::rc::Rc;
    /// struct Foo {
    ///     inner: Rc<Vec<Vec<Box<(u32, u32, u32, u32)>>>>,
    /// }
    /// ```
    pub TYPE_COMPLEXITY,
    complexity,
    "usage of very complex types that might be better factored into `type` definitions"
}

pub struct TypeComplexity {
    threshold: u64,
}

impl TypeComplexity {
    #[must_use]
    pub fn new(threshold: u64) -> Self {
        Self { threshold }
    }
}

impl_lint_pass!(TypeComplexity => [TYPE_COMPLEXITY]);

impl<'a, 'tcx> LateLintPass<'a, 'tcx> for TypeComplexity {
    fn check_fn(
        &mut self,
        cx: &LateContext<'a, 'tcx>,
        _: FnKind<'tcx>,
        decl: &'tcx FnDecl<'_>,
        _: &'tcx Body<'_>,
        _: Span,
        _: HirId,
    ) {
        self.check_fndecl(cx, decl);
    }

    fn check_struct_field(&mut self, cx: &LateContext<'a, 'tcx>, field: &'tcx hir::StructField<'_>) {
        // enum variants are also struct fields now
        self.check_type(cx, &field.ty);
    }

    fn check_item(&mut self, cx: &LateContext<'a, 'tcx>, item: &'tcx Item<'_>) {
        match item.kind {
            ItemKind::Static(ref ty, _, _) | ItemKind::Const(ref ty, _) => self.check_type(cx, ty),
            // functions, enums, structs, impls and traits are covered
            _ => (),
        }
    }

    fn check_trait_item(&mut self, cx: &LateContext<'a, 'tcx>, item: &'tcx TraitItem<'_>) {
        match item.kind {
            TraitItemKind::Const(ref ty, _) | TraitItemKind::Type(_, Some(ref ty)) => self.check_type(cx, ty),
            TraitItemKind::Fn(FnSig { ref decl, .. }, TraitFn::Required(_)) => self.check_fndecl(cx, decl),
            // methods with default impl are covered by check_fn
            _ => (),
        }
    }

    fn check_impl_item(&mut self, cx: &LateContext<'a, 'tcx>, item: &'tcx ImplItem<'_>) {
        match item.kind {
            ImplItemKind::Const(ref ty, _) | ImplItemKind::TyAlias(ref ty) => self.check_type(cx, ty),
            // methods are covered by check_fn
            _ => (),
        }
    }

    fn check_local(&mut self, cx: &LateContext<'a, 'tcx>, local: &'tcx Local<'_>) {
        if let Some(ref ty) = local.ty {
            self.check_type(cx, ty);
        }
    }
}

impl<'a, 'tcx> TypeComplexity {
    fn check_fndecl(&self, cx: &LateContext<'a, 'tcx>, decl: &'tcx FnDecl<'_>) {
        for arg in decl.inputs {
            self.check_type(cx, arg);
        }
        if let FnRetTy::Return(ref ty) = decl.output {
            self.check_type(cx, ty);
        }
    }

    fn check_type(&self, cx: &LateContext<'_, '_>, ty: &hir::Ty<'_>) {
        if ty.span.from_expansion() {
            return;
        }
        let score = {
            let mut visitor = TypeComplexityVisitor { score: 0, nest: 1 };
            visitor.visit_ty(ty);
            visitor.score
        };

        if score > self.threshold {
            span_lint(
                cx,
                TYPE_COMPLEXITY,
                ty.span,
                "very complex type used. Consider factoring parts into `type` definitions",
            );
        }
    }
}

/// Walks a type and assigns a complexity score to it.
struct TypeComplexityVisitor {
    /// total complexity score of the type
    score: u64,
    /// current nesting level
    nest: u64,
}

impl<'tcx> Visitor<'tcx> for TypeComplexityVisitor {
    type Map = Map<'tcx>;

    fn visit_ty(&mut self, ty: &'tcx hir::Ty<'_>) {
        let (add_score, sub_nest) = match ty.kind {
            // _, &x and *x have only small overhead; don't mess with nesting level
            TyKind::Infer | TyKind::Ptr(..) | TyKind::Rptr(..) => (1, 0),

            // the "normal" components of a type: named types, arrays/tuples
            TyKind::Path(..) | TyKind::Slice(..) | TyKind::Tup(..) | TyKind::Array(..) => (10 * self.nest, 1),

            // function types bring a lot of overhead
            TyKind::BareFn(ref bare) if bare.abi == Abi::Rust => (50 * self.nest, 1),

            TyKind::TraitObject(ref param_bounds, _) => {
                let has_lifetime_parameters = param_bounds.iter().any(|bound| {
                    bound.bound_generic_params.iter().any(|gen| match gen.kind {
                        GenericParamKind::Lifetime { .. } => true,
                        _ => false,
                    })
                });
                if has_lifetime_parameters {
                    // complex trait bounds like A<'a, 'b>
                    (50 * self.nest, 1)
                } else {
                    // simple trait bounds like A + B
                    (20 * self.nest, 0)
                }
            },

            _ => (0, 0),
        };
        self.score += add_score;
        self.nest += sub_nest;
        walk_ty(self, ty);
        self.nest -= sub_nest;
    }
    fn nested_visit_map(&mut self) -> NestedVisitorMap<Self::Map> {
        NestedVisitorMap::None
    }
}

declare_clippy_lint! {
    /// **What it does:** Checks for expressions where a character literal is cast
    /// to `u8` and suggests using a byte literal instead.
    ///
    /// **Why is this bad?** In general, casting values to smaller types is
    /// error-prone and should be avoided where possible. In the particular case of
    /// converting a character literal to u8, it is easy to avoid by just using a
    /// byte literal instead. As an added bonus, `b'a'` is even slightly shorter
    /// than `'a' as u8`.
    ///
    /// **Known problems:** None.
    ///
    /// **Example:**
    /// ```rust,ignore
    /// 'x' as u8
    /// ```
    ///
    /// A better version, using the byte literal:
    ///
    /// ```rust,ignore
    /// b'x'
    /// ```
    pub CHAR_LIT_AS_U8,
    complexity,
    "casting a character literal to `u8` truncates"
}

declare_lint_pass!(CharLitAsU8 => [CHAR_LIT_AS_U8]);

impl<'a, 'tcx> LateLintPass<'a, 'tcx> for CharLitAsU8 {
    fn check_expr(&mut self, cx: &LateContext<'a, 'tcx>, expr: &'tcx Expr<'_>) {
        if_chain! {
            if !expr.span.from_expansion();
            if let ExprKind::Cast(e, _) = &expr.kind;
            if let ExprKind::Lit(l) = &e.kind;
            if let LitKind::Char(c) = l.node;
            if ty::Uint(UintTy::U8) == cx.tables.expr_ty(expr).kind;
            then {
                let mut applicability = Applicability::MachineApplicable;
                let snippet = snippet_with_applicability(cx, e.span, "'x'", &mut applicability);

                span_lint_and_then(
                    cx,
                    CHAR_LIT_AS_U8,
                    expr.span,
                    "casting a character literal to `u8` truncates",
                    |diag| {
                        diag.note("`char` is four bytes wide, but `u8` is a single byte");

                        if c.is_ascii() {
                            diag.span_suggestion(
                                expr.span,
                                "use a byte literal instead",
                                format!("b{}", snippet),
                                applicability,
                            );
                        }
                });
            }
        }
    }
}

declare_clippy_lint! {
    /// **What it does:** Checks for comparisons where one side of the relation is
    /// either the minimum or maximum value for its type and warns if it involves a
    /// case that is always true or always false. Only integer and boolean types are
    /// checked.
    ///
    /// **Why is this bad?** An expression like `min <= x` may misleadingly imply
    /// that it is possible for `x` to be less than the minimum. Expressions like
    /// `max < x` are probably mistakes.
    ///
    /// **Known problems:** For `usize` the size of the current compile target will
    /// be assumed (e.g., 64 bits on 64 bit systems). This means code that uses such
    /// a comparison to detect target pointer width will trigger this lint. One can
    /// use `mem::sizeof` and compare its value or conditional compilation
    /// attributes
    /// like `#[cfg(target_pointer_width = "64")] ..` instead.
    ///
    /// **Example:**
    ///
    /// ```rust
    /// let vec: Vec<isize> = Vec::new();
    /// if vec.len() <= 0 {}
    /// if 100 > i32::MAX {}
    /// ```
    pub ABSURD_EXTREME_COMPARISONS,
    correctness,
    "a comparison with a maximum or minimum value that is always true or false"
}

declare_lint_pass!(AbsurdExtremeComparisons => [ABSURD_EXTREME_COMPARISONS]);

enum ExtremeType {
    Minimum,
    Maximum,
}

struct ExtremeExpr<'a> {
    which: ExtremeType,
    expr: &'a Expr<'a>,
}

enum AbsurdComparisonResult {
    AlwaysFalse,
    AlwaysTrue,
    InequalityImpossible,
}

fn is_cast_between_fixed_and_target<'a, 'tcx>(cx: &LateContext<'a, 'tcx>, expr: &'tcx Expr<'tcx>) -> bool {
    if let ExprKind::Cast(ref cast_exp, _) = expr.kind {
        let precast_ty = cx.tables.expr_ty(cast_exp);
        let cast_ty = cx.tables.expr_ty(expr);

        return is_isize_or_usize(precast_ty) != is_isize_or_usize(cast_ty);
    }

    false
}

fn detect_absurd_comparison<'a, 'tcx>(
    cx: &LateContext<'a, 'tcx>,
    op: BinOpKind,
    lhs: &'tcx Expr<'_>,
    rhs: &'tcx Expr<'_>,
) -> Option<(ExtremeExpr<'tcx>, AbsurdComparisonResult)> {
    use crate::types::AbsurdComparisonResult::{AlwaysFalse, AlwaysTrue, InequalityImpossible};
    use crate::types::ExtremeType::{Maximum, Minimum};
    use crate::utils::comparisons::{normalize_comparison, Rel};

    // absurd comparison only makes sense on primitive types
    // primitive types don't implement comparison operators with each other
    if cx.tables.expr_ty(lhs) != cx.tables.expr_ty(rhs) {
        return None;
    }

    // comparisons between fix sized types and target sized types are considered unanalyzable
    if is_cast_between_fixed_and_target(cx, lhs) || is_cast_between_fixed_and_target(cx, rhs) {
        return None;
    }

    let (rel, normalized_lhs, normalized_rhs) = normalize_comparison(op, lhs, rhs)?;

    let lx = detect_extreme_expr(cx, normalized_lhs);
    let rx = detect_extreme_expr(cx, normalized_rhs);

    Some(match rel {
        Rel::Lt => {
            match (lx, rx) {
                (Some(l @ ExtremeExpr { which: Maximum, .. }), _) => (l, AlwaysFalse), // max < x
                (_, Some(r @ ExtremeExpr { which: Minimum, .. })) => (r, AlwaysFalse), // x < min
                _ => return None,
            }
        },
        Rel::Le => {
            match (lx, rx) {
                (Some(l @ ExtremeExpr { which: Minimum, .. }), _) => (l, AlwaysTrue), // min <= x
                (Some(l @ ExtremeExpr { which: Maximum, .. }), _) => (l, InequalityImpossible), // max <= x
                (_, Some(r @ ExtremeExpr { which: Minimum, .. })) => (r, InequalityImpossible), // x <= min
                (_, Some(r @ ExtremeExpr { which: Maximum, .. })) => (r, AlwaysTrue), // x <= max
                _ => return None,
            }
        },
        Rel::Ne | Rel::Eq => return None,
    })
}

fn detect_extreme_expr<'a, 'tcx>(cx: &LateContext<'a, 'tcx>, expr: &'tcx Expr<'_>) -> Option<ExtremeExpr<'tcx>> {
    use crate::types::ExtremeType::{Maximum, Minimum};

    let ty = cx.tables.expr_ty(expr);

    let cv = constant(cx, cx.tables, expr)?.0;

    let which = match (&ty.kind, cv) {
        (&ty::Bool, Constant::Bool(false)) | (&ty::Uint(_), Constant::Int(0)) => Minimum,
<<<<<<< HEAD
        (&ty::Int(ity), Constant::Int(i))
            if i == unsext(cx.tcx, i128::MIN >> (128 - int_bits(cx.tcx, ity)), ity) =>
        {
=======
        (&ty::Int(ity), Constant::Int(i)) if i == unsext(cx.tcx, i128::MIN >> (128 - int_bits(cx.tcx, ity)), ity) => {
>>>>>>> c2c07fa9
            Minimum
        },

        (&ty::Bool, Constant::Bool(true)) => Maximum,
<<<<<<< HEAD
        (&ty::Int(ity), Constant::Int(i))
            if i == unsext(cx.tcx, i128::MAX >> (128 - int_bits(cx.tcx, ity)), ity) =>
        {
=======
        (&ty::Int(ity), Constant::Int(i)) if i == unsext(cx.tcx, i128::MAX >> (128 - int_bits(cx.tcx, ity)), ity) => {
>>>>>>> c2c07fa9
            Maximum
        },
        (&ty::Uint(uty), Constant::Int(i)) if clip(cx.tcx, u128::MAX, uty) == i => Maximum,

        _ => return None,
    };
    Some(ExtremeExpr { which, expr })
}

impl<'a, 'tcx> LateLintPass<'a, 'tcx> for AbsurdExtremeComparisons {
    fn check_expr(&mut self, cx: &LateContext<'a, 'tcx>, expr: &'tcx Expr<'_>) {
        use crate::types::AbsurdComparisonResult::{AlwaysFalse, AlwaysTrue, InequalityImpossible};
        use crate::types::ExtremeType::{Maximum, Minimum};

        if let ExprKind::Binary(ref cmp, ref lhs, ref rhs) = expr.kind {
            if let Some((culprit, result)) = detect_absurd_comparison(cx, cmp.node, lhs, rhs) {
                if !expr.span.from_expansion() {
                    let msg = "this comparison involving the minimum or maximum element for this \
                               type contains a case that is always true or always false";

                    let conclusion = match result {
                        AlwaysFalse => "this comparison is always false".to_owned(),
                        AlwaysTrue => "this comparison is always true".to_owned(),
                        InequalityImpossible => format!(
                            "the case where the two sides are not equal never occurs, consider using `{} == {}` \
                             instead",
                            snippet(cx, lhs.span, "lhs"),
                            snippet(cx, rhs.span, "rhs")
                        ),
                    };

                    let help = format!(
                        "because `{}` is the {} value for this type, {}",
                        snippet(cx, culprit.expr.span, "x"),
                        match culprit.which {
                            Minimum => "minimum",
                            Maximum => "maximum",
                        },
                        conclusion
                    );

                    span_lint_and_help(cx, ABSURD_EXTREME_COMPARISONS, expr.span, msg, None, &help);
                }
            }
        }
    }
}

declare_clippy_lint! {
    /// **What it does:** Checks for comparisons where the relation is always either
    /// true or false, but where one side has been upcast so that the comparison is
    /// necessary. Only integer types are checked.
    ///
    /// **Why is this bad?** An expression like `let x : u8 = ...; (x as u32) > 300`
    /// will mistakenly imply that it is possible for `x` to be outside the range of
    /// `u8`.
    ///
    /// **Known problems:**
    /// https://github.com/rust-lang/rust-clippy/issues/886
    ///
    /// **Example:**
    /// ```rust
    /// let x: u8 = 1;
    /// (x as u32) > 300;
    /// ```
    pub INVALID_UPCAST_COMPARISONS,
    pedantic,
    "a comparison involving an upcast which is always true or false"
}

declare_lint_pass!(InvalidUpcastComparisons => [INVALID_UPCAST_COMPARISONS]);

#[derive(Copy, Clone, Debug, Eq)]
enum FullInt {
    S(i128),
    U(u128),
}

impl FullInt {
    #[allow(clippy::cast_sign_loss)]
    #[must_use]
    fn cmp_s_u(s: i128, u: u128) -> Ordering {
        if s < 0 {
            Ordering::Less
        } else if u > (i128::MAX as u128) {
            Ordering::Greater
        } else {
            (s as u128).cmp(&u)
        }
    }
}

impl PartialEq for FullInt {
    #[must_use]
    fn eq(&self, other: &Self) -> bool {
        self.partial_cmp(other).expect("`partial_cmp` only returns `Some(_)`") == Ordering::Equal
    }
}

impl PartialOrd for FullInt {
    #[must_use]
    fn partial_cmp(&self, other: &Self) -> Option<Ordering> {
        Some(match (self, other) {
            (&Self::S(s), &Self::S(o)) => s.cmp(&o),
            (&Self::U(s), &Self::U(o)) => s.cmp(&o),
            (&Self::S(s), &Self::U(o)) => Self::cmp_s_u(s, o),
            (&Self::U(s), &Self::S(o)) => Self::cmp_s_u(o, s).reverse(),
        })
    }
}
impl Ord for FullInt {
    #[must_use]
    fn cmp(&self, other: &Self) -> Ordering {
        self.partial_cmp(other)
            .expect("`partial_cmp` for FullInt can never return `None`")
    }
}

fn numeric_cast_precast_bounds<'a>(cx: &LateContext<'_, '_>, expr: &'a Expr<'_>) -> Option<(FullInt, FullInt)> {
    if let ExprKind::Cast(ref cast_exp, _) = expr.kind {
        let pre_cast_ty = cx.tables.expr_ty(cast_exp);
        let cast_ty = cx.tables.expr_ty(expr);
        // if it's a cast from i32 to u32 wrapping will invalidate all these checks
        if cx.layout_of(pre_cast_ty).ok().map(|l| l.size) == cx.layout_of(cast_ty).ok().map(|l| l.size) {
            return None;
        }
        match pre_cast_ty.kind {
            ty::Int(int_ty) => Some(match int_ty {
<<<<<<< HEAD
                IntTy::I8 => (
                    FullInt::S(i128::from(i8::MIN)),
                    FullInt::S(i128::from(i8::MAX)),
                ),
                IntTy::I16 => (
                    FullInt::S(i128::from(i16::MIN)),
                    FullInt::S(i128::from(i16::MAX)),
                ),
                IntTy::I32 => (
                    FullInt::S(i128::from(i32::MIN)),
                    FullInt::S(i128::from(i32::MAX)),
                ),
                IntTy::I64 => (
                    FullInt::S(i128::from(i64::MIN)),
                    FullInt::S(i128::from(i64::MAX)),
                ),
                IntTy::I128 => (FullInt::S(i128::MIN), FullInt::S(i128::MAX)),
                IntTy::Isize => (
                    FullInt::S(isize::MIN as i128),
                    FullInt::S(isize::MAX as i128),
                ),
            }),
            ty::Uint(uint_ty) => Some(match uint_ty {
                UintTy::U8 => (
                    FullInt::U(u128::from(u8::MIN)),
                    FullInt::U(u128::from(u8::MAX)),
                ),
                UintTy::U16 => (
                    FullInt::U(u128::from(u16::MIN)),
                    FullInt::U(u128::from(u16::MAX)),
                ),
                UintTy::U32 => (
                    FullInt::U(u128::from(u32::MIN)),
                    FullInt::U(u128::from(u32::MAX)),
                ),
                UintTy::U64 => (
                    FullInt::U(u128::from(u64::MIN)),
                    FullInt::U(u128::from(u64::MAX)),
                ),
                UintTy::U128 => (FullInt::U(u128::MIN), FullInt::U(u128::MAX)),
                UintTy::Usize => (
                    FullInt::U(usize::MIN as u128),
                    FullInt::U(usize::MAX as u128),
                ),
=======
                IntTy::I8 => (FullInt::S(i128::from(i8::MIN)), FullInt::S(i128::from(i8::MAX))),
                IntTy::I16 => (FullInt::S(i128::from(i16::MIN)), FullInt::S(i128::from(i16::MAX))),
                IntTy::I32 => (FullInt::S(i128::from(i32::MIN)), FullInt::S(i128::from(i32::MAX))),
                IntTy::I64 => (FullInt::S(i128::from(i64::MIN)), FullInt::S(i128::from(i64::MAX))),
                IntTy::I128 => (FullInt::S(i128::MIN), FullInt::S(i128::MAX)),
                IntTy::Isize => (FullInt::S(isize::MIN as i128), FullInt::S(isize::MAX as i128)),
            }),
            ty::Uint(uint_ty) => Some(match uint_ty {
                UintTy::U8 => (FullInt::U(u128::from(u8::MIN)), FullInt::U(u128::from(u8::MAX))),
                UintTy::U16 => (FullInt::U(u128::from(u16::MIN)), FullInt::U(u128::from(u16::MAX))),
                UintTy::U32 => (FullInt::U(u128::from(u32::MIN)), FullInt::U(u128::from(u32::MAX))),
                UintTy::U64 => (FullInt::U(u128::from(u64::MIN)), FullInt::U(u128::from(u64::MAX))),
                UintTy::U128 => (FullInt::U(u128::MIN), FullInt::U(u128::MAX)),
                UintTy::Usize => (FullInt::U(usize::MIN as u128), FullInt::U(usize::MAX as u128)),
>>>>>>> c2c07fa9
            }),
            _ => None,
        }
    } else {
        None
    }
}

fn node_as_const_fullint<'a, 'tcx>(cx: &LateContext<'a, 'tcx>, expr: &'tcx Expr<'_>) -> Option<FullInt> {
    let val = constant(cx, cx.tables, expr)?.0;
    if let Constant::Int(const_int) = val {
        match cx.tables.expr_ty(expr).kind {
            ty::Int(ity) => Some(FullInt::S(sext(cx.tcx, const_int, ity))),
            ty::Uint(_) => Some(FullInt::U(const_int)),
            _ => None,
        }
    } else {
        None
    }
}

fn err_upcast_comparison(cx: &LateContext<'_, '_>, span: Span, expr: &Expr<'_>, always: bool) {
    if let ExprKind::Cast(ref cast_val, _) = expr.kind {
        span_lint(
            cx,
            INVALID_UPCAST_COMPARISONS,
            span,
            &format!(
                "because of the numeric bounds on `{}` prior to casting, this expression is always {}",
                snippet(cx, cast_val.span, "the expression"),
                if always { "true" } else { "false" },
            ),
        );
    }
}

fn upcast_comparison_bounds_err<'a, 'tcx>(
    cx: &LateContext<'a, 'tcx>,
    span: Span,
    rel: comparisons::Rel,
    lhs_bounds: Option<(FullInt, FullInt)>,
    lhs: &'tcx Expr<'_>,
    rhs: &'tcx Expr<'_>,
    invert: bool,
) {
    use crate::utils::comparisons::Rel;

    if let Some((lb, ub)) = lhs_bounds {
        if let Some(norm_rhs_val) = node_as_const_fullint(cx, rhs) {
            if rel == Rel::Eq || rel == Rel::Ne {
                if norm_rhs_val < lb || norm_rhs_val > ub {
                    err_upcast_comparison(cx, span, lhs, rel == Rel::Ne);
                }
            } else if match rel {
                Rel::Lt => {
                    if invert {
                        norm_rhs_val < lb
                    } else {
                        ub < norm_rhs_val
                    }
                },
                Rel::Le => {
                    if invert {
                        norm_rhs_val <= lb
                    } else {
                        ub <= norm_rhs_val
                    }
                },
                Rel::Eq | Rel::Ne => unreachable!(),
            } {
                err_upcast_comparison(cx, span, lhs, true)
            } else if match rel {
                Rel::Lt => {
                    if invert {
                        norm_rhs_val >= ub
                    } else {
                        lb >= norm_rhs_val
                    }
                },
                Rel::Le => {
                    if invert {
                        norm_rhs_val > ub
                    } else {
                        lb > norm_rhs_val
                    }
                },
                Rel::Eq | Rel::Ne => unreachable!(),
            } {
                err_upcast_comparison(cx, span, lhs, false)
            }
        }
    }
}

impl<'a, 'tcx> LateLintPass<'a, 'tcx> for InvalidUpcastComparisons {
    fn check_expr(&mut self, cx: &LateContext<'a, 'tcx>, expr: &'tcx Expr<'_>) {
        if let ExprKind::Binary(ref cmp, ref lhs, ref rhs) = expr.kind {
            let normalized = comparisons::normalize_comparison(cmp.node, lhs, rhs);
            let (rel, normalized_lhs, normalized_rhs) = if let Some(val) = normalized {
                val
            } else {
                return;
            };

            let lhs_bounds = numeric_cast_precast_bounds(cx, normalized_lhs);
            let rhs_bounds = numeric_cast_precast_bounds(cx, normalized_rhs);

            upcast_comparison_bounds_err(cx, expr.span, rel, lhs_bounds, normalized_lhs, normalized_rhs, false);
            upcast_comparison_bounds_err(cx, expr.span, rel, rhs_bounds, normalized_rhs, normalized_lhs, true);
        }
    }
}

declare_clippy_lint! {
    /// **What it does:** Checks for public `impl` or `fn` missing generalization
    /// over different hashers and implicitly defaulting to the default hashing
    /// algorithm (`SipHash`).
    ///
    /// **Why is this bad?** `HashMap` or `HashSet` with custom hashers cannot be
    /// used with them.
    ///
    /// **Known problems:** Suggestions for replacing constructors can contain
    /// false-positives. Also applying suggestions can require modification of other
    /// pieces of code, possibly including external crates.
    ///
    /// **Example:**
    /// ```rust
    /// # use std::collections::HashMap;
    /// # use std::hash::{Hash, BuildHasher};
    /// # trait Serialize {};
    /// impl<K: Hash + Eq, V> Serialize for HashMap<K, V> { }
    ///
    /// pub fn foo(map: &mut HashMap<i32, i32>) { }
    /// ```
    /// could be rewritten as
    /// ```rust
    /// # use std::collections::HashMap;
    /// # use std::hash::{Hash, BuildHasher};
    /// # trait Serialize {};
    /// impl<K: Hash + Eq, V, S: BuildHasher> Serialize for HashMap<K, V, S> { }
    ///
    /// pub fn foo<S: BuildHasher>(map: &mut HashMap<i32, i32, S>) { }
    /// ```
    pub IMPLICIT_HASHER,
    pedantic,
    "missing generalization over different hashers"
}

declare_lint_pass!(ImplicitHasher => [IMPLICIT_HASHER]);

impl<'a, 'tcx> LateLintPass<'a, 'tcx> for ImplicitHasher {
    #[allow(clippy::cast_possible_truncation, clippy::too_many_lines)]
    fn check_item(&mut self, cx: &LateContext<'a, 'tcx>, item: &'tcx Item<'_>) {
        use rustc_span::BytePos;

        fn suggestion<'a, 'tcx>(
            cx: &LateContext<'a, 'tcx>,
            diag: &mut DiagnosticBuilder<'_>,
            generics_span: Span,
            generics_suggestion_span: Span,
            target: &ImplicitHasherType<'_>,
            vis: ImplicitHasherConstructorVisitor<'_, '_, '_>,
        ) {
            let generics_snip = snippet(cx, generics_span, "");
            // trim `<` `>`
            let generics_snip = if generics_snip.is_empty() {
                ""
            } else {
                &generics_snip[1..generics_snip.len() - 1]
            };

            multispan_sugg(
                diag,
                "consider adding a type parameter",
                vec![
                    (
                        generics_suggestion_span,
                        format!(
                            "<{}{}S: ::std::hash::BuildHasher{}>",
                            generics_snip,
                            if generics_snip.is_empty() { "" } else { ", " },
                            if vis.suggestions.is_empty() {
                                ""
                            } else {
                                // request users to add `Default` bound so that generic constructors can be used
                                " + Default"
                            },
                        ),
                    ),
                    (
                        target.span(),
                        format!("{}<{}, S>", target.type_name(), target.type_arguments(),),
                    ),
                ],
            );

            if !vis.suggestions.is_empty() {
                multispan_sugg(diag, "...and use generic constructor", vis.suggestions);
            }
        }

        if !cx.access_levels.is_exported(item.hir_id) {
            return;
        }

        match item.kind {
            ItemKind::Impl {
                ref generics,
                self_ty: ref ty,
                ref items,
                ..
            } => {
                let mut vis = ImplicitHasherTypeVisitor::new(cx);
                vis.visit_ty(ty);

                for target in &vis.found {
                    if differing_macro_contexts(item.span, target.span()) {
                        return;
                    }

                    let generics_suggestion_span = generics.span.substitute_dummy({
                        let pos = snippet_opt(cx, item.span.until(target.span()))
                            .and_then(|snip| Some(item.span.lo() + BytePos(snip.find("impl")? as u32 + 4)));
                        if let Some(pos) = pos {
                            Span::new(pos, pos, item.span.data().ctxt)
                        } else {
                            return;
                        }
                    });

                    let mut ctr_vis = ImplicitHasherConstructorVisitor::new(cx, target);
                    for item in items.iter().map(|item| cx.tcx.hir().impl_item(item.id)) {
                        ctr_vis.visit_impl_item(item);
                    }

                    span_lint_and_then(
                        cx,
                        IMPLICIT_HASHER,
                        target.span(),
                        &format!(
                            "impl for `{}` should be generalized over different hashers",
                            target.type_name()
                        ),
                        move |diag| {
                            suggestion(cx, diag, generics.span, generics_suggestion_span, target, ctr_vis);
                        },
                    );
                }
            },
            ItemKind::Fn(ref sig, ref generics, body_id) => {
                let body = cx.tcx.hir().body(body_id);

                for ty in sig.decl.inputs {
                    let mut vis = ImplicitHasherTypeVisitor::new(cx);
                    vis.visit_ty(ty);

                    for target in &vis.found {
                        if in_external_macro(cx.sess(), generics.span) {
                            continue;
                        }
                        let generics_suggestion_span = generics.span.substitute_dummy({
                            let pos = snippet_opt(cx, item.span.until(body.params[0].pat.span))
                                .and_then(|snip| {
                                    let i = snip.find("fn")?;
                                    Some(item.span.lo() + BytePos((i + (&snip[i..]).find('(')?) as u32))
                                })
                                .expect("failed to create span for type parameters");
                            Span::new(pos, pos, item.span.data().ctxt)
                        });

                        let mut ctr_vis = ImplicitHasherConstructorVisitor::new(cx, target);
                        ctr_vis.visit_body(body);

                        span_lint_and_then(
                            cx,
                            IMPLICIT_HASHER,
                            target.span(),
                            &format!(
                                "parameter of type `{}` should be generalized over different hashers",
                                target.type_name()
                            ),
                            move |diag| {
                                suggestion(cx, diag, generics.span, generics_suggestion_span, target, ctr_vis);
                            },
                        );
                    }
                }
            },
            _ => {},
        }
    }
}

enum ImplicitHasherType<'tcx> {
    HashMap(Span, Ty<'tcx>, Cow<'static, str>, Cow<'static, str>),
    HashSet(Span, Ty<'tcx>, Cow<'static, str>),
}

impl<'tcx> ImplicitHasherType<'tcx> {
    /// Checks that `ty` is a target type without a `BuildHasher`.
    fn new<'a>(cx: &LateContext<'a, 'tcx>, hir_ty: &hir::Ty<'_>) -> Option<Self> {
        if let TyKind::Path(QPath::Resolved(None, ref path)) = hir_ty.kind {
            let params: Vec<_> = path
                .segments
                .last()
                .as_ref()?
                .args
                .as_ref()?
                .args
                .iter()
                .filter_map(|arg| match arg {
                    GenericArg::Type(ty) => Some(ty),
                    _ => None,
                })
                .collect();
            let params_len = params.len();

            let ty = hir_ty_to_ty(cx.tcx, hir_ty);

            if is_type_diagnostic_item(cx, ty, sym!(hashmap_type)) && params_len == 2 {
                Some(ImplicitHasherType::HashMap(
                    hir_ty.span,
                    ty,
                    snippet(cx, params[0].span, "K"),
                    snippet(cx, params[1].span, "V"),
                ))
            } else if is_type_diagnostic_item(cx, ty, sym!(hashset_type)) && params_len == 1 {
                Some(ImplicitHasherType::HashSet(
                    hir_ty.span,
                    ty,
                    snippet(cx, params[0].span, "T"),
                ))
            } else {
                None
            }
        } else {
            None
        }
    }

    fn type_name(&self) -> &'static str {
        match *self {
            ImplicitHasherType::HashMap(..) => "HashMap",
            ImplicitHasherType::HashSet(..) => "HashSet",
        }
    }

    fn type_arguments(&self) -> String {
        match *self {
            ImplicitHasherType::HashMap(.., ref k, ref v) => format!("{}, {}", k, v),
            ImplicitHasherType::HashSet(.., ref t) => format!("{}", t),
        }
    }

    fn ty(&self) -> Ty<'tcx> {
        match *self {
            ImplicitHasherType::HashMap(_, ty, ..) | ImplicitHasherType::HashSet(_, ty, ..) => ty,
        }
    }

    fn span(&self) -> Span {
        match *self {
            ImplicitHasherType::HashMap(span, ..) | ImplicitHasherType::HashSet(span, ..) => span,
        }
    }
}

struct ImplicitHasherTypeVisitor<'a, 'tcx> {
    cx: &'a LateContext<'a, 'tcx>,
    found: Vec<ImplicitHasherType<'tcx>>,
}

impl<'a, 'tcx> ImplicitHasherTypeVisitor<'a, 'tcx> {
    fn new(cx: &'a LateContext<'a, 'tcx>) -> Self {
        Self { cx, found: vec![] }
    }
}

impl<'a, 'tcx> Visitor<'tcx> for ImplicitHasherTypeVisitor<'a, 'tcx> {
    type Map = Map<'tcx>;

    fn visit_ty(&mut self, t: &'tcx hir::Ty<'_>) {
        if let Some(target) = ImplicitHasherType::new(self.cx, t) {
            self.found.push(target);
        }

        walk_ty(self, t);
    }

    fn nested_visit_map(&mut self) -> NestedVisitorMap<Self::Map> {
        NestedVisitorMap::None
    }
}

/// Looks for default-hasher-dependent constructors like `HashMap::new`.
struct ImplicitHasherConstructorVisitor<'a, 'b, 'tcx> {
    cx: &'a LateContext<'a, 'tcx>,
    body: &'a TypeckTables<'tcx>,
    target: &'b ImplicitHasherType<'tcx>,
    suggestions: BTreeMap<Span, String>,
}

impl<'a, 'b, 'tcx> ImplicitHasherConstructorVisitor<'a, 'b, 'tcx> {
    fn new(cx: &'a LateContext<'a, 'tcx>, target: &'b ImplicitHasherType<'tcx>) -> Self {
        Self {
            cx,
            body: cx.tables,
            target,
            suggestions: BTreeMap::new(),
        }
    }
}

impl<'a, 'b, 'tcx> Visitor<'tcx> for ImplicitHasherConstructorVisitor<'a, 'b, 'tcx> {
    type Map = Map<'tcx>;

    fn visit_body(&mut self, body: &'tcx Body<'_>) {
        let prev_body = self.body;
        self.body = self.cx.tcx.body_tables(body.id());
        walk_body(self, body);
        self.body = prev_body;
    }

    fn visit_expr(&mut self, e: &'tcx Expr<'_>) {
        if_chain! {
            if let ExprKind::Call(ref fun, ref args) = e.kind;
            if let ExprKind::Path(QPath::TypeRelative(ref ty, ref method)) = fun.kind;
            if let TyKind::Path(QPath::Resolved(None, ty_path)) = ty.kind;
            then {
                if !TyS::same_type(self.target.ty(), self.body.expr_ty(e)) {
                    return;
                }

                if match_path(ty_path, &paths::HASHMAP) {
                    if method.ident.name == sym!(new) {
                        self.suggestions
                            .insert(e.span, "HashMap::default()".to_string());
                    } else if method.ident.name == sym!(with_capacity) {
                        self.suggestions.insert(
                            e.span,
                            format!(
                                "HashMap::with_capacity_and_hasher({}, Default::default())",
                                snippet(self.cx, args[0].span, "capacity"),
                            ),
                        );
                    }
                } else if match_path(ty_path, &paths::HASHSET) {
                    if method.ident.name == sym!(new) {
                        self.suggestions
                            .insert(e.span, "HashSet::default()".to_string());
                    } else if method.ident.name == sym!(with_capacity) {
                        self.suggestions.insert(
                            e.span,
                            format!(
                                "HashSet::with_capacity_and_hasher({}, Default::default())",
                                snippet(self.cx, args[0].span, "capacity"),
                            ),
                        );
                    }
                }
            }
        }

        walk_expr(self, e);
    }

    fn nested_visit_map(&mut self) -> NestedVisitorMap<Self::Map> {
        NestedVisitorMap::OnlyBodies(self.cx.tcx.hir())
    }
}

declare_clippy_lint! {
    /// **What it does:** Checks for casts of `&T` to `&mut T` anywhere in the code.
    ///
    /// **Why is this bad?** It’s basically guaranteed to be undefined behaviour.
    /// `UnsafeCell` is the only way to obtain aliasable data that is considered
    /// mutable.
    ///
    /// **Known problems:** None.
    ///
    /// **Example:**
    /// ```rust,ignore
    /// fn x(r: &i32) {
    ///     unsafe {
    ///         *(r as *const _ as *mut _) += 1;
    ///     }
    /// }
    /// ```
    ///
    /// Instead consider using interior mutability types.
    ///
    /// ```rust
    /// use std::cell::UnsafeCell;
    ///
    /// fn x(r: &UnsafeCell<i32>) {
    ///     unsafe {
    ///         *r.get() += 1;
    ///     }
    /// }
    /// ```
    pub CAST_REF_TO_MUT,
    correctness,
    "a cast of reference to a mutable pointer"
}

declare_lint_pass!(RefToMut => [CAST_REF_TO_MUT]);

impl<'a, 'tcx> LateLintPass<'a, 'tcx> for RefToMut {
    fn check_expr(&mut self, cx: &LateContext<'a, 'tcx>, expr: &'tcx Expr<'_>) {
        if_chain! {
            if let ExprKind::Unary(UnOp::UnDeref, e) = &expr.kind;
            if let ExprKind::Cast(e, t) = &e.kind;
            if let TyKind::Ptr(MutTy { mutbl: Mutability::Mut, .. }) = t.kind;
            if let ExprKind::Cast(e, t) = &e.kind;
            if let TyKind::Ptr(MutTy { mutbl: Mutability::Not, .. }) = t.kind;
            if let ty::Ref(..) = cx.tables.node_type(e.hir_id).kind;
            then {
                span_lint(
                    cx,
                    CAST_REF_TO_MUT,
                    expr.span,
                    "casting `&T` to `&mut T` may cause undefined behavior, consider instead using an `UnsafeCell`",
                );
            }
        }
    }
}<|MERGE_RESOLUTION|>--- conflicted
+++ resolved
@@ -1945,24 +1945,12 @@
 
     let which = match (&ty.kind, cv) {
         (&ty::Bool, Constant::Bool(false)) | (&ty::Uint(_), Constant::Int(0)) => Minimum,
-<<<<<<< HEAD
-        (&ty::Int(ity), Constant::Int(i))
-            if i == unsext(cx.tcx, i128::MIN >> (128 - int_bits(cx.tcx, ity)), ity) =>
-        {
-=======
         (&ty::Int(ity), Constant::Int(i)) if i == unsext(cx.tcx, i128::MIN >> (128 - int_bits(cx.tcx, ity)), ity) => {
->>>>>>> c2c07fa9
             Minimum
         },
 
         (&ty::Bool, Constant::Bool(true)) => Maximum,
-<<<<<<< HEAD
-        (&ty::Int(ity), Constant::Int(i))
-            if i == unsext(cx.tcx, i128::MAX >> (128 - int_bits(cx.tcx, ity)), ity) =>
-        {
-=======
         (&ty::Int(ity), Constant::Int(i)) if i == unsext(cx.tcx, i128::MAX >> (128 - int_bits(cx.tcx, ity)), ity) => {
->>>>>>> c2c07fa9
             Maximum
         },
         (&ty::Uint(uty), Constant::Int(i)) if clip(cx.tcx, u128::MAX, uty) == i => Maximum,
@@ -2091,52 +2079,6 @@
         }
         match pre_cast_ty.kind {
             ty::Int(int_ty) => Some(match int_ty {
-<<<<<<< HEAD
-                IntTy::I8 => (
-                    FullInt::S(i128::from(i8::MIN)),
-                    FullInt::S(i128::from(i8::MAX)),
-                ),
-                IntTy::I16 => (
-                    FullInt::S(i128::from(i16::MIN)),
-                    FullInt::S(i128::from(i16::MAX)),
-                ),
-                IntTy::I32 => (
-                    FullInt::S(i128::from(i32::MIN)),
-                    FullInt::S(i128::from(i32::MAX)),
-                ),
-                IntTy::I64 => (
-                    FullInt::S(i128::from(i64::MIN)),
-                    FullInt::S(i128::from(i64::MAX)),
-                ),
-                IntTy::I128 => (FullInt::S(i128::MIN), FullInt::S(i128::MAX)),
-                IntTy::Isize => (
-                    FullInt::S(isize::MIN as i128),
-                    FullInt::S(isize::MAX as i128),
-                ),
-            }),
-            ty::Uint(uint_ty) => Some(match uint_ty {
-                UintTy::U8 => (
-                    FullInt::U(u128::from(u8::MIN)),
-                    FullInt::U(u128::from(u8::MAX)),
-                ),
-                UintTy::U16 => (
-                    FullInt::U(u128::from(u16::MIN)),
-                    FullInt::U(u128::from(u16::MAX)),
-                ),
-                UintTy::U32 => (
-                    FullInt::U(u128::from(u32::MIN)),
-                    FullInt::U(u128::from(u32::MAX)),
-                ),
-                UintTy::U64 => (
-                    FullInt::U(u128::from(u64::MIN)),
-                    FullInt::U(u128::from(u64::MAX)),
-                ),
-                UintTy::U128 => (FullInt::U(u128::MIN), FullInt::U(u128::MAX)),
-                UintTy::Usize => (
-                    FullInt::U(usize::MIN as u128),
-                    FullInt::U(usize::MAX as u128),
-                ),
-=======
                 IntTy::I8 => (FullInt::S(i128::from(i8::MIN)), FullInt::S(i128::from(i8::MAX))),
                 IntTy::I16 => (FullInt::S(i128::from(i16::MIN)), FullInt::S(i128::from(i16::MAX))),
                 IntTy::I32 => (FullInt::S(i128::from(i32::MIN)), FullInt::S(i128::from(i32::MAX))),
@@ -2151,7 +2093,6 @@
                 UintTy::U64 => (FullInt::U(u128::from(u64::MIN)), FullInt::U(u128::from(u64::MAX))),
                 UintTy::U128 => (FullInt::U(u128::MIN), FullInt::U(u128::MAX)),
                 UintTy::Usize => (FullInt::U(usize::MIN as u128), FullInt::U(usize::MAX as u128)),
->>>>>>> c2c07fa9
             }),
             _ => None,
         }
