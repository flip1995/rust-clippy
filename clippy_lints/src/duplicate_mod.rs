--- conflicted
+++ resolved
@@ -1,11 +1,7 @@
 use clippy_utils::diagnostics::span_lint_and_help;
 use rustc_ast::ast::{Crate, Inline, Item, ItemKind, ModKind};
 use rustc_errors::MultiSpan;
-<<<<<<< HEAD
-use rustc_lint::{EarlyContext, EarlyLintPass, LintContext, Level};
-=======
 use rustc_lint::{EarlyContext, EarlyLintPass, Level, LintContext};
->>>>>>> 8608859d
 use rustc_session::{declare_tool_lint, impl_lint_pass};
 use rustc_span::{FileName, Span};
 use std::collections::BTreeMap;
@@ -83,32 +79,18 @@
     }
 
     fn check_crate_post(&mut self, cx: &EarlyContext<'_>, _: &Crate) {
-<<<<<<< HEAD
-        for Modules { local_path, spans, lint_levels } in self.modules.values() {
-=======
         for Modules {
             local_path,
             spans,
             lint_levels,
         } in self.modules.values()
         {
->>>>>>> 8608859d
             if spans.len() < 2 {
                 continue;
             }
 
             // At this point the lint would be emitted
             assert_eq!(spans.len(), lint_levels.len());
-<<<<<<< HEAD
-            let spans: Vec<_> = spans.into_iter().zip(lint_levels).filter_map(|(span, lvl)|{
-                if let Some(id) = lvl.get_expectation_id() {
-                    cx.fulfill_expectation(id);
-                }
-
-                (!matches!(lvl, Level::Allow | Level::Expect(_))).then_some(*span)
-            })
-            .collect();
-=======
             let spans: Vec<_> = spans
                 .iter()
                 .zip(lint_levels)
@@ -120,7 +102,6 @@
                     (!matches!(lvl, Level::Allow | Level::Expect(_))).then_some(*span)
                 })
                 .collect();
->>>>>>> 8608859d
 
             if spans.len() < 2 {
                 continue;
