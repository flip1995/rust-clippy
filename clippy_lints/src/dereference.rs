--- conflicted
+++ resolved
@@ -830,27 +830,6 @@
                             )
                         {
                             return Some(Position::MethodReceiverRefImpl)
-<<<<<<< HEAD
-                        } else {
-                            return Some(Position::MethodReceiver)
-                        }
-                    }
-                    args.iter()
-                        .position(|arg| arg.hir_id == child_id)
-                        .map(|i| {
-                            let ty = cx.tcx.fn_sig(id).skip_binder().inputs()[i + 1];
-                            if let ty::Param(param_ty) = ty.kind() {
-                                needless_borrow_impl_arg_position(cx, parent, i + 1, *param_ty, e, precedence, msrv)
-                            } else {
-                                ty_auto_deref_stability(
-                                    cx,
-                                    cx.tcx.erase_late_bound_regions(cx.tcx.fn_sig(id).input(i + 1)),
-                                    precedence,
-                                )
-                                .position_for_arg()
-                            }
-                        })
-=======
                         }
                         return Some(Position::MethodReceiver);
                     }
@@ -867,7 +846,6 @@
                             .position_for_arg()
                         }
                     })
->>>>>>> 96466ddd
                 },
                 ExprKind::Field(child, name) if child.hir_id == e.hir_id => Some(Position::FieldAccess(name.name)),
                 ExprKind::Unary(UnOp::Deref, child) if child.hir_id == e.hir_id => Some(Position::Deref),
