use clippy_utils::diagnostics::{span_lint_and_sugg, span_lint_hir_and_then};
use clippy_utils::mir::{enclosing_mir, expr_local, local_assignments, used_exactly_once, PossibleBorrowerMap};
use clippy_utils::msrvs::{self, Msrv};
use clippy_utils::source::{snippet_with_applicability, snippet_with_context};
use clippy_utils::sugg::has_enclosing_paren;
use clippy_utils::ty::{expr_sig, is_copy, peel_mid_ty_refs, ty_sig, variant_of_res};
use clippy_utils::{
    fn_def_id, get_parent_expr, get_parent_expr_for_hir, is_lint_allowed, path_to_local, walk_to_expr_usage,
};

use rustc_ast::util::parser::{PREC_POSTFIX, PREC_PREFIX};
use rustc_data_structures::fx::FxIndexMap;
use rustc_data_structures::graph::iterate::{CycleDetector, TriColorDepthFirstSearch};
use rustc_errors::Applicability;
use rustc_hir::intravisit::{walk_ty, Visitor};
use rustc_hir::{
    self as hir,
    def_id::{DefId, LocalDefId},
    BindingAnnotation, Body, BodyId, BorrowKind, Closure, Expr, ExprKind, FnRetTy, GenericArg, HirId, ImplItem,
    ImplItemKind, Item, ItemKind, Local, MatchSource, Mutability, Node, Pat, PatKind, Path, QPath, TraitItem,
    TraitItemKind, TyKind, UnOp,
};
use rustc_index::bit_set::BitSet;
use rustc_infer::infer::TyCtxtInferExt;
use rustc_lint::{LateContext, LateLintPass};
use rustc_middle::mir::{Rvalue, StatementKind};
use rustc_middle::ty::adjustment::{Adjust, Adjustment, AutoBorrow, AutoBorrowMutability};
use rustc_middle::ty::{
    self, Binder, BoundVariableKind, Clause, EarlyBinder, FnSig, GenericArgKind, List, ParamTy, PredicateKind,
    ProjectionPredicate, Ty, TyCtxt, TypeVisitable, TypeckResults,
};
use rustc_session::{declare_tool_lint, impl_lint_pass};
use rustc_span::{symbol::sym, Span, Symbol};
use rustc_trait_selection::infer::InferCtxtExt as _;
use rustc_trait_selection::traits::{query::evaluate_obligation::InferCtxtExt as _, Obligation, ObligationCause};
use std::collections::VecDeque;

declare_clippy_lint! {
    /// ### What it does
    /// Checks for explicit `deref()` or `deref_mut()` method calls.
    ///
    /// ### Why is this bad?
    /// Dereferencing by `&*x` or `&mut *x` is clearer and more concise,
    /// when not part of a method chain.
    ///
    /// ### Example
    /// ```rust
    /// use std::ops::Deref;
    /// let a: &mut String = &mut String::from("foo");
    /// let b: &str = a.deref();
    /// ```
    ///
    /// Use instead:
    /// ```rust
    /// let a: &mut String = &mut String::from("foo");
    /// let b = &*a;
    /// ```
    ///
    /// This lint excludes:
    /// ```rust,ignore
    /// let _ = d.unwrap().deref();
    /// ```
    #[clippy::version = "1.44.0"]
    pub EXPLICIT_DEREF_METHODS,
    pedantic,
    "Explicit use of deref or deref_mut method while not in a method chain."
}

declare_clippy_lint! {
    /// ### What it does
    /// Checks for address of operations (`&`) that are going to
    /// be dereferenced immediately by the compiler.
    ///
    /// ### Why is this bad?
    /// Suggests that the receiver of the expression borrows
    /// the expression.
    ///
    /// ### Example
    /// ```rust
    /// fn fun(_a: &i32) {}
    ///
    /// let x: &i32 = &&&&&&5;
    /// fun(&x);
    /// ```
    ///
    /// Use instead:
    /// ```rust
    /// # fn fun(_a: &i32) {}
    /// let x: &i32 = &5;
    /// fun(x);
    /// ```
    #[clippy::version = "pre 1.29.0"]
    pub NEEDLESS_BORROW,
    style,
    "taking a reference that is going to be automatically dereferenced"
}

declare_clippy_lint! {
    /// ### What it does
    /// Checks for `ref` bindings which create a reference to a reference.
    ///
    /// ### Why is this bad?
    /// The address-of operator at the use site is clearer about the need for a reference.
    ///
    /// ### Example
    /// ```rust
    /// let x = Some("");
    /// if let Some(ref x) = x {
    ///     // use `x` here
    /// }
    /// ```
    ///
    /// Use instead:
    /// ```rust
    /// let x = Some("");
    /// if let Some(x) = x {
    ///     // use `&x` here
    /// }
    /// ```
    #[clippy::version = "1.54.0"]
    pub REF_BINDING_TO_REFERENCE,
    pedantic,
    "`ref` binding to a reference"
}

declare_clippy_lint! {
    /// ### What it does
    /// Checks for dereferencing expressions which would be covered by auto-deref.
    ///
    /// ### Why is this bad?
    /// This unnecessarily complicates the code.
    ///
    /// ### Example
    /// ```rust
    /// let x = String::new();
    /// let y: &str = &*x;
    /// ```
    /// Use instead:
    /// ```rust
    /// let x = String::new();
    /// let y: &str = &x;
    /// ```
    #[clippy::version = "1.64.0"]
    pub EXPLICIT_AUTO_DEREF,
    complexity,
    "dereferencing when the compiler would automatically dereference"
}

impl_lint_pass!(Dereferencing<'_> => [
    EXPLICIT_DEREF_METHODS,
    NEEDLESS_BORROW,
    REF_BINDING_TO_REFERENCE,
    EXPLICIT_AUTO_DEREF,
]);

#[derive(Default)]
pub struct Dereferencing<'tcx> {
    state: Option<(State, StateData)>,

    // While parsing a `deref` method call in ufcs form, the path to the function is itself an
    // expression. This is to store the id of that expression so it can be skipped when
    // `check_expr` is called for it.
    skip_expr: Option<HirId>,

    /// The body the first local was found in. Used to emit lints when the traversal of the body has
    /// been finished. Note we can't lint at the end of every body as they can be nested within each
    /// other.
    current_body: Option<BodyId>,

    /// The list of locals currently being checked by the lint.
    /// If the value is `None`, then the binding has been seen as a ref pattern, but is not linted.
    /// This is needed for or patterns where one of the branches can be linted, but another can not
    /// be.
    ///
    /// e.g. `m!(x) | Foo::Bar(ref x)`
    ref_locals: FxIndexMap<HirId, Option<RefPat>>,

    /// Stack of (body owner, `PossibleBorrowerMap`) pairs. Used by
    /// `needless_borrow_impl_arg_position` to determine when a borrowed expression can instead
    /// be moved.
    possible_borrowers: Vec<(LocalDefId, PossibleBorrowerMap<'tcx, 'tcx>)>,

    // `IntoIterator` for arrays requires Rust 1.53.
    msrv: Msrv,
}

impl<'tcx> Dereferencing<'tcx> {
    #[must_use]
    pub fn new(msrv: Msrv) -> Self {
        Self {
            msrv,
            ..Dereferencing::default()
        }
    }
}

#[derive(Debug)]
struct StateData {
    /// Span of the top level expression
    span: Span,
    hir_id: HirId,
    position: Position,
}

#[derive(Debug)]
struct DerefedBorrow {
    count: usize,
    msg: &'static str,
    snip_expr: Option<HirId>,
}

#[derive(Debug)]
enum State {
    // Any number of deref method calls.
    DerefMethod {
        // The number of calls in a sequence which changed the referenced type
        ty_changed_count: usize,
        is_final_ufcs: bool,
        /// The required mutability
        target_mut: Mutability,
    },
    DerefedBorrow(DerefedBorrow),
    ExplicitDeref {
        mutability: Option<Mutability>,
    },
    ExplicitDerefField {
        name: Symbol,
    },
    Reborrow {
        mutability: Mutability,
    },
    Borrow {
        mutability: Mutability,
    },
}

// A reference operation considered by this lint pass
enum RefOp {
    Method(Mutability),
    Deref,
    AddrOf(Mutability),
}

struct RefPat {
    /// Whether every usage of the binding is dereferenced.
    always_deref: bool,
    /// The spans of all the ref bindings for this local.
    spans: Vec<Span>,
    /// The applicability of this suggestion.
    app: Applicability,
    /// All the replacements which need to be made.
    replacements: Vec<(Span, String)>,
    /// The [`HirId`] that the lint should be emitted at.
    hir_id: HirId,
}

impl<'tcx> LateLintPass<'tcx> for Dereferencing<'tcx> {
    #[expect(clippy::too_many_lines)]
    fn check_expr(&mut self, cx: &LateContext<'tcx>, expr: &'tcx Expr<'_>) {
        // Skip path expressions from deref calls. e.g. `Deref::deref(e)`
        if Some(expr.hir_id) == self.skip_expr.take() {
            return;
        }

        if let Some(local) = path_to_local(expr) {
            self.check_local_usage(cx, expr, local);
        }

        // Stop processing sub expressions when a macro call is seen
        if expr.span.from_expansion() {
            if let Some((state, data)) = self.state.take() {
                report(cx, expr, state, data);
            }
            return;
        }

        let typeck = cx.typeck_results();
        let Some((kind, sub_expr)) = try_parse_ref_op(cx.tcx, typeck, expr) else {
            // The whole chain of reference operations has been seen
            if let Some((state, data)) = self.state.take() {
                report(cx, expr, state, data);
            }
            return;
        };

        match (self.state.take(), kind) {
            (None, kind) => {
                let expr_ty = typeck.expr_ty(expr);
                let (position, adjustments) = walk_parents(cx, &mut self.possible_borrowers, expr, &self.msrv);
                match kind {
                    RefOp::Deref => {
                        let sub_ty = typeck.expr_ty(sub_expr);
                        if let Position::FieldAccess {
                            name,
                            of_union: false,
                        } = position
                            && !ty_contains_field(sub_ty, name)
                        {
                            self.state = Some((
                                State::ExplicitDerefField { name },
                                StateData { span: expr.span, hir_id: expr.hir_id, position },
                            ));
                        } else if position.is_deref_stable() && sub_ty.is_ref() {
                            self.state = Some((
                                State::ExplicitDeref { mutability: None },
                                StateData { span: expr.span, hir_id: expr.hir_id, position },
                            ));
                        }
                    },
                    RefOp::Method(target_mut)
                        if !is_lint_allowed(cx, EXPLICIT_DEREF_METHODS, expr.hir_id)
                            && position.lint_explicit_deref() =>
                    {
                        let ty_changed_count = usize::from(!deref_method_same_type(expr_ty, typeck.expr_ty(sub_expr)));
                        self.state = Some((
                            State::DerefMethod {
                                ty_changed_count,
                                is_final_ufcs: matches!(expr.kind, ExprKind::Call(..)),
                                target_mut,
                            },
                            StateData {
                                span: expr.span,
                                hir_id: expr.hir_id,
                                position,
                            },
                        ));
                    },
                    RefOp::AddrOf(mutability) => {
                        // Find the number of times the borrow is auto-derefed.
                        let mut iter = adjustments.iter();
                        let mut deref_count = 0usize;
                        let next_adjust = loop {
                            match iter.next() {
                                Some(adjust) => {
                                    if !matches!(adjust.kind, Adjust::Deref(_)) {
                                        break Some(adjust);
                                    } else if !adjust.target.is_ref() {
                                        deref_count += 1;
                                        break iter.next();
                                    }
                                    deref_count += 1;
                                },
                                None => break None,
                            };
                        };

                        // Determine the required number of references before any can be removed. In all cases the
                        // reference made by the current expression will be removed. After that there are four cases to
                        // handle.
                        //
                        // 1. Auto-borrow will trigger in the current position, so no further references are required.
                        // 2. Auto-deref ends at a reference, or the underlying type, so one extra needs to be left to
                        //    handle the automatically inserted re-borrow.
                        // 3. Auto-deref hits a user-defined `Deref` impl, so at least one reference needs to exist to
                        //    start auto-deref.
                        // 4. If the chain of non-user-defined derefs ends with a mutable re-borrow, and re-borrow
                        //    adjustments will not be inserted automatically, then leave one further reference to avoid
                        //    moving a mutable borrow.
                        //    e.g.
                        //        fn foo<T>(x: &mut Option<&mut T>, y: &mut T) {
                        //            let x = match x {
                        //                // Removing the borrow will cause `x` to be moved
                        //                Some(x) => &mut *x,
                        //                None => y
                        //            };
                        //        }
                        let deref_msg =
                            "this expression creates a reference which is immediately dereferenced by the compiler";
                        let borrow_msg = "this expression borrows a value the compiler would automatically borrow";
                        let impl_msg = "the borrowed expression implements the required traits";

                        let (required_refs, msg, snip_expr) = if position.can_auto_borrow() {
                            (1, if deref_count == 1 { borrow_msg } else { deref_msg }, None)
                        } else if let Position::ImplArg(hir_id) = position {
                            (0, impl_msg, Some(hir_id))
                        } else if let Some(&Adjust::Borrow(AutoBorrow::Ref(_, mutability))) =
                            next_adjust.map(|a| &a.kind)
                        {
                            if matches!(mutability, AutoBorrowMutability::Mut { .. }) && !position.is_reborrow_stable()
                            {
                                (3, deref_msg, None)
                            } else {
                                (2, deref_msg, None)
                            }
                        } else {
                            (2, deref_msg, None)
                        };

                        if deref_count >= required_refs {
                            self.state = Some((
                                State::DerefedBorrow(DerefedBorrow {
                                    // One of the required refs is for the current borrow expression, the remaining ones
                                    // can't be removed without breaking the code. See earlier comment.
                                    count: deref_count - required_refs,
                                    msg,
                                    snip_expr,
                                }),
                                StateData {
                                    span: expr.span,
                                    hir_id: expr.hir_id,
                                    position,
                                },
                            ));
                        } else if position.is_deref_stable()
                            // Auto-deref doesn't combine with other adjustments
                            && next_adjust.map_or(true, |a| matches!(a.kind, Adjust::Deref(_) | Adjust::Borrow(_)))
                            && iter.all(|a| matches!(a.kind, Adjust::Deref(_) | Adjust::Borrow(_)))
                        {
                            self.state = Some((
                                State::Borrow { mutability },
                                StateData {
                                    span: expr.span,
                                    hir_id: expr.hir_id,
                                    position,
                                },
                            ));
                        }
                    },
                    RefOp::Method(..) => (),
                }
            },
            (
                Some((
                    State::DerefMethod {
                        target_mut,
                        ty_changed_count,
                        ..
                    },
                    data,
                )),
                RefOp::Method(_),
            ) => {
                self.state = Some((
                    State::DerefMethod {
                        ty_changed_count: if deref_method_same_type(typeck.expr_ty(expr), typeck.expr_ty(sub_expr)) {
                            ty_changed_count
                        } else {
                            ty_changed_count + 1
                        },
                        is_final_ufcs: matches!(expr.kind, ExprKind::Call(..)),
                        target_mut,
                    },
                    data,
                ));
            },
            (Some((State::DerefedBorrow(state), data)), RefOp::AddrOf(_)) if state.count != 0 => {
                self.state = Some((
                    State::DerefedBorrow(DerefedBorrow {
                        count: state.count - 1,
                        ..state
                    }),
                    data,
                ));
            },
            (Some((State::DerefedBorrow(state), data)), RefOp::AddrOf(mutability)) => {
                let position = data.position;
                report(cx, expr, State::DerefedBorrow(state), data);
                if position.is_deref_stable() {
                    self.state = Some((
                        State::Borrow { mutability },
                        StateData {
                            span: expr.span,
                            hir_id: expr.hir_id,
                            position,
                        },
                    ));
                }
            },
            (Some((State::DerefedBorrow(state), data)), RefOp::Deref) => {
                let position = data.position;
                report(cx, expr, State::DerefedBorrow(state), data);
                if let Position::FieldAccess{name, ..} = position
                    && !ty_contains_field(typeck.expr_ty(sub_expr), name)
                {
                    self.state = Some((
                        State::ExplicitDerefField { name },
                        StateData { span: expr.span, hir_id: expr.hir_id, position },
                    ));
                } else if position.is_deref_stable() {
                    self.state = Some((
                        State::ExplicitDeref { mutability: None },
                        StateData { span: expr.span, hir_id: expr.hir_id, position },
                    ));
                }
            },

            (Some((State::Borrow { mutability }, data)), RefOp::Deref) => {
                if typeck.expr_ty(sub_expr).is_ref() {
                    self.state = Some((State::Reborrow { mutability }, data));
                } else {
                    self.state = Some((
                        State::ExplicitDeref {
                            mutability: Some(mutability),
                        },
                        data,
                    ));
                }
            },
            (Some((State::Reborrow { mutability }, data)), RefOp::Deref) => {
                self.state = Some((
                    State::ExplicitDeref {
                        mutability: Some(mutability),
                    },
                    data,
                ));
            },
            (state @ Some((State::ExplicitDeref { .. }, _)), RefOp::Deref) => {
                self.state = state;
            },
            (Some((State::ExplicitDerefField { name }, data)), RefOp::Deref)
                if !ty_contains_field(typeck.expr_ty(sub_expr), name) =>
            {
                self.state = Some((State::ExplicitDerefField { name }, data));
            },

            (Some((state, data)), _) => report(cx, expr, state, data),
        }
    }

    fn check_pat(&mut self, cx: &LateContext<'tcx>, pat: &'tcx Pat<'_>) {
        if let PatKind::Binding(BindingAnnotation::REF, id, name, _) = pat.kind {
            if let Some(opt_prev_pat) = self.ref_locals.get_mut(&id) {
                // This binding id has been seen before. Add this pattern to the list of changes.
                if let Some(prev_pat) = opt_prev_pat {
                    if pat.span.from_expansion() {
                        // Doesn't match the context of the previous pattern. Can't lint here.
                        *opt_prev_pat = None;
                    } else {
                        prev_pat.spans.push(pat.span);
                        prev_pat.replacements.push((
                            pat.span,
                            snippet_with_context(cx, name.span, pat.span.ctxt(), "..", &mut prev_pat.app)
                                .0
                                .into(),
                        ));
                    }
                }
                return;
            }

            if_chain! {
                if !pat.span.from_expansion();
                if let ty::Ref(_, tam, _) = *cx.typeck_results().pat_ty(pat).kind();
                // only lint immutable refs, because borrowed `&mut T` cannot be moved out
                if let ty::Ref(_, _, Mutability::Not) = *tam.kind();
                then {
                    let mut app = Applicability::MachineApplicable;
                    let snip = snippet_with_context(cx, name.span, pat.span.ctxt(), "..", &mut app).0;
                    self.current_body = self.current_body.or(cx.enclosing_body);
                    self.ref_locals.insert(
                        id,
                        Some(RefPat {
                            always_deref: true,
                            spans: vec![pat.span],
                            app,
                            replacements: vec![(pat.span, snip.into())],
                            hir_id: pat.hir_id,
                        }),
                    );
                }
            }
        }
    }

    fn check_body_post(&mut self, cx: &LateContext<'tcx>, body: &'tcx Body<'_>) {
        if self.possible_borrowers.last().map_or(false, |&(local_def_id, _)| {
            local_def_id == cx.tcx.hir().body_owner_def_id(body.id())
        }) {
            self.possible_borrowers.pop();
        }

        if Some(body.id()) == self.current_body {
            for pat in self.ref_locals.drain(..).filter_map(|(_, x)| x) {
                let replacements = pat.replacements;
                let app = pat.app;
                let lint = if pat.always_deref {
                    NEEDLESS_BORROW
                } else {
                    REF_BINDING_TO_REFERENCE
                };
                span_lint_hir_and_then(
                    cx,
                    lint,
                    pat.hir_id,
                    pat.spans,
                    "this pattern creates a reference to a reference",
                    |diag| {
                        diag.multipart_suggestion("try this", replacements, app);
                    },
                );
            }
            self.current_body = None;
        }
    }

    extract_msrv_attr!(LateContext);
}

fn try_parse_ref_op<'tcx>(
    tcx: TyCtxt<'tcx>,
    typeck: &'tcx TypeckResults<'_>,
    expr: &'tcx Expr<'_>,
) -> Option<(RefOp, &'tcx Expr<'tcx>)> {
    let (def_id, arg) = match expr.kind {
        ExprKind::MethodCall(_, arg, [], _) => (typeck.type_dependent_def_id(expr.hir_id)?, arg),
        ExprKind::Call(
            Expr {
                kind: ExprKind::Path(path),
                hir_id,
                ..
            },
            [arg],
        ) => (typeck.qpath_res(path, *hir_id).opt_def_id()?, arg),
        ExprKind::Unary(UnOp::Deref, sub_expr) if !typeck.expr_ty(sub_expr).is_unsafe_ptr() => {
            return Some((RefOp::Deref, sub_expr));
        },
        ExprKind::AddrOf(BorrowKind::Ref, mutability, sub_expr) => return Some((RefOp::AddrOf(mutability), sub_expr)),
        _ => return None,
    };
    if tcx.is_diagnostic_item(sym::deref_method, def_id) {
        Some((RefOp::Method(Mutability::Not), arg))
    } else if tcx.trait_of_item(def_id)? == tcx.lang_items().deref_mut_trait()? {
        Some((RefOp::Method(Mutability::Mut), arg))
    } else {
        None
    }
}

// Checks whether the type for a deref call actually changed the type, not just the mutability of
// the reference.
fn deref_method_same_type<'tcx>(result_ty: Ty<'tcx>, arg_ty: Ty<'tcx>) -> bool {
    match (result_ty.kind(), arg_ty.kind()) {
        (ty::Ref(_, result_ty, _), ty::Ref(_, arg_ty, _)) => result_ty == arg_ty,

        // The result type for a deref method is always a reference
        // Not matching the previous pattern means the argument type is not a reference
        // This means that the type did change
        _ => false,
    }
}

/// The position of an expression relative to it's parent.
#[derive(Clone, Copy, Debug)]
enum Position {
    MethodReceiver,
    /// The method is defined on a reference type. e.g. `impl Foo for &T`
    MethodReceiverRefImpl,
    Callee,
    ImplArg(HirId),
    FieldAccess {
        name: Symbol,
        of_union: bool,
    }, // union fields cannot be auto borrowed
    Postfix,
    Deref,
    /// Any other location which will trigger auto-deref to a specific time.
    /// Contains the precedence of the parent expression and whether the target type is sized.
    DerefStable(i8, bool),
    /// Any other location which will trigger auto-reborrowing.
    /// Contains the precedence of the parent expression.
    ReborrowStable(i8),
    /// Contains the precedence of the parent expression.
    Other(i8),
}
impl Position {
    fn is_deref_stable(self) -> bool {
        matches!(self, Self::DerefStable(..))
    }

    fn is_reborrow_stable(self) -> bool {
        matches!(self, Self::DerefStable(..) | Self::ReborrowStable(_))
    }

    fn can_auto_borrow(self) -> bool {
        matches!(
            self,
            Self::MethodReceiver | Self::FieldAccess { of_union: false, .. } | Self::Callee
        )
    }

    fn lint_explicit_deref(self) -> bool {
        matches!(self, Self::Other(_) | Self::DerefStable(..) | Self::ReborrowStable(_))
    }

    fn precedence(self) -> i8 {
        match self {
            Self::MethodReceiver
            | Self::MethodReceiverRefImpl
            | Self::Callee
            | Self::FieldAccess { .. }
            | Self::Postfix => PREC_POSTFIX,
            Self::ImplArg(_) | Self::Deref => PREC_PREFIX,
            Self::DerefStable(p, _) | Self::ReborrowStable(p) | Self::Other(p) => p,
        }
    }
}

/// Walks up the parent expressions attempting to determine both how stable the auto-deref result
/// is, and which adjustments will be applied to it. Note this will not consider auto-borrow
/// locations as those follow different rules.
#[expect(clippy::too_many_lines)]
fn walk_parents<'tcx>(
    cx: &LateContext<'tcx>,
    possible_borrowers: &mut Vec<(LocalDefId, PossibleBorrowerMap<'tcx, 'tcx>)>,
    e: &'tcx Expr<'_>,
    msrv: &Msrv,
) -> (Position, &'tcx [Adjustment<'tcx>]) {
    let mut adjustments = [].as_slice();
    let mut precedence = 0i8;
    let ctxt = e.span.ctxt();
    let position = walk_to_expr_usage(cx, e, &mut |parent, child_id| {
        // LocalTableInContext returns the wrong lifetime, so go use `expr_adjustments` instead.
        if adjustments.is_empty() && let Node::Expr(e) = cx.tcx.hir().get(child_id) {
            adjustments = cx.typeck_results().expr_adjustments(e);
        }
        match parent {
            Node::Local(Local { ty: Some(ty), span, .. }) if span.ctxt() == ctxt => {
                Some(binding_ty_auto_deref_stability(cx, ty, precedence, List::empty()))
            },
            Node::Item(&Item {
                kind: ItemKind::Static(..) | ItemKind::Const(..),
                owner_id,
                span,
                ..
            })
            | Node::TraitItem(&TraitItem {
                kind: TraitItemKind::Const(..),
                owner_id,
                span,
                ..
            })
            | Node::ImplItem(&ImplItem {
                kind: ImplItemKind::Const(..),
                owner_id,
                span,
                ..
            }) if span.ctxt() == ctxt => {
                let ty = cx.tcx.type_of(owner_id.def_id);
                Some(ty_auto_deref_stability(cx, ty, precedence).position_for_result(cx))
            },

            Node::Item(&Item {
                kind: ItemKind::Fn(..),
                owner_id,
                span,
                ..
            })
            | Node::TraitItem(&TraitItem {
                kind: TraitItemKind::Fn(..),
                owner_id,
                span,
                ..
            })
            | Node::ImplItem(&ImplItem {
                kind: ImplItemKind::Fn(..),
                owner_id,
                span,
                ..
            }) if span.ctxt() == ctxt => {
                let output = cx
                    .tcx
                    .erase_late_bound_regions(cx.tcx.fn_sig(owner_id.to_def_id()).output());
                Some(ty_auto_deref_stability(cx, output, precedence).position_for_result(cx))
            },

            Node::ExprField(field) if field.span.ctxt() == ctxt => match get_parent_expr_for_hir(cx, field.hir_id) {
                Some(Expr {
                    hir_id,
                    kind: ExprKind::Struct(path, ..),
                    ..
                }) => variant_of_res(cx, cx.qpath_res(path, *hir_id))
                    .and_then(|variant| variant.fields.iter().find(|f| f.name == field.ident.name))
                    .map(|field_def| {
                        ty_auto_deref_stability(cx, cx.tcx.type_of(field_def.did), precedence).position_for_arg()
                    }),
                _ => None,
            },

            Node::Expr(parent) if parent.span.ctxt() == ctxt => match parent.kind {
                ExprKind::Ret(_) => {
                    let owner_id = cx.tcx.hir().body_owner(cx.enclosing_body.unwrap());
                    Some(
                        if let Node::Expr(
                            closure_expr @ Expr {
                                kind: ExprKind::Closure(closure),
                                ..
                            },
                        ) = cx.tcx.hir().get(owner_id)
                        {
                            closure_result_position(cx, closure, cx.typeck_results().expr_ty(closure_expr), precedence)
                        } else {
                            let output = cx
                                .tcx
                                .erase_late_bound_regions(cx.tcx.fn_sig(cx.tcx.hir().local_def_id(owner_id)).output());
                            ty_auto_deref_stability(cx, output, precedence).position_for_result(cx)
                        },
                    )
                },
                ExprKind::Closure(closure) => Some(closure_result_position(
                    cx,
                    closure,
                    cx.typeck_results().expr_ty(parent),
                    precedence,
                )),
                ExprKind::Call(func, _) if func.hir_id == child_id => {
                    (child_id == e.hir_id).then_some(Position::Callee)
                },
                ExprKind::Call(func, args) => args
                    .iter()
                    .position(|arg| arg.hir_id == child_id)
                    .zip(expr_sig(cx, func))
                    .and_then(|(i, sig)| {
                        sig.input_with_hir(i).map(|(hir_ty, ty)| {
                            match hir_ty {
                                // Type inference for closures can depend on how they're called. Only go by the explicit
                                // types here.
                                Some(hir_ty) => {
                                    binding_ty_auto_deref_stability(cx, hir_ty, precedence, ty.bound_vars())
                                },
                                None => {
                                    // `e.hir_id == child_id` for https://github.com/rust-lang/rust-clippy/issues/9739
                                    // `!call_is_qualified(func)` for https://github.com/rust-lang/rust-clippy/issues/9782
                                    if e.hir_id == child_id
                                        && !call_is_qualified(func)
                                        && let ty::Param(param_ty) = ty.skip_binder().kind()
                                    {
                                        needless_borrow_impl_arg_position(
                                            cx,
                                            possible_borrowers,
                                            parent,
                                            i,
                                            *param_ty,
                                            e,
                                            precedence,
                                            msrv,
                                        )
                                    } else {
                                        ty_auto_deref_stability(cx, cx.tcx.erase_late_bound_regions(ty), precedence)
                                            .position_for_arg()
                                    }
                                },
                            }
                        })
                    }),
                ExprKind::MethodCall(method, receiver, args, _) => {
                    let id = cx.typeck_results().type_dependent_def_id(parent.hir_id).unwrap();
                    if receiver.hir_id == child_id {
                        // Check for calls to trait methods where the trait is implemented on a reference.
                        // Two cases need to be handled:
                        // * `self` methods on `&T` will never have auto-borrow
                        // * `&self` methods on `&T` can have auto-borrow, but `&self` methods on `T` will take
                        //   priority.
                        if e.hir_id != child_id {
                            return Some(Position::ReborrowStable(precedence))
                        } else if let Some(trait_id) = cx.tcx.trait_of_item(id)
                            && let arg_ty = cx.tcx.erase_regions(cx.typeck_results().expr_ty_adjusted(e))
                            && let ty::Ref(_, sub_ty, _) = *arg_ty.kind()
                            && let subs = cx
                                .typeck_results()
                                .node_substs_opt(parent.hir_id).map(|subs| &subs[1..]).unwrap_or_default()
                            && let impl_ty = if cx.tcx.fn_sig(id).skip_binder().inputs()[0].is_ref() {
                                // Trait methods taking `&self`
                                sub_ty
                            } else {
                                // Trait methods taking `self`
                                arg_ty
                            } && impl_ty.is_ref()
                            && let infcx = cx.tcx.infer_ctxt().build()
                            && infcx
<<<<<<< HEAD
                                .type_implements_trait(trait_id, [impl_ty.into()].into_iter().chain(subs.iter().copied()), cx.param_env)
=======
                                .type_implements_trait(
                                    trait_id,
                                    [impl_ty.into()].into_iter().chain(subs.iter().copied()),
                                    cx.param_env,
                                )
>>>>>>> f82987c0
                                .must_apply_modulo_regions()
                        {
                            return Some(Position::MethodReceiverRefImpl)
                        }
                        return Some(Position::MethodReceiver);
                    }
                    args.iter().position(|arg| arg.hir_id == child_id).map(|i| {
                        let ty = cx.tcx.fn_sig(id).skip_binder().inputs()[i + 1];
                        // `e.hir_id == child_id` for https://github.com/rust-lang/rust-clippy/issues/9739
                        // `method.args.is_none()` for https://github.com/rust-lang/rust-clippy/issues/9782
                        if e.hir_id == child_id && method.args.is_none() && let ty::Param(param_ty) = ty.kind() {
                            needless_borrow_impl_arg_position(
                                cx,
                                possible_borrowers,
                                parent,
                                i + 1,
                                *param_ty,
                                e,
                                precedence,
                                msrv,
                            )
                        } else {
                            ty_auto_deref_stability(
                                cx,
                                cx.tcx.erase_late_bound_regions(cx.tcx.fn_sig(id).input(i + 1)),
                                precedence,
                            )
                            .position_for_arg()
                        }
                    })
                },
                ExprKind::Field(child, name) if child.hir_id == e.hir_id => Some(Position::FieldAccess {
                    name: name.name,
                    of_union: is_union(cx.typeck_results(), child),
                }),
                ExprKind::Unary(UnOp::Deref, child) if child.hir_id == e.hir_id => Some(Position::Deref),
                ExprKind::Match(child, _, MatchSource::TryDesugar | MatchSource::AwaitDesugar)
                | ExprKind::Index(child, _)
                    if child.hir_id == e.hir_id =>
                {
                    Some(Position::Postfix)
                },
                _ if child_id == e.hir_id => {
                    precedence = parent.precedence().order();
                    None
                },
                _ => None,
            },
            _ => None,
        }
    })
    .unwrap_or(Position::Other(precedence));
    (position, adjustments)
}

fn is_union<'tcx>(typeck: &'tcx TypeckResults<'_>, path_expr: &'tcx Expr<'_>) -> bool {
    typeck
        .expr_ty_adjusted(path_expr)
        .ty_adt_def()
        .map_or(false, rustc_middle::ty::AdtDef::is_union)
}

fn closure_result_position<'tcx>(
    cx: &LateContext<'tcx>,
    closure: &'tcx Closure<'_>,
    ty: Ty<'tcx>,
    precedence: i8,
) -> Position {
    match closure.fn_decl.output {
        FnRetTy::Return(hir_ty) => {
            if let Some(sig) = ty_sig(cx, ty)
                && let Some(output) = sig.output()
            {
                binding_ty_auto_deref_stability(cx, hir_ty, precedence, output.bound_vars())
            } else {
                Position::Other(precedence)
            }
        },
        FnRetTy::DefaultReturn(_) => Position::Other(precedence),
    }
}

// Checks the stability of auto-deref when assigned to a binding with the given explicit type.
//
// e.g.
// let x = Box::new(Box::new(0u32));
// let y1: &Box<_> = x.deref();
// let y2: &Box<_> = &x;
//
// Here `y1` and `y2` would resolve to different types, so the type `&Box<_>` is not stable when
// switching to auto-dereferencing.
fn binding_ty_auto_deref_stability<'tcx>(
    cx: &LateContext<'tcx>,
    ty: &'tcx hir::Ty<'_>,
    precedence: i8,
    binder_args: &'tcx List<BoundVariableKind>,
) -> Position {
    let TyKind::Rptr(_, ty) = &ty.kind else {
        return Position::Other(precedence);
    };
    let mut ty = ty;

    loop {
        break match ty.ty.kind {
            TyKind::Rptr(_, ref ref_ty) => {
                ty = ref_ty;
                continue;
            },
            TyKind::Path(
                QPath::TypeRelative(_, path)
                | QPath::Resolved(
                    _,
                    Path {
                        segments: [.., path], ..
                    },
                ),
            ) => {
                if let Some(args) = path.args
                    && args.args.iter().any(|arg| match arg {
                        GenericArg::Infer(_) => true,
                        GenericArg::Type(ty) => ty_contains_infer(ty),
                        _ => false,
                    })
                {
                    Position::ReborrowStable(precedence)
                } else {
                    Position::DerefStable(
                        precedence,
                        cx.tcx
                            .erase_late_bound_regions(Binder::bind_with_vars(
                                cx.typeck_results().node_type(ty.ty.hir_id),
                                binder_args,
                            ))
                            .is_sized(cx.tcx, cx.param_env.without_caller_bounds()),
                    )
                }
            },
            TyKind::Slice(_) => Position::DerefStable(precedence, false),
            TyKind::Array(..) | TyKind::Ptr(_) | TyKind::BareFn(_) => Position::DerefStable(precedence, true),
            TyKind::Never
            | TyKind::Tup(_)
            | TyKind::Path(_) => Position::DerefStable(
                precedence,
                cx.tcx
                    .erase_late_bound_regions(Binder::bind_with_vars(
                        cx.typeck_results().node_type(ty.ty.hir_id),
                        binder_args,
                    ))
                    .is_sized(cx.tcx, cx.param_env.without_caller_bounds()),
            ),
            TyKind::OpaqueDef(..) | TyKind::Infer | TyKind::Typeof(..) | TyKind::TraitObject(..) | TyKind::Err => {
                Position::ReborrowStable(precedence)
            },
        };
    }
}

// Checks whether a type is inferred at some point.
// e.g. `_`, `Box<_>`, `[_]`
fn ty_contains_infer(ty: &hir::Ty<'_>) -> bool {
    struct V(bool);
    impl Visitor<'_> for V {
        fn visit_ty(&mut self, ty: &hir::Ty<'_>) {
            if self.0
                || matches!(
                    ty.kind,
                    TyKind::OpaqueDef(..) | TyKind::Infer | TyKind::Typeof(_) | TyKind::Err
                )
            {
                self.0 = true;
            } else {
                walk_ty(self, ty);
            }
        }

        fn visit_generic_arg(&mut self, arg: &GenericArg<'_>) {
            if self.0 || matches!(arg, GenericArg::Infer(_)) {
                self.0 = true;
            } else if let GenericArg::Type(ty) = arg {
                self.visit_ty(ty);
            }
        }
    }
    let mut v = V(false);
    v.visit_ty(ty);
    v.0
}

fn call_is_qualified(expr: &Expr<'_>) -> bool {
    if let ExprKind::Path(path) = &expr.kind {
        match path {
            QPath::Resolved(_, path) => path.segments.last().map_or(false, |segment| segment.args.is_some()),
            QPath::TypeRelative(_, segment) => segment.args.is_some(),
            QPath::LangItem(..) => false,
        }
    } else {
        false
    }
}

// Checks whether:
// * child is an expression of the form `&e` in an argument position requiring an `impl Trait`
// * `e`'s type implements `Trait` and is copyable
// If the conditions are met, returns `Some(Position::ImplArg(..))`; otherwise, returns `None`.
//   The "is copyable" condition is to avoid the case where removing the `&` means `e` would have to
// be moved, but it cannot be.
#[expect(clippy::too_many_arguments, clippy::too_many_lines)]
fn needless_borrow_impl_arg_position<'tcx>(
    cx: &LateContext<'tcx>,
    possible_borrowers: &mut Vec<(LocalDefId, PossibleBorrowerMap<'tcx, 'tcx>)>,
    parent: &Expr<'tcx>,
    arg_index: usize,
    param_ty: ParamTy,
    mut expr: &Expr<'tcx>,
    precedence: i8,
    msrv: &Msrv,
) -> Position {
    let destruct_trait_def_id = cx.tcx.lang_items().destruct_trait();
    let sized_trait_def_id = cx.tcx.lang_items().sized_trait();

    let Some(callee_def_id) = fn_def_id(cx, parent) else { return Position::Other(precedence) };
    let fn_sig = cx.tcx.fn_sig(callee_def_id).skip_binder();
    let substs_with_expr_ty = cx
        .typeck_results()
        .node_substs(if let ExprKind::Call(callee, _) = parent.kind {
            callee.hir_id
        } else {
            parent.hir_id
        });

    let predicates = cx.tcx.param_env(callee_def_id).caller_bounds();
    let projection_predicates = predicates
        .iter()
        .filter_map(|predicate| {
            if let PredicateKind::Clause(Clause::Projection(projection_predicate)) = predicate.kind().skip_binder() {
                Some(projection_predicate)
            } else {
                None
            }
        })
        .collect::<Vec<_>>();

    let mut trait_with_ref_mut_self_method = false;

    // If no traits were found, or only the `Destruct`, `Sized`, or `Any` traits were found, return.
    if predicates
        .iter()
        .filter_map(|predicate| {
            if let PredicateKind::Clause(Clause::Trait(trait_predicate)) = predicate.kind().skip_binder()
                && trait_predicate.trait_ref.self_ty() == param_ty.to_ty(cx.tcx)
            {
                Some(trait_predicate.trait_ref.def_id)
            } else {
                None
            }
        })
        .inspect(|trait_def_id| {
            trait_with_ref_mut_self_method |= has_ref_mut_self_method(cx, *trait_def_id);
        })
        .all(|trait_def_id| {
            Some(trait_def_id) == destruct_trait_def_id
                || Some(trait_def_id) == sized_trait_def_id
                || cx.tcx.is_diagnostic_item(sym::Any, trait_def_id)
        })
    {
        return Position::Other(precedence);
    }

    // See:
    // - https://github.com/rust-lang/rust-clippy/pull/9674#issuecomment-1289294201
    // - https://github.com/rust-lang/rust-clippy/pull/9674#issuecomment-1292225232
    if projection_predicates
        .iter()
        .any(|projection_predicate| is_mixed_projection_predicate(cx, callee_def_id, projection_predicate))
    {
        return Position::Other(precedence);
    }

    // `substs_with_referent_ty` can be constructed outside of `check_referent` because the same
    // elements are modified each time `check_referent` is called.
    let mut substs_with_referent_ty = substs_with_expr_ty.to_vec();

    let mut check_reference_and_referent = |reference, referent| {
        let referent_ty = cx.typeck_results().expr_ty(referent);

        if !is_copy(cx, referent_ty)
            && (referent_ty.has_significant_drop(cx.tcx, cx.param_env)
                || !referent_used_exactly_once(cx, possible_borrowers, reference))
        {
            return false;
        }

        // https://github.com/rust-lang/rust-clippy/pull/9136#pullrequestreview-1037379321
        if trait_with_ref_mut_self_method && !matches!(referent_ty.kind(), ty::Ref(_, _, Mutability::Mut)) {
            return false;
        }

        if !replace_types(
            cx,
            param_ty,
            referent_ty,
            fn_sig,
            arg_index,
            &projection_predicates,
            &mut substs_with_referent_ty,
        ) {
            return false;
        }

        predicates.iter().all(|predicate| {
            if let PredicateKind::Clause(Clause::Trait(trait_predicate)) = predicate.kind().skip_binder()
                && cx.tcx.is_diagnostic_item(sym::IntoIterator, trait_predicate.trait_ref.def_id)
                && let ty::Param(param_ty) = trait_predicate.self_ty().kind()
                && let GenericArgKind::Type(ty) = substs_with_referent_ty[param_ty.index as usize].unpack()
                && ty.is_array()
                && !msrv.meets(msrvs::ARRAY_INTO_ITERATOR)
            {
                return false;
            }

            let predicate = EarlyBinder(predicate).subst(cx.tcx, &substs_with_referent_ty);
            let obligation = Obligation::new(cx.tcx, ObligationCause::dummy(), cx.param_env, predicate);
            let infcx = cx.tcx.infer_ctxt().build();
            infcx.predicate_must_hold_modulo_regions(&obligation)
        })
    };

    let mut needless_borrow = false;
    while let ExprKind::AddrOf(_, _, referent) = expr.kind {
        if !check_reference_and_referent(expr, referent) {
            break;
        }
        expr = referent;
        needless_borrow = true;
    }

    if needless_borrow {
        Position::ImplArg(expr.hir_id)
    } else {
        Position::Other(precedence)
    }
}

fn has_ref_mut_self_method(cx: &LateContext<'_>, trait_def_id: DefId) -> bool {
    cx.tcx
        .associated_items(trait_def_id)
        .in_definition_order()
        .any(|assoc_item| {
            if assoc_item.fn_has_self_parameter {
                let self_ty = cx.tcx.fn_sig(assoc_item.def_id).skip_binder().inputs()[0];
                matches!(self_ty.kind(), ty::Ref(_, _, Mutability::Mut))
            } else {
                false
            }
        })
}

fn is_mixed_projection_predicate<'tcx>(
    cx: &LateContext<'tcx>,
    callee_def_id: DefId,
    projection_predicate: &ProjectionPredicate<'tcx>,
) -> bool {
    let generics = cx.tcx.generics_of(callee_def_id);
    // The predicate requires the projected type to equal a type parameter from the parent context.
    if let Some(term_ty) = projection_predicate.term.ty()
        && let ty::Param(term_param_ty) = term_ty.kind()
        && (term_param_ty.index as usize) < generics.parent_count
    {
        // The inner-most self type is a type parameter from the current function.
        let mut projection_ty = projection_predicate.projection_ty;
        loop {
            match projection_ty.self_ty().kind() {
                ty::Projection(inner_projection_ty) => {
                    projection_ty = *inner_projection_ty;
                }
                ty::Param(param_ty) => {
                    return (param_ty.index as usize) >= generics.parent_count;
                }
                _ => {
                    return false;
                }
            }
        }
    } else {
        false
    }
}

fn referent_used_exactly_once<'tcx>(
    cx: &LateContext<'tcx>,
    possible_borrowers: &mut Vec<(LocalDefId, PossibleBorrowerMap<'tcx, 'tcx>)>,
    reference: &Expr<'tcx>,
) -> bool {
    let mir = enclosing_mir(cx.tcx, reference.hir_id);
    if let Some(local) = expr_local(cx.tcx, reference)
        && let [location] = *local_assignments(mir, local).as_slice()
        && let Some(statement) = mir.basic_blocks[location.block].statements.get(location.statement_index)
        && let StatementKind::Assign(box (_, Rvalue::Ref(_, _, place))) = statement.kind
        && !place.has_deref()
        // Ensure not in a loop (https://github.com/rust-lang/rust-clippy/issues/9710)
        && TriColorDepthFirstSearch::new(&mir.basic_blocks).run_from(location.block, &mut CycleDetector).is_none()
    {
        let body_owner_local_def_id = cx.tcx.hir().enclosing_body_owner(reference.hir_id);
        if possible_borrowers
            .last()
            .map_or(true, |&(local_def_id, _)| local_def_id != body_owner_local_def_id)
        {
            possible_borrowers.push((body_owner_local_def_id, PossibleBorrowerMap::new(cx, mir)));
        }
        let possible_borrower = &mut possible_borrowers.last_mut().unwrap().1;
        // If `only_borrowers` were used here, the `copyable_iterator::warn` test would fail. The reason is
        // that `PossibleBorrowerVisitor::visit_terminator` considers `place.local` a possible borrower of
        // itself. See the comment in that method for an explanation as to why.
        possible_borrower.bounded_borrowers(&[local], &[local, place.local], place.local, location)
            && used_exactly_once(mir, place.local).unwrap_or(false)
    } else {
        false
    }
}

// Iteratively replaces `param_ty` with `new_ty` in `substs`, and similarly for each resulting
// projected type that is a type parameter. Returns `false` if replacing the types would have an
// effect on the function signature beyond substituting `new_ty` for `param_ty`.
// See: https://github.com/rust-lang/rust-clippy/pull/9136#discussion_r927212757
fn replace_types<'tcx>(
    cx: &LateContext<'tcx>,
    param_ty: ParamTy,
    new_ty: Ty<'tcx>,
    fn_sig: FnSig<'tcx>,
    arg_index: usize,
    projection_predicates: &[ProjectionPredicate<'tcx>],
    substs: &mut [ty::GenericArg<'tcx>],
) -> bool {
    let mut replaced = BitSet::new_empty(substs.len());

    let mut deque = VecDeque::with_capacity(substs.len());
    deque.push_back((param_ty, new_ty));

    while let Some((param_ty, new_ty)) = deque.pop_front() {
        // If `replaced.is_empty()`, then `param_ty` and `new_ty` are those initially passed in.
        if !fn_sig
            .inputs_and_output
            .iter()
            .enumerate()
            .all(|(i, ty)| (replaced.is_empty() && i == arg_index) || !ty.contains(param_ty.to_ty(cx.tcx)))
        {
            return false;
        }

        substs[param_ty.index as usize] = ty::GenericArg::from(new_ty);

        // The `replaced.insert(...)` check provides some protection against infinite loops.
        if replaced.insert(param_ty.index) {
            for projection_predicate in projection_predicates {
                if projection_predicate.projection_ty.self_ty() == param_ty.to_ty(cx.tcx)
                    && let Some(term_ty) = projection_predicate.term.ty()
                    && let ty::Param(term_param_ty) = term_ty.kind()
                {
                    let item_def_id = projection_predicate.projection_ty.item_def_id;
                    let assoc_item = cx.tcx.associated_item(item_def_id);
                    let projection = cx.tcx
                        .mk_projection(assoc_item.def_id, cx.tcx.mk_substs_trait(new_ty, []));

                    if let Ok(projected_ty) = cx.tcx.try_normalize_erasing_regions(cx.param_env, projection)
                        && substs[term_param_ty.index as usize] != ty::GenericArg::from(projected_ty)
                    {
                        deque.push_back((*term_param_ty, projected_ty));
                    }
                }
            }
        }
    }

    true
}

struct TyPosition<'tcx> {
    position: Position,
    ty: Option<Ty<'tcx>>,
}
impl From<Position> for TyPosition<'_> {
    fn from(position: Position) -> Self {
        Self { position, ty: None }
    }
}
impl<'tcx> TyPosition<'tcx> {
    fn new_deref_stable_for_result(precedence: i8, ty: Ty<'tcx>) -> Self {
        Self {
            position: Position::ReborrowStable(precedence),
            ty: Some(ty),
        }
    }
    fn position_for_result(self, cx: &LateContext<'tcx>) -> Position {
        match (self.position, self.ty) {
            (Position::ReborrowStable(precedence), Some(ty)) => {
                Position::DerefStable(precedence, ty.is_sized(cx.tcx, cx.param_env))
            },
            (position, _) => position,
        }
    }
    fn position_for_arg(self) -> Position {
        self.position
    }
}

// Checks whether a type is stable when switching to auto dereferencing,
fn ty_auto_deref_stability<'tcx>(cx: &LateContext<'tcx>, ty: Ty<'tcx>, precedence: i8) -> TyPosition<'tcx> {
    let ty::Ref(_, mut ty, _) = *ty.kind() else {
        return Position::Other(precedence).into();
    };

    loop {
        break match *ty.kind() {
            ty::Ref(_, ref_ty, _) => {
                ty = ref_ty;
                continue;
            },
            ty::Param(_) => TyPosition::new_deref_stable_for_result(precedence, ty),
            ty::Projection(_) if ty.has_non_region_param() => TyPosition::new_deref_stable_for_result(precedence, ty),
            ty::Infer(_) | ty::Error(_) | ty::Bound(..) | ty::Opaque(..) | ty::Placeholder(_) | ty::Dynamic(..) => {
                Position::ReborrowStable(precedence).into()
            },
            ty::Adt(..) if ty.has_placeholders() || ty.has_opaque_types() => {
                Position::ReborrowStable(precedence).into()
            },
            ty::Adt(_, substs) if substs.has_non_region_param() => {
                TyPosition::new_deref_stable_for_result(precedence, ty)
            },
            ty::Bool
            | ty::Char
            | ty::Int(_)
            | ty::Uint(_)
            | ty::Array(..)
            | ty::Float(_)
            | ty::RawPtr(..)
            | ty::FnPtr(_) => Position::DerefStable(precedence, true).into(),
            ty::Str | ty::Slice(..) => Position::DerefStable(precedence, false).into(),
            ty::Adt(..)
            | ty::Foreign(_)
            | ty::FnDef(..)
            | ty::Generator(..)
            | ty::GeneratorWitness(..)
            | ty::Closure(..)
            | ty::Never
            | ty::Tuple(_)
            | ty::Projection(_) => {
                Position::DerefStable(precedence, ty.is_sized(cx.tcx, cx.param_env.without_caller_bounds())).into()
            },
        };
    }
}

fn ty_contains_field(ty: Ty<'_>, name: Symbol) -> bool {
    if let ty::Adt(adt, _) = *ty.kind() {
        adt.is_struct() && adt.all_fields().any(|f| f.name == name)
    } else {
        false
    }
}

#[expect(clippy::needless_pass_by_value, clippy::too_many_lines)]
fn report<'tcx>(cx: &LateContext<'tcx>, expr: &'tcx Expr<'_>, state: State, data: StateData) {
    match state {
        State::DerefMethod {
            ty_changed_count,
            is_final_ufcs,
            target_mut,
        } => {
            let mut app = Applicability::MachineApplicable;
            let (expr_str, expr_is_macro_call) = snippet_with_context(cx, expr.span, data.span.ctxt(), "..", &mut app);
            let ty = cx.typeck_results().expr_ty(expr);
            let (_, ref_count) = peel_mid_ty_refs(ty);
            let deref_str = if ty_changed_count >= ref_count && ref_count != 0 {
                // a deref call changing &T -> &U requires two deref operators the first time
                // this occurs. One to remove the reference, a second to call the deref impl.
                "*".repeat(ty_changed_count + 1)
            } else {
                "*".repeat(ty_changed_count)
            };
            let addr_of_str = if ty_changed_count < ref_count {
                // Check if a reborrow from &mut T -> &T is required.
                if target_mut == Mutability::Not && matches!(ty.kind(), ty::Ref(_, _, Mutability::Mut)) {
                    "&*"
                } else {
                    ""
                }
            } else if target_mut == Mutability::Mut {
                "&mut "
            } else {
                "&"
            };

            let expr_str = if !expr_is_macro_call && is_final_ufcs && expr.precedence().order() < PREC_PREFIX {
                format!("({expr_str})")
            } else {
                expr_str.into_owned()
            };

            span_lint_and_sugg(
                cx,
                EXPLICIT_DEREF_METHODS,
                data.span,
                match target_mut {
                    Mutability::Not => "explicit `deref` method call",
                    Mutability::Mut => "explicit `deref_mut` method call",
                },
                "try this",
                format!("{addr_of_str}{deref_str}{expr_str}"),
                app,
            );
        },
        State::DerefedBorrow(state) => {
            let mut app = Applicability::MachineApplicable;
            let snip_expr = state.snip_expr.map_or(expr, |hir_id| cx.tcx.hir().expect_expr(hir_id));
            let (snip, snip_is_macro) = snippet_with_context(cx, snip_expr.span, data.span.ctxt(), "..", &mut app);
            span_lint_hir_and_then(cx, NEEDLESS_BORROW, data.hir_id, data.span, state.msg, |diag| {
                let calls_field = matches!(expr.kind, ExprKind::Field(..)) && matches!(data.position, Position::Callee);
                let sugg = if !snip_is_macro
                    && !has_enclosing_paren(&snip)
                    && (expr.precedence().order() < data.position.precedence() || calls_field)
                {
                    format!("({snip})")
                } else {
                    snip.into()
                };
                diag.span_suggestion(data.span, "change this to", sugg, app);
            });
        },
        State::ExplicitDeref { mutability } => {
            if matches!(
                expr.kind,
                ExprKind::Block(..)
                    | ExprKind::ConstBlock(_)
                    | ExprKind::If(..)
                    | ExprKind::Loop(..)
                    | ExprKind::Match(..)
            ) && matches!(data.position, Position::DerefStable(_, true))
            {
                // Rustc bug: auto deref doesn't work on block expression when targeting sized types.
                return;
            }

            let (prefix, precedence) = if let Some(mutability) = mutability
                && !cx.typeck_results().expr_ty(expr).is_ref()
            {
                let prefix = match mutability {
                    Mutability::Not => "&",
                    Mutability::Mut => "&mut ",
                };
                (prefix, 0)
            } else {
                ("", data.position.precedence())
            };
            span_lint_hir_and_then(
                cx,
                EXPLICIT_AUTO_DEREF,
                data.hir_id,
                data.span,
                "deref which would be done by auto-deref",
                |diag| {
                    let mut app = Applicability::MachineApplicable;
                    let (snip, snip_is_macro) = snippet_with_context(cx, expr.span, data.span.ctxt(), "..", &mut app);
                    let sugg =
                        if !snip_is_macro && expr.precedence().order() < precedence && !has_enclosing_paren(&snip) {
                            format!("{prefix}({snip})")
                        } else {
                            format!("{prefix}{snip}")
                        };
                    diag.span_suggestion(data.span, "try this", sugg, app);
                },
            );
        },
        State::ExplicitDerefField { .. } => {
            if matches!(
                expr.kind,
                ExprKind::Block(..)
                    | ExprKind::ConstBlock(_)
                    | ExprKind::If(..)
                    | ExprKind::Loop(..)
                    | ExprKind::Match(..)
            ) && matches!(data.position, Position::DerefStable(_, true))
            {
                // Rustc bug: auto deref doesn't work on block expression when targeting sized types.
                return;
            }

            span_lint_hir_and_then(
                cx,
                EXPLICIT_AUTO_DEREF,
                data.hir_id,
                data.span,
                "deref which would be done by auto-deref",
                |diag| {
                    let mut app = Applicability::MachineApplicable;
                    let snip = snippet_with_context(cx, expr.span, data.span.ctxt(), "..", &mut app).0;
                    diag.span_suggestion(data.span, "try this", snip.into_owned(), app);
                },
            );
        },
        State::Borrow { .. } | State::Reborrow { .. } => (),
    }
}

impl<'tcx> Dereferencing<'tcx> {
    fn check_local_usage(&mut self, cx: &LateContext<'tcx>, e: &Expr<'tcx>, local: HirId) {
        if let Some(outer_pat) = self.ref_locals.get_mut(&local) {
            if let Some(pat) = outer_pat {
                // Check for auto-deref
                if !matches!(
                    cx.typeck_results().expr_adjustments(e),
                    [
                        Adjustment {
                            kind: Adjust::Deref(_),
                            ..
                        },
                        Adjustment {
                            kind: Adjust::Deref(_),
                            ..
                        },
                        ..
                    ]
                ) {
                    match get_parent_expr(cx, e) {
                        // Field accesses are the same no matter the number of references.
                        Some(Expr {
                            kind: ExprKind::Field(..),
                            ..
                        }) => (),
                        Some(&Expr {
                            span,
                            kind: ExprKind::Unary(UnOp::Deref, _),
                            ..
                        }) if !span.from_expansion() => {
                            // Remove explicit deref.
                            let snip = snippet_with_context(cx, e.span, span.ctxt(), "..", &mut pat.app).0;
                            pat.replacements.push((span, snip.into()));
                        },
                        Some(parent) if !parent.span.from_expansion() => {
                            // Double reference might be needed at this point.
                            if parent.precedence().order() == PREC_POSTFIX {
                                // Parentheses would be needed here, don't lint.
                                *outer_pat = None;
                            } else {
                                pat.always_deref = false;
                                let snip = snippet_with_context(cx, e.span, parent.span.ctxt(), "..", &mut pat.app).0;
                                pat.replacements.push((e.span, format!("&{snip}")));
                            }
                        },
                        _ if !e.span.from_expansion() => {
                            // Double reference might be needed at this point.
                            pat.always_deref = false;
                            let snip = snippet_with_applicability(cx, e.span, "..", &mut pat.app);
                            pat.replacements.push((e.span, format!("&{snip}")));
                        },
                        // Edge case for macros. The span of the identifier will usually match the context of the
                        // binding, but not if the identifier was created in a macro. e.g. `concat_idents` and proc
                        // macros
                        _ => *outer_pat = None,
                    }
                }
            }
        }
    }
}<|MERGE_RESOLUTION|>--- conflicted
+++ resolved
@@ -867,15 +867,11 @@
                             } && impl_ty.is_ref()
                             && let infcx = cx.tcx.infer_ctxt().build()
                             && infcx
-<<<<<<< HEAD
-                                .type_implements_trait(trait_id, [impl_ty.into()].into_iter().chain(subs.iter().copied()), cx.param_env)
-=======
                                 .type_implements_trait(
                                     trait_id,
                                     [impl_ty.into()].into_iter().chain(subs.iter().copied()),
                                     cx.param_env,
                                 )
->>>>>>> f82987c0
                                 .must_apply_modulo_regions()
                         {
                             return Some(Position::MethodReceiverRefImpl)
