--- conflicted
+++ resolved
@@ -73,16 +73,10 @@
 fn lint_deref(cx: &LateContext<'_>, method_name: &str, call_expr: &Expr<'_>, var_span: Span, expr_span: Span) {
     match method_name {
         "deref" => {
-<<<<<<< HEAD
-            if cx.tcx.lang_items().deref_trait().map_or(false, |id| {
-                implements_trait(cx, cx.tables().expr_ty(&call_expr), id, &[])
-            }) {
-=======
             let impls_deref_trait = cx.tcx.lang_items().deref_trait().map_or(false, |id| {
                 implements_trait(cx, cx.tables().expr_ty(&call_expr), id, &[])
             });
             if impls_deref_trait {
->>>>>>> 4f8aeacd
                 span_lint_and_sugg(
                     cx,
                     EXPLICIT_DEREF_METHODS,
@@ -95,16 +89,10 @@
             }
         },
         "deref_mut" => {
-<<<<<<< HEAD
-            if cx.tcx.lang_items().deref_mut_trait().map_or(false, |id| {
-                implements_trait(cx, cx.tables().expr_ty(&call_expr), id, &[])
-            }) {
-=======
             let impls_deref_mut_trait = cx.tcx.lang_items().deref_mut_trait().map_or(false, |id| {
                 implements_trait(cx, cx.tables().expr_ty(&call_expr), id, &[])
             });
             if impls_deref_mut_trait {
->>>>>>> 4f8aeacd
                 span_lint_and_sugg(
                     cx,
                     EXPLICIT_DEREF_METHODS,
