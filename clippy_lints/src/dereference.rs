use clippy_utils::diagnostics::{span_lint_and_sugg, span_lint_hir_and_then};
use clippy_utils::mir::{enclosing_mir, expr_local, local_assignments, used_exactly_once, PossibleBorrowerMap};
use clippy_utils::source::{snippet_with_applicability, snippet_with_context};
use clippy_utils::sugg::has_enclosing_paren;
use clippy_utils::ty::{expr_sig, is_copy, peel_mid_ty_refs, ty_sig, variant_of_res};
use clippy_utils::{
    fn_def_id, get_parent_expr, get_parent_expr_for_hir, is_lint_allowed, meets_msrv, msrvs, path_to_local,
    walk_to_expr_usage,
};
use rustc_ast::util::parser::{PREC_POSTFIX, PREC_PREFIX};
use rustc_data_structures::fx::FxIndexMap;
use rustc_data_structures::graph::iterate::{CycleDetector, TriColorDepthFirstSearch};
use rustc_errors::Applicability;
use rustc_hir::intravisit::{walk_ty, Visitor};
use rustc_hir::{
    self as hir,
    def_id::{DefId, LocalDefId},
    BindingAnnotation, Body, BodyId, BorrowKind, Closure, Expr, ExprKind, FnRetTy, GenericArg, HirId, ImplItem,
    ImplItemKind, Item, ItemKind, Local, MatchSource, Mutability, Node, Pat, PatKind, Path, QPath, TraitItem,
    TraitItemKind, TyKind, UnOp,
};
use rustc_index::bit_set::BitSet;
use rustc_infer::infer::TyCtxtInferExt;
use rustc_lint::{LateContext, LateLintPass};
use rustc_middle::mir::{Rvalue, StatementKind};
use rustc_middle::ty::adjustment::{Adjust, Adjustment, AutoBorrow, AutoBorrowMutability};
use rustc_middle::ty::{
    self, Binder, BoundVariableKind, EarlyBinder, FnSig, GenericArgKind, List, ParamTy, PredicateKind,
    ProjectionPredicate, Ty, TyCtxt, TypeVisitable, TypeckResults,
};
use rustc_semver::RustcVersion;
use rustc_session::{declare_tool_lint, impl_lint_pass};
use rustc_span::{symbol::sym, Span, Symbol};
use rustc_trait_selection::infer::InferCtxtExt as _;
use rustc_trait_selection::traits::{query::evaluate_obligation::InferCtxtExt as _, Obligation, ObligationCause};
use std::collections::VecDeque;

declare_clippy_lint! {
    /// ### What it does
    /// Checks for explicit `deref()` or `deref_mut()` method calls.
    ///
    /// ### Why is this bad?
    /// Dereferencing by `&*x` or `&mut *x` is clearer and more concise,
    /// when not part of a method chain.
    ///
    /// ### Example
    /// ```rust
    /// use std::ops::Deref;
    /// let a: &mut String = &mut String::from("foo");
    /// let b: &str = a.deref();
    /// ```
    ///
    /// Use instead:
    /// ```rust
    /// let a: &mut String = &mut String::from("foo");
    /// let b = &*a;
    /// ```
    ///
    /// This lint excludes:
    /// ```rust,ignore
    /// let _ = d.unwrap().deref();
    /// ```
    #[clippy::version = "1.44.0"]
    pub EXPLICIT_DEREF_METHODS,
    pedantic,
    "Explicit use of deref or deref_mut method while not in a method chain."
}

declare_clippy_lint! {
    /// ### What it does
    /// Checks for address of operations (`&`) that are going to
    /// be dereferenced immediately by the compiler.
    ///
    /// ### Why is this bad?
    /// Suggests that the receiver of the expression borrows
    /// the expression.
    ///
    /// ### Example
    /// ```rust
    /// fn fun(_a: &i32) {}
    ///
    /// let x: &i32 = &&&&&&5;
    /// fun(&x);
    /// ```
    ///
    /// Use instead:
    /// ```rust
    /// # fn fun(_a: &i32) {}
    /// let x: &i32 = &5;
    /// fun(x);
    /// ```
    #[clippy::version = "pre 1.29.0"]
    pub NEEDLESS_BORROW,
    style,
    "taking a reference that is going to be automatically dereferenced"
}

declare_clippy_lint! {
    /// ### What it does
    /// Checks for `ref` bindings which create a reference to a reference.
    ///
    /// ### Why is this bad?
    /// The address-of operator at the use site is clearer about the need for a reference.
    ///
    /// ### Example
    /// ```rust
    /// let x = Some("");
    /// if let Some(ref x) = x {
    ///     // use `x` here
    /// }
    /// ```
    ///
    /// Use instead:
    /// ```rust
    /// let x = Some("");
    /// if let Some(x) = x {
    ///     // use `&x` here
    /// }
    /// ```
    #[clippy::version = "1.54.0"]
    pub REF_BINDING_TO_REFERENCE,
    pedantic,
    "`ref` binding to a reference"
}

declare_clippy_lint! {
    /// ### What it does
    /// Checks for dereferencing expressions which would be covered by auto-deref.
    ///
    /// ### Why is this bad?
    /// This unnecessarily complicates the code.
    ///
    /// ### Example
    /// ```rust
    /// let x = String::new();
    /// let y: &str = &*x;
    /// ```
    /// Use instead:
    /// ```rust
    /// let x = String::new();
    /// let y: &str = &x;
    /// ```
    #[clippy::version = "1.64.0"]
    pub EXPLICIT_AUTO_DEREF,
    complexity,
    "dereferencing when the compiler would automatically dereference"
}

impl_lint_pass!(Dereferencing<'_> => [
    EXPLICIT_DEREF_METHODS,
    NEEDLESS_BORROW,
    REF_BINDING_TO_REFERENCE,
    EXPLICIT_AUTO_DEREF,
]);

#[derive(Default)]
pub struct Dereferencing<'tcx> {
    state: Option<(State, StateData)>,

    // While parsing a `deref` method call in ufcs form, the path to the function is itself an
    // expression. This is to store the id of that expression so it can be skipped when
    // `check_expr` is called for it.
    skip_expr: Option<HirId>,

    /// The body the first local was found in. Used to emit lints when the traversal of the body has
    /// been finished. Note we can't lint at the end of every body as they can be nested within each
    /// other.
    current_body: Option<BodyId>,

    /// The list of locals currently being checked by the lint.
    /// If the value is `None`, then the binding has been seen as a ref pattern, but is not linted.
    /// This is needed for or patterns where one of the branches can be linted, but another can not
    /// be.
    ///
    /// e.g. `m!(x) | Foo::Bar(ref x)`
    ref_locals: FxIndexMap<HirId, Option<RefPat>>,

    /// Stack of (body owner, `PossibleBorrowerMap`) pairs. Used by
    /// `needless_borrow_impl_arg_position` to determine when a borrowed expression can instead
    /// be moved.
    possible_borrowers: Vec<(LocalDefId, PossibleBorrowerMap<'tcx, 'tcx>)>,

    // `IntoIterator` for arrays requires Rust 1.53.
    msrv: Option<RustcVersion>,
}

impl<'tcx> Dereferencing<'tcx> {
    #[must_use]
    pub fn new(msrv: Option<RustcVersion>) -> Self {
        Self {
            msrv,
            ..Dereferencing::default()
        }
    }
}

#[derive(Debug)]
struct StateData {
    /// Span of the top level expression
    span: Span,
    hir_id: HirId,
    position: Position,
}

#[derive(Debug)]
struct DerefedBorrow {
    count: usize,
    msg: &'static str,
    snip_expr: Option<HirId>,
}

#[derive(Debug)]
enum State {
    // Any number of deref method calls.
    DerefMethod {
        // The number of calls in a sequence which changed the referenced type
        ty_changed_count: usize,
        is_final_ufcs: bool,
        /// The required mutability
        target_mut: Mutability,
    },
    DerefedBorrow(DerefedBorrow),
    ExplicitDeref {
        mutability: Option<Mutability>,
    },
    ExplicitDerefField {
        name: Symbol,
    },
    Reborrow {
        mutability: Mutability,
    },
    Borrow {
        mutability: Mutability,
    },
}

// A reference operation considered by this lint pass
enum RefOp {
    Method(Mutability),
    Deref,
    AddrOf(Mutability),
}

struct RefPat {
    /// Whether every usage of the binding is dereferenced.
    always_deref: bool,
    /// The spans of all the ref bindings for this local.
    spans: Vec<Span>,
    /// The applicability of this suggestion.
    app: Applicability,
    /// All the replacements which need to be made.
    replacements: Vec<(Span, String)>,
    /// The [`HirId`] that the lint should be emitted at.
    hir_id: HirId,
}

impl<'tcx> LateLintPass<'tcx> for Dereferencing<'tcx> {
    #[expect(clippy::too_many_lines)]
    fn check_expr(&mut self, cx: &LateContext<'tcx>, expr: &'tcx Expr<'_>) {
        // Skip path expressions from deref calls. e.g. `Deref::deref(e)`
        if Some(expr.hir_id) == self.skip_expr.take() {
            return;
        }

        if let Some(local) = path_to_local(expr) {
            self.check_local_usage(cx, expr, local);
        }

        // Stop processing sub expressions when a macro call is seen
        if expr.span.from_expansion() {
            if let Some((state, data)) = self.state.take() {
                report(cx, expr, state, data);
            }
            return;
        }

        let typeck = cx.typeck_results();
        let Some((kind, sub_expr)) = try_parse_ref_op(cx.tcx, typeck, expr) else {
            // The whole chain of reference operations has been seen
            if let Some((state, data)) = self.state.take() {
                report(cx, expr, state, data);
            }
            return;
        };

        match (self.state.take(), kind) {
            (None, kind) => {
                let expr_ty = typeck.expr_ty(expr);
                let (position, adjustments) = walk_parents(cx, &mut self.possible_borrowers, expr, self.msrv);
                match kind {
                    RefOp::Deref => {
                        if let Position::FieldAccess {
                            name,
                            of_union: false,
                        } = position
                            && !ty_contains_field(typeck.expr_ty(sub_expr), name)
                        {
                            self.state = Some((
                                State::ExplicitDerefField { name },
                                StateData { span: expr.span, hir_id: expr.hir_id, position },
                            ));
                        } else if position.is_deref_stable() {
                            self.state = Some((
                                State::ExplicitDeref { mutability: None },
                                StateData { span: expr.span, hir_id: expr.hir_id, position },
                            ));
                        }
                    }
                    RefOp::Method(target_mut)
                        if !is_lint_allowed(cx, EXPLICIT_DEREF_METHODS, expr.hir_id)
                            && position.lint_explicit_deref() =>
                    {
                        let ty_changed_count = usize::from(!deref_method_same_type(expr_ty, typeck.expr_ty(sub_expr)));
                        self.state = Some((
                            State::DerefMethod {
                                ty_changed_count,
                                is_final_ufcs: matches!(expr.kind, ExprKind::Call(..)),
                                target_mut,
                            },
                            StateData {
                                span: expr.span,
                                hir_id: expr.hir_id,
                                position
                            },
                        ));
                    },
                    RefOp::AddrOf(mutability) => {
                        // Find the number of times the borrow is auto-derefed.
                        let mut iter = adjustments.iter();
                        let mut deref_count = 0usize;
                        let next_adjust = loop {
                            match iter.next() {
                                Some(adjust) => {
                                    if !matches!(adjust.kind, Adjust::Deref(_)) {
                                        break Some(adjust);
                                    } else if !adjust.target.is_ref() {
                                        deref_count += 1;
                                        break iter.next();
                                    }
                                    deref_count += 1;
                                },
                                None => break None,
                            };
                        };

                        // Determine the required number of references before any can be removed. In all cases the
                        // reference made by the current expression will be removed. After that there are four cases to
                        // handle.
                        //
                        // 1. Auto-borrow will trigger in the current position, so no further references are required.
                        // 2. Auto-deref ends at a reference, or the underlying type, so one extra needs to be left to
                        //    handle the automatically inserted re-borrow.
                        // 3. Auto-deref hits a user-defined `Deref` impl, so at least one reference needs to exist to
                        //    start auto-deref.
                        // 4. If the chain of non-user-defined derefs ends with a mutable re-borrow, and re-borrow
                        //    adjustments will not be inserted automatically, then leave one further reference to avoid
                        //    moving a mutable borrow.
                        //    e.g.
                        //        fn foo<T>(x: &mut Option<&mut T>, y: &mut T) {
                        //            let x = match x {
                        //                // Removing the borrow will cause `x` to be moved
                        //                Some(x) => &mut *x,
                        //                None => y
                        //            };
                        //        }
                        let deref_msg =
                            "this expression creates a reference which is immediately dereferenced by the compiler";
                        let borrow_msg = "this expression borrows a value the compiler would automatically borrow";
                        let impl_msg = "the borrowed expression implements the required traits";

                        let (required_refs, msg, snip_expr) = if position.can_auto_borrow() {
                            (1, if deref_count == 1 { borrow_msg } else { deref_msg }, None)
                        } else if let Position::ImplArg(hir_id) = position {
                            (0, impl_msg, Some(hir_id))
                        } else if let Some(&Adjust::Borrow(AutoBorrow::Ref(_, mutability))) =
                            next_adjust.map(|a| &a.kind)
                        {
                            if matches!(mutability, AutoBorrowMutability::Mut { .. }) && !position.is_reborrow_stable()
                            {
                                (3, deref_msg, None)
                            } else {
                                (2, deref_msg, None)
                            }
                        } else {
                            (2, deref_msg, None)
                        };

                        if deref_count >= required_refs {
                            self.state = Some((
                                State::DerefedBorrow(DerefedBorrow {
                                    // One of the required refs is for the current borrow expression, the remaining ones
                                    // can't be removed without breaking the code. See earlier comment.
                                    count: deref_count - required_refs,
                                    msg,
                                    snip_expr,
                                }),
                                StateData { span: expr.span, hir_id: expr.hir_id, position },
                            ));
                        } else if position.is_deref_stable()
                            // Auto-deref doesn't combine with other adjustments
                            && next_adjust.map_or(true, |a| matches!(a.kind, Adjust::Deref(_) | Adjust::Borrow(_)))
                            && iter.all(|a| matches!(a.kind, Adjust::Deref(_) | Adjust::Borrow(_)))
                        {
                            self.state = Some((
                                State::Borrow { mutability },
                                StateData {
                                    span: expr.span,
                                    hir_id: expr.hir_id,
                                    position
                                },
                            ));
                        }
                    },
                    RefOp::Method(..) => (),
                }
            },
            (
                Some((
                    State::DerefMethod {
                        target_mut,
                        ty_changed_count,
                        ..
                    },
                    data,
                )),
                RefOp::Method(_),
            ) => {
                self.state = Some((
                    State::DerefMethod {
                        ty_changed_count: if deref_method_same_type(typeck.expr_ty(expr), typeck.expr_ty(sub_expr)) {
                            ty_changed_count
                        } else {
                            ty_changed_count + 1
                        },
                        is_final_ufcs: matches!(expr.kind, ExprKind::Call(..)),
                        target_mut,
                    },
                    data,
                ));
            },
            (Some((State::DerefedBorrow(state), data)), RefOp::AddrOf(_)) if state.count != 0 => {
                self.state = Some((
                    State::DerefedBorrow(DerefedBorrow {
                        count: state.count - 1,
                        ..state
                    }),
                    data,
                ));
            },
            (Some((State::DerefedBorrow(state), data)), RefOp::AddrOf(mutability)) => {
                let position = data.position;
                report(cx, expr, State::DerefedBorrow(state), data);
                if position.is_deref_stable() {
                    self.state = Some((
                        State::Borrow { mutability },
                        StateData {
                            span: expr.span,
                            hir_id: expr.hir_id,
                            position,
                        },
                    ));
                }
            },
            (Some((State::DerefedBorrow(state), data)), RefOp::Deref) => {
                let position = data.position;
                report(cx, expr, State::DerefedBorrow(state), data);
                if let Position::FieldAccess{name, ..} = position
                    && !ty_contains_field(typeck.expr_ty(sub_expr), name)
                {
                    self.state = Some((
                        State::ExplicitDerefField { name },
                        StateData { span: expr.span, hir_id: expr.hir_id, position },
                    ));
                } else if position.is_deref_stable() {
                    self.state = Some((
                        State::ExplicitDeref { mutability: None },
                        StateData { span: expr.span, hir_id: expr.hir_id, position },
                    ));
                }
            },

            (Some((State::Borrow { mutability }, data)), RefOp::Deref) => {
                if typeck.expr_ty(sub_expr).is_ref() {
                    self.state = Some((State::Reborrow { mutability }, data));
                } else {
                    self.state = Some((
                        State::ExplicitDeref {
                            mutability: Some(mutability),
                        },
                        data,
                    ));
                }
            },
            (Some((State::Reborrow { mutability }, data)), RefOp::Deref) => {
                self.state = Some((
                    State::ExplicitDeref {
                        mutability: Some(mutability),
                    },
                    data,
                ));
            },
            (state @ Some((State::ExplicitDeref { .. }, _)), RefOp::Deref) => {
                self.state = state;
            },
            (Some((State::ExplicitDerefField { name }, data)), RefOp::Deref)
                if !ty_contains_field(typeck.expr_ty(sub_expr), name) =>
            {
                self.state = Some((State::ExplicitDerefField { name }, data));
            },

            (Some((state, data)), _) => report(cx, expr, state, data),
        }
    }

    fn check_pat(&mut self, cx: &LateContext<'tcx>, pat: &'tcx Pat<'_>) {
        if let PatKind::Binding(BindingAnnotation::REF, id, name, _) = pat.kind {
            if let Some(opt_prev_pat) = self.ref_locals.get_mut(&id) {
                // This binding id has been seen before. Add this pattern to the list of changes.
                if let Some(prev_pat) = opt_prev_pat {
                    if pat.span.from_expansion() {
                        // Doesn't match the context of the previous pattern. Can't lint here.
                        *opt_prev_pat = None;
                    } else {
                        prev_pat.spans.push(pat.span);
                        prev_pat.replacements.push((
                            pat.span,
                            snippet_with_context(cx, name.span, pat.span.ctxt(), "..", &mut prev_pat.app)
                                .0
                                .into(),
                        ));
                    }
                }
                return;
            }

            if_chain! {
                if !pat.span.from_expansion();
                if let ty::Ref(_, tam, _) = *cx.typeck_results().pat_ty(pat).kind();
                // only lint immutable refs, because borrowed `&mut T` cannot be moved out
                if let ty::Ref(_, _, Mutability::Not) = *tam.kind();
                then {
                    let mut app = Applicability::MachineApplicable;
                    let snip = snippet_with_context(cx, name.span, pat.span.ctxt(), "..", &mut app).0;
                    self.current_body = self.current_body.or(cx.enclosing_body);
                    self.ref_locals.insert(
                        id,
                        Some(RefPat {
                            always_deref: true,
                            spans: vec![pat.span],
                            app,
                            replacements: vec![(pat.span, snip.into())],
                            hir_id: pat.hir_id,
                        }),
                    );
                }
            }
        }
    }

    fn check_body_post(&mut self, cx: &LateContext<'tcx>, body: &'tcx Body<'_>) {
        if self.possible_borrowers.last().map_or(false, |&(local_def_id, _)| {
            local_def_id == cx.tcx.hir().body_owner_def_id(body.id())
        }) {
            self.possible_borrowers.pop();
        }

        if Some(body.id()) == self.current_body {
            for pat in self.ref_locals.drain(..).filter_map(|(_, x)| x) {
                let replacements = pat.replacements;
                let app = pat.app;
                let lint = if pat.always_deref {
                    NEEDLESS_BORROW
                } else {
                    REF_BINDING_TO_REFERENCE
                };
                span_lint_hir_and_then(
                    cx,
                    lint,
                    pat.hir_id,
                    pat.spans,
                    "this pattern creates a reference to a reference",
                    |diag| {
                        diag.multipart_suggestion("try this", replacements, app);
                    },
                );
            }
            self.current_body = None;
        }
    }

    extract_msrv_attr!(LateContext);
}

fn try_parse_ref_op<'tcx>(
    tcx: TyCtxt<'tcx>,
    typeck: &'tcx TypeckResults<'_>,
    expr: &'tcx Expr<'_>,
) -> Option<(RefOp, &'tcx Expr<'tcx>)> {
    let (def_id, arg) = match expr.kind {
        ExprKind::MethodCall(_, arg, [], _) => (typeck.type_dependent_def_id(expr.hir_id)?, arg),
        ExprKind::Call(
            Expr {
                kind: ExprKind::Path(path),
                hir_id,
                ..
            },
            [arg],
        ) => (typeck.qpath_res(path, *hir_id).opt_def_id()?, arg),
        ExprKind::Unary(UnOp::Deref, sub_expr) if !typeck.expr_ty(sub_expr).is_unsafe_ptr() => {
            return Some((RefOp::Deref, sub_expr));
        },
        ExprKind::AddrOf(BorrowKind::Ref, mutability, sub_expr) => return Some((RefOp::AddrOf(mutability), sub_expr)),
        _ => return None,
    };
    if tcx.is_diagnostic_item(sym::deref_method, def_id) {
        Some((RefOp::Method(Mutability::Not), arg))
    } else if tcx.trait_of_item(def_id)? == tcx.lang_items().deref_mut_trait()? {
        Some((RefOp::Method(Mutability::Mut), arg))
    } else {
        None
    }
}

// Checks whether the type for a deref call actually changed the type, not just the mutability of
// the reference.
fn deref_method_same_type<'tcx>(result_ty: Ty<'tcx>, arg_ty: Ty<'tcx>) -> bool {
    match (result_ty.kind(), arg_ty.kind()) {
        (ty::Ref(_, result_ty, _), ty::Ref(_, arg_ty, _)) => result_ty == arg_ty,

        // The result type for a deref method is always a reference
        // Not matching the previous pattern means the argument type is not a reference
        // This means that the type did change
        _ => false,
    }
}

/// The position of an expression relative to it's parent.
#[derive(Clone, Copy, Debug)]
enum Position {
    MethodReceiver,
    /// The method is defined on a reference type. e.g. `impl Foo for &T`
    MethodReceiverRefImpl,
    Callee,
    ImplArg(HirId),
    FieldAccess {
        name: Symbol,
        of_union: bool,
    }, // union fields cannot be auto borrowed
    Postfix,
    Deref,
    /// Any other location which will trigger auto-deref to a specific time.
    /// Contains the precedence of the parent expression and whether the target type is sized.
    DerefStable(i8, bool),
    /// Any other location which will trigger auto-reborrowing.
    /// Contains the precedence of the parent expression.
    ReborrowStable(i8),
    /// Contains the precedence of the parent expression.
    Other(i8),
}
impl Position {
    fn is_deref_stable(self) -> bool {
        matches!(self, Self::DerefStable(..))
    }

    fn is_reborrow_stable(self) -> bool {
        matches!(self, Self::DerefStable(..) | Self::ReborrowStable(_))
    }

    fn can_auto_borrow(self) -> bool {
        matches!(
            self,
            Self::MethodReceiver | Self::FieldAccess { of_union: false, .. } | Self::Callee
        )
    }

    fn lint_explicit_deref(self) -> bool {
        matches!(self, Self::Other(_) | Self::DerefStable(..) | Self::ReborrowStable(_))
    }

    fn precedence(self) -> i8 {
        match self {
            Self::MethodReceiver
            | Self::MethodReceiverRefImpl
            | Self::Callee
            | Self::FieldAccess { .. }
            | Self::Postfix => PREC_POSTFIX,
            Self::ImplArg(_) | Self::Deref => PREC_PREFIX,
            Self::DerefStable(p, _) | Self::ReborrowStable(p) | Self::Other(p) => p,
        }
    }
}

/// Walks up the parent expressions attempting to determine both how stable the auto-deref result
/// is, and which adjustments will be applied to it. Note this will not consider auto-borrow
/// locations as those follow different rules.
#[expect(clippy::too_many_lines)]
fn walk_parents<'tcx>(
    cx: &LateContext<'tcx>,
    possible_borrowers: &mut Vec<(LocalDefId, PossibleBorrowerMap<'tcx, 'tcx>)>,
    e: &'tcx Expr<'_>,
    msrv: Option<RustcVersion>,
) -> (Position, &'tcx [Adjustment<'tcx>]) {
    let mut adjustments = [].as_slice();
    let mut precedence = 0i8;
    let ctxt = e.span.ctxt();
    let position = walk_to_expr_usage(cx, e, &mut |parent, child_id| {
        // LocalTableInContext returns the wrong lifetime, so go use `expr_adjustments` instead.
        if adjustments.is_empty() && let Node::Expr(e) = cx.tcx.hir().get(child_id) {
            adjustments = cx.typeck_results().expr_adjustments(e);
        }
        match parent {
            Node::Local(Local { ty: Some(ty), span, .. }) if span.ctxt() == ctxt => {
                Some(binding_ty_auto_deref_stability(cx, ty, precedence, List::empty()))
            },
            Node::Item(&Item {
                kind: ItemKind::Static(..) | ItemKind::Const(..),
                owner_id,
                span,
                ..
            })
            | Node::TraitItem(&TraitItem {
                kind: TraitItemKind::Const(..),
                owner_id,
                span,
                ..
            })
            | Node::ImplItem(&ImplItem {
                kind: ImplItemKind::Const(..),
                owner_id,
                span,
                ..
            }) if span.ctxt() == ctxt => {
                let ty = cx.tcx.type_of(owner_id.def_id);
                Some(ty_auto_deref_stability(cx, ty, precedence).position_for_result(cx))
            },

            Node::Item(&Item {
                kind: ItemKind::Fn(..),
                owner_id,
                span,
                ..
            })
            | Node::TraitItem(&TraitItem {
                kind: TraitItemKind::Fn(..),
                owner_id,
                span,
                ..
            })
            | Node::ImplItem(&ImplItem {
                kind: ImplItemKind::Fn(..),
                owner_id,
                span,
                ..
            }) if span.ctxt() == ctxt => {
                let output = cx
                    .tcx
                    .erase_late_bound_regions(cx.tcx.fn_sig(owner_id.to_def_id()).output());
                Some(ty_auto_deref_stability(cx, output, precedence).position_for_result(cx))
            },

            Node::ExprField(field) if field.span.ctxt() == ctxt => match get_parent_expr_for_hir(cx, field.hir_id) {
                Some(Expr {
                    hir_id,
                    kind: ExprKind::Struct(path, ..),
                    ..
                }) => variant_of_res(cx, cx.qpath_res(path, *hir_id))
                    .and_then(|variant| variant.fields.iter().find(|f| f.name == field.ident.name))
                    .map(|field_def| {
                        ty_auto_deref_stability(cx, cx.tcx.type_of(field_def.did), precedence).position_for_arg()
                    }),
                _ => None,
            },

            Node::Expr(parent) if parent.span.ctxt() == ctxt => match parent.kind {
                ExprKind::Ret(_) => {
                    let owner_id = cx.tcx.hir().body_owner(cx.enclosing_body.unwrap());
                    Some(
                        if let Node::Expr(
                            closure_expr @ Expr {
                                kind: ExprKind::Closure(closure),
                                ..
                            },
                        ) = cx.tcx.hir().get(owner_id)
                        {
                            closure_result_position(cx, closure, cx.typeck_results().expr_ty(closure_expr), precedence)
                        } else {
                            let output = cx
                                .tcx
                                .erase_late_bound_regions(cx.tcx.fn_sig(cx.tcx.hir().local_def_id(owner_id)).output());
                            ty_auto_deref_stability(cx, output, precedence).position_for_result(cx)
                        },
                    )
                },
                ExprKind::Closure(closure) => Some(closure_result_position(
                    cx,
                    closure,
                    cx.typeck_results().expr_ty(parent),
                    precedence,
                )),
                ExprKind::Call(func, _) if func.hir_id == child_id => {
                    (child_id == e.hir_id).then_some(Position::Callee)
                },
                ExprKind::Call(func, args) => args
                    .iter()
                    .position(|arg| arg.hir_id == child_id)
                    .zip(expr_sig(cx, func))
                    .and_then(|(i, sig)| {
                        sig.input_with_hir(i).map(|(hir_ty, ty)| {
                            match hir_ty {
                                // Type inference for closures can depend on how they're called. Only go by the explicit
                                // types here.
                                Some(hir_ty) => {
                                    binding_ty_auto_deref_stability(cx, hir_ty, precedence, ty.bound_vars())
                                },
                                None => {
                                    // `e.hir_id == child_id` for https://github.com/rust-lang/rust-clippy/issues/9739
                                    // `!call_is_qualified(func)` for https://github.com/rust-lang/rust-clippy/issues/9782
                                    if e.hir_id == child_id
                                        && !call_is_qualified(func)
                                        && let ty::Param(param_ty) = ty.skip_binder().kind()
                                    {
                                        needless_borrow_impl_arg_position(
                                            cx,
                                            possible_borrowers,
                                            parent,
                                            i,
                                            *param_ty,
                                            e,
                                            precedence,
                                            msrv,
                                        )
                                    } else {
                                        ty_auto_deref_stability(cx, cx.tcx.erase_late_bound_regions(ty), precedence)
                                            .position_for_arg()
                                    }
                                },
                            }
                        })
                    }),
                ExprKind::MethodCall(method, receiver, args, _) => {
                    let id = cx.typeck_results().type_dependent_def_id(parent.hir_id).unwrap();
                    if receiver.hir_id == child_id {
                        // Check for calls to trait methods where the trait is implemented on a reference.
                        // Two cases need to be handled:
                        // * `self` methods on `&T` will never have auto-borrow
                        // * `&self` methods on `&T` can have auto-borrow, but `&self` methods on `T` will take
                        //   priority.
                        if e.hir_id != child_id {
                            return Some(Position::ReborrowStable(precedence))
                        } else if let Some(trait_id) = cx.tcx.trait_of_item(id)
                            && let arg_ty = cx.tcx.erase_regions(cx.typeck_results().expr_ty_adjusted(e))
                            && let ty::Ref(_, sub_ty, _) = *arg_ty.kind()
                            && let subs = match cx
                                .typeck_results()
                                .node_substs_opt(parent.hir_id)
                                .and_then(|subs| subs.get(1..))
                            {
                                Some(subs) => cx.tcx.mk_substs(subs.iter().copied()),
                                None => cx.tcx.mk_substs(std::iter::empty::<ty::subst::GenericArg<'_>>()),
                            } && let impl_ty = if cx.tcx.fn_sig(id).skip_binder().inputs()[0].is_ref() {
                                // Trait methods taking `&self`
                                sub_ty
                            } else {
                                // Trait methods taking `self`
                                arg_ty
                            } && impl_ty.is_ref()
                            && let infcx = cx.tcx.infer_ctxt().build()
                            && infcx
                                .type_implements_trait(trait_id, impl_ty, subs, cx.param_env)
                                .must_apply_modulo_regions()
                        {
                            return Some(Position::MethodReceiverRefImpl)
                        }
                        return Some(Position::MethodReceiver);
                    }
                    args.iter().position(|arg| arg.hir_id == child_id).map(|i| {
                        let ty = cx.tcx.fn_sig(id).skip_binder().inputs()[i + 1];
                        // `e.hir_id == child_id` for https://github.com/rust-lang/rust-clippy/issues/9739
                        // `method.args.is_none()` for https://github.com/rust-lang/rust-clippy/issues/9782
                        if e.hir_id == child_id && method.args.is_none() && let ty::Param(param_ty) = ty.kind() {
                            needless_borrow_impl_arg_position(
                                cx,
                                possible_borrowers,
                                parent,
                                i + 1,
                                *param_ty,
                                e,
                                precedence,
                                msrv,
                            )
                        } else {
                            ty_auto_deref_stability(
                                cx,
                                cx.tcx.erase_late_bound_regions(cx.tcx.fn_sig(id).input(i + 1)),
                                precedence,
                            )
                            .position_for_arg()
                        }
                    })
                },
                ExprKind::Field(child, name) if child.hir_id == e.hir_id => Some(Position::FieldAccess {
                    name: name.name,
                    of_union: is_union(cx.typeck_results(), child),
                }),
                ExprKind::Unary(UnOp::Deref, child) if child.hir_id == e.hir_id => Some(Position::Deref),
                ExprKind::Match(child, _, MatchSource::TryDesugar | MatchSource::AwaitDesugar)
                | ExprKind::Index(child, _)
                    if child.hir_id == e.hir_id =>
                {
                    Some(Position::Postfix)
                },
                _ if child_id == e.hir_id => {
                    precedence = parent.precedence().order();
                    None
                },
                _ => None,
            },
            _ => None,
        }
    })
    .unwrap_or(Position::Other(precedence));
    (position, adjustments)
}

fn is_union<'tcx>(typeck: &'tcx TypeckResults<'_>, path_expr: &'tcx Expr<'_>) -> bool {
    typeck
        .expr_ty_adjusted(path_expr)
        .ty_adt_def()
        .map_or(false, rustc_middle::ty::AdtDef::is_union)
}

fn closure_result_position<'tcx>(
    cx: &LateContext<'tcx>,
    closure: &'tcx Closure<'_>,
    ty: Ty<'tcx>,
    precedence: i8,
) -> Position {
    match closure.fn_decl.output {
        FnRetTy::Return(hir_ty) => {
            if let Some(sig) = ty_sig(cx, ty)
                && let Some(output) = sig.output()
            {
                binding_ty_auto_deref_stability(cx, hir_ty, precedence, output.bound_vars())
            } else {
                Position::Other(precedence)
            }
        },
        FnRetTy::DefaultReturn(_) => Position::Other(precedence),
    }
}

// Checks the stability of auto-deref when assigned to a binding with the given explicit type.
//
// e.g.
// let x = Box::new(Box::new(0u32));
// let y1: &Box<_> = x.deref();
// let y2: &Box<_> = &x;
//
// Here `y1` and `y2` would resolve to different types, so the type `&Box<_>` is not stable when
// switching to auto-dereferencing.
fn binding_ty_auto_deref_stability<'tcx>(
    cx: &LateContext<'tcx>,
    ty: &'tcx hir::Ty<'_>,
    precedence: i8,
    binder_args: &'tcx List<BoundVariableKind>,
) -> Position {
    let TyKind::Rptr(_, ty) = &ty.kind else {
        return Position::Other(precedence);
    };
    let mut ty = ty;

    loop {
        break match ty.ty.kind {
            TyKind::Rptr(_, ref ref_ty) => {
                ty = ref_ty;
                continue;
            },
            TyKind::Path(
                QPath::TypeRelative(_, path)
                | QPath::Resolved(
                    _,
                    Path {
                        segments: [.., path], ..
                    },
                ),
            ) => {
                if let Some(args) = path.args
                    && args.args.iter().any(|arg| match arg {
                        GenericArg::Infer(_) => true,
                        GenericArg::Type(ty) => ty_contains_infer(ty),
                        _ => false,
                    })
                {
                    Position::ReborrowStable(precedence)
                } else {
                    Position::DerefStable(
                        precedence,
                        cx.tcx
                            .erase_late_bound_regions(Binder::bind_with_vars(
                                cx.typeck_results().node_type(ty.ty.hir_id),
                                binder_args,
                            ))
                            .is_sized(cx.tcx, cx.param_env.without_caller_bounds()),
                    )
                }
            },
            TyKind::Slice(_) => Position::DerefStable(precedence, false),
            TyKind::Array(..) | TyKind::Ptr(_) | TyKind::BareFn(_) => Position::DerefStable(precedence, true),
            TyKind::Never
            | TyKind::Tup(_)
            | TyKind::Path(_) => Position::DerefStable(
                precedence,
                cx.tcx
                    .erase_late_bound_regions(Binder::bind_with_vars(
                        cx.typeck_results().node_type(ty.ty.hir_id),
                        binder_args,
                    ))
                    .is_sized(cx.tcx, cx.param_env.without_caller_bounds()),
            ),
            TyKind::OpaqueDef(..) | TyKind::Infer | TyKind::Typeof(..) | TyKind::TraitObject(..) | TyKind::Err => {
                Position::ReborrowStable(precedence)
            },
        };
    }
}

// Checks whether a type is inferred at some point.
// e.g. `_`, `Box<_>`, `[_]`
fn ty_contains_infer(ty: &hir::Ty<'_>) -> bool {
    struct V(bool);
    impl Visitor<'_> for V {
        fn visit_ty(&mut self, ty: &hir::Ty<'_>) {
            if self.0
                || matches!(
                    ty.kind,
                    TyKind::OpaqueDef(..) | TyKind::Infer | TyKind::Typeof(_) | TyKind::Err
                )
            {
                self.0 = true;
            } else {
                walk_ty(self, ty);
            }
        }

        fn visit_generic_arg(&mut self, arg: &GenericArg<'_>) {
            if self.0 || matches!(arg, GenericArg::Infer(_)) {
                self.0 = true;
            } else if let GenericArg::Type(ty) = arg {
                self.visit_ty(ty);
            }
        }
    }
    let mut v = V(false);
    v.visit_ty(ty);
    v.0
}

fn call_is_qualified(expr: &Expr<'_>) -> bool {
    if let ExprKind::Path(path) = &expr.kind {
        match path {
            QPath::Resolved(_, path) => path.segments.last().map_or(false, |segment| segment.args.is_some()),
            QPath::TypeRelative(_, segment) => segment.args.is_some(),
            QPath::LangItem(..) => false,
        }
    } else {
        false
    }
}

// Checks whether:
// * child is an expression of the form `&e` in an argument position requiring an `impl Trait`
// * `e`'s type implements `Trait` and is copyable
// If the conditions are met, returns `Some(Position::ImplArg(..))`; otherwise, returns `None`.
//   The "is copyable" condition is to avoid the case where removing the `&` means `e` would have to
// be moved, but it cannot be.
#[expect(clippy::too_many_arguments, clippy::too_many_lines)]
fn needless_borrow_impl_arg_position<'tcx>(
    cx: &LateContext<'tcx>,
    possible_borrowers: &mut Vec<(LocalDefId, PossibleBorrowerMap<'tcx, 'tcx>)>,
    parent: &Expr<'tcx>,
    arg_index: usize,
    param_ty: ParamTy,
    mut expr: &Expr<'tcx>,
    precedence: i8,
    msrv: Option<RustcVersion>,
) -> Position {
    let destruct_trait_def_id = cx.tcx.lang_items().destruct_trait();
    let sized_trait_def_id = cx.tcx.lang_items().sized_trait();

    let Some(callee_def_id) = fn_def_id(cx, parent) else { return Position::Other(precedence) };
    let fn_sig = cx.tcx.fn_sig(callee_def_id).skip_binder();
    let substs_with_expr_ty = cx
        .typeck_results()
        .node_substs(if let ExprKind::Call(callee, _) = parent.kind {
            callee.hir_id
        } else {
            parent.hir_id
        });

    let predicates = cx.tcx.param_env(callee_def_id).caller_bounds();
    let projection_predicates = predicates
        .iter()
        .filter_map(|predicate| {
            if let PredicateKind::Projection(projection_predicate) = predicate.kind().skip_binder() {
                Some(projection_predicate)
            } else {
                None
            }
        })
        .collect::<Vec<_>>();

    let mut trait_with_ref_mut_self_method = false;

    // If no traits were found, or only the `Destruct`, `Sized`, or `Any` traits were found, return.
    if predicates
        .iter()
        .filter_map(|predicate| {
            if let PredicateKind::Trait(trait_predicate) = predicate.kind().skip_binder()
                && trait_predicate.trait_ref.self_ty() == param_ty.to_ty(cx.tcx)
            {
                Some(trait_predicate.trait_ref.def_id)
            } else {
                None
            }
        })
        .inspect(|trait_def_id| {
            trait_with_ref_mut_self_method |= has_ref_mut_self_method(cx, *trait_def_id);
        })
        .all(|trait_def_id| {
            Some(trait_def_id) == destruct_trait_def_id
                || Some(trait_def_id) == sized_trait_def_id
                || cx.tcx.is_diagnostic_item(sym::Any, trait_def_id)
        })
    {
        return Position::Other(precedence);
    }

    // See:
    // - https://github.com/rust-lang/rust-clippy/pull/9674#issuecomment-1289294201
    // - https://github.com/rust-lang/rust-clippy/pull/9674#issuecomment-1292225232
    if projection_predicates
        .iter()
        .any(|projection_predicate| is_mixed_projection_predicate(cx, callee_def_id, projection_predicate))
    {
        return Position::Other(precedence);
    }

    // `substs_with_referent_ty` can be constructed outside of `check_referent` because the same
    // elements are modified each time `check_referent` is called.
    let mut substs_with_referent_ty = substs_with_expr_ty.to_vec();

    let mut check_reference_and_referent = |reference, referent| {
        let referent_ty = cx.typeck_results().expr_ty(referent);

        if !is_copy(cx, referent_ty)
            && (referent_ty.has_significant_drop(cx.tcx, cx.param_env)
                || !referent_used_exactly_once(cx, possible_borrowers, reference))
        {
            return false;
        }

        // https://github.com/rust-lang/rust-clippy/pull/9136#pullrequestreview-1037379321
        if trait_with_ref_mut_self_method && !matches!(referent_ty.kind(), ty::Ref(_, _, Mutability::Mut)) {
            return false;
        }

        if !replace_types(
            cx,
            param_ty,
            referent_ty,
            fn_sig,
            arg_index,
            &projection_predicates,
            &mut substs_with_referent_ty,
        ) {
            return false;
        }

        predicates.iter().all(|predicate| {
            if let PredicateKind::Trait(trait_predicate) = predicate.kind().skip_binder()
                && cx.tcx.is_diagnostic_item(sym::IntoIterator, trait_predicate.trait_ref.def_id)
                && let ty::Param(param_ty) = trait_predicate.self_ty().kind()
                && let GenericArgKind::Type(ty) = substs_with_referent_ty[param_ty.index as usize].unpack()
                && ty.is_array()
                && !meets_msrv(msrv, msrvs::ARRAY_INTO_ITERATOR)
            {
                return false;
            }

            let predicate = EarlyBinder(predicate).subst(cx.tcx, &substs_with_referent_ty);
            let obligation = Obligation::new(cx.tcx, ObligationCause::dummy(), cx.param_env, predicate);
            let infcx = cx.tcx.infer_ctxt().build();
            infcx.predicate_must_hold_modulo_regions(&obligation)
        })
    };

    let mut needless_borrow = false;
    while let ExprKind::AddrOf(_, _, referent) = expr.kind {
        if !check_reference_and_referent(expr, referent) {
            break;
        }
        expr = referent;
        needless_borrow = true;
    }

    if needless_borrow {
        Position::ImplArg(expr.hir_id)
    } else {
        Position::Other(precedence)
    }
}

fn has_ref_mut_self_method(cx: &LateContext<'_>, trait_def_id: DefId) -> bool {
    cx.tcx
        .associated_items(trait_def_id)
        .in_definition_order()
        .any(|assoc_item| {
            if assoc_item.fn_has_self_parameter {
                let self_ty = cx.tcx.fn_sig(assoc_item.def_id).skip_binder().inputs()[0];
                matches!(self_ty.kind(), ty::Ref(_, _, Mutability::Mut))
            } else {
                false
            }
        })
}

fn is_mixed_projection_predicate<'tcx>(
    cx: &LateContext<'tcx>,
    callee_def_id: DefId,
    projection_predicate: &ProjectionPredicate<'tcx>,
) -> bool {
    let generics = cx.tcx.generics_of(callee_def_id);
    // The predicate requires the projected type to equal a type parameter from the parent context.
    if let Some(term_ty) = projection_predicate.term.ty()
        && let ty::Param(term_param_ty) = term_ty.kind()
        && (term_param_ty.index as usize) < generics.parent_count
    {
        // The inner-most self type is a type parameter from the current function.
        let mut projection_ty = projection_predicate.projection_ty;
        loop {
            match projection_ty.self_ty().kind() {
                ty::Projection(inner_projection_ty) => {
                    projection_ty = *inner_projection_ty;
                }
                ty::Param(param_ty) => {
                    return (param_ty.index as usize) >= generics.parent_count;
                }
                _ => {
                    return false;
                }
            }
        }
    } else {
        false
    }
}

fn referent_used_exactly_once<'tcx>(
    cx: &LateContext<'tcx>,
    possible_borrowers: &mut Vec<(LocalDefId, PossibleBorrowerMap<'tcx, 'tcx>)>,
    reference: &Expr<'tcx>,
) -> bool {
    let mir = enclosing_mir(cx.tcx, reference.hir_id);
    if let Some(local) = expr_local(cx.tcx, reference)
        && let [location] = *local_assignments(mir, local).as_slice()
        && let Some(statement) = mir.basic_blocks[location.block].statements.get(location.statement_index)
        && let StatementKind::Assign(box (_, Rvalue::Ref(_, _, place))) = statement.kind
        && !place.has_deref()
        // Ensure not in a loop (https://github.com/rust-lang/rust-clippy/issues/9710)
        && TriColorDepthFirstSearch::new(&mir.basic_blocks).run_from(location.block, &mut CycleDetector).is_none()
    {
        let body_owner_local_def_id = cx.tcx.hir().enclosing_body_owner(reference.hir_id);
        if possible_borrowers
            .last()
            .map_or(true, |&(local_def_id, _)| local_def_id != body_owner_local_def_id)
        {
            possible_borrowers.push((body_owner_local_def_id, PossibleBorrowerMap::new(cx, mir)));
        }
        let possible_borrower = &mut possible_borrowers.last_mut().unwrap().1;
        // If `only_borrowers` were used here, the `copyable_iterator::warn` test would fail. The reason is
        // that `PossibleBorrowerVisitor::visit_terminator` considers `place.local` a possible borrower of
        // itself. See the comment in that method for an explanation as to why.
        possible_borrower.bounded_borrowers(&[local], &[local, place.local], place.local, location)
            && used_exactly_once(mir, place.local).unwrap_or(false)
    } else {
        false
    }
}

// Iteratively replaces `param_ty` with `new_ty` in `substs`, and similarly for each resulting
// projected type that is a type parameter. Returns `false` if replacing the types would have an
// effect on the function signature beyond substituting `new_ty` for `param_ty`.
// See: https://github.com/rust-lang/rust-clippy/pull/9136#discussion_r927212757
fn replace_types<'tcx>(
    cx: &LateContext<'tcx>,
    param_ty: ParamTy,
    new_ty: Ty<'tcx>,
    fn_sig: FnSig<'tcx>,
    arg_index: usize,
    projection_predicates: &[ProjectionPredicate<'tcx>],
    substs: &mut [ty::GenericArg<'tcx>],
) -> bool {
    let mut replaced = BitSet::new_empty(substs.len());

    let mut deque = VecDeque::with_capacity(substs.len());
    deque.push_back((param_ty, new_ty));

    while let Some((param_ty, new_ty)) = deque.pop_front() {
        // If `replaced.is_empty()`, then `param_ty` and `new_ty` are those initially passed in.
        if !fn_sig
            .inputs_and_output
            .iter()
            .enumerate()
            .all(|(i, ty)| (replaced.is_empty() && i == arg_index) || !ty.contains(param_ty.to_ty(cx.tcx)))
        {
            return false;
        }

        substs[param_ty.index as usize] = ty::GenericArg::from(new_ty);

        // The `replaced.insert(...)` check provides some protection against infinite loops.
        if replaced.insert(param_ty.index) {
            for projection_predicate in projection_predicates {
                if projection_predicate.projection_ty.self_ty() == param_ty.to_ty(cx.tcx)
                    && let Some(term_ty) = projection_predicate.term.ty()
                    && let ty::Param(term_param_ty) = term_ty.kind()
                {
                    let item_def_id = projection_predicate.projection_ty.item_def_id;
                    let assoc_item = cx.tcx.associated_item(item_def_id);
                    let projection = cx.tcx
                        .mk_projection(assoc_item.def_id, cx.tcx.mk_substs_trait(new_ty, &[]));

                    if let Ok(projected_ty) = cx.tcx.try_normalize_erasing_regions(cx.param_env, projection)
                        && substs[term_param_ty.index as usize] != ty::GenericArg::from(projected_ty)
                    {
                        deque.push_back((*term_param_ty, projected_ty));
                    }
                }
            }
        }
    }

    true
}

struct TyPosition<'tcx> {
    position: Position,
    ty: Option<Ty<'tcx>>,
}
impl From<Position> for TyPosition<'_> {
    fn from(position: Position) -> Self {
        Self { position, ty: None }
    }
}
impl<'tcx> TyPosition<'tcx> {
    fn new_deref_stable_for_result(precedence: i8, ty: Ty<'tcx>) -> Self {
        Self {
            position: Position::ReborrowStable(precedence),
            ty: Some(ty),
        }
    }
    fn position_for_result(self, cx: &LateContext<'tcx>) -> Position {
        match (self.position, self.ty) {
            (Position::ReborrowStable(precedence), Some(ty)) => {
                Position::DerefStable(precedence, ty.is_sized(cx.tcx, cx.param_env))
            },
            (position, _) => position,
        }
    }
    fn position_for_arg(self) -> Position {
        self.position
    }
}

// Checks whether a type is stable when switching to auto dereferencing,
fn ty_auto_deref_stability<'tcx>(cx: &LateContext<'tcx>, ty: Ty<'tcx>, precedence: i8) -> TyPosition<'tcx> {
    let ty::Ref(_, mut ty, _) = *ty.kind() else {
        return Position::Other(precedence).into();
    };

    loop {
        break match *ty.kind() {
            ty::Ref(_, ref_ty, _) => {
                ty = ref_ty;
                continue;
            },
            ty::Param(_) => TyPosition::new_deref_stable_for_result(precedence, ty),
            ty::Projection(_) if ty.has_non_region_param() => TyPosition::new_deref_stable_for_result(precedence, ty),
            ty::Infer(_) | ty::Error(_) | ty::Bound(..) | ty::Opaque(..) | ty::Placeholder(_) | ty::Dynamic(..) => {
                Position::ReborrowStable(precedence).into()
            },
            ty::Adt(..) if ty.has_placeholders() || ty.has_opaque_types() => {
                Position::ReborrowStable(precedence).into()
            },
            ty::Adt(_, substs) if substs.has_non_region_param() => {
                TyPosition::new_deref_stable_for_result(precedence, ty)
            },
            ty::Bool
            | ty::Char
            | ty::Int(_)
            | ty::Uint(_)
            | ty::Array(..)
            | ty::Float(_)
            | ty::RawPtr(..)
            | ty::FnPtr(_) => Position::DerefStable(precedence, true).into(),
            ty::Str | ty::Slice(..) => Position::DerefStable(precedence, false).into(),
            ty::Adt(..)
            | ty::Foreign(_)
            | ty::FnDef(..)
            | ty::Generator(..)
            | ty::GeneratorWitness(..)
            | ty::Closure(..)
            | ty::Never
            | ty::Tuple(_)
<<<<<<< HEAD
            | ty::Projection(_) => Position::DerefStable(
                precedence,
                ty.is_sized(cx.tcx, cx.param_env.without_caller_bounds()),
            )
            .into(),
=======
            | ty::Projection(_) => {
                Position::DerefStable(precedence, ty.is_sized(cx.tcx, cx.param_env.without_caller_bounds())).into()
            },
>>>>>>> f4850f72
        };
    }
}

fn ty_contains_field(ty: Ty<'_>, name: Symbol) -> bool {
    if let ty::Adt(adt, _) = *ty.kind() {
        adt.is_struct() && adt.all_fields().any(|f| f.name == name)
    } else {
        false
    }
}

#[expect(clippy::needless_pass_by_value, clippy::too_many_lines)]
fn report<'tcx>(cx: &LateContext<'tcx>, expr: &'tcx Expr<'_>, state: State, data: StateData) {
    match state {
        State::DerefMethod {
            ty_changed_count,
            is_final_ufcs,
            target_mut,
        } => {
            let mut app = Applicability::MachineApplicable;
            let (expr_str, expr_is_macro_call) = snippet_with_context(cx, expr.span, data.span.ctxt(), "..", &mut app);
            let ty = cx.typeck_results().expr_ty(expr);
            let (_, ref_count) = peel_mid_ty_refs(ty);
            let deref_str = if ty_changed_count >= ref_count && ref_count != 0 {
                // a deref call changing &T -> &U requires two deref operators the first time
                // this occurs. One to remove the reference, a second to call the deref impl.
                "*".repeat(ty_changed_count + 1)
            } else {
                "*".repeat(ty_changed_count)
            };
            let addr_of_str = if ty_changed_count < ref_count {
                // Check if a reborrow from &mut T -> &T is required.
                if target_mut == Mutability::Not && matches!(ty.kind(), ty::Ref(_, _, Mutability::Mut)) {
                    "&*"
                } else {
                    ""
                }
            } else if target_mut == Mutability::Mut {
                "&mut "
            } else {
                "&"
            };

            let expr_str = if !expr_is_macro_call && is_final_ufcs && expr.precedence().order() < PREC_PREFIX {
                format!("({expr_str})")
            } else {
                expr_str.into_owned()
            };

            span_lint_and_sugg(
                cx,
                EXPLICIT_DEREF_METHODS,
                data.span,
                match target_mut {
                    Mutability::Not => "explicit `deref` method call",
                    Mutability::Mut => "explicit `deref_mut` method call",
                },
                "try this",
                format!("{addr_of_str}{deref_str}{expr_str}"),
                app,
            );
        },
        State::DerefedBorrow(state) => {
            let mut app = Applicability::MachineApplicable;
            let snip_expr = state.snip_expr.map_or(expr, |hir_id| cx.tcx.hir().expect_expr(hir_id));
            let (snip, snip_is_macro) = snippet_with_context(cx, snip_expr.span, data.span.ctxt(), "..", &mut app);
            span_lint_hir_and_then(cx, NEEDLESS_BORROW, data.hir_id, data.span, state.msg, |diag| {
                let calls_field = matches!(expr.kind, ExprKind::Field(..)) && matches!(data.position, Position::Callee);
                let sugg = if !snip_is_macro
                    && !has_enclosing_paren(&snip)
                    && (expr.precedence().order() < data.position.precedence() || calls_field)
                {
                    format!("({snip})")
                } else {
                    snip.into()
                };
                diag.span_suggestion(data.span, "change this to", sugg, app);
            });
        },
        State::ExplicitDeref { mutability } => {
            if matches!(
                expr.kind,
                ExprKind::Block(..)
                    | ExprKind::ConstBlock(_)
                    | ExprKind::If(..)
                    | ExprKind::Loop(..)
                    | ExprKind::Match(..)
            ) && matches!(data.position, Position::DerefStable(_, true))
            {
                // Rustc bug: auto deref doesn't work on block expression when targeting sized types.
                return;
            }

            let (prefix, precedence) = if let Some(mutability) = mutability
                && !cx.typeck_results().expr_ty(expr).is_ref()
            {
                let prefix = match mutability {
                    Mutability::Not => "&",
                    Mutability::Mut => "&mut ",
                };
                (prefix, 0)
            } else {
                ("", data.position.precedence())
            };
            span_lint_hir_and_then(
                cx,
                EXPLICIT_AUTO_DEREF,
                data.hir_id,
                data.span,
                "deref which would be done by auto-deref",
                |diag| {
                    let mut app = Applicability::MachineApplicable;
                    let (snip, snip_is_macro) = snippet_with_context(cx, expr.span, data.span.ctxt(), "..", &mut app);
                    let sugg =
                        if !snip_is_macro && expr.precedence().order() < precedence && !has_enclosing_paren(&snip) {
                            format!("{prefix}({snip})")
                        } else {
                            format!("{prefix}{snip}")
                        };
                    diag.span_suggestion(data.span, "try this", sugg, app);
                },
            );
        },
        State::ExplicitDerefField { .. } => {
            if matches!(
                expr.kind,
                ExprKind::Block(..)
                    | ExprKind::ConstBlock(_)
                    | ExprKind::If(..)
                    | ExprKind::Loop(..)
                    | ExprKind::Match(..)
            ) && matches!(data.position, Position::DerefStable(_, true))
            {
                // Rustc bug: auto deref doesn't work on block expression when targeting sized types.
                return;
            }

            span_lint_hir_and_then(
                cx,
                EXPLICIT_AUTO_DEREF,
                data.hir_id,
                data.span,
                "deref which would be done by auto-deref",
                |diag| {
                    let mut app = Applicability::MachineApplicable;
                    let snip = snippet_with_context(cx, expr.span, data.span.ctxt(), "..", &mut app).0;
                    diag.span_suggestion(data.span, "try this", snip.into_owned(), app);
                },
            );
        },
        State::Borrow { .. } | State::Reborrow { .. } => (),
    }
}

impl<'tcx> Dereferencing<'tcx> {
    fn check_local_usage(&mut self, cx: &LateContext<'tcx>, e: &Expr<'tcx>, local: HirId) {
        if let Some(outer_pat) = self.ref_locals.get_mut(&local) {
            if let Some(pat) = outer_pat {
                // Check for auto-deref
                if !matches!(
                    cx.typeck_results().expr_adjustments(e),
                    [
                        Adjustment {
                            kind: Adjust::Deref(_),
                            ..
                        },
                        Adjustment {
                            kind: Adjust::Deref(_),
                            ..
                        },
                        ..
                    ]
                ) {
                    match get_parent_expr(cx, e) {
                        // Field accesses are the same no matter the number of references.
                        Some(Expr {
                            kind: ExprKind::Field(..),
                            ..
                        }) => (),
                        Some(&Expr {
                            span,
                            kind: ExprKind::Unary(UnOp::Deref, _),
                            ..
                        }) if !span.from_expansion() => {
                            // Remove explicit deref.
                            let snip = snippet_with_context(cx, e.span, span.ctxt(), "..", &mut pat.app).0;
                            pat.replacements.push((span, snip.into()));
                        },
                        Some(parent) if !parent.span.from_expansion() => {
                            // Double reference might be needed at this point.
                            if parent.precedence().order() == PREC_POSTFIX {
                                // Parentheses would be needed here, don't lint.
                                *outer_pat = None;
                            } else {
                                pat.always_deref = false;
                                let snip = snippet_with_context(cx, e.span, parent.span.ctxt(), "..", &mut pat.app).0;
                                pat.replacements.push((e.span, format!("&{snip}")));
                            }
                        },
                        _ if !e.span.from_expansion() => {
                            // Double reference might be needed at this point.
                            pat.always_deref = false;
                            let snip = snippet_with_applicability(cx, e.span, "..", &mut pat.app);
                            pat.replacements.push((e.span, format!("&{snip}")));
                        },
                        // Edge case for macros. The span of the identifier will usually match the context of the
                        // binding, but not if the identifier was created in a macro. e.g. `concat_idents` and proc
                        // macros
                        _ => *outer_pat = None,
                    }
                }
            }
        }
    }
}<|MERGE_RESOLUTION|>--- conflicted
+++ resolved
@@ -1412,17 +1412,9 @@
             | ty::Closure(..)
             | ty::Never
             | ty::Tuple(_)
-<<<<<<< HEAD
-            | ty::Projection(_) => Position::DerefStable(
-                precedence,
-                ty.is_sized(cx.tcx, cx.param_env.without_caller_bounds()),
-            )
-            .into(),
-=======
             | ty::Projection(_) => {
                 Position::DerefStable(precedence, ty.is_sized(cx.tcx, cx.param_env.without_caller_bounds())).into()
             },
->>>>>>> f4850f72
         };
     }
 }
