use clippy_utils::diagnostics::{span_lint_and_sugg, span_lint_hir_and_then};
use clippy_utils::source::{snippet_with_applicability, snippet_with_context};
use clippy_utils::sugg::has_enclosing_paren;
use clippy_utils::ty::{implements_trait, is_manually_drop, peel_mid_ty_refs};
use clippy_utils::{expr_use_ctxt, get_parent_expr, is_lint_allowed, path_to_local, DefinedTy, ExprUseNode};
use core::mem;
use rustc_ast::util::parser::{PREC_POSTFIX, PREC_PREFIX};
use rustc_data_structures::fx::FxIndexMap;
use rustc_errors::Applicability;
use rustc_hir::intravisit::{walk_ty, Visitor};
use rustc_hir::{
<<<<<<< HEAD
    self as hir, BindingMode, Body, BodyId, BorrowKind, Expr, ExprKind, HirId, MatchSource, Mutability, Node,
    Pat, PatKind, Path, QPath, TyKind, UnOp,
=======
    self as hir, BindingMode, Body, BodyId, BorrowKind, Expr, ExprKind, HirId, MatchSource, Mutability, Node, Pat,
    PatKind, Path, QPath, TyKind, UnOp,
>>>>>>> f130fa61
};
use rustc_lint::{LateContext, LateLintPass};
use rustc_middle::ty::adjustment::{Adjust, Adjustment, AutoBorrow, AutoBorrowMutability};
use rustc_middle::ty::{self, ParamEnv, Ty, TyCtxt, TypeVisitableExt, TypeckResults};
use rustc_session::impl_lint_pass;
use rustc_span::symbol::sym;
use rustc_span::{Span, Symbol};

declare_clippy_lint! {
    /// ### What it does
    /// Checks for explicit `deref()` or `deref_mut()` method calls.
    ///
    /// ### Why is this bad?
    /// Dereferencing by `&*x` or `&mut *x` is clearer and more concise,
    /// when not part of a method chain.
    ///
    /// ### Example
    /// ```no_run
    /// use std::ops::Deref;
    /// let a: &mut String = &mut String::from("foo");
    /// let b: &str = a.deref();
    /// ```
    ///
    /// Use instead:
    /// ```no_run
    /// let a: &mut String = &mut String::from("foo");
    /// let b = &*a;
    /// ```
    ///
    /// This lint excludes all of:
    /// ```rust,ignore
    /// let _ = d.unwrap().deref();
    /// let _ = Foo::deref(&foo);
    /// let _ = <Foo as Deref>::deref(&foo);
    /// ```
    #[clippy::version = "1.44.0"]
    pub EXPLICIT_DEREF_METHODS,
    pedantic,
    "Explicit use of deref or deref_mut method while not in a method chain."
}

declare_clippy_lint! {
    /// ### What it does
    /// Checks for address of operations (`&`) that are going to
    /// be dereferenced immediately by the compiler.
    ///
    /// ### Why is this bad?
    /// Suggests that the receiver of the expression borrows
    /// the expression.
    ///
    /// ### Known problems
    /// The lint cannot tell when the implementation of a trait
    /// for `&T` and `T` do different things. Removing a borrow
    /// in such a case can change the semantics of the code.
    ///
    /// ### Example
    /// ```no_run
    /// fn fun(_a: &i32) {}
    ///
    /// let x: &i32 = &&&&&&5;
    /// fun(&x);
    /// ```
    ///
    /// Use instead:
    /// ```no_run
    /// # fn fun(_a: &i32) {}
    /// let x: &i32 = &5;
    /// fun(x);
    /// ```
    #[clippy::version = "pre 1.29.0"]
    pub NEEDLESS_BORROW,
    style,
    "taking a reference that is going to be automatically dereferenced"
}

declare_clippy_lint! {
    /// ### What it does
    /// Checks for `ref` bindings which create a reference to a reference.
    ///
    /// ### Why is this bad?
    /// The address-of operator at the use site is clearer about the need for a reference.
    ///
    /// ### Example
    /// ```no_run
    /// let x = Some("");
    /// if let Some(ref x) = x {
    ///     // use `x` here
    /// }
    /// ```
    ///
    /// Use instead:
    /// ```no_run
    /// let x = Some("");
    /// if let Some(x) = x {
    ///     // use `&x` here
    /// }
    /// ```
    #[clippy::version = "1.54.0"]
    pub REF_BINDING_TO_REFERENCE,
    pedantic,
    "`ref` binding to a reference"
}

declare_clippy_lint! {
    /// ### What it does
    /// Checks for dereferencing expressions which would be covered by auto-deref.
    ///
    /// ### Why is this bad?
    /// This unnecessarily complicates the code.
    ///
    /// ### Example
    /// ```no_run
    /// let x = String::new();
    /// let y: &str = &*x;
    /// ```
    /// Use instead:
    /// ```no_run
    /// let x = String::new();
    /// let y: &str = &x;
    /// ```
    #[clippy::version = "1.64.0"]
    pub EXPLICIT_AUTO_DEREF,
    complexity,
    "dereferencing when the compiler would automatically dereference"
}

impl_lint_pass!(Dereferencing<'_> => [
    EXPLICIT_DEREF_METHODS,
    NEEDLESS_BORROW,
    REF_BINDING_TO_REFERENCE,
    EXPLICIT_AUTO_DEREF,
]);

#[derive(Default)]
pub struct Dereferencing<'tcx> {
    state: Option<(State, StateData<'tcx>)>,

    // While parsing a `deref` method call in ufcs form, the path to the function is itself an
    // expression. This is to store the id of that expression so it can be skipped when
    // `check_expr` is called for it.
    skip_expr: Option<HirId>,

    /// The body the first local was found in. Used to emit lints when the traversal of the body has
    /// been finished. Note we can't lint at the end of every body as they can be nested within each
    /// other.
    current_body: Option<BodyId>,

    /// The list of locals currently being checked by the lint.
    /// If the value is `None`, then the binding has been seen as a ref pattern, but is not linted.
    /// This is needed for or patterns where one of the branches can be linted, but another can not
    /// be.
    ///
    /// e.g. `m!(x) | Foo::Bar(ref x)`
    ref_locals: FxIndexMap<HirId, Option<RefPat>>,
}

#[derive(Debug)]
struct StateData<'tcx> {
    first_expr: &'tcx Expr<'tcx>,
    adjusted_ty: Ty<'tcx>,
}

struct DerefedBorrow {
    count: usize,
    msg: &'static str,
    stability: TyCoercionStability,
    for_field_access: Option<Symbol>,
}

enum State {
    // Any number of deref method calls.
    DerefMethod {
        // The number of calls in a sequence which changed the referenced type
        ty_changed_count: usize,
        is_ufcs: bool,
        /// The required mutability
        mutbl: Mutability,
    },
    DerefedBorrow(DerefedBorrow),
    ExplicitDeref {
        mutability: Option<Mutability>,
    },
    ExplicitDerefField {
        name: Symbol,
        derefs_manually_drop: bool,
    },
    Reborrow {
        mutability: Mutability,
    },
    Borrow {
        mutability: Mutability,
    },
}

// A reference operation considered by this lint pass
enum RefOp {
    Method { mutbl: Mutability, is_ufcs: bool },
    Deref,
    AddrOf(Mutability),
}

struct RefPat {
    /// Whether every usage of the binding is dereferenced.
    always_deref: bool,
    /// The spans of all the ref bindings for this local.
    spans: Vec<Span>,
    /// The applicability of this suggestion.
    app: Applicability,
    /// All the replacements which need to be made.
    replacements: Vec<(Span, String)>,
    /// The [`HirId`] that the lint should be emitted at.
    hir_id: HirId,
}

impl<'tcx> LateLintPass<'tcx> for Dereferencing<'tcx> {
    #[expect(clippy::too_many_lines)]
    fn check_expr(&mut self, cx: &LateContext<'tcx>, expr: &'tcx Expr<'_>) {
        // Skip path expressions from deref calls. e.g. `Deref::deref(e)`
        if Some(expr.hir_id) == self.skip_expr.take() {
            return;
        }

        if let Some(local) = path_to_local(expr) {
            self.check_local_usage(cx, expr, local);
        }

        // Stop processing sub expressions when a macro call is seen
        if expr.span.from_expansion() {
            if let Some((state, data)) = self.state.take() {
                report(cx, expr, state, data, cx.typeck_results());
            }
            return;
        }

        let typeck = cx.typeck_results();
        let Some((kind, sub_expr)) = try_parse_ref_op(cx.tcx, typeck, expr) else {
            // The whole chain of reference operations has been seen
            if let Some((state, data)) = self.state.take() {
                report(cx, expr, state, data, typeck);
            }
            return;
        };

        match (self.state.take(), kind) {
            (None, kind) => {
                let expr_ty = typeck.expr_ty(expr);
                let use_cx = expr_use_ctxt(cx, expr);
                let adjusted_ty = match &use_cx {
                    Some(use_cx) => match use_cx.adjustments {
                        [.., a] => a.target,
                        _ => expr_ty,
                    },
                    _ => typeck.expr_ty_adjusted(expr),
                };

                match (use_cx, kind) {
                    (Some(use_cx), RefOp::Deref) => {
                        let sub_ty = typeck.expr_ty(sub_expr);
                        if let ExprUseNode::FieldAccess(name) = use_cx.node
                            && !use_cx.moved_before_use
                            && !ty_contains_field(sub_ty, name.name)
                        {
                            self.state = Some((
                                State::ExplicitDerefField {
                                    name: name.name,
                                    derefs_manually_drop: is_manually_drop(sub_ty),
                                },
                                StateData {
                                    first_expr: expr,
                                    adjusted_ty,
                                },
                            ));
                        } else if sub_ty.is_ref()
                            // Linting method receivers would require verifying that name lookup
                            // would resolve the same way. This is complicated by trait methods.
                            && !use_cx.node.is_recv()
                            && let Some(ty) = use_cx.node.defined_ty(cx)
                            && TyCoercionStability::for_defined_ty(cx, ty, use_cx.node.is_return()).is_deref_stable()
                        {
                            self.state = Some((
                                State::ExplicitDeref { mutability: None },
                                StateData {
                                    first_expr: expr,
                                    adjusted_ty,
                                },
                            ));
                        }
                    },
                    (_, RefOp::Method { mutbl, is_ufcs })
                        if !is_lint_allowed(cx, EXPLICIT_DEREF_METHODS, expr.hir_id)
                            // Allow explicit deref in method chains. e.g. `foo.deref().bar()`
                            && (is_ufcs || !in_postfix_position(cx, expr)) =>
                    {
                        let ty_changed_count = usize::from(!deref_method_same_type(expr_ty, typeck.expr_ty(sub_expr)));
                        self.state = Some((
                            State::DerefMethod {
                                ty_changed_count,
                                is_ufcs,
                                mutbl,
                            },
                            StateData {
                                first_expr: expr,
                                adjusted_ty,
                            },
                        ));
                    },
                    (Some(use_cx), RefOp::AddrOf(mutability)) => {
                        // Find the number of times the borrow is auto-derefed.
                        let mut iter = use_cx.adjustments.iter();
                        let mut deref_count = 0usize;
                        let next_adjust = loop {
                            match iter.next() {
                                Some(adjust) => {
                                    if !matches!(adjust.kind, Adjust::Deref(_)) {
                                        break Some(adjust);
                                    } else if !adjust.target.is_ref() {
                                        deref_count += 1;
                                        break iter.next();
                                    }
                                    deref_count += 1;
                                },
                                None => break None,
                            };
                        };

                        let stability = use_cx.node.defined_ty(cx).map_or(TyCoercionStability::None, |ty| {
                            TyCoercionStability::for_defined_ty(cx, ty, use_cx.node.is_return())
                        });
                        let can_auto_borrow = match use_cx.node {
                            ExprUseNode::FieldAccess(_)
                                if !use_cx.moved_before_use && matches!(sub_expr.kind, ExprKind::Field(..)) =>
                            {
                                // `DerefMut` will not be automatically applied to `ManuallyDrop<_>`
                                // field expressions when the base type is a union and the parent
                                // expression is also a field access.
                                //
                                // e.g. `&mut x.y.z` where `x` is a union, and accessing `z` requires a
                                // deref through `ManuallyDrop<_>` will not compile.
                                !adjust_derefs_manually_drop(use_cx.adjustments, expr_ty)
                            },
                            ExprUseNode::Callee | ExprUseNode::FieldAccess(_) => true,
                            ExprUseNode::MethodArg(hir_id, _, 0) if !use_cx.moved_before_use => {
                                // Check for calls to trait methods where the trait is implemented
                                // on a reference.
                                // Two cases need to be handled:
                                // * `self` methods on `&T` will never have auto-borrow
                                // * `&self` methods on `&T` can have auto-borrow, but `&self` methods on `T` will take
                                //   priority.
                                if let Some(fn_id) = typeck.type_dependent_def_id(hir_id)
                                    && let Some(trait_id) = cx.tcx.trait_of_item(fn_id)
                                    && let arg_ty = cx
                                        .tcx
                                        .erase_regions(use_cx.adjustments.last().map_or(expr_ty, |a| a.target))
                                    && let ty::Ref(_, sub_ty, _) = *arg_ty.kind()
                                    && let args =
                                        typeck.node_args_opt(hir_id).map(|args| &args[1..]).unwrap_or_default()
                                    && let impl_ty =
                                        if cx.tcx.fn_sig(fn_id).instantiate_identity().skip_binder().inputs()[0]
                                            .is_ref()
                                        {
                                            // Trait methods taking `&self`
                                            sub_ty
                                        } else {
                                            // Trait methods taking `self`
                                            arg_ty
                                        }
                                    && impl_ty.is_ref()
                                    && implements_trait(
                                        cx,
                                        impl_ty,
                                        trait_id,
                                        &args[..cx.tcx.generics_of(trait_id).params.len() - 1],
                                    )
                                {
                                    false
                                } else {
                                    true
                                }
                            },
                            _ => false,
                        };

                        let deref_msg =
                            "this expression creates a reference which is immediately dereferenced by the compiler";
                        let borrow_msg = "this expression borrows a value the compiler would automatically borrow";

                        // Determine the required number of references before any can be removed. In all cases the
                        // reference made by the current expression will be removed. After that there are four cases to
                        // handle.
                        //
                        // 1. Auto-borrow will trigger in the current position, so no further references are required.
                        // 2. Auto-deref ends at a reference, or the underlying type, so one extra needs to be left to
                        //    handle the automatically inserted re-borrow.
                        // 3. Auto-deref hits a user-defined `Deref` impl, so at least one reference needs to exist to
                        //    start auto-deref.
                        // 4. If the chain of non-user-defined derefs ends with a mutable re-borrow, and re-borrow
                        //    adjustments will not be inserted automatically, then leave one further reference to avoid
                        //    moving a mutable borrow. e.g.
                        //
                        //    ```rust
                        //    fn foo<T>(x: &mut Option<&mut T>, y: &mut T) {
                        //        let x = match x {
                        //            // Removing the borrow will cause `x` to be moved
                        //            Some(x) => &mut *x,
                        //            None => y
                        //        };
                        //    }
                        //    ```
                        let (required_refs, msg) = if can_auto_borrow {
                            (1, if deref_count == 1 { borrow_msg } else { deref_msg })
                        } else if let Some(&Adjustment {
                            kind: Adjust::Borrow(AutoBorrow::Ref(_, mutability)),
                            ..
                        }) = next_adjust
                            && matches!(mutability, AutoBorrowMutability::Mut { .. })
                            && !stability.is_reborrow_stable()
                        {
                            (3, deref_msg)
                        } else {
                            (2, deref_msg)
                        };

                        if deref_count >= required_refs {
                            self.state = Some((
                                State::DerefedBorrow(DerefedBorrow {
                                    // One of the required refs is for the current borrow expression, the remaining ones
                                    // can't be removed without breaking the code. See earlier comment.
                                    count: deref_count - required_refs,
                                    msg,
                                    stability,
                                    for_field_access: if let ExprUseNode::FieldAccess(name) = use_cx.node
                                        && !use_cx.moved_before_use
                                    {
                                        Some(name.name)
                                    } else {
                                        None
                                    },
                                }),
                                StateData {
                                    first_expr: expr,
                                    adjusted_ty: use_cx.adjustments.last().map_or(expr_ty, |a| a.target),
                                },
                            ));
                        } else if stability.is_deref_stable()
                            // Auto-deref doesn't combine with other adjustments
                            && next_adjust.map_or(true, |a| matches!(a.kind, Adjust::Deref(_) | Adjust::Borrow(_)))
                            && iter.all(|a| matches!(a.kind, Adjust::Deref(_) | Adjust::Borrow(_)))
                        {
                            self.state = Some((
                                State::Borrow { mutability },
                                StateData {
                                    first_expr: expr,
                                    adjusted_ty: use_cx.adjustments.last().map_or(expr_ty, |a| a.target),
                                },
                            ));
                        }
                    },
                    (None, _) | (_, RefOp::Method { .. }) => (),
                }
            },
            (
                Some((
                    State::DerefMethod {
                        mutbl,
                        ty_changed_count,
                        ..
                    },
                    data,
                )),
                RefOp::Method { is_ufcs, .. },
            ) => {
                self.state = Some((
                    State::DerefMethod {
                        ty_changed_count: if deref_method_same_type(typeck.expr_ty(expr), typeck.expr_ty(sub_expr)) {
                            ty_changed_count
                        } else {
                            ty_changed_count + 1
                        },
                        is_ufcs,
                        mutbl,
                    },
                    data,
                ));
            },
            (Some((State::DerefedBorrow(state), data)), RefOp::AddrOf(_)) if state.count != 0 => {
                self.state = Some((
                    State::DerefedBorrow(DerefedBorrow {
                        count: state.count - 1,
                        ..state
                    }),
                    data,
                ));
            },
            (Some((State::DerefedBorrow(state), data)), RefOp::AddrOf(mutability)) => {
                let adjusted_ty = data.adjusted_ty;
                let stability = state.stability;
                report(cx, expr, State::DerefedBorrow(state), data, typeck);
                if stability.is_deref_stable() {
                    self.state = Some((
                        State::Borrow { mutability },
                        StateData {
                            first_expr: expr,
                            adjusted_ty,
                        },
                    ));
                }
            },
            (Some((State::DerefedBorrow(state), data)), RefOp::Deref) => {
                let adjusted_ty = data.adjusted_ty;
                let stability = state.stability;
                let for_field_access = state.for_field_access;
                report(cx, expr, State::DerefedBorrow(state), data, typeck);
                if let Some(name) = for_field_access
                    && let sub_expr_ty = typeck.expr_ty(sub_expr)
                    && !ty_contains_field(sub_expr_ty, name)
                {
                    self.state = Some((
                        State::ExplicitDerefField {
                            name,
                            derefs_manually_drop: is_manually_drop(sub_expr_ty),
                        },
                        StateData {
                            first_expr: expr,
                            adjusted_ty,
                        },
                    ));
                } else if stability.is_deref_stable()
                    && let Some(parent) = get_parent_expr(cx, expr)
                {
                    self.state = Some((
                        State::ExplicitDeref { mutability: None },
                        StateData {
                            first_expr: parent,
                            adjusted_ty,
                        },
                    ));
                }
            },

            (Some((State::Borrow { mutability }, data)), RefOp::Deref) => {
                if typeck.expr_ty(sub_expr).is_ref() {
                    self.state = Some((State::Reborrow { mutability }, data));
                } else {
                    self.state = Some((
                        State::ExplicitDeref {
                            mutability: Some(mutability),
                        },
                        data,
                    ));
                }
            },
            (Some((State::Reborrow { mutability }, data)), RefOp::Deref) => {
                self.state = Some((
                    State::ExplicitDeref {
                        mutability: Some(mutability),
                    },
                    data,
                ));
            },
            (state @ Some((State::ExplicitDeref { .. }, _)), RefOp::Deref) => {
                self.state = state;
            },
            (
                Some((
                    State::ExplicitDerefField {
                        name,
                        derefs_manually_drop,
                    },
                    data,
                )),
                RefOp::Deref,
            ) if let sub_expr_ty = typeck.expr_ty(sub_expr)
                && !ty_contains_field(sub_expr_ty, name) =>
            {
                self.state = Some((
                    State::ExplicitDerefField {
                        name,
                        derefs_manually_drop: derefs_manually_drop || is_manually_drop(sub_expr_ty),
                    },
                    data,
                ));
            },

            (Some((state, data)), _) => report(cx, expr, state, data, typeck),
        }
    }

    fn check_pat(&mut self, cx: &LateContext<'tcx>, pat: &'tcx Pat<'_>) {
        if let PatKind::Binding(BindingMode::REF, id, name, _) = pat.kind {
            if let Some(opt_prev_pat) = self.ref_locals.get_mut(&id) {
                // This binding id has been seen before. Add this pattern to the list of changes.
                if let Some(prev_pat) = opt_prev_pat {
                    if pat.span.from_expansion() {
                        // Doesn't match the context of the previous pattern. Can't lint here.
                        *opt_prev_pat = None;
                    } else {
                        prev_pat.spans.push(pat.span);
                        prev_pat.replacements.push((
                            pat.span,
                            snippet_with_context(cx, name.span, pat.span.ctxt(), "..", &mut prev_pat.app)
                                .0
                                .into(),
                        ));
                    }
                }
                return;
            }

            if !pat.span.from_expansion()
                && let ty::Ref(_, tam, _) = *cx.typeck_results().pat_ty(pat).kind()
                // only lint immutable refs, because borrowed `&mut T` cannot be moved out
                && let ty::Ref(_, _, Mutability::Not) = *tam.kind()
            {
                let mut app = Applicability::MachineApplicable;
                let snip = snippet_with_context(cx, name.span, pat.span.ctxt(), "..", &mut app).0;
                self.current_body = self.current_body.or(cx.enclosing_body);
                self.ref_locals.insert(
                    id,
                    Some(RefPat {
                        always_deref: true,
                        spans: vec![pat.span],
                        app,
                        replacements: vec![(pat.span, snip.into())],
                        hir_id: pat.hir_id,
                    }),
                );
            }
        }
    }

    fn check_body_post(&mut self, cx: &LateContext<'tcx>, body: &'tcx Body<'_>) {
        if Some(body.id()) == self.current_body {
            for pat in self.ref_locals.drain(..).filter_map(|(_, x)| x) {
                let replacements = pat.replacements;
                let app = pat.app;
                let lint = if pat.always_deref {
                    NEEDLESS_BORROW
                } else {
                    REF_BINDING_TO_REFERENCE
                };
                span_lint_hir_and_then(
                    cx,
                    lint,
                    pat.hir_id,
                    pat.spans,
                    "this pattern creates a reference to a reference",
                    |diag| {
                        diag.multipart_suggestion("try", replacements, app);
                    },
                );
            }
            self.current_body = None;
        }
    }
}

fn try_parse_ref_op<'tcx>(
    tcx: TyCtxt<'tcx>,
    typeck: &'tcx TypeckResults<'_>,
    expr: &'tcx Expr<'_>,
) -> Option<(RefOp, &'tcx Expr<'tcx>)> {
    let (is_ufcs, def_id, arg) = match expr.kind {
        ExprKind::MethodCall(_, arg, [], _) => (false, typeck.type_dependent_def_id(expr.hir_id)?, arg),
        ExprKind::Call(
            Expr {
                kind: ExprKind::Path(path),
                hir_id,
                ..
            },
            [arg],
        ) => (true, typeck.qpath_res(path, *hir_id).opt_def_id()?, arg),
        ExprKind::Unary(UnOp::Deref, sub_expr) if !typeck.expr_ty(sub_expr).is_unsafe_ptr() => {
            return Some((RefOp::Deref, sub_expr));
        },
        ExprKind::AddrOf(BorrowKind::Ref, mutability, sub_expr) => return Some((RefOp::AddrOf(mutability), sub_expr)),
        _ => return None,
    };
    if tcx.is_diagnostic_item(sym::deref_method, def_id) {
        Some((
            RefOp::Method {
                mutbl: Mutability::Not,
                is_ufcs,
            },
            arg,
        ))
    } else if tcx.trait_of_item(def_id)? == tcx.lang_items().deref_mut_trait()? {
        Some((
            RefOp::Method {
                mutbl: Mutability::Mut,
                is_ufcs,
            },
            arg,
        ))
    } else {
        None
    }
}

// Checks if the adjustments contains a deref of `ManuallyDrop<_>`
fn adjust_derefs_manually_drop<'tcx>(adjustments: &'tcx [Adjustment<'tcx>], mut ty: Ty<'tcx>) -> bool {
    adjustments.iter().any(|a| {
        let ty = mem::replace(&mut ty, a.target);
        matches!(a.kind, Adjust::Deref(Some(ref op)) if op.mutbl == Mutability::Mut) && is_manually_drop(ty)
    })
}

// Checks whether the type for a deref call actually changed the type, not just the mutability of
// the reference.
fn deref_method_same_type<'tcx>(result_ty: Ty<'tcx>, arg_ty: Ty<'tcx>) -> bool {
    match (result_ty.kind(), arg_ty.kind()) {
        (ty::Ref(_, result_ty, _), ty::Ref(_, arg_ty, _)) => result_ty == arg_ty,

        // The result type for a deref method is always a reference
        // Not matching the previous pattern means the argument type is not a reference
        // This means that the type did change
        _ => false,
    }
}

fn in_postfix_position<'tcx>(cx: &LateContext<'tcx>, e: &'tcx Expr<'tcx>) -> bool {
    if let Some(parent) = get_parent_expr(cx, e)
        && parent.span.eq_ctxt(e.span)
    {
        match parent.kind {
            ExprKind::Call(child, _) | ExprKind::MethodCall(_, child, _, _) | ExprKind::Index(child, _, _)
                if child.hir_id == e.hir_id =>
            {
                true
            },
            ExprKind::Match(.., MatchSource::TryDesugar(_) | MatchSource::AwaitDesugar) | ExprKind::Field(_, _) => true,
            _ => false,
        }
    } else {
        false
    }
}

#[derive(Clone, Copy)]
enum TyCoercionStability {
    Deref,
    Reborrow,
    None,
}
impl TyCoercionStability {
    fn is_deref_stable(self) -> bool {
        matches!(self, Self::Deref)
    }

    fn is_reborrow_stable(self) -> bool {
        matches!(self, Self::Deref | Self::Reborrow)
    }

    fn for_defined_ty<'tcx>(cx: &LateContext<'tcx>, ty: DefinedTy<'tcx>, for_return: bool) -> Self {
        match ty {
            DefinedTy::Hir(ty) => Self::for_hir_ty(ty),
            DefinedTy::Mir(ty) => Self::for_mir_ty(
                cx.tcx,
                ty.param_env,
                cx.tcx.instantiate_bound_regions_with_erased(ty.value),
                for_return,
            ),
        }
    }

    // Checks the stability of type coercions when assigned to a binding with the given explicit type.
    //
    // e.g.
    // let x = Box::new(Box::new(0u32));
    // let y1: &Box<_> = x.deref();
    // let y2: &Box<_> = &x;
    //
    // Here `y1` and `y2` would resolve to different types, so the type `&Box<_>` is not stable when
    // switching to auto-dereferencing.
    fn for_hir_ty<'tcx>(ty: &'tcx hir::Ty<'tcx>) -> Self {
        let TyKind::Ref(_, ty) = &ty.kind else {
            return Self::None;
        };
        let mut ty = ty;

        loop {
            break match ty.ty.kind {
                TyKind::Ref(_, ref ref_ty) => {
                    ty = ref_ty;
                    continue;
                },
                TyKind::Path(
                    QPath::TypeRelative(_, path)
                    | QPath::Resolved(
                        _,
                        Path {
                            segments: [.., path], ..
                        },
                    ),
                ) => {
                    if let Some(args) = path.args
                        && args.args.iter().any(|arg| match arg {
                            hir::GenericArg::Infer(_) => true,
                            hir::GenericArg::Type(ty) => ty_contains_infer(ty),
                            _ => false,
                        })
                    {
                        Self::Reborrow
                    } else {
                        Self::Deref
                    }
                },
                TyKind::Slice(_)
                | TyKind::Array(..)
                | TyKind::Ptr(_)
                | TyKind::BareFn(_)
                | TyKind::Pat(..)
                | TyKind::Never
                | TyKind::Tup(_)
                | TyKind::Path(_) => Self::Deref,
                TyKind::OpaqueDef(..)
                | TyKind::Infer
                | TyKind::Typeof(..)
                | TyKind::TraitObject(..)
                | TyKind::InferDelegation(..)
                | TyKind::AnonAdt(..)
                | TyKind::Err(_) => Self::Reborrow,
            };
        }
    }

    fn for_mir_ty<'tcx>(tcx: TyCtxt<'tcx>, param_env: ParamEnv<'tcx>, ty: Ty<'tcx>, for_return: bool) -> Self {
        let ty::Ref(_, mut ty, _) = *ty.kind() else {
            return Self::None;
        };

        ty = tcx.try_normalize_erasing_regions(param_env, ty).unwrap_or(ty);
        loop {
            break match *ty.kind() {
                ty::Ref(_, ref_ty, _) => {
                    ty = ref_ty;
                    continue;
                },
                ty::Param(_) if for_return => Self::Deref,
                ty::Alias(ty::Weak | ty::Inherent, _) => unreachable!("should have been normalized away above"),
                ty::Alias(ty::Projection, _) if !for_return && ty.has_non_region_param() => Self::Reborrow,
                ty::Infer(_)
                | ty::Error(_)
                | ty::Bound(..)
                | ty::Alias(ty::Opaque, ..)
                | ty::Placeholder(_)
                | ty::Dynamic(..)
                | ty::Param(_) => Self::Reborrow,
                ty::Adt(_, args)
                    if ty.has_placeholders()
                        || ty.has_opaque_types()
                        || (!for_return && args.has_non_region_param()) =>
                {
                    Self::Reborrow
                },
                ty::Bool
                | ty::Char
                | ty::Int(_)
                | ty::Uint(_)
                | ty::Array(..)
                | ty::Pat(..)
                | ty::Float(_)
                | ty::RawPtr(..)
                | ty::FnPtr(_)
                | ty::Str
                | ty::Slice(..)
                | ty::Adt(..)
                | ty::Foreign(_)
                | ty::FnDef(..)
                | ty::Coroutine(..)
                | ty::CoroutineWitness(..)
                | ty::Closure(..)
                | ty::CoroutineClosure(..)
                | ty::Never
                | ty::Tuple(_)
                | ty::Alias(ty::Projection, _) => Self::Deref,
            };
        }
    }
}

// Checks whether a type is inferred at some point.
// e.g. `_`, `Box<_>`, `[_]`
fn ty_contains_infer(ty: &hir::Ty<'_>) -> bool {
    struct V(bool);
    impl Visitor<'_> for V {
        fn visit_ty(&mut self, ty: &hir::Ty<'_>) {
            if self.0
                || matches!(
                    ty.kind,
                    TyKind::OpaqueDef(..) | TyKind::Infer | TyKind::Typeof(_) | TyKind::Err(_)
                )
            {
                self.0 = true;
            } else {
                walk_ty(self, ty);
            }
        }

        fn visit_generic_arg(&mut self, arg: &hir::GenericArg<'_>) {
            if self.0 || matches!(arg, hir::GenericArg::Infer(_)) {
                self.0 = true;
            } else if let hir::GenericArg::Type(ty) = arg {
                self.visit_ty(ty);
            }
        }
    }
    let mut v = V(false);
    v.visit_ty(ty);
    v.0
}

fn ty_contains_field(ty: Ty<'_>, name: Symbol) -> bool {
    if let ty::Adt(adt, _) = *ty.kind() {
        adt.is_struct() && adt.all_fields().any(|f| f.name == name)
    } else {
        false
    }
}

#[expect(clippy::needless_pass_by_value, clippy::too_many_lines)]
fn report<'tcx>(
    cx: &LateContext<'tcx>,
    expr: &'tcx Expr<'_>,
    state: State,
    data: StateData<'tcx>,
    typeck: &'tcx TypeckResults<'tcx>,
) {
    match state {
        State::DerefMethod {
            ty_changed_count,
            is_ufcs,
            mutbl,
        } => {
            let mut app = Applicability::MachineApplicable;
            let (expr_str, _expr_is_macro_call) =
                snippet_with_context(cx, expr.span, data.first_expr.span.ctxt(), "..", &mut app);
            let ty = typeck.expr_ty(expr);
            let (_, ref_count) = peel_mid_ty_refs(ty);
            let deref_str = if ty_changed_count >= ref_count && ref_count != 0 {
                // a deref call changing &T -> &U requires two deref operators the first time
                // this occurs. One to remove the reference, a second to call the deref impl.
                "*".repeat(ty_changed_count + 1)
            } else {
                "*".repeat(ty_changed_count)
            };
            let addr_of_str = if ty_changed_count < ref_count {
                // Check if a reborrow from &mut T -> &T is required.
                if mutbl == Mutability::Not && matches!(ty.kind(), ty::Ref(_, _, Mutability::Mut)) {
                    "&*"
                } else {
                    ""
                }
            } else if mutbl == Mutability::Mut {
                "&mut "
            } else {
                "&"
            };

            // expr_str (the suggestion) is never shown if is_final_ufcs is true, since it's
            // `expr.kind == ExprKind::Call`. Therefore, this is, afaik, always unnecessary.
            /*
            expr_str = if !expr_is_macro_call && is_final_ufcs && expr.precedence().order() < PREC_PREFIX {
                Cow::Owned(format!("({expr_str})"))
            } else {
                expr_str
            };
            */

            // Fix #10850, do not lint if it's `Foo::deref` instead of `foo.deref()`.
            if is_ufcs {
                return;
            }

            span_lint_and_sugg(
                cx,
                EXPLICIT_DEREF_METHODS,
                data.first_expr.span,
                match mutbl {
                    Mutability::Not => "explicit `deref` method call",
                    Mutability::Mut => "explicit `deref_mut` method call",
                },
                "try",
                format!("{addr_of_str}{deref_str}{expr_str}"),
                app,
            );
        },
        State::DerefedBorrow(state) => {
            let mut app = Applicability::MachineApplicable;
            let (snip, snip_is_macro) =
                snippet_with_context(cx, expr.span, data.first_expr.span.ctxt(), "..", &mut app);
            span_lint_hir_and_then(
                cx,
                NEEDLESS_BORROW,
                data.first_expr.hir_id,
                data.first_expr.span,
                state.msg,
                |diag| {
                    let (precedence, calls_field) = match cx.tcx.parent_hir_node(data.first_expr.hir_id) {
                        Node::Expr(e) => match e.kind {
                            ExprKind::Call(callee, _) if callee.hir_id != data.first_expr.hir_id => (0, false),
                            ExprKind::Call(..) => (PREC_POSTFIX, matches!(expr.kind, ExprKind::Field(..))),
                            _ => (e.precedence().order(), false),
                        },
                        _ => (0, false),
                    };
                    let is_in_tuple = matches!(
                        get_parent_expr(cx, data.first_expr),
                        Some(Expr {
                            kind: ExprKind::Tup(..),
                            ..
                        })
                    );

                    let sugg = if !snip_is_macro
                        && (calls_field || expr.precedence().order() < precedence)
                        && !has_enclosing_paren(&snip)
                        && !is_in_tuple
                    {
                        format!("({snip})")
                    } else {
                        snip.into()
                    };
                    diag.span_suggestion(data.first_expr.span, "change this to", sugg, app);
                },
            );
        },
        State::ExplicitDeref { mutability } => {
            if matches!(
                expr.kind,
                ExprKind::Block(..)
                    | ExprKind::ConstBlock(_)
                    | ExprKind::If(..)
                    | ExprKind::Loop(..)
                    | ExprKind::Match(..)
            ) && let ty::Ref(_, ty, _) = data.adjusted_ty.kind()
                && ty.is_sized(cx.tcx, cx.param_env)
            {
                // Rustc bug: auto deref doesn't work on block expression when targeting sized types.
                return;
            }

            let (prefix, precedence) = if let Some(mutability) = mutability
                && !typeck.expr_ty(expr).is_ref()
            {
                let prefix = match mutability {
                    Mutability::Not => "&",
                    Mutability::Mut => "&mut ",
                };
                (prefix, PREC_PREFIX)
            } else {
                ("", 0)
            };
            span_lint_hir_and_then(
                cx,
                EXPLICIT_AUTO_DEREF,
                data.first_expr.hir_id,
                data.first_expr.span,
                "deref which would be done by auto-deref",
                |diag| {
                    let mut app = Applicability::MachineApplicable;
                    let (snip, snip_is_macro) =
                        snippet_with_context(cx, expr.span, data.first_expr.span.ctxt(), "..", &mut app);
                    let sugg =
                        if !snip_is_macro && expr.precedence().order() < precedence && !has_enclosing_paren(&snip) {
                            format!("{prefix}({snip})")
                        } else {
                            format!("{prefix}{snip}")
                        };
                    diag.span_suggestion(data.first_expr.span, "try", sugg, app);
                },
            );
        },
        State::ExplicitDerefField {
            derefs_manually_drop, ..
        } => {
            let (snip_span, needs_parens) = if matches!(expr.kind, ExprKind::Field(..))
                && (derefs_manually_drop
                    || adjust_derefs_manually_drop(
                        typeck.expr_adjustments(data.first_expr),
                        typeck.expr_ty(data.first_expr),
                    )) {
                // `DerefMut` will not be automatically applied to `ManuallyDrop<_>`
                // field expressions when the base type is a union and the parent
                // expression is also a field access.
                //
                // e.g. `&mut x.y.z` where `x` is a union, and accessing `z` requires a
                // deref through `ManuallyDrop<_>` will not compile.
                let parent_id = cx.tcx.parent_hir_id(expr.hir_id);
                if parent_id == data.first_expr.hir_id {
                    return;
                }
                (cx.tcx.hir_node(parent_id).expect_expr().span, true)
            } else {
                (expr.span, false)
            };
            span_lint_hir_and_then(
                cx,
                EXPLICIT_AUTO_DEREF,
                data.first_expr.hir_id,
                data.first_expr.span,
                "deref which would be done by auto-deref",
                |diag| {
                    let mut app = Applicability::MachineApplicable;
                    let snip = snippet_with_context(cx, snip_span, data.first_expr.span.ctxt(), "..", &mut app).0;
                    let sugg = if needs_parens {
                        format!("({snip})")
                    } else {
                        snip.into_owned()
                    };
                    diag.span_suggestion(data.first_expr.span, "try", sugg, app);
                },
            );
        },
        State::Borrow { .. } | State::Reborrow { .. } => (),
    }
}

impl<'tcx> Dereferencing<'tcx> {
    fn check_local_usage(&mut self, cx: &LateContext<'tcx>, e: &Expr<'tcx>, local: HirId) {
        if let Some(outer_pat) = self.ref_locals.get_mut(&local) {
            if let Some(pat) = outer_pat {
                // Check for auto-deref
                if !matches!(
                    cx.typeck_results().expr_adjustments(e),
                    [
                        Adjustment {
                            kind: Adjust::Deref(_),
                            ..
                        },
                        Adjustment {
                            kind: Adjust::Deref(_),
                            ..
                        },
                        ..
                    ]
                ) {
                    match get_parent_expr(cx, e) {
                        // Field accesses are the same no matter the number of references.
                        Some(Expr {
                            kind: ExprKind::Field(..),
                            ..
                        }) => (),
                        Some(&Expr {
                            span,
                            kind: ExprKind::Unary(UnOp::Deref, _),
                            ..
                        }) if !span.from_expansion() => {
                            // Remove explicit deref.
                            let snip = snippet_with_context(cx, e.span, span.ctxt(), "..", &mut pat.app).0;
                            pat.replacements.push((span, snip.into()));
                        },
                        Some(parent) if !parent.span.from_expansion() => {
                            // Double reference might be needed at this point.
                            if parent.precedence().order() == PREC_POSTFIX {
                                // Parentheses would be needed here, don't lint.
                                *outer_pat = None;
                            } else {
                                pat.always_deref = false;
                                let snip = snippet_with_context(cx, e.span, parent.span.ctxt(), "..", &mut pat.app).0;
                                pat.replacements.push((e.span, format!("&{snip}")));
                            }
                        },
                        _ if !e.span.from_expansion() => {
                            // Double reference might be needed at this point.
                            pat.always_deref = false;
                            let snip = snippet_with_applicability(cx, e.span, "..", &mut pat.app);
                            pat.replacements.push((e.span, format!("&{snip}")));
                        },
                        // Edge case for macros. The span of the identifier will usually match the context of the
                        // binding, but not if the identifier was created in a macro. e.g. `concat_idents` and proc
                        // macros
                        _ => *outer_pat = None,
                    }
                }
            }
        }
    }
}<|MERGE_RESOLUTION|>--- conflicted
+++ resolved
@@ -9,13 +9,8 @@
 use rustc_errors::Applicability;
 use rustc_hir::intravisit::{walk_ty, Visitor};
 use rustc_hir::{
-<<<<<<< HEAD
-    self as hir, BindingMode, Body, BodyId, BorrowKind, Expr, ExprKind, HirId, MatchSource, Mutability, Node,
-    Pat, PatKind, Path, QPath, TyKind, UnOp,
-=======
     self as hir, BindingMode, Body, BodyId, BorrowKind, Expr, ExprKind, HirId, MatchSource, Mutability, Node, Pat,
     PatKind, Path, QPath, TyKind, UnOp,
->>>>>>> f130fa61
 };
 use rustc_lint::{LateContext, LateLintPass};
 use rustc_middle::ty::adjustment::{Adjust, Adjustment, AutoBorrow, AutoBorrowMutability};
