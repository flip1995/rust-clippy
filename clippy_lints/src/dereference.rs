use clippy_utils::diagnostics::{span_lint_and_sugg, span_lint_hir_and_then};
use clippy_utils::source::{snippet_with_applicability, snippet_with_context};
use clippy_utils::sugg::has_enclosing_paren;
use clippy_utils::ty::{implements_trait, is_manually_drop};
use clippy_utils::{
    DefinedTy, ExprUseNode, expr_use_ctxt, get_parent_expr, is_block_like, is_lint_allowed, path_to_local,
    peel_middle_ty_refs,
};
use core::mem;
use rustc_ast::util::parser::{PREC_PREFIX, PREC_UNAMBIGUOUS};
use rustc_data_structures::fx::FxIndexMap;
use rustc_errors::Applicability;
use rustc_hir::def_id::DefId;
use rustc_hir::intravisit::{Visitor, walk_ty};
use rustc_hir::{
    self as hir, BindingMode, Body, BodyId, BorrowKind, Expr, ExprKind, HirId, MatchSource, Mutability, Node, Pat,
    PatKind, Path, QPath, TyKind, UnOp,
};
use rustc_hir::def_id::DefId;
use rustc_lint::{LateContext, LateLintPass};
use rustc_middle::ty::adjustment::{Adjust, Adjustment, AutoBorrow, AutoBorrowMutability};
use rustc_middle::ty::{self, Ty, TyCtxt, TypeVisitableExt, TypeckResults};
use rustc_session::impl_lint_pass;
use rustc_span::symbol::sym;
use rustc_span::{Span, Symbol};

declare_clippy_lint! {
    /// ### What it does
    /// Checks for explicit `deref()` or `deref_mut()` method calls.
    ///
    /// ### Why is this bad?
    /// Dereferencing by `&*x` or `&mut *x` is clearer and more concise,
    /// when not part of a method chain.
    ///
    /// ### Example
    /// ```no_run
    /// use std::ops::Deref;
    /// let a: &mut String = &mut String::from("foo");
    /// let b: &str = a.deref();
    /// ```
    ///
    /// Use instead:
    /// ```no_run
    /// let a: &mut String = &mut String::from("foo");
    /// let b = &*a;
    /// ```
    ///
    /// This lint excludes all of:
    /// ```rust,ignore
    /// let _ = d.unwrap().deref();
    /// let _ = Foo::deref(&foo);
    /// let _ = <Foo as Deref>::deref(&foo);
    /// ```
    #[clippy::version = "1.44.0"]
    pub EXPLICIT_DEREF_METHODS,
    pedantic,
    "Explicit use of deref or deref_mut method while not in a method chain."
}

declare_clippy_lint! {
    /// ### What it does
    /// Checks for address of operations (`&`) that are going to
    /// be dereferenced immediately by the compiler.
    ///
    /// ### Why is this bad?
    /// Suggests that the receiver of the expression borrows
    /// the expression.
    ///
    /// ### Known problems
    /// The lint cannot tell when the implementation of a trait
    /// for `&T` and `T` do different things. Removing a borrow
    /// in such a case can change the semantics of the code.
    ///
    /// ### Example
    /// ```no_run
    /// fn fun(_a: &i32) {}
    ///
    /// let x: &i32 = &&&&&&5;
    /// fun(&x);
    /// ```
    ///
    /// Use instead:
    /// ```no_run
    /// # fn fun(_a: &i32) {}
    /// let x: &i32 = &5;
    /// fun(x);
    /// ```
    #[clippy::version = "pre 1.29.0"]
    pub NEEDLESS_BORROW,
    style,
    "taking a reference that is going to be automatically dereferenced"
}

declare_clippy_lint! {
    /// ### What it does
    /// Checks for `ref` bindings which create a reference to a reference.
    ///
    /// ### Why is this bad?
    /// The address-of operator at the use site is clearer about the need for a reference.
    ///
    /// ### Example
    /// ```no_run
    /// let x = Some("");
    /// if let Some(ref x) = x {
    ///     // use `x` here
    /// }
    /// ```
    ///
    /// Use instead:
    /// ```no_run
    /// let x = Some("");
    /// if let Some(x) = x {
    ///     // use `&x` here
    /// }
    /// ```
    #[clippy::version = "1.54.0"]
    pub REF_BINDING_TO_REFERENCE,
    pedantic,
    "`ref` binding to a reference"
}

declare_clippy_lint! {
    /// ### What it does
    /// Checks for dereferencing expressions which would be covered by auto-deref.
    ///
    /// ### Why is this bad?
    /// This unnecessarily complicates the code.
    ///
    /// ### Example
    /// ```no_run
    /// let x = String::new();
    /// let y: &str = &*x;
    /// ```
    /// Use instead:
    /// ```no_run
    /// let x = String::new();
    /// let y: &str = &x;
    /// ```
    #[clippy::version = "1.64.0"]
    pub EXPLICIT_AUTO_DEREF,
    complexity,
    "dereferencing when the compiler would automatically dereference"
}

impl_lint_pass!(Dereferencing<'_> => [
    EXPLICIT_DEREF_METHODS,
    NEEDLESS_BORROW,
    REF_BINDING_TO_REFERENCE,
    EXPLICIT_AUTO_DEREF,
]);

#[derive(Default)]
pub struct Dereferencing<'tcx> {
    state: Option<(State, StateData<'tcx>)>,

    // While parsing a `deref` method call in ufcs form, the path to the function is itself an
    // expression. This is to store the id of that expression so it can be skipped when
    // `check_expr` is called for it.
    skip_expr: Option<HirId>,

    /// The body the first local was found in. Used to emit lints when the traversal of the body has
    /// been finished. Note we can't lint at the end of every body as they can be nested within each
    /// other.
    current_body: Option<BodyId>,

    /// The list of locals currently being checked by the lint.
    /// If the value is `None`, then the binding has been seen as a ref pattern, but is not linted.
    /// This is needed for or patterns where one of the branches can be linted, but another can not
    /// be.
    ///
    /// e.g. `m!(x) | Foo::Bar(ref x)`
    ref_locals: FxIndexMap<HirId, Option<RefPat>>,
}

#[derive(Debug)]
struct StateData<'tcx> {
    first_expr: &'tcx Expr<'tcx>,
    adjusted_ty: Ty<'tcx>,
}

#[derive(Debug)]
struct DerefedBorrow {
    count: usize,
    msg: &'static str,
    stability: TyCoercionStability,
    for_field_access: Option<Symbol>,
}

#[derive(Debug)]
enum State {
    // Any number of deref method calls.
    DerefMethod {
        // The number of calls in a sequence which changed the referenced type
        ty_changed_count: usize,
        is_ufcs: bool,
        /// The required mutability
        mutbl: Mutability,
    },
    DerefedBorrow(DerefedBorrow),
    ExplicitDeref {
        mutability: Option<Mutability>,
    },
    ExplicitDerefField {
        name: Symbol,
        derefs_manually_drop: bool,
    },
    Reborrow {
        mutability: Mutability,
    },
    Borrow {
        mutability: Mutability,
    },
}

// A reference operation considered by this lint pass
enum RefOp {
    Method { mutbl: Mutability, is_ufcs: bool },
    Deref,
    AddrOf(Mutability),
}

struct RefPat {
    /// Whether every usage of the binding is dereferenced.
    always_deref: bool,
    /// The spans of all the ref bindings for this local.
    spans: Vec<Span>,
    /// The applicability of this suggestion.
    app: Applicability,
    /// All the replacements which need to be made.
    replacements: Vec<(Span, String)>,
    /// The [`HirId`] that the lint should be emitted at.
    hir_id: HirId,
}

impl<'tcx> LateLintPass<'tcx> for Dereferencing<'tcx> {
    #[expect(clippy::too_many_lines)]
    fn check_expr(&mut self, cx: &LateContext<'tcx>, expr: &'tcx Expr<'_>) {
        // Skip path expressions from deref calls. e.g. `Deref::deref(e)`
        if Some(expr.hir_id) == self.skip_expr.take() {
            return;
        }

        if let Some(local) = path_to_local(expr) {
            self.check_local_usage(cx, expr, local);
        }

        // Stop processing sub expressions when a macro call is seen
        if expr.span.from_expansion() {
            if let Some((state, data)) = self.state.take() {
                report(cx, expr, state, data, cx.typeck_results());
            }
            return;
        }

        let typeck = cx.typeck_results();
        let Some((kind, sub_expr)) = try_parse_ref_op(cx.tcx, typeck, expr) else {
            // The whole chain of reference operations has been seen
            if let Some((state, data)) = self.state.take() {
                report(cx, expr, state, data, typeck);
            }
            return;
        };

        match (self.state.take(), kind) {
            (None, kind) => {
                let expr_ty = typeck.expr_ty(expr);
                let use_cx = expr_use_ctxt(cx, expr);
                let adjusted_ty = use_cx.adjustments.last().map_or(expr_ty, |a| a.target);

                match kind {
                    RefOp::Deref if use_cx.same_ctxt => {
                        let use_node = use_cx.use_node(cx);
                        let sub_ty = typeck.expr_ty(sub_expr);
                        if let ExprUseNode::FieldAccess(name) = use_node
                            && !use_cx.moved_before_use
                            && !ty_contains_field(sub_ty, name.name)
                        {
                            self.state = Some((
                                State::ExplicitDerefField {
                                    name: name.name,
                                    derefs_manually_drop: is_manually_drop(sub_ty),
                                },
                                StateData {
                                    first_expr: expr,
                                    adjusted_ty,
                                },
                            ));
                        } else if sub_ty.is_ref()
                            // Linting method receivers would require verifying that name lookup
                            // would resolve the same way. This is complicated by trait methods.
                            && !use_node.is_recv()
                            && let Some(ty) = use_node.defined_ty(cx)
                            && TyCoercionStability::for_defined_ty(cx, ty, use_node.is_return()).is_deref_stable()
                        {
                            self.state = Some((State::ExplicitDeref { mutability: None }, StateData {
                                first_expr: expr,
                                adjusted_ty,
                            }));
                        }
                    },
                    RefOp::Method { mutbl, is_ufcs }
                        if !is_lint_allowed(cx, EXPLICIT_DEREF_METHODS, expr.hir_id)
                            // Allow explicit deref in method chains. e.g. `foo.deref().bar()`
                            && (is_ufcs || !in_postfix_position(cx, expr)) =>
                    {
                        let ty_changed_count = usize::from(!deref_method_same_type(expr_ty, typeck.expr_ty(sub_expr)));
                        self.state = Some((
                            State::DerefMethod {
                                ty_changed_count,
                                is_ufcs,
                                mutbl,
                            },
                            StateData {
                                first_expr: expr,
                                adjusted_ty,
                            },
                        ));
                    },
                    RefOp::AddrOf(mutability) if use_cx.same_ctxt => {
                        // Find the number of times the borrow is auto-derefed.
                        let mut iter = use_cx.adjustments.iter();
                        let mut deref_count = 0usize;
                        let next_adjust = loop {
                            match iter.next() {
                                Some(adjust) => {
                                    if !matches!(adjust.kind, Adjust::Deref(_)) {
                                        break Some(adjust);
                                    } else if !adjust.target.is_ref() {
                                        deref_count += 1;
                                        break iter.next();
                                    }
                                    deref_count += 1;
                                },
                                None => break None,
                            };
                        };

                        let use_node = use_cx.use_node(cx);
                        let stability = use_node.defined_ty(cx).map_or(TyCoercionStability::None, |ty| {
                            TyCoercionStability::for_defined_ty(cx, ty, use_node.is_return())
                        });
                        let can_auto_borrow = match use_node {
                            ExprUseNode::FieldAccess(_)
                                if !use_cx.moved_before_use && matches!(sub_expr.kind, ExprKind::Field(..)) =>
                            {
                                // `DerefMut` will not be automatically applied to `ManuallyDrop<_>`
                                // field expressions when the base type is a union and the parent
                                // expression is also a field access.
                                //
                                // e.g. `&mut x.y.z` where `x` is a union, and accessing `z` requires a
                                // deref through `ManuallyDrop<_>` will not compile.
                                !adjust_derefs_manually_drop(use_cx.adjustments, expr_ty)
                            },
                            ExprUseNode::Callee | ExprUseNode::FieldAccess(_) if !use_cx.moved_before_use => true,
                            ExprUseNode::MethodArg(hir_id, _, 0) if !use_cx.moved_before_use => {
                                // Check for calls to trait methods where the trait is implemented
                                // on a reference.
                                // Two cases need to be handled:
                                // * `self` methods on `&T` will never have auto-borrow
                                // * `&self` methods on `&T` can have auto-borrow, but `&self` methods on `T` will take
                                //   priority.
                                if let Some(fn_id) = typeck.type_dependent_def_id(hir_id)
                                    && let Some(trait_id) = cx.tcx.trait_of_item(fn_id)
                                    && let arg_ty = cx.tcx.erase_regions(adjusted_ty)
                                    && let ty::Ref(_, sub_ty, _) = *arg_ty.kind()
                                    && let args =
                                        typeck.node_args_opt(hir_id).map(|args| &args[1..]).unwrap_or_default()
                                    && let impl_ty =
                                        if cx.tcx.fn_sig(fn_id).instantiate_identity().skip_binder().inputs()[0]
                                            .is_ref()
                                        {
                                            // Trait methods taking `&self`
                                            sub_ty
                                        } else {
                                            // Trait methods taking `self`
                                            arg_ty
                                        }
                                    && impl_ty.is_ref()
                                    && implements_trait(
                                        cx,
                                        impl_ty,
                                        trait_id,
                                        &args[..cx.tcx.generics_of(trait_id).own_params.len() - 1],
                                    )
                                {
                                    false
                                } else {
                                    true
                                }
                            },
                            _ => false,
                        };

                        let deref_msg =
                            "this expression creates a reference which is immediately dereferenced by the compiler";
                        let borrow_msg = "this expression borrows a value the compiler would automatically borrow";

                        // Determine the required number of references before any can be removed. In all cases the
                        // reference made by the current expression will be removed. After that there are four cases to
                        // handle.
                        //
                        // 1. Auto-borrow will trigger in the current position, so no further references are required.
                        // 2. Auto-deref ends at a reference, or the underlying type, so one extra needs to be left to
                        //    handle the automatically inserted re-borrow.
                        // 3. Auto-deref hits a user-defined `Deref` impl, so at least one reference needs to exist to
                        //    start auto-deref.
                        // 4. If the chain of non-user-defined derefs ends with a mutable re-borrow, and re-borrow
                        //    adjustments will not be inserted automatically, then leave one further reference to avoid
                        //    moving a mutable borrow. e.g.
                        //
                        //    ```rust
                        //    fn foo<T>(x: &mut Option<&mut T>, y: &mut T) {
                        //        let x = match x {
                        //            // Removing the borrow will cause `x` to be moved
                        //            Some(x) => &mut *x,
                        //            None => y
                        //        };
                        //    }
                        //    ```
                        let (required_refs, msg) = if can_auto_borrow {
                            (1, if deref_count == 1 { borrow_msg } else { deref_msg })
                        } else if let Some(&Adjustment {
                            kind: Adjust::Borrow(AutoBorrow::Ref(mutability)),
                            ..
                        }) = next_adjust
                            && matches!(mutability, AutoBorrowMutability::Mut { .. })
                            && !stability.is_reborrow_stable()
                        {
                            (3, deref_msg)
                        } else {
                            (2, deref_msg)
                        };

                        if deref_count >= required_refs {
                            self.state = Some((
                                State::DerefedBorrow(DerefedBorrow {
                                    // One of the required refs is for the current borrow expression, the remaining ones
                                    // can't be removed without breaking the code. See earlier comment.
                                    count: deref_count - required_refs,
                                    msg,
                                    stability,
                                    for_field_access: if let ExprUseNode::FieldAccess(name) = use_node
                                        && !use_cx.moved_before_use
                                    {
                                        Some(name.name)
                                    } else {
                                        None
                                    },
                                }),
                                StateData {
                                    first_expr: expr,
                                    adjusted_ty,
                                },
                            ));
                        } else if stability.is_deref_stable()
                            // Auto-deref doesn't combine with other adjustments
                            && next_adjust.is_none_or(|a| matches!(a.kind, Adjust::Deref(_) | Adjust::Borrow(_)))
                            && iter.all(|a| matches!(a.kind, Adjust::Deref(_) | Adjust::Borrow(_)))
                        {
                            self.state = Some((State::Borrow { mutability }, StateData {
                                first_expr: expr,
                                adjusted_ty,
                            }));
                        }
                    },
                    _ => {},
                }
            },
            (
                Some((
                    State::DerefMethod {
                        mutbl,
                        ty_changed_count,
                        ..
                    },
                    data,
                )),
                RefOp::Method { is_ufcs, .. },
            ) => {
                self.state = Some((
                    State::DerefMethod {
                        ty_changed_count: if deref_method_same_type(typeck.expr_ty(expr), typeck.expr_ty(sub_expr)) {
                            ty_changed_count
                        } else {
                            ty_changed_count + 1
                        },
                        is_ufcs,
                        mutbl,
                    },
                    data,
                ));
            },
            (Some((State::DerefedBorrow(state), data)), RefOp::AddrOf(_)) if state.count != 0 => {
                self.state = Some((
                    State::DerefedBorrow(DerefedBorrow {
                        count: state.count - 1,
                        ..state
                    }),
                    data,
                ));
            },
            (Some((State::DerefedBorrow(state), data)), RefOp::AddrOf(mutability)) => {
                let adjusted_ty = data.adjusted_ty;
                let stability = state.stability;
                report(cx, expr, State::DerefedBorrow(state), data, typeck);
                if stability.is_deref_stable() {
                    self.state = Some((State::Borrow { mutability }, StateData {
                        first_expr: expr,
                        adjusted_ty,
                    }));
                }
            },
            (Some((State::DerefedBorrow(state), data)), RefOp::Deref) => {
                let adjusted_ty = data.adjusted_ty;
                let stability = state.stability;
                let for_field_access = state.for_field_access;
                report(cx, expr, State::DerefedBorrow(state), data, typeck);
                if let Some(name) = for_field_access
                    && let sub_expr_ty = typeck.expr_ty(sub_expr)
                    && !ty_contains_field(sub_expr_ty, name)
                {
                    self.state = Some((
                        State::ExplicitDerefField {
                            name,
                            derefs_manually_drop: is_manually_drop(sub_expr_ty),
                        },
                        StateData {
                            first_expr: expr,
                            adjusted_ty,
                        },
                    ));
                } else if stability.is_deref_stable()
                    && let Some(parent) = get_parent_expr(cx, expr)
                {
                    self.state = Some((State::ExplicitDeref { mutability: None }, StateData {
                        first_expr: parent,
                        adjusted_ty,
                    }));
                }
            },

            (Some((State::Borrow { mutability }, data)), RefOp::Deref) => {
                if typeck.expr_ty(sub_expr).is_ref() {
                    self.state = Some((State::Reborrow { mutability }, data));
                } else {
                    self.state = Some((
                        State::ExplicitDeref {
                            mutability: Some(mutability),
                        },
                        data,
                    ));
                }
            },
            (Some((State::Reborrow { mutability }, data)), RefOp::Deref) => {
                self.state = Some((
                    State::ExplicitDeref {
                        mutability: Some(mutability),
                    },
                    data,
                ));
            },
            (state @ Some((State::ExplicitDeref { .. }, _)), RefOp::Deref) => {
                self.state = state;
            },
            (
                Some((
                    State::ExplicitDerefField {
                        name,
                        derefs_manually_drop,
                    },
                    data,
                )),
                RefOp::Deref,
            ) if let sub_expr_ty = typeck.expr_ty(sub_expr)
                && !ty_contains_field(sub_expr_ty, name) =>
            {
                self.state = Some((
                    State::ExplicitDerefField {
                        name,
                        derefs_manually_drop: derefs_manually_drop || is_manually_drop(sub_expr_ty),
                    },
                    data,
                ));
            },

            (Some((state, data)), _) => report(cx, expr, state, data, typeck),
        }
    }

    fn check_pat(&mut self, cx: &LateContext<'tcx>, pat: &'tcx Pat<'_>) {
        if let PatKind::Binding(BindingMode::REF, id, name, _) = pat.kind {
            if let Some(opt_prev_pat) = self.ref_locals.get_mut(&id) {
                // This binding id has been seen before. Add this pattern to the list of changes.
                if let Some(prev_pat) = opt_prev_pat {
                    if pat.span.from_expansion() {
                        // Doesn't match the context of the previous pattern. Can't lint here.
                        *opt_prev_pat = None;
                    } else {
                        prev_pat.spans.push(pat.span);
                        prev_pat.replacements.push((
                            pat.span,
                            snippet_with_context(cx, name.span, pat.span.ctxt(), "..", &mut prev_pat.app)
                                .0
                                .into(),
                        ));
                    }
                }
                return;
            }

            if !pat.span.from_expansion()
                && let ty::Ref(_, tam, _) = *cx.typeck_results().pat_ty(pat).kind()
                // only lint immutable refs, because borrowed `&mut T` cannot be moved out
                && let ty::Ref(_, _, Mutability::Not) = *tam.kind()
            {
                let mut app = Applicability::MachineApplicable;
                let snip = snippet_with_context(cx, name.span, pat.span.ctxt(), "..", &mut app).0;
                self.current_body = self.current_body.or(cx.enclosing_body);
                self.ref_locals.insert(
                    id,
                    Some(RefPat {
                        always_deref: true,
                        spans: vec![pat.span],
                        app,
                        replacements: vec![(pat.span, snip.into())],
                        hir_id: pat.hir_id,
                    }),
                );
            }
        }
    }

    fn check_body_post(&mut self, cx: &LateContext<'tcx>, body: &Body<'_>) {
        if Some(body.id()) == self.current_body {
            for pat in self.ref_locals.drain(..).filter_map(|(_, x)| x) {
                let replacements = pat.replacements;
                let app = pat.app;
                let lint = if pat.always_deref {
                    NEEDLESS_BORROW
                } else {
                    REF_BINDING_TO_REFERENCE
                };
                span_lint_hir_and_then(
                    cx,
                    lint,
                    pat.hir_id,
                    pat.spans,
                    "this pattern creates a reference to a reference",
                    |diag| {
                        diag.multipart_suggestion("try", replacements, app);
                    },
                );
            }
            self.current_body = None;
        }
    }
}

fn try_parse_ref_op<'tcx>(
    tcx: TyCtxt<'tcx>,
    typeck: &'tcx TypeckResults<'_>,
    expr: &'tcx Expr<'_>,
) -> Option<(RefOp, &'tcx Expr<'tcx>)> {
    let (is_ufcs, def_id, arg) = match expr.kind {
        ExprKind::MethodCall(_, arg, [], _) => (false, typeck.type_dependent_def_id(expr.hir_id)?, arg),
        ExprKind::Call(
            Expr {
                kind: ExprKind::Path(path),
                hir_id,
                ..
            },
            [arg],
        ) => (true, typeck.qpath_res(path, *hir_id).opt_def_id()?, arg),
        ExprKind::Unary(UnOp::Deref, sub_expr) if !typeck.expr_ty(sub_expr).is_unsafe_ptr() => {
            return Some((RefOp::Deref, sub_expr));
        },
        ExprKind::AddrOf(BorrowKind::Ref, mutability, sub_expr) => return Some((RefOp::AddrOf(mutability), sub_expr)),
        _ => return None,
    };
    if tcx.is_diagnostic_item(sym::deref_method, def_id) {
        Some((
            RefOp::Method {
                mutbl: Mutability::Not,
                is_ufcs,
            },
            arg,
        ))
    } else if tcx.trait_of_item(def_id)? == tcx.lang_items().deref_mut_trait()? {
        Some((
            RefOp::Method {
                mutbl: Mutability::Mut,
                is_ufcs,
            },
            arg,
        ))
    } else {
        None
    }
}

// Checks if the adjustments contains a deref of `ManuallyDrop<_>`
fn adjust_derefs_manually_drop<'tcx>(adjustments: &'tcx [Adjustment<'tcx>], mut ty: Ty<'tcx>) -> bool {
    adjustments.iter().any(|a| {
        let ty = mem::replace(&mut ty, a.target);
        matches!(a.kind, Adjust::Deref(Some(ref op)) if op.mutbl == Mutability::Mut) && is_manually_drop(ty)
    })
}

// Checks whether the type for a deref call actually changed the type, not just the mutability of
// the reference.
fn deref_method_same_type<'tcx>(result_ty: Ty<'tcx>, arg_ty: Ty<'tcx>) -> bool {
    match (result_ty.kind(), arg_ty.kind()) {
        (ty::Ref(_, result_ty, _), ty::Ref(_, arg_ty, _)) => result_ty == arg_ty,

        // The result type for a deref method is always a reference
        // Not matching the previous pattern means the argument type is not a reference
        // This means that the type did change
        _ => false,
    }
}

fn in_postfix_position<'tcx>(cx: &LateContext<'tcx>, e: &'tcx Expr<'tcx>) -> bool {
    if let Some(parent) = get_parent_expr(cx, e)
        && parent.span.eq_ctxt(e.span)
    {
        match parent.kind {
            ExprKind::Call(child, _) | ExprKind::MethodCall(_, child, _, _) | ExprKind::Index(child, _, _)
                if child.hir_id == e.hir_id =>
            {
                true
            },
            ExprKind::Match(.., MatchSource::TryDesugar(_) | MatchSource::AwaitDesugar) | ExprKind::Field(_, _) => true,
            _ => false,
        }
    } else {
        false
    }
}

#[derive(Clone, Copy, Debug)]
enum TyCoercionStability {
    Deref,
    Reborrow,
    None,
}
impl TyCoercionStability {
    fn is_deref_stable(self) -> bool {
        matches!(self, Self::Deref)
    }

    fn is_reborrow_stable(self) -> bool {
        matches!(self, Self::Deref | Self::Reborrow)
    }

    fn for_defined_ty<'tcx>(cx: &LateContext<'tcx>, ty: DefinedTy<'tcx>, for_return: bool) -> Self {
        match ty {
            DefinedTy::Hir(ty) => Self::for_hir_ty(ty),
            DefinedTy::Mir { def_site_def_id, ty } => Self::for_mir_ty(
                cx.tcx,
                def_site_def_id,
                cx.tcx.instantiate_bound_regions_with_erased(ty),
                for_return,
            ),
        }
    }

    // Checks the stability of type coercions when assigned to a binding with the given explicit type.
    //
    // e.g.
    // let x = Box::new(Box::new(0u32));
    // let y1: &Box<_> = x.deref();
    // let y2: &Box<_> = &x;
    //
    // Here `y1` and `y2` would resolve to different types, so the type `&Box<_>` is not stable when
    // switching to auto-dereferencing.
    fn for_hir_ty<'tcx>(ty: &'tcx hir::Ty<'tcx>) -> Self {
        let TyKind::Ref(_, ty) = &ty.kind else {
            return Self::None;
        };
        let mut ty = ty;

        loop {
            break match ty.ty.kind {
                TyKind::Ref(_, ref ref_ty) => {
                    ty = ref_ty;
                    continue;
                },
                TyKind::Path(
                    QPath::TypeRelative(_, path)
                    | QPath::Resolved(
                        _,
                        Path {
                            segments: [.., path], ..
                        },
                    ),
                ) => {
                    if let Some(args) = path.args
                        && args.args.iter().any(|arg| match arg {
                            hir::GenericArg::Infer(_) => true,
                            hir::GenericArg::Type(ty) => ty_contains_infer(ty),
                            _ => false,
                        })
                    {
                        Self::Reborrow
                    } else {
                        Self::Deref
                    }
                },
                TyKind::Slice(_)
                | TyKind::Array(..)
                | TyKind::Ptr(_)
                | TyKind::BareFn(_)
                | TyKind::Pat(..)
                | TyKind::Never
                | TyKind::Tup(_)
                | TyKind::Path(_) => Self::Deref,
                TyKind::OpaqueDef(..)
                | TyKind::Infer
                | TyKind::Typeof(..)
                | TyKind::TraitObject(..)
                | TyKind::InferDelegation(..)
                | TyKind::AnonAdt(..)
                | TyKind::Err(_) => Self::Reborrow,
            };
        }
    }

    fn for_mir_ty<'tcx>(tcx: TyCtxt<'tcx>, def_site_def_id: Option<DefId>, ty: Ty<'tcx>, for_return: bool) -> Self {
        let ty::Ref(_, mut ty, _) = *ty.kind() else {
            return Self::None;
        };

        if let Some(def_id) = def_site_def_id {
            let typing_env = ty::TypingEnv::non_body_analysis(tcx, def_id);
            ty = tcx.try_normalize_erasing_regions(typing_env, ty).unwrap_or(ty);
        }
        loop {
            break match *ty.kind() {
                ty::Ref(_, ref_ty, _) => {
                    ty = ref_ty;
                    continue;
                },
                ty::Param(_) if for_return => Self::Deref,
                ty::Alias(ty::Weak | ty::Inherent, _) => unreachable!("should have been normalized away above"),
                ty::Alias(ty::Projection, _) if !for_return && ty.has_non_region_param() => Self::Reborrow,
                ty::Infer(_)
                | ty::Error(_)
                | ty::Bound(..)
                | ty::Alias(ty::Opaque, ..)
                | ty::Placeholder(_)
                | ty::Dynamic(..)
                | ty::Param(_) => Self::Reborrow,
                ty::Adt(_, args)
                    if ty.has_placeholders()
                        || ty.has_opaque_types()
                        || (!for_return && args.has_non_region_param()) =>
                {
                    Self::Reborrow
                },
                ty::Bool
                | ty::Char
                | ty::Int(_)
                | ty::Uint(_)
                | ty::Array(..)
                | ty::Pat(..)
                | ty::Float(_)
                | ty::RawPtr(..)
                | ty::FnPtr(..)
                | ty::Str
                | ty::Slice(..)
                | ty::Adt(..)
                | ty::Foreign(_)
                | ty::FnDef(..)
                | ty::Coroutine(..)
                | ty::CoroutineWitness(..)
                | ty::Closure(..)
                | ty::CoroutineClosure(..)
                | ty::Never
                | ty::Tuple(_)
                | ty::Alias(ty::Projection, _) => Self::Deref,
            };
        }
    }
}

// Checks whether a type is inferred at some point.
// e.g. `_`, `Box<_>`, `[_]`
fn ty_contains_infer(ty: &hir::Ty<'_>) -> bool {
    struct V(bool);
    impl Visitor<'_> for V {
        fn visit_ty(&mut self, ty: &hir::Ty<'_>) {
            if self.0
                || matches!(
                    ty.kind,
                    TyKind::OpaqueDef(..) | TyKind::Infer | TyKind::Typeof(_) | TyKind::Err(_)
                )
            {
                self.0 = true;
            } else {
                walk_ty(self, ty);
            }
        }

        fn visit_generic_arg(&mut self, arg: &hir::GenericArg<'_>) {
            if self.0 || matches!(arg, hir::GenericArg::Infer(_)) {
                self.0 = true;
            } else if let hir::GenericArg::Type(ty) = arg {
                self.visit_ty(ty);
            }
        }
    }
    let mut v = V(false);
    v.visit_ty(ty);
    v.0
}

fn ty_contains_field(ty: Ty<'_>, name: Symbol) -> bool {
    if let ty::Adt(adt, _) = *ty.kind() {
        adt.is_struct() && adt.all_fields().any(|f| f.name == name)
    } else {
        false
    }
}

#[expect(clippy::needless_pass_by_value, clippy::too_many_lines)]
fn report<'tcx>(
    cx: &LateContext<'tcx>,
    expr: &'tcx Expr<'_>,
    state: State,
    data: StateData<'tcx>,
    typeck: &'tcx TypeckResults<'tcx>,
) {
    match state {
        State::DerefMethod {
            ty_changed_count,
            is_ufcs,
            mutbl,
        } => {
            let mut app = Applicability::MachineApplicable;
            let (expr_str, _expr_is_macro_call) =
                snippet_with_context(cx, expr.span, data.first_expr.span.ctxt(), "..", &mut app);
            let ty = typeck.expr_ty(expr);
            let (_, ref_count) = peel_middle_ty_refs(ty);
            let deref_str = if ty_changed_count >= ref_count && ref_count != 0 {
                // a deref call changing &T -> &U requires two deref operators the first time
                // this occurs. One to remove the reference, a second to call the deref impl.
                "*".repeat(ty_changed_count + 1)
            } else {
                "*".repeat(ty_changed_count)
            };
            let addr_of_str = if ty_changed_count < ref_count {
                // Check if a reborrow from &mut T -> &T is required.
                if mutbl == Mutability::Not && matches!(ty.kind(), ty::Ref(_, _, Mutability::Mut)) {
                    "&*"
                } else {
                    ""
                }
            } else if mutbl == Mutability::Mut {
                "&mut "
            } else {
                "&"
            };

            // expr_str (the suggestion) is never shown if is_final_ufcs is true, since it's
            // `expr.kind == ExprKind::Call`. Therefore, this is, afaik, always unnecessary.
            /*
            expr_str = if !expr_is_macro_call && is_final_ufcs && expr.precedence() < PREC_PREFIX {
                Cow::Owned(format!("({expr_str})"))
            } else {
                expr_str
            };
            */

            // Fix #10850, do not lint if it's `Foo::deref` instead of `foo.deref()`.
            if is_ufcs {
                return;
            }

            span_lint_and_sugg(
                cx,
                EXPLICIT_DEREF_METHODS,
                data.first_expr.span,
                match mutbl {
                    Mutability::Not => "explicit `deref` method call",
                    Mutability::Mut => "explicit `deref_mut` method call",
                },
                "try",
                format!("{addr_of_str}{deref_str}{expr_str}"),
                app,
            );
        },
        State::DerefedBorrow(state) => {
            let mut app = Applicability::MachineApplicable;
            let (snip, snip_is_macro) =
                snippet_with_context(cx, expr.span, data.first_expr.span.ctxt(), "..", &mut app);
            span_lint_hir_and_then(
                cx,
                NEEDLESS_BORROW,
                data.first_expr.hir_id,
                data.first_expr.span,
                state.msg,
                |diag| {
                    let (precedence, calls_field) = match cx.tcx.parent_hir_node(data.first_expr.hir_id) {
                        Node::Expr(e) => match e.kind {
                            ExprKind::Call(callee, _) if callee.hir_id != data.first_expr.hir_id => (0, false),
                            ExprKind::Call(..) => (PREC_UNAMBIGUOUS, matches!(expr.kind, ExprKind::Field(..))),
                            _ => (e.precedence(), false),
                        },
                        _ => (0, false),
                    };
                    let is_in_tuple = matches!(
                        get_parent_expr(cx, data.first_expr),
                        Some(Expr {
                            kind: ExprKind::Tup(..),
                            ..
                        })
                    );

                    let sugg = if !snip_is_macro
                        && (calls_field || expr.precedence() < precedence)
                        && !has_enclosing_paren(&snip)
                        && !is_in_tuple
                    {
                        format!("({snip})")
                    } else {
                        snip.into()
                    };
                    diag.span_suggestion(data.first_expr.span, "change this to", sugg, app);
                },
            );
        },
        State::ExplicitDeref { mutability } => {
            if is_block_like(expr)
                && let ty::Ref(_, ty, _) = data.adjusted_ty.kind()
                && ty.is_sized(cx.tcx, cx.typing_env())
            {
                // Rustc bug: auto deref doesn't work on block expression when targeting sized types.
                return;
            }

            let ty = typeck.expr_ty(expr);

            // `&&[T; N]`, or `&&..&[T; N]` (src) cannot coerce to `&[T]` (dst).
            if let ty::Ref(_, dst, _) = data.adjusted_ty.kind()
                && dst.is_slice()
            {
                let (src, n_src_refs) = peel_middle_ty_refs(ty);
                if n_src_refs >= 2 && src.is_array() {
                    return;
                }
            }

            let (prefix, precedence) = match mutability {
                Some(mutability) if !ty.is_ref() => {
                    let prefix = match mutability {
                        Mutability::Not => "&",
                        Mutability::Mut => "&mut ",
                    };
                    (prefix, PREC_PREFIX)
                },
                None if !ty.is_ref() && data.adjusted_ty.is_ref() => ("&", 0),
                _ => ("", 0),
            };
            span_lint_hir_and_then(
                cx,
                EXPLICIT_AUTO_DEREF,
                data.first_expr.hir_id,
                data.first_expr.span,
                "deref which would be done by auto-deref",
                |diag| {
                    let mut app = Applicability::MachineApplicable;
                    let (snip, snip_is_macro) =
                        snippet_with_context(cx, expr.span, data.first_expr.span.ctxt(), "..", &mut app);
<<<<<<< HEAD
                    let sugg =
                        if !snip_is_macro && expr.precedence() < precedence && !has_enclosing_paren(&snip) {
                            format!("{prefix}({snip})")
                        } else {
                            format!("{prefix}{snip}")
                        };
=======
                    let sugg = if !snip_is_macro && expr.precedence() < precedence && !has_enclosing_paren(&snip) {
                        format!("{prefix}({snip})")
                    } else {
                        format!("{prefix}{snip}")
                    };
>>>>>>> d359b9e3
                    diag.span_suggestion(data.first_expr.span, "try", sugg, app);
                },
            );
        },
        State::ExplicitDerefField {
            derefs_manually_drop, ..
        } => {
            let (snip_span, needs_parens) = if matches!(expr.kind, ExprKind::Field(..))
                && (derefs_manually_drop
                    || adjust_derefs_manually_drop(
                        typeck.expr_adjustments(data.first_expr),
                        typeck.expr_ty(data.first_expr),
                    )) {
                // `DerefMut` will not be automatically applied to `ManuallyDrop<_>`
                // field expressions when the base type is a union and the parent
                // expression is also a field access.
                //
                // e.g. `&mut x.y.z` where `x` is a union, and accessing `z` requires a
                // deref through `ManuallyDrop<_>` will not compile.
                let parent_id = cx.tcx.parent_hir_id(expr.hir_id);
                if parent_id == data.first_expr.hir_id {
                    return;
                }
                (cx.tcx.hir_node(parent_id).expect_expr().span, true)
            } else {
                (expr.span, false)
            };
            span_lint_hir_and_then(
                cx,
                EXPLICIT_AUTO_DEREF,
                data.first_expr.hir_id,
                data.first_expr.span,
                "deref which would be done by auto-deref",
                |diag| {
                    let mut app = Applicability::MachineApplicable;
                    let snip = snippet_with_context(cx, snip_span, data.first_expr.span.ctxt(), "..", &mut app).0;
                    let sugg = if needs_parens {
                        format!("({snip})")
                    } else {
                        snip.into_owned()
                    };
                    diag.span_suggestion(data.first_expr.span, "try", sugg, app);
                },
            );
        },
        State::Borrow { .. } | State::Reborrow { .. } => (),
    }
}

impl<'tcx> Dereferencing<'tcx> {
    fn check_local_usage(&mut self, cx: &LateContext<'tcx>, e: &Expr<'tcx>, local: HirId) {
        if let Some(outer_pat) = self.ref_locals.get_mut(&local) {
            if let Some(pat) = outer_pat {
                // Check for auto-deref
                if !matches!(cx.typeck_results().expr_adjustments(e), [
                    Adjustment {
                        kind: Adjust::Deref(_),
                        ..
                    },
                    Adjustment {
                        kind: Adjust::Deref(_),
                        ..
                    },
                    ..
                ]) {
                    match get_parent_expr(cx, e) {
                        // Field accesses are the same no matter the number of references.
                        Some(Expr {
                            kind: ExprKind::Field(..),
                            ..
                        }) => (),
                        Some(&Expr {
                            span,
                            kind: ExprKind::Unary(UnOp::Deref, _),
                            ..
                        }) if !span.from_expansion() => {
                            // Remove explicit deref.
                            let snip = snippet_with_context(cx, e.span, span.ctxt(), "..", &mut pat.app).0;
                            pat.replacements.push((span, snip.into()));
                        },
                        Some(parent) if !parent.span.from_expansion() => {
                            // Double reference might be needed at this point.
                            if parent.precedence() == PREC_UNAMBIGUOUS {
                                // Parentheses would be needed here, don't lint.
                                *outer_pat = None;
                            } else {
                                pat.always_deref = false;
                                let snip = snippet_with_context(cx, e.span, parent.span.ctxt(), "..", &mut pat.app).0;
                                pat.replacements.push((e.span, format!("&{snip}")));
                            }
                        },
                        _ if !e.span.from_expansion() => {
                            // Double reference might be needed at this point.
                            pat.always_deref = false;
                            let snip = snippet_with_applicability(cx, e.span, "..", &mut pat.app);
                            pat.replacements.push((e.span, format!("&{snip}")));
                        },
                        // Edge case for macros. The span of the identifier will usually match the context of the
                        // binding, but not if the identifier was created in a macro. e.g. `concat_idents` and proc
                        // macros
                        _ => *outer_pat = None,
                    }
                }
            }
        }
    }
}<|MERGE_RESOLUTION|>--- conflicted
+++ resolved
@@ -16,7 +16,6 @@
     self as hir, BindingMode, Body, BodyId, BorrowKind, Expr, ExprKind, HirId, MatchSource, Mutability, Node, Pat,
     PatKind, Path, QPath, TyKind, UnOp,
 };
-use rustc_hir::def_id::DefId;
 use rustc_lint::{LateContext, LateLintPass};
 use rustc_middle::ty::adjustment::{Adjust, Adjustment, AutoBorrow, AutoBorrowMutability};
 use rustc_middle::ty::{self, Ty, TyCtxt, TypeVisitableExt, TypeckResults};
@@ -1071,20 +1070,11 @@
                     let mut app = Applicability::MachineApplicable;
                     let (snip, snip_is_macro) =
                         snippet_with_context(cx, expr.span, data.first_expr.span.ctxt(), "..", &mut app);
-<<<<<<< HEAD
-                    let sugg =
-                        if !snip_is_macro && expr.precedence() < precedence && !has_enclosing_paren(&snip) {
-                            format!("{prefix}({snip})")
-                        } else {
-                            format!("{prefix}{snip}")
-                        };
-=======
                     let sugg = if !snip_is_macro && expr.precedence() < precedence && !has_enclosing_paren(&snip) {
                         format!("{prefix}({snip})")
                     } else {
                         format!("{prefix}{snip}")
                     };
->>>>>>> d359b9e3
                     diag.span_suggestion(data.first_expr.span, "try", sugg, app);
                 },
             );
