--- conflicted
+++ resolved
@@ -1004,14 +1004,10 @@
                     let needs_paren = match cx.tcx.parent_hir_node(data.first_expr.hir_id) {
                         Node::Expr(e) => match e.kind {
                             ExprKind::Call(callee, _) if callee.hir_id != data.first_expr.hir_id => false,
-<<<<<<< HEAD
-                            ExprKind::Call(..) => expr.precedence() < ExprPrecedence::Unambiguous || matches!(expr.kind, ExprKind::Field(..)),
-=======
                             ExprKind::Call(..) => {
                                 expr.precedence() < ExprPrecedence::Unambiguous
                                     || matches!(expr.kind, ExprKind::Field(..))
                             },
->>>>>>> 609cd310
                             _ => expr.precedence() < e.precedence(),
                         },
                         _ => false,
@@ -1024,15 +1020,7 @@
                         })
                     );
 
-<<<<<<< HEAD
-                    let sugg = if !snip_is_macro
-                        && needs_paren
-                        && !has_enclosing_paren(&snip)
-                        && !is_in_tuple
-                    {
-=======
                     let sugg = if !snip_is_macro && needs_paren && !has_enclosing_paren(&snip) && !is_in_tuple {
->>>>>>> 609cd310
                         format!("({snip})")
                     } else {
                         snip.into()
