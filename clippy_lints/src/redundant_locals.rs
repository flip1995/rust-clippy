use clippy_utils::diagnostics::span_lint_and_help;
use clippy_utils::is_from_proc_macro;
use clippy_utils::ty::needs_ordered_drop;
use rustc_ast::Mutability;
use rustc_hir::def::Res;
<<<<<<< HEAD
use rustc_hir::{
    BindingAnnotation, ByRef, Expr, ExprKind, HirId, Local, Node, Pat, PatKind, QPath,
};
=======
use rustc_hir::{BindingAnnotation, ByRef, ExprKind, HirId, Local, Node, Pat, PatKind, QPath};
>>>>>>> 85ec4502
use rustc_lint::{LateContext, LateLintPass, LintContext};
use rustc_middle::lint::{in_external_macro, is_from_async_await};
use rustc_session::{declare_lint_pass, declare_tool_lint};
use rustc_span::symbol::Ident;
use rustc_span::DesugaringKind;

declare_clippy_lint! {
    /// ### What it does
    /// Checks for redundant redefinitions of local bindings.
    ///
    /// ### Why is this bad?
    /// Redundant redefinitions of local bindings do not change behavior and are likely to be unintended.
    ///
    /// Note that although these bindings do not affect your code's meaning, they _may_ affect `rustc`'s stack allocation.
    ///
    /// ### Example
    /// ```rust
    /// let a = 0;
    /// let a = a;
    ///
    /// fn foo(b: i32) {
    ///    let b = b;
    /// }
    /// ```
    /// Use instead:
    /// ```rust
    /// let a = 0;
    /// // no redefinition with the same name
    ///
    /// fn foo(b: i32) {
    ///   // no redefinition with the same name
    /// }
    /// ```
    #[clippy::version = "1.73.0"]
    pub REDUNDANT_LOCALS,
    correctness,
    "redundant redefinition of a local binding"
}
declare_lint_pass!(RedundantLocals => [REDUNDANT_LOCALS]);

impl<'tcx> LateLintPass<'tcx> for RedundantLocals {
    fn check_local(&mut self, cx: &LateContext<'tcx>, local: &'tcx Local<'tcx>) {
        if_chain! {
            if !local.span.is_desugaring(DesugaringKind::Async);
            // the pattern is a single by-value binding
            if let PatKind::Binding(BindingAnnotation(ByRef::No, mutability), _, ident, None) = local.pat.kind;
            // the binding is not type-ascribed
            if local.ty.is_none();
            // the expression is a resolved path
            if let Some(expr) = local.init;
            if let ExprKind::Path(qpath @ QPath::Resolved(None, path)) = expr.kind;
            // the path is a single segment equal to the local's name
            if let [last_segment] = path.segments;
            if last_segment.ident == ident;
            // resolve the path to its defining binding pattern
            if let Res::Local(binding_id) = cx.qpath_res(&qpath, expr.hir_id);
            if let Node::Pat(binding_pat) = cx.tcx.hir().get(binding_id);
            // the previous binding has the same mutability
            if find_binding(binding_pat, ident).unwrap().1 == mutability;
            // the local does not change the effect of assignments to the binding. see #11290
            if !affects_assignments(cx, mutability, binding_id, local.hir_id);
            // the local does not affect the code's drop behavior
            if !needs_ordered_drop(cx, cx.typeck_results().expr_ty(expr));
            // the local is user-controlled
            if !in_external_macro(cx.sess(), local.span);
            if !is_from_proc_macro(cx, expr);
            // Async function parameters are lowered into the closure body, so we can't lint them.
            // see `lower_maybe_async_body` in `rust_ast_lowering`
            if !is_from_async_await(local.span);
            then {
                span_lint_and_help(
                    cx,
                    REDUNDANT_LOCALS,
                    local.span,
                    &format!("redundant redefinition of a binding `{ident}`"),
                    Some(binding_pat.span),
                    &format!("`{ident}` is initially defined here"),
                );
            }
        }
    }
}

/// Find the annotation of a binding introduced by a pattern, or `None` if it's not introduced.
fn find_binding(pat: &Pat<'_>, name: Ident) -> Option<BindingAnnotation> {
    let mut ret = None;

    pat.each_binding_or_first(&mut |annotation, _, _, ident| {
        if ident == name {
            ret = Some(annotation);
        }
    });

    ret
}

/// Check if a rebinding of a local changes the effect of assignments to the binding.
fn affects_assignments(cx: &LateContext<'_>, mutability: Mutability, bind: HirId, rebind: HirId) -> bool {
    let hir = cx.tcx.hir();

    // the binding is mutable and the rebinding is in a different scope than the original binding
    mutability == Mutability::Mut && hir.get_enclosing_scope(bind) != hir.get_enclosing_scope(rebind)
<<<<<<< HEAD
}

/// Check if a rebinding of a local affects the code's drop behavior.
fn affects_drop_behavior<'tcx>(
    cx: &LateContext<'tcx>,
    bind: HirId,
    rebind: HirId,
    rebind_expr: &Expr<'tcx>,
) -> bool {
    let hir = cx.tcx.hir();

    // the rebinding is in a different scope than the original binding
    // and the type of the binding cares about drop order
    hir.get_enclosing_scope(bind) != hir.get_enclosing_scope(rebind)
        && needs_ordered_drop(cx, cx.typeck_results().expr_ty(rebind_expr))
=======
>>>>>>> 85ec4502
}<|MERGE_RESOLUTION|>--- conflicted
+++ resolved
@@ -3,15 +3,9 @@
 use clippy_utils::ty::needs_ordered_drop;
 use rustc_ast::Mutability;
 use rustc_hir::def::Res;
-<<<<<<< HEAD
-use rustc_hir::{
-    BindingAnnotation, ByRef, Expr, ExprKind, HirId, Local, Node, Pat, PatKind, QPath,
-};
-=======
 use rustc_hir::{BindingAnnotation, ByRef, ExprKind, HirId, Local, Node, Pat, PatKind, QPath};
->>>>>>> 85ec4502
 use rustc_lint::{LateContext, LateLintPass, LintContext};
-use rustc_middle::lint::{in_external_macro, is_from_async_await};
+use rustc_middle::lint::in_external_macro;
 use rustc_session::{declare_lint_pass, declare_tool_lint};
 use rustc_span::symbol::Ident;
 use rustc_span::DesugaringKind;
@@ -76,9 +70,6 @@
             // the local is user-controlled
             if !in_external_macro(cx.sess(), local.span);
             if !is_from_proc_macro(cx, expr);
-            // Async function parameters are lowered into the closure body, so we can't lint them.
-            // see `lower_maybe_async_body` in `rust_ast_lowering`
-            if !is_from_async_await(local.span);
             then {
                 span_lint_and_help(
                     cx,
@@ -112,22 +103,4 @@
 
     // the binding is mutable and the rebinding is in a different scope than the original binding
     mutability == Mutability::Mut && hir.get_enclosing_scope(bind) != hir.get_enclosing_scope(rebind)
-<<<<<<< HEAD
-}
-
-/// Check if a rebinding of a local affects the code's drop behavior.
-fn affects_drop_behavior<'tcx>(
-    cx: &LateContext<'tcx>,
-    bind: HirId,
-    rebind: HirId,
-    rebind_expr: &Expr<'tcx>,
-) -> bool {
-    let hir = cx.tcx.hir();
-
-    // the rebinding is in a different scope than the original binding
-    // and the type of the binding cares about drop order
-    hir.get_enclosing_scope(bind) != hir.get_enclosing_scope(rebind)
-        && needs_ordered_drop(cx, cx.typeck_results().expr_ty(rebind_expr))
-=======
->>>>>>> 85ec4502
 }