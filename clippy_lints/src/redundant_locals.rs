use clippy_utils::diagnostics::span_lint_and_help;
use clippy_utils::is_from_proc_macro;
use clippy_utils::ty::needs_ordered_drop;
use rustc_ast::Mutability;
use rustc_hir::def::Res;
use rustc_hir::{BindingMode, ByRef, ExprKind, HirId, LetStmt, Node, Pat, PatKind, QPath};
use rustc_hir_typeck::expr_use_visitor::PlaceBase;
use rustc_lint::{LateContext, LateLintPass, LintContext};
use rustc_middle::ty::UpvarCapture;
use rustc_session::declare_lint_pass;
use rustc_span::DesugaringKind;
use rustc_span::symbol::Ident;

declare_clippy_lint! {
    /// ### What it does
    /// Checks for redundant redefinitions of local bindings.
    ///
    /// ### Why is this bad?
    /// Redundant redefinitions of local bindings do not change behavior other than variable's lifetimes and are likely to be unintended.
    ///
    /// These rebindings can be intentional to shorten the lifetimes of variables because they affect when the `Drop` implementation is called. Other than that, they do not affect your code's meaning but they _may_ affect `rustc`'s stack allocation.
    ///
    /// ### Example
    /// ```no_run
    /// let a = 0;
    /// let a = a;
    ///
    /// fn foo(b: i32) {
    ///    let b = b;
    /// }
    /// ```
    /// Use instead:
    /// ```no_run
    /// let a = 0;
    /// // no redefinition with the same name
    ///
    /// fn foo(b: i32) {
    ///   // no redefinition with the same name
    /// }
    /// ```
    #[clippy::version = "1.73.0"]
    pub REDUNDANT_LOCALS,
    suspicious,
    "redundant redefinition of a local binding"
}
declare_lint_pass!(RedundantLocals => [REDUNDANT_LOCALS]);

impl<'tcx> LateLintPass<'tcx> for RedundantLocals {
    fn check_local(&mut self, cx: &LateContext<'tcx>, local: &'tcx LetStmt<'tcx>) {
        if !local.span.is_desugaring(DesugaringKind::Async)
            // the pattern is a single by-value binding
            && let PatKind::Binding(BindingMode(ByRef::No, mutability), _, ident, None) = local.pat.kind
            // the binding is not type-ascribed
            && local.ty.is_none()
            // the expression is a resolved path
            && let Some(expr) = local.init
            && let ExprKind::Path(qpath @ QPath::Resolved(None, path)) = expr.kind
            // the path is a single segment equal to the local's name
            && let [last_segment] = path.segments
            && last_segment.ident == ident
            // resolve the path to its defining binding pattern
            && let Res::Local(binding_id) = cx.qpath_res(&qpath, expr.hir_id)
            && let Node::Pat(binding_pat) = cx.tcx.hir_node(binding_id)
            // the previous binding has the same mutability
            && find_binding(binding_pat, ident).is_some_and(|bind| bind.1 == mutability)
            // the local does not change the effect of assignments to the binding. see #11290
            && !affects_assignments(cx, mutability, binding_id, local.hir_id)
            // the local does not affect the code's drop behavior
            && !needs_ordered_drop(cx, cx.typeck_results().expr_ty(expr))
            // the local is user-controlled
            && !local.span.in_external_macro(cx.sess().source_map())
            && !is_from_proc_macro(cx, expr)
            && !is_by_value_closure_capture(cx, local.hir_id, binding_id)
        {
            span_lint_and_help(
                cx,
                REDUNDANT_LOCALS,
                local.span,
                format!("redundant redefinition of a binding `{ident}`"),
                Some(binding_pat.span),
                format!("`{ident}` is initially defined here"),
            );
        }
    }
}

/// Checks if the enclosing body is a closure and if the given local is captured by value.
///
/// In those cases, the redefinition may be necessary to force a move:
/// ```
/// fn assert_static<T: 'static>(_: T) {}
///
/// let v = String::new();
/// let closure = || {
///   let v = v; // <- removing this redefinition makes `closure` no longer `'static`
///   dbg!(&v);
/// };
/// assert_static(closure);
/// ```
fn is_by_value_closure_capture(cx: &LateContext<'_>, redefinition: HirId, root_variable: HirId) -> bool {
    let closure_def_id = cx.tcx.hir_enclosing_body_owner(redefinition);

    cx.tcx.is_closure_like(closure_def_id.to_def_id())
        && cx.tcx.closure_captures(closure_def_id).iter().any(|c| {
            matches!(c.info.capture_kind, UpvarCapture::ByValue)
                && matches!(c.place.base, PlaceBase::Upvar(upvar) if upvar.var_path.hir_id == root_variable)
        })
}

/// Find the annotation of a binding introduced by a pattern, or `None` if it's not introduced.
fn find_binding(pat: &Pat<'_>, name: Ident) -> Option<BindingMode> {
    let mut ret = None;

    pat.each_binding_or_first(&mut |annotation, _, _, ident| {
        if ident == name {
            ret = Some(annotation);
        }
    });

    ret
}

/// Check if a rebinding of a local changes the effect of assignments to the binding.
fn affects_assignments(cx: &LateContext<'_>, mutability: Mutability, bind: HirId, rebind: HirId) -> bool {
    // the binding is mutable and the rebinding is in a different scope than the original binding
<<<<<<< HEAD
    mutability == Mutability::Mut
        && cx.tcx.hir_get_enclosing_scope(bind) != cx.tcx.hir_get_enclosing_scope(rebind)
=======
    mutability == Mutability::Mut && cx.tcx.hir_get_enclosing_scope(bind) != cx.tcx.hir_get_enclosing_scope(rebind)
>>>>>>> 37c6042a
}<|MERGE_RESOLUTION|>--- conflicted
+++ resolved
@@ -123,10 +123,5 @@
 /// Check if a rebinding of a local changes the effect of assignments to the binding.
 fn affects_assignments(cx: &LateContext<'_>, mutability: Mutability, bind: HirId, rebind: HirId) -> bool {
     // the binding is mutable and the rebinding is in a different scope than the original binding
-<<<<<<< HEAD
-    mutability == Mutability::Mut
-        && cx.tcx.hir_get_enclosing_scope(bind) != cx.tcx.hir_get_enclosing_scope(rebind)
-=======
     mutability == Mutability::Mut && cx.tcx.hir_get_enclosing_scope(bind) != cx.tcx.hir_get_enclosing_scope(rebind)
->>>>>>> 37c6042a
 }