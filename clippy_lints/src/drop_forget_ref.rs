use clippy_utils::diagnostics::span_lint_and_note;
use clippy_utils::get_parent_node;
use clippy_utils::is_must_use_func_call;
use clippy_utils::ty::{is_copy, is_must_use_ty, is_type_lang_item};
use rustc_hir::{Arm, Expr, ExprKind, LangItem, Node};
use rustc_lint::{LateContext, LateLintPass};
use rustc_session::{declare_lint_pass, declare_tool_lint};
use rustc_span::sym;
use std::borrow::Cow;

declare_clippy_lint! {
    /// ### What it does
    /// Checks for calls to `std::mem::drop` with a value that does not implement `Drop`.
    ///
    /// ### Why is this bad?
    /// Calling `std::mem::drop` is no different than dropping such a type. A different value may
    /// have been intended.
    ///
    /// ### Example
    /// ```rust
    /// struct Foo;
    /// let x = Foo;
    /// std::mem::drop(x);
    /// ```
    #[clippy::version = "1.62.0"]
    pub DROP_NON_DROP,
    suspicious,
    "call to `std::mem::drop` with a value which does not implement `Drop`"
}

declare_clippy_lint! {
    /// ### What it does
    /// Checks for calls to `std::mem::forget` with a value that does not implement `Drop`.
    ///
    /// ### Why is this bad?
    /// Calling `std::mem::forget` is no different than dropping such a type. A different value may
    /// have been intended.
    ///
    /// ### Example
    /// ```rust
    /// struct Foo;
    /// let x = Foo;
    /// std::mem::forget(x);
    /// ```
    #[clippy::version = "1.62.0"]
    pub FORGET_NON_DROP,
    suspicious,
    "call to `std::mem::forget` with a value which does not implement `Drop`"
}

<<<<<<< HEAD
=======
declare_clippy_lint! {
    /// ### What it does
    /// Checks for usage of `std::mem::forget(t)` where `t` is
    /// `Drop` or has a field that implements `Drop`.
    ///
    /// ### Why is this bad?
    /// `std::mem::forget(t)` prevents `t` from running its
    /// destructor, possibly causing leaks.
    ///
    /// ### Example
    /// ```rust
    /// # use std::mem;
    /// # use std::rc::Rc;
    /// mem::forget(Rc::new(55))
    /// ```
    #[clippy::version = "pre 1.29.0"]
    pub MEM_FORGET,
    restriction,
    "`mem::forget` usage on `Drop` types, likely to cause memory leaks"
}

>>>>>>> 37f4c172
const DROP_NON_DROP_SUMMARY: &str = "call to `std::mem::drop` with a value that does not implement `Drop`. \
                                 Dropping such a type only extends its contained lifetimes";
const FORGET_NON_DROP_SUMMARY: &str = "call to `std::mem::forget` with a value that does not implement `Drop`. \
                                   Forgetting such a type is the same as dropping it";

declare_lint_pass!(DropForgetRef => [
    DROP_NON_DROP,
    FORGET_NON_DROP,
<<<<<<< HEAD
=======
    MEM_FORGET,
>>>>>>> 37f4c172
]);

impl<'tcx> LateLintPass<'tcx> for DropForgetRef {
    fn check_expr(&mut self, cx: &LateContext<'tcx>, expr: &'tcx Expr<'_>) {
        if let ExprKind::Call(path, [arg]) = expr.kind
            && let ExprKind::Path(ref qpath) = path.kind
            && let Some(def_id) = cx.qpath_res(qpath, path.hir_id).opt_def_id()
            && let Some(fn_name) = cx.tcx.get_diagnostic_name(def_id)
        {
            let arg_ty = cx.typeck_results().expr_ty(arg);
            let is_copy = is_copy(cx, arg_ty);
            let drop_is_single_call_in_arm = is_single_call_in_arm(cx, arg, expr);
            let (lint, msg, note_span) = match fn_name {
                // early return for uplifted lints: dropping_references, dropping_copy_types, forgetting_references, forgetting_copy_types
                sym::mem_drop if arg_ty.is_ref() && !drop_is_single_call_in_arm => return,
                sym::mem_forget if arg_ty.is_ref() => return,
                sym::mem_drop if is_copy && !drop_is_single_call_in_arm => return,
                sym::mem_forget if is_copy => return,
                sym::mem_drop if is_type_lang_item(cx, arg_ty, LangItem::ManuallyDrop) => return,
                sym::mem_drop
                    if !(arg_ty.needs_drop(cx.tcx, cx.param_env)
                        || is_must_use_func_call(cx, arg)
                        || is_must_use_ty(cx, arg_ty)
                        || drop_is_single_call_in_arm
                        ) =>
                {
                    (DROP_NON_DROP, DROP_NON_DROP_SUMMARY.into(), Some(arg.span))
                },
                sym::mem_forget => {
                    if arg_ty.needs_drop(cx.tcx, cx.param_env) {
                        (
                            MEM_FORGET,
                            Cow::Owned(format!(
                                "usage of `mem::forget` on {}",
                                if arg_ty.ty_adt_def().map_or(false, |def| def.has_dtor(cx.tcx)) {
                                    "`Drop` type"
                                } else {
                                    "type with `Drop` fields"
                                }
                            )),
                            None,
                        )
                    } else {
                        (FORGET_NON_DROP, FORGET_NON_DROP_SUMMARY.into(), Some(arg.span))
                    }
                }
                _ => return,
            };
            span_lint_and_note(
                cx,
                lint,
                expr.span,
                &msg,
                note_span,
                &format!("argument has type `{arg_ty}`"),
            );
        }
    }
}

// dropping returned value of a function like in the following snippet is considered idiomatic, see
// #9482 for examples match <var> {
//     <pat> => drop(fn_with_side_effect_and_returning_some_value()),
//     ..
// }
fn is_single_call_in_arm<'tcx>(cx: &LateContext<'tcx>, arg: &'tcx Expr<'_>, drop_expr: &'tcx Expr<'_>) -> bool {
    if matches!(arg.kind, ExprKind::Call(..) | ExprKind::MethodCall(..)) {
        let parent_node = get_parent_node(cx.tcx, drop_expr.hir_id);
        if let Some(Node::Arm(Arm { body, .. })) = &parent_node {
            return body.hir_id == drop_expr.hir_id;
        }
    }
    false
}<|MERGE_RESOLUTION|>--- conflicted
+++ resolved
@@ -48,8 +48,6 @@
     "call to `std::mem::forget` with a value which does not implement `Drop`"
 }
 
-<<<<<<< HEAD
-=======
 declare_clippy_lint! {
     /// ### What it does
     /// Checks for usage of `std::mem::forget(t)` where `t` is
@@ -71,7 +69,6 @@
     "`mem::forget` usage on `Drop` types, likely to cause memory leaks"
 }
 
->>>>>>> 37f4c172
 const DROP_NON_DROP_SUMMARY: &str = "call to `std::mem::drop` with a value that does not implement `Drop`. \
                                  Dropping such a type only extends its contained lifetimes";
 const FORGET_NON_DROP_SUMMARY: &str = "call to `std::mem::forget` with a value that does not implement `Drop`. \
@@ -80,10 +77,7 @@
 declare_lint_pass!(DropForgetRef => [
     DROP_NON_DROP,
     FORGET_NON_DROP,
-<<<<<<< HEAD
-=======
     MEM_FORGET,
->>>>>>> 37f4c172
 ]);
 
 impl<'tcx> LateLintPass<'tcx> for DropForgetRef {
