--- conflicted
+++ resolved
@@ -238,15 +238,9 @@
         if eq_expr_value(cx, left, big_expr) && eq_expr_value(cx, right, little_expr) {
             // This part of the condition is voluntarily split from the one before to ensure that
             // if `snippet_opt` fails, it won't try the next conditions.
-<<<<<<< HEAD
-            if let Some(big_var_snippet) = snippet_opt(cx, big_var.span)
-                && let Some(little_var_snippet) = snippet_opt(cx, little_var.span)
-                && (!is_in_const_context(cx) || msrv.meets(cx, msrvs::SATURATING_SUB_CONST))
-=======
             if (!is_in_const_context(cx) || msrv.meets(cx, msrvs::SATURATING_SUB_CONST))
                 && let Some(big_expr_sugg) = Sugg::hir_opt(cx, big_expr).map(Sugg::maybe_par)
                 && let Some(little_expr_sugg) = Sugg::hir_opt(cx, little_expr)
->>>>>>> 7646469f
             {
                 let sugg = format!(
                     "{}{big_expr_sugg}.saturating_sub({little_expr_sugg}){}",
