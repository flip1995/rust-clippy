--- conflicted
+++ resolved
@@ -2,19 +2,10 @@
 use std::iter;
 use std::ops::{Deref, Range};
 
-<<<<<<< HEAD
-use crate::utils::{snippet_with_applicability, span_lint, span_lint_and_sugg, span_lint_and_then};
-use if_chain::if_chain;
-use rustc_ast::ast::{
-    Expr, ExprKind, ImplKind, Item, ItemKind, LitKind, MacCall, StrLit, StrStyle,
-};
-use rustc_ast::token;
-=======
 use clippy_utils::diagnostics::{span_lint, span_lint_and_sugg, span_lint_and_then};
 use clippy_utils::source::{snippet_opt, snippet_with_applicability};
 use rustc_ast::ast::{Expr, ExprKind, ImplKind, Item, ItemKind, MacCall, Path, StrLit, StrStyle};
 use rustc_ast::token::{self, LitKind};
->>>>>>> 8355b197
 use rustc_ast::tokenstream::TokenStream;
 use rustc_errors::Applicability;
 use rustc_lexer::unescape::{self, EscapeError};
@@ -497,21 +488,7 @@
     /// (Some("string to write: {}"), Some(buf))
     /// ```
     #[allow(clippy::too_many_lines)]
-<<<<<<< HEAD
-    fn check_tts<'a>(
-        &self,
-        cx: &EarlyContext<'a>,
-        tts: TokenStream,
-        is_write: bool,
-    ) -> (Option<StrLit>, Option<Expr>) {
-        use rustc_parse_format::{
-            AlignUnknown, ArgumentImplicitlyIs, ArgumentIs, ArgumentNamed, CountImplied,
-            FormatSpec, ParseMode, Parser, Piece,
-        };
-
-=======
     fn check_tts<'a>(&self, cx: &EarlyContext<'a>, tts: TokenStream, is_write: bool) -> (Option<StrLit>, Option<Expr>) {
->>>>>>> 8355b197
         let mut parser = parser::Parser::new(&cx.sess.parse_sess, tts, false, None);
         let expr = if is_write {
             match parser
@@ -532,35 +509,12 @@
             Ok(fmtstr) => fmtstr,
             Err(_) => return (None, expr),
         };
-<<<<<<< HEAD
-        let tmp = fmtstr.symbol.as_str();
-        let mut args = vec![];
-        let mut fmt_parser = Parser::new(&tmp, None, None, false, ParseMode::Format);
-        while let Some(piece) = fmt_parser.next() {
-            if !fmt_parser.errors.is_empty() {
-                return (None, expr);
-            }
-            if let Piece::NextArgument(arg) = piece {
-                if !self.in_debug_impl && arg.format.ty == "?" {
-                    // FIXME: modify rustc's fmt string parser to give us the current span
-                    span_lint(
-                        cx,
-                        USE_DEBUG,
-                        parser.prev_token.span,
-                        "use of `Debug`-based formatting",
-                    );
-                }
-                args.push(arg);
-            }
-        }
-=======
 
         let args = match self.parse_fmt_string(cx, &fmtstr) {
             Some(args) => args,
             None => return (Some(fmtstr), expr),
         };
 
->>>>>>> 8355b197
         let lint = if is_write { WRITE_LITERAL } else { PRINT_LITERAL };
         let mut unnamed_args = args.get_unnamed();
         loop {
@@ -574,56 +528,6 @@
             } else {
                 return (Some(fmtstr), None);
             };
-<<<<<<< HEAD
-            match &token_expr.kind {
-                ExprKind::Lit(lit)
-                    if !matches!(lit.kind, LitKind::Int(..) | LitKind::Float(..)) =>
-                {
-                    let mut all_simple = true;
-                    let mut seen = false;
-                    for arg in &args {
-                        match arg.position {
-                            ArgumentImplicitlyIs(n) | ArgumentIs(n) => {
-                                if n == idx {
-                                    all_simple &= arg.format == SIMPLE;
-                                    seen = true;
-                                }
-                            }
-                            ArgumentNamed(_) => {}
-                        }
-                    }
-                    if all_simple && seen {
-                        span_lint(cx, lint, token_expr.span, "literal with an empty format string");
-                    }
-                    idx += 1;
-                }
-                ExprKind::Assign(lhs, rhs, _) => {
-                    if_chain! {
-                        if let ExprKind::Lit(ref lit) = rhs.kind;
-                        if !matches!(lit.kind, LitKind::Int(..) | LitKind::Float(..));
-                        if let ExprKind::Path(_, p) = &lhs.kind;
-                        then {
-                            let mut all_simple = true;
-                            let mut seen = false;
-                            for arg in &args {
-                                match arg.position {
-                                    ArgumentImplicitlyIs(_) | ArgumentIs(_) => {},
-                                    ArgumentNamed(name) => {
-                                        if *p == name {
-                                            seen = true;
-                                            all_simple &= arg.format == SIMPLE;
-                                        }
-                                    },
-                                }
-                            }
-                            if all_simple && seen {
-                                span_lint(cx, lint, rhs.span, "literal with an empty format string");
-                            }
-                        }
-                    }
-                }
-                _ => idx += 1,
-=======
             let (fmt_spans, lit) = match &token_expr.kind {
                 ExprKind::Lit(lit) => (unnamed_args.next().unwrap_or(&[]), lit),
                 ExprKind::Assign(lhs, rhs, _) => match (&lhs.kind, &rhs.kind) {
@@ -675,7 +579,6 @@
                         );
                     },
                 );
->>>>>>> 8355b197
             }
         }
     }
@@ -706,17 +609,11 @@
                     cx,
                     PRINT_WITH_NEWLINE,
                     mac.span(),
-                    &format!(
-                        "using `{}!()` with a format string that ends in a single newline",
-                        name
-                    ),
+                    &format!("using `{}!()` with a format string that ends in a single newline", name),
                     |err| {
                         err.multipart_suggestion(
                             &format!("use `{}!` instead", suggested),
-                            vec![
-                                (mac.path.span, suggested),
-                                (newline_span(&fmt_str), String::new()),
-                            ],
+                            vec![(mac.path.span, suggested), (newline_span(&fmt_str), String::new())],
                             Applicability::MachineApplicable,
                         );
                     },
