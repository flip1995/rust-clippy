--- conflicted
+++ resolved
@@ -3,13 +3,9 @@
 
 use crate::utils::{snippet_with_applicability, span_lint, span_lint_and_sugg, span_lint_and_then};
 use if_chain::if_chain;
-<<<<<<< HEAD
 use rustc_ast::ast::{
     Expr, ExprKind, ImplKind, Item, ItemKind, LitKind, MacCall, StrLit, StrStyle,
 };
-=======
-use rustc_ast::ast::{Expr, ExprKind, ImplKind, Item, ItemKind, LitKind, MacCall, StrLit, StrStyle};
->>>>>>> 3e417976
 use rustc_ast::token;
 use rustc_ast::tokenstream::TokenStream;
 use rustc_errors::Applicability;
@@ -237,15 +233,11 @@
 
 impl EarlyLintPass for Write {
     fn check_item(&mut self, _: &EarlyContext<'_>, item: &Item) {
-<<<<<<< HEAD
-        if let ItemKind::Impl(box ImplKind { of_trait: Some(trait_ref), .. }) = &item.kind {
-=======
         if let ItemKind::Impl(box ImplKind {
             of_trait: Some(trait_ref),
             ..
         }) = &item.kind
         {
->>>>>>> 3e417976
             let trait_name = trait_ref
                 .path
                 .segments
