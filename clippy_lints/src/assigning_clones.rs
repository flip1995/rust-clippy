use clippy_config::msrvs::{self, Msrv};
use clippy_utils::diagnostics::span_lint_and_then;
use clippy_utils::mir::{enclosing_mir, PossibleBorrowerMap};
use clippy_utils::sugg::Sugg;
use clippy_utils::{is_diag_trait_item, last_path_segment, local_is_initialized, path_to_local};
use rustc_errors::Applicability;
use rustc_hir::{self as hir, Expr, ExprKind};
use rustc_lint::{LateContext, LateLintPass};
use rustc_middle::mir;
use rustc_middle::ty::{self, Instance, Mutability};
use rustc_session::impl_lint_pass;
use rustc_span::symbol::sym;
use rustc_span::{Span, SyntaxContext};

declare_clippy_lint! {
    /// ### What it does
    /// Checks for code like `foo = bar.clone();`
    ///
    /// ### Why is this bad?
    /// Custom `Clone::clone_from()` or `ToOwned::clone_into` implementations allow the objects
    /// to share resources and therefore avoid allocations.
    ///
    /// ### Example
    /// ```rust
    /// struct Thing;
    ///
    /// impl Clone for Thing {
    ///     fn clone(&self) -> Self { todo!() }
    ///     fn clone_from(&mut self, other: &Self) { todo!() }
    /// }
    ///
    /// pub fn assign_to_ref(a: &mut Thing, b: Thing) {
    ///     *a = b.clone();
    /// }
    /// ```
    /// Use instead:
    /// ```rust
    /// struct Thing;
    ///
    /// impl Clone for Thing {
    ///     fn clone(&self) -> Self { todo!() }
    ///     fn clone_from(&mut self, other: &Self) { todo!() }
    /// }
    ///
    /// pub fn assign_to_ref(a: &mut Thing, b: Thing) {
    ///     a.clone_from(&b);
    /// }
    /// ```
    #[clippy::version = "1.78.0"]
    pub ASSIGNING_CLONES,
    pedantic,
    "assigning the result of cloning may be inefficient"
}

pub struct AssigningClones {
    msrv: Msrv,
}

impl AssigningClones {
    #[must_use]
    pub fn new(msrv: Msrv) -> Self {
        Self { msrv }
    }
}

impl_lint_pass!(AssigningClones => [ASSIGNING_CLONES]);

impl<'tcx> LateLintPass<'tcx> for AssigningClones {
<<<<<<< HEAD
    fn check_expr(&mut self, cx: &LateContext<'tcx>, assign_expr: &'tcx Expr<'_>) {
        // Do not fire the lint in macros
        let ctxt = assign_expr.span().ctxt();
        let expn_data = ctxt.outer_expn_data();
        match expn_data.kind {
            ExpnKind::AstPass(_) | ExpnKind::Desugaring(_) | ExpnKind::Macro(..) => return,
            ExpnKind::Root => {},
        }

        let ExprKind::Assign(lhs, rhs, _span) = assign_expr.kind else {
            return;
        };

        let Some(call) = extract_call(cx, rhs) else {
            return;
        };

        if is_ok_to_suggest(cx, lhs, &call, &self.msrv) {
            suggest(cx, ctxt, assign_expr, lhs, &call);
        }
    }

    extract_msrv_attr!(LateContext);
}

// Try to resolve the call to `Clone::clone` or `ToOwned::to_owned`.
fn extract_call<'tcx>(cx: &LateContext<'tcx>, expr: &'tcx Expr<'tcx>) -> Option<CallCandidate<'tcx>> {
    let fn_def_id = clippy_utils::fn_def_id(cx, expr)?;

    // Fast paths to only check method calls without arguments or function calls with a single argument
    let (target, kind, resolved_method) = match expr.kind {
        ExprKind::MethodCall(path, receiver, [], _span) => {
            let args = cx.typeck_results().node_args(expr.hir_id);

            // If we could not resolve the method, don't apply the lint
            let Ok(Some(resolved_method)) = Instance::try_resolve(cx.tcx, cx.param_env, fn_def_id, args) else {
                return None;
            };
            if is_trait_method(cx, expr, sym::Clone) && path.ident.name == sym::clone {
                (TargetTrait::Clone, CallKind::MethodCall { receiver }, resolved_method)
            } else if is_trait_method(cx, expr, sym::ToOwned) && path.ident.name.as_str() == "to_owned" {
                (TargetTrait::ToOwned, CallKind::MethodCall { receiver }, resolved_method)
            } else {
                return None;
            }
        },
        ExprKind::Call(function, [arg]) => {
            let kind = cx.typeck_results().node_type(function.hir_id).kind();

            // If we could not resolve the method, don't apply the lint
            let Ok(Some(resolved_method)) = (match kind {
                ty::FnDef(_, args) => Instance::try_resolve(cx.tcx, cx.param_env, fn_def_id, args),
                _ => Ok(None),
            }) else {
                return None;
            };
            if cx.tcx.is_diagnostic_item(sym::to_owned_method, fn_def_id) {
                (
                    TargetTrait::ToOwned,
                    CallKind::FunctionCall { self_arg: arg },
                    resolved_method,
                )
            } else if let Some(trait_did) = cx.tcx.trait_of_item(fn_def_id)
                && cx.tcx.is_diagnostic_item(sym::Clone, trait_did)
            {
                (
                    TargetTrait::Clone,
                    CallKind::FunctionCall { self_arg: arg },
                    resolved_method,
                )
            } else {
                return None;
=======
    fn check_expr(&mut self, cx: &LateContext<'tcx>, e: &'tcx Expr<'_>) {
        if let ExprKind::Assign(lhs, rhs, _) = e.kind
            && let typeck = cx.typeck_results()
            && let (call_kind, fn_name, fn_id, fn_arg, fn_gen_args) = match rhs.kind {
                ExprKind::Call(f, [arg])
                    if let ExprKind::Path(fn_path) = &f.kind
                        && let Some(id) = typeck.qpath_res(fn_path, f.hir_id).opt_def_id() =>
                {
                    (CallKind::Ufcs, last_path_segment(fn_path).ident.name, id, arg, typeck.node_args(f.hir_id))
                },
                ExprKind::MethodCall(name, recv, [], _) if let Some(id) = typeck.type_dependent_def_id(rhs.hir_id) => {
                    (CallKind::Method, name.ident.name, id, recv, typeck.node_args(rhs.hir_id))
                },
                _ => return,
            }
            && let ctxt = e.span.ctxt()
            // Don't lint in macros.
            && ctxt.is_root()
            && let which_trait = match fn_name {
                sym::clone if is_diag_trait_item(cx, fn_id, sym::Clone) => CloneTrait::Clone,
                _ if fn_name.as_str() == "to_owned"
                    && is_diag_trait_item(cx, fn_id, sym::ToOwned)
                    && self.msrv.meets(msrvs::CLONE_INTO) =>
                {
                    CloneTrait::ToOwned
                },
                _ => return,
>>>>>>> f96add90
            }
            && let Ok(Some(resolved_fn)) = Instance::try_resolve(cx.tcx, cx.param_env, fn_id, fn_gen_args)
            // TODO: This check currently bails if the local variable has no initializer.
            // That is overly conservative - the lint should fire even if there was no initializer,
            // but the variable has been initialized before `lhs` was evaluated.
            && path_to_local(lhs).map_or(true, |lhs| local_is_initialized(cx, lhs))
            && let Some(resolved_impl) = cx.tcx.impl_of_method(resolved_fn.def_id())
            // Derived forms don't implement `clone_from`/`clone_into`.
            // See https://github.com/rust-lang/rust/pull/98445#issuecomment-1190681305
            && !cx.tcx.is_builtin_derived(resolved_impl)
            // Don't suggest calling a function we're implementing.
            && resolved_impl.as_local().map_or(true, |block_id| {
                cx.tcx.hir().parent_owner_iter(e.hir_id).all(|(id, _)| id.def_id != block_id)
            })
            && let resolved_assoc_items = cx.tcx.associated_items(resolved_impl)
            // Only suggest if `clone_from`/`clone_into` is explicitly implemented
            && resolved_assoc_items.in_definition_order().any(|assoc|
                match which_trait {
                    CloneTrait::Clone => assoc.name == sym::clone_from,
                    CloneTrait::ToOwned => assoc.name.as_str() == "clone_into",
                }
            )
            && !clone_source_borrows_from_dest(cx, lhs, rhs.span)
        {
            span_lint_and_then(
                cx,
                ASSIGNING_CLONES,
                e.span,
                match which_trait {
                    CloneTrait::Clone => "assigning the result of `Clone::clone()` may be inefficient",
                    CloneTrait::ToOwned => "assigning the result of `ToOwned::to_owned()` may be inefficient",
                },
                |diag| {
                    let mut app = Applicability::Unspecified;
                    diag.span_suggestion(
                        e.span,
                        match which_trait {
                            CloneTrait::Clone => "use `clone_from()`",
                            CloneTrait::ToOwned => "use `clone_into()`",
                        },
                        build_sugg(cx, ctxt, lhs, fn_arg, which_trait, call_kind, &mut app),
                        app,
                    );
                },
            );
        }
    }

    extract_msrv_attr!(LateContext);
}

/// Checks if the data being cloned borrows from the place that is being assigned to:
///
/// ```
/// let mut s = String::new();
/// let s2 = &s;
/// s = s2.to_owned();
/// ```
///
/// This cannot be written `s2.clone_into(&mut s)` because it has conflicting borrows.
fn clone_source_borrows_from_dest(cx: &LateContext<'_>, lhs: &Expr<'_>, call_span: Span) -> bool {
    let Some(mir) = enclosing_mir(cx.tcx, lhs.hir_id) else {
        return false;
    };
    let PossibleBorrowerMap { map: borrow_map, .. } = PossibleBorrowerMap::new(cx, mir);

    // The operation `dest = src.to_owned()` in MIR is split up across 3 blocks *if* the type has `Drop`
    // code. For types that don't, the second basic block is simply skipped.
    // For the doc example above that would be roughly:
    //
    // bb0:
    //  s2 = &s
    //  s_temp = ToOwned::to_owned(move s2) -> bb1
    //
    // bb1:
    //  drop(s) -> bb2  // drop the old string
    //
    // bb2:
    //  s = s_temp
    if let Some(terminator) = mir.basic_blocks.iter()
            .map(mir::BasicBlockData::terminator)
            .find(|term| term.source_info.span == call_span)
        && let mir::TerminatorKind::Call { ref args, target: Some(assign_bb), .. } = terminator.kind
        && let [source] = &**args
        && let mir::Operand::Move(source) = &source.node
        && let assign_bb = &mir.basic_blocks[assign_bb]
        && let assign_bb = match assign_bb.terminator().kind {
            // Skip the drop of the assignment's destination.
            mir::TerminatorKind::Drop { target, .. } => &mir.basic_blocks[target],
            _ => assign_bb,
        }
        // Skip any storage statements as they are just noise
        && let Some(assignment) = assign_bb.statements
            .iter()
            .find(|stmt| {
                !matches!(stmt.kind, mir::StatementKind::StorageDead(_) | mir::StatementKind::StorageLive(_))
            })
        && let mir::StatementKind::Assign(box (borrowed, _)) = &assignment.kind
        && let Some(borrowers) = borrow_map.get(&borrowed.local)
    {
        borrowers.contains(source.local)
    } else {
        false
    }
}

#[derive(Clone, Copy)]
enum CloneTrait {
    Clone,
    ToOwned,
}

#[derive(Copy, Clone)]
enum CallKind {
    Ufcs,
    Method,
}

fn build_sugg<'tcx>(
    cx: &LateContext<'tcx>,
    ctxt: SyntaxContext,
    lhs: &'tcx Expr<'_>,
    fn_arg: &'tcx Expr<'_>,
    which_trait: CloneTrait,
    call_kind: CallKind,
    app: &mut Applicability,
) -> String {
    match which_trait {
        CloneTrait::Clone => {
            match call_kind {
                CallKind::Method => {
                    let receiver_sugg = if let ExprKind::Unary(hir::UnOp::Deref, ref_expr) = lhs.kind {
                        // `*lhs = self_expr.clone();` -> `lhs.clone_from(self_expr)`
                        Sugg::hir_with_applicability(cx, ref_expr, "_", app)
                    } else {
                        // `lhs = self_expr.clone();` -> `lhs.clone_from(self_expr)`
                        Sugg::hir_with_applicability(cx, lhs, "_", app)
                    }
                    .maybe_par();

                    // Determine whether we need to reference the argument to clone_from().
                    let clone_receiver_type = cx.typeck_results().expr_ty(fn_arg);
                    let clone_receiver_adj_type = cx.typeck_results().expr_ty_adjusted(fn_arg);
                    let mut arg_sugg = Sugg::hir_with_context(cx, fn_arg, ctxt, "_", app);
                    if clone_receiver_type != clone_receiver_adj_type {
                        // The receiver may have been a value type, so we need to add an `&` to
                        // be sure the argument to clone_from will be a reference.
                        arg_sugg = arg_sugg.addr();
                    };

                    format!("{receiver_sugg}.clone_from({arg_sugg})")
                },
                CallKind::Ufcs => {
                    let self_sugg = if let ExprKind::Unary(hir::UnOp::Deref, ref_expr) = lhs.kind {
                        // `*lhs = Clone::clone(self_expr);` -> `Clone::clone_from(lhs, self_expr)`
                        Sugg::hir_with_applicability(cx, ref_expr, "_", app)
                    } else {
                        // `lhs = Clone::clone(self_expr);` -> `Clone::clone_from(&mut lhs, self_expr)`
                        Sugg::hir_with_applicability(cx, lhs, "_", app).mut_addr()
                    };
                    // The RHS had to be exactly correct before the call, there is no auto-deref for function calls.
                    let rhs_sugg = Sugg::hir_with_context(cx, fn_arg, ctxt, "_", app);

                    format!("Clone::clone_from({self_sugg}, {rhs_sugg})")
                },
            }
        },
        CloneTrait::ToOwned => {
            let rhs_sugg = if let ExprKind::Unary(hir::UnOp::Deref, ref_expr) = lhs.kind {
                // `*lhs = rhs.to_owned()` -> `rhs.clone_into(lhs)`
                // `*lhs = ToOwned::to_owned(rhs)` -> `ToOwned::clone_into(rhs, lhs)`
                let sugg = Sugg::hir_with_applicability(cx, ref_expr, "_", app).maybe_par();
                let inner_type = cx.typeck_results().expr_ty(ref_expr);
                // If after unwrapping the dereference, the type is not a mutable reference, we add &mut to make it
                // deref to a mutable reference.
                if matches!(inner_type.kind(), ty::Ref(_, _, Mutability::Mut)) {
                    sugg
                } else {
                    sugg.mut_addr()
                }
            } else {
                // `lhs = rhs.to_owned()` -> `rhs.clone_into(&mut lhs)`
                // `lhs = ToOwned::to_owned(rhs)` -> `ToOwned::clone_into(rhs, &mut lhs)`
                Sugg::hir_with_applicability(cx, lhs, "_", app).maybe_par().mut_addr()
            };

            match call_kind {
                CallKind::Method => {
                    let receiver_sugg = Sugg::hir_with_context(cx, fn_arg, ctxt, "_", app);
                    format!("{receiver_sugg}.clone_into({rhs_sugg})")
                },
                CallKind::Ufcs => {
                    let self_sugg = Sugg::hir_with_context(cx, fn_arg, ctxt, "_", app);
                    format!("ToOwned::clone_into({self_sugg}, {rhs_sugg})")
                },
            }
        },
    }
}<|MERGE_RESOLUTION|>--- conflicted
+++ resolved
@@ -66,80 +66,6 @@
 impl_lint_pass!(AssigningClones => [ASSIGNING_CLONES]);
 
 impl<'tcx> LateLintPass<'tcx> for AssigningClones {
-<<<<<<< HEAD
-    fn check_expr(&mut self, cx: &LateContext<'tcx>, assign_expr: &'tcx Expr<'_>) {
-        // Do not fire the lint in macros
-        let ctxt = assign_expr.span().ctxt();
-        let expn_data = ctxt.outer_expn_data();
-        match expn_data.kind {
-            ExpnKind::AstPass(_) | ExpnKind::Desugaring(_) | ExpnKind::Macro(..) => return,
-            ExpnKind::Root => {},
-        }
-
-        let ExprKind::Assign(lhs, rhs, _span) = assign_expr.kind else {
-            return;
-        };
-
-        let Some(call) = extract_call(cx, rhs) else {
-            return;
-        };
-
-        if is_ok_to_suggest(cx, lhs, &call, &self.msrv) {
-            suggest(cx, ctxt, assign_expr, lhs, &call);
-        }
-    }
-
-    extract_msrv_attr!(LateContext);
-}
-
-// Try to resolve the call to `Clone::clone` or `ToOwned::to_owned`.
-fn extract_call<'tcx>(cx: &LateContext<'tcx>, expr: &'tcx Expr<'tcx>) -> Option<CallCandidate<'tcx>> {
-    let fn_def_id = clippy_utils::fn_def_id(cx, expr)?;
-
-    // Fast paths to only check method calls without arguments or function calls with a single argument
-    let (target, kind, resolved_method) = match expr.kind {
-        ExprKind::MethodCall(path, receiver, [], _span) => {
-            let args = cx.typeck_results().node_args(expr.hir_id);
-
-            // If we could not resolve the method, don't apply the lint
-            let Ok(Some(resolved_method)) = Instance::try_resolve(cx.tcx, cx.param_env, fn_def_id, args) else {
-                return None;
-            };
-            if is_trait_method(cx, expr, sym::Clone) && path.ident.name == sym::clone {
-                (TargetTrait::Clone, CallKind::MethodCall { receiver }, resolved_method)
-            } else if is_trait_method(cx, expr, sym::ToOwned) && path.ident.name.as_str() == "to_owned" {
-                (TargetTrait::ToOwned, CallKind::MethodCall { receiver }, resolved_method)
-            } else {
-                return None;
-            }
-        },
-        ExprKind::Call(function, [arg]) => {
-            let kind = cx.typeck_results().node_type(function.hir_id).kind();
-
-            // If we could not resolve the method, don't apply the lint
-            let Ok(Some(resolved_method)) = (match kind {
-                ty::FnDef(_, args) => Instance::try_resolve(cx.tcx, cx.param_env, fn_def_id, args),
-                _ => Ok(None),
-            }) else {
-                return None;
-            };
-            if cx.tcx.is_diagnostic_item(sym::to_owned_method, fn_def_id) {
-                (
-                    TargetTrait::ToOwned,
-                    CallKind::FunctionCall { self_arg: arg },
-                    resolved_method,
-                )
-            } else if let Some(trait_did) = cx.tcx.trait_of_item(fn_def_id)
-                && cx.tcx.is_diagnostic_item(sym::Clone, trait_did)
-            {
-                (
-                    TargetTrait::Clone,
-                    CallKind::FunctionCall { self_arg: arg },
-                    resolved_method,
-                )
-            } else {
-                return None;
-=======
     fn check_expr(&mut self, cx: &LateContext<'tcx>, e: &'tcx Expr<'_>) {
         if let ExprKind::Assign(lhs, rhs, _) = e.kind
             && let typeck = cx.typeck_results()
@@ -167,7 +93,6 @@
                     CloneTrait::ToOwned
                 },
                 _ => return,
->>>>>>> f96add90
             }
             && let Ok(Some(resolved_fn)) = Instance::try_resolve(cx.tcx, cx.param_env, fn_id, fn_gen_args)
             // TODO: This check currently bails if the local variable has no initializer.
