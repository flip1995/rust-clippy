use clippy_utils::diagnostics::span_lint_and_sugg;
use clippy_utils::numeric_literal;
use rustc_ast::ast::{self, LitFloatType, LitKind};
use rustc_errors::Applicability;
use rustc_hir as hir;
use rustc_lint::{LateContext, LateLintPass};
use rustc_middle::ty::{self, FloatTy};
use rustc_session::declare_lint_pass;
use std::fmt;

declare_clippy_lint! {
    /// ### What it does
    /// Checks for float literals with a precision greater
    /// than that supported by the underlying type.
    ///
    /// ### Why is this bad?
    /// Rust will truncate the literal silently.
    ///
    /// ### Example
    /// ```no_run
    /// let v: f32 = 0.123_456_789_9;
    /// println!("{}", v); //  0.123_456_789
    /// ```
    ///
    /// Use instead:
    /// ```no_run
    /// let v: f64 = 0.123_456_789_9;
    /// println!("{}", v); //  0.123_456_789_9
    /// ```
    #[clippy::version = "pre 1.29.0"]
    pub EXCESSIVE_PRECISION,
    style,
    "excessive precision for float literal"
}

declare_clippy_lint! {
    /// ### What it does
    /// Checks for whole number float literals that
    /// cannot be represented as the underlying type without loss.
    ///
    /// ### Why is this bad?
    /// Rust will silently lose precision during
    /// conversion to a float.
    ///
    /// ### Example
    /// ```no_run
    /// let _: f32 = 16_777_217.0; // 16_777_216.0
    /// ```
    ///
    /// Use instead:
    /// ```no_run
    /// let _: f32 = 16_777_216.0;
    /// let _: f64 = 16_777_217.0;
    /// ```
    #[clippy::version = "1.43.0"]
    pub LOSSY_FLOAT_LITERAL,
    restriction,
    "lossy whole number float literals"
}

declare_lint_pass!(FloatLiteral => [EXCESSIVE_PRECISION, LOSSY_FLOAT_LITERAL]);

impl<'tcx> LateLintPass<'tcx> for FloatLiteral {
    fn check_expr(&mut self, cx: &LateContext<'tcx>, expr: &'tcx hir::Expr<'_>) {
        let ty = cx.typeck_results().expr_ty(expr);
        if let ty::Float(fty) = *ty.kind()
            && let hir::ExprKind::Lit(lit) = expr.kind
            && let LitKind::Float(sym, lit_float_ty) = lit.node
        {
            let sym_str = sym.as_str();
            let formatter = FloatFormat::new(sym_str);
            // Try to bail out if the float is for sure fine.
            // If its within the 2 decimal digits of being out of precision we
            // check if the parsed representation is the same as the string
            // since we'll need the truncated string anyway.
            let digits = count_digits(sym_str);
            let max = max_digits(fty);
            let type_suffix = match lit_float_ty {
                LitFloatType::Suffixed(ast::FloatTy::F16) => Some("f16"),
                LitFloatType::Suffixed(ast::FloatTy::F32) => Some("f32"),
                LitFloatType::Suffixed(ast::FloatTy::F64) => Some("f64"),
                LitFloatType::Suffixed(ast::FloatTy::F128) => Some("f128"),
                LitFloatType::Unsuffixed => None,
            };
            let (is_whole, is_inf, mut float_str) = match fty {
<<<<<<< HEAD
                FloatTy::F16 => {
=======
                FloatTy::F16 | FloatTy::F128 => {
>>>>>>> 66261581
                    // FIXME(f16_f128): do a check like the others when parsing is available
                    return;
                },
                FloatTy::F32 => {
                    let value = sym_str.parse::<f32>().unwrap();

                    (value.fract() == 0.0, value.is_infinite(), formatter.format(value))
                },
                FloatTy::F64 => {
                    let value = sym_str.parse::<f64>().unwrap();

                    (value.fract() == 0.0, value.is_infinite(), formatter.format(value))
                },
<<<<<<< HEAD
                FloatTy::F128 => {
                    // FIXME(f16_f128): do a check like the others when parsing is available
                    return;
                },
=======
>>>>>>> 66261581
            };

            if is_inf {
                return;
            }

            if is_whole && !sym_str.contains(|c| c == 'e' || c == 'E') {
                // Normalize the literal by stripping the fractional portion
                if sym_str.split('.').next().unwrap() != float_str {
                    // If the type suffix is missing the suggestion would be
                    // incorrectly interpreted as an integer so adding a `.0`
                    // suffix to prevent that.
                    if type_suffix.is_none() {
                        float_str.push_str(".0");
                    }

                    span_lint_and_sugg(
                        cx,
                        LOSSY_FLOAT_LITERAL,
                        expr.span,
                        "literal cannot be represented as the underlying type without loss of precision",
                        "consider changing the type or replacing it with",
                        numeric_literal::format(&float_str, type_suffix, true),
                        Applicability::MachineApplicable,
                    );
                }
            } else if digits > max as usize && float_str.len() < sym_str.len() {
                span_lint_and_sugg(
                    cx,
                    EXCESSIVE_PRECISION,
                    expr.span,
                    "float has excessive precision",
                    "consider changing the type or truncating it to",
                    numeric_literal::format(&float_str, type_suffix, true),
                    Applicability::MachineApplicable,
                );
            }
        }
    }
}

#[must_use]
fn max_digits(fty: FloatTy) -> u32 {
    match fty {
        // FIXME(f16_f128): replace the magic numbers once `{f16,f128}::DIGITS` are available
        FloatTy::F16 => 3,
        FloatTy::F32 => f32::DIGITS,
        FloatTy::F64 => f64::DIGITS,
        FloatTy::F128 => 33,
    }
}

/// Counts the digits excluding leading zeros
#[must_use]
fn count_digits(s: &str) -> usize {
    // Note that s does not contain the f32/64 suffix, and underscores have been stripped
    s.chars()
        .filter(|c| *c != '-' && *c != '.')
        .take_while(|c| *c != 'e' && *c != 'E')
        .fold(0, |count, c| {
            // leading zeros
            if c == '0' && count == 0 { count } else { count + 1 }
        })
}

enum FloatFormat {
    LowerExp,
    UpperExp,
    Normal,
}
impl FloatFormat {
    #[must_use]
    fn new(s: &str) -> Self {
        s.chars()
            .find_map(|x| match x {
                'e' => Some(Self::LowerExp),
                'E' => Some(Self::UpperExp),
                _ => None,
            })
            .unwrap_or(Self::Normal)
    }
    fn format<T>(&self, f: T) -> String
    where
        T: fmt::UpperExp + fmt::LowerExp + fmt::Display,
    {
        match self {
            Self::LowerExp => format!("{f:e}"),
            Self::UpperExp => format!("{f:E}"),
            Self::Normal => format!("{f}"),
        }
    }
}<|MERGE_RESOLUTION|>--- conflicted
+++ resolved
@@ -83,11 +83,7 @@
                 LitFloatType::Unsuffixed => None,
             };
             let (is_whole, is_inf, mut float_str) = match fty {
-<<<<<<< HEAD
-                FloatTy::F16 => {
-=======
                 FloatTy::F16 | FloatTy::F128 => {
->>>>>>> 66261581
                     // FIXME(f16_f128): do a check like the others when parsing is available
                     return;
                 },
@@ -101,13 +97,6 @@
 
                     (value.fract() == 0.0, value.is_infinite(), formatter.format(value))
                 },
-<<<<<<< HEAD
-                FloatTy::F128 => {
-                    // FIXME(f16_f128): do a check like the others when parsing is available
-                    return;
-                },
-=======
->>>>>>> 66261581
             };
 
             if is_inf {
