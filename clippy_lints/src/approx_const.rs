use clippy_config::Conf;
use clippy_utils::diagnostics::span_lint_and_help;
use clippy_utils::msrvs::{self, Msrv};
use rustc_ast::ast::{FloatTy, LitFloatType, LitKind};
use rustc_attr_parsing::RustcVersion;
use rustc_hir::{HirId, Lit};
use rustc_lint::{LateContext, LateLintPass};
use rustc_session::impl_lint_pass;
use rustc_span::{Span, symbol};
use std::f64::consts as f64;

declare_clippy_lint! {
    /// ### What it does
    /// Checks for floating point literals that approximate
    /// constants which are defined in
    /// [`std::f32::consts`](https://doc.rust-lang.org/stable/std/f32/consts/#constants)
    /// or
    /// [`std::f64::consts`](https://doc.rust-lang.org/stable/std/f64/consts/#constants),
    /// respectively, suggesting to use the predefined constant.
    ///
    /// ### Why is this bad?
    /// Usually, the definition in the standard library is more
    /// precise than what people come up with. If you find that your definition is
    /// actually more precise, please [file a Rust
    /// issue](https://github.com/rust-lang/rust/issues).
    ///
    /// ### Example
    /// ```no_run
    /// let x = 3.14;
    /// let y = 1_f64 / x;
    /// ```
    /// Use instead:
    /// ```no_run
    /// let x = std::f32::consts::PI;
    /// let y = std::f64::consts::FRAC_1_PI;
    /// ```
    #[clippy::version = "pre 1.29.0"]
    pub APPROX_CONSTANT,
    correctness,
    "the approximate of a known float constant (in `std::fXX::consts`)"
}

// Tuples are of the form (constant, name, min_digits, msrv)
const KNOWN_CONSTS: [(f64, &str, usize, Option<RustcVersion>); 19] = [
    (f64::E, "E", 4, None),
    (f64::FRAC_1_PI, "FRAC_1_PI", 4, None),
    (f64::FRAC_1_SQRT_2, "FRAC_1_SQRT_2", 5, None),
    (f64::FRAC_2_PI, "FRAC_2_PI", 5, None),
    (f64::FRAC_2_SQRT_PI, "FRAC_2_SQRT_PI", 5, None),
    (f64::FRAC_PI_2, "FRAC_PI_2", 5, None),
    (f64::FRAC_PI_3, "FRAC_PI_3", 5, None),
    (f64::FRAC_PI_4, "FRAC_PI_4", 5, None),
    (f64::FRAC_PI_6, "FRAC_PI_6", 5, None),
    (f64::FRAC_PI_8, "FRAC_PI_8", 5, None),
    (f64::LN_2, "LN_2", 5, None),
    (f64::LN_10, "LN_10", 5, None),
    (f64::LOG2_10, "LOG2_10", 5, Some(msrvs::LOG2_10)),
    (f64::LOG2_E, "LOG2_E", 5, None),
    (f64::LOG10_2, "LOG10_2", 5, Some(msrvs::LOG10_2)),
    (f64::LOG10_E, "LOG10_E", 5, None),
    (f64::PI, "PI", 3, None),
    (f64::SQRT_2, "SQRT_2", 5, None),
    (f64::TAU, "TAU", 3, Some(msrvs::TAU)),
];

pub struct ApproxConstant {
    msrv: Msrv,
}

impl ApproxConstant {
    pub fn new(conf: &'static Conf) -> Self {
        Self { msrv: conf.msrv }
    }
}

<<<<<<< HEAD
impl<'tcx> LateLintPass<'tcx> for ApproxConstant {
=======
impl LateLintPass<'_> for ApproxConstant {
>>>>>>> 9f9a8225
    fn check_lit(&mut self, cx: &LateContext<'_>, _hir_id: HirId, lit: &Lit, _negated: bool) {
        match lit.node {
            LitKind::Float(s, LitFloatType::Suffixed(fty)) => match fty {
                FloatTy::F16 => self.check_known_consts(cx, lit.span, s, "f16"),
                FloatTy::F32 => self.check_known_consts(cx, lit.span, s, "f32"),
                FloatTy::F64 => self.check_known_consts(cx, lit.span, s, "f64"),
                FloatTy::F128 => self.check_known_consts(cx, lit.span, s, "f128"),
            },
            // FIXME(f16_f128): add `f16` and `f128` when these types become stable.
            LitKind::Float(s, LitFloatType::Unsuffixed) => self.check_known_consts(cx, lit.span, s, "f{32, 64}"),
            _ => (),
        }
    }
}

<<<<<<< HEAD
    extract_msrv_attr!(LateContext);
}

=======
>>>>>>> 9f9a8225
impl ApproxConstant {
    fn check_known_consts(&self, cx: &LateContext<'_>, span: Span, s: symbol::Symbol, module: &str) {
        let s = s.as_str();
        if s.parse::<f64>().is_ok() {
            for &(constant, name, min_digits, msrv) in &KNOWN_CONSTS {
                if is_approx_const(constant, s, min_digits) && msrv.is_none_or(|msrv| self.msrv.meets(cx, msrv)) {
                    span_lint_and_help(
                        cx,
                        APPROX_CONSTANT,
                        span,
                        format!("approximate value of `{module}::consts::{name}` found"),
                        None,
                        "consider using the constant directly",
                    );
                    return;
                }
            }
        }
    }
}

impl_lint_pass!(ApproxConstant => [APPROX_CONSTANT]);

/// Returns `false` if the number of significant figures in `value` are
/// less than `min_digits`; otherwise, returns true if `value` is equal
/// to `constant`, rounded to the number of digits present in `value`.
#[must_use]
fn is_approx_const(constant: f64, value: &str, min_digits: usize) -> bool {
    if value.len() <= min_digits {
        false
    } else if constant.to_string().starts_with(value) {
        // The value is a truncated constant
        true
    } else {
        let round_const = format!("{constant:.*}", value.len() - 2);
        value == round_const
    }
}<|MERGE_RESOLUTION|>--- conflicted
+++ resolved
@@ -73,11 +73,7 @@
     }
 }
 
-<<<<<<< HEAD
-impl<'tcx> LateLintPass<'tcx> for ApproxConstant {
-=======
 impl LateLintPass<'_> for ApproxConstant {
->>>>>>> 9f9a8225
     fn check_lit(&mut self, cx: &LateContext<'_>, _hir_id: HirId, lit: &Lit, _negated: bool) {
         match lit.node {
             LitKind::Float(s, LitFloatType::Suffixed(fty)) => match fty {
@@ -93,12 +89,6 @@
     }
 }
 
-<<<<<<< HEAD
-    extract_msrv_attr!(LateContext);
-}
-
-=======
->>>>>>> 9f9a8225
 impl ApproxConstant {
     fn check_known_consts(&self, cx: &LateContext<'_>, span: Span, s: symbol::Symbol, module: &str) {
         let s = s.as_str();
