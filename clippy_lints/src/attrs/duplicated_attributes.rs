--- conflicted
+++ resolved
@@ -36,14 +36,7 @@
     }
     let Some(ident) = attr.ident() else { return };
     let name = ident.name;
-<<<<<<< HEAD
-    if name == sym::doc
-        || name == sym::cfg_attr_trace
-        || name == sym::rustc_on_unimplemented
-        || name == sym::reason {
-=======
     if name == sym::doc || name == sym::cfg_attr_trace || name == sym::rustc_on_unimplemented || name == sym::reason {
->>>>>>> 203f2215
         // FIXME: Would be nice to handle `cfg_attr` as well. Only problem is to check that cfg
         // conditions are the same.
         // `#[rustc_on_unimplemented]` contains duplicated subattributes, that's expected.
