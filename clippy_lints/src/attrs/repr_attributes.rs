<<<<<<< HEAD
use rustc_attr_parsing::{find_attr, AttributeKind, ReprAttr};
=======
use rustc_attr_parsing::{AttributeKind, ReprAttr, find_attr};
>>>>>>> 9317fe2c
use rustc_hir::Attribute;
use rustc_lint::LateContext;
use rustc_span::Span;

use clippy_utils::diagnostics::span_lint_and_then;
use clippy_utils::msrvs::{self, Msrv};

use super::REPR_PACKED_WITHOUT_ABI;

pub(super) fn check(cx: &LateContext<'_>, item_span: Span, attrs: &[Attribute], msrv: Msrv) {
    if let Some(reprs) = find_attr!(attrs, AttributeKind::Repr(r) => r) {
        let packed_span = reprs
            .iter()
            .find(|(r, _)| matches!(r, ReprAttr::ReprPacked(..)))
            .map(|(_, s)| *s);

<<<<<<< HEAD
fn check_packed(cx: &LateContext<'_>, item_span: Span, attrs: &[Attribute]) {
    if let Some(reprs) = find_attr!(attrs, AttributeKind::Repr(r) => r) {
        let packed_span = reprs.iter().find(|(r, _)| matches!(r, ReprAttr::ReprPacked(..))).map(|(_, s)| *s);

        if let Some(packed_span) = packed_span && !reprs.iter().any(|(x, _)| *x == ReprAttr::ReprC || *x == ReprAttr::ReprRust) {
=======
        if let Some(packed_span) = packed_span
            && !reprs
                .iter()
                .any(|(x, _)| *x == ReprAttr::ReprC || *x == ReprAttr::ReprRust)
            && msrv.meets(cx, msrvs::REPR_RUST)
        {
>>>>>>> 9317fe2c
            span_lint_and_then(
                cx,
                REPR_PACKED_WITHOUT_ABI,
                item_span,
                "item uses `packed` representation without ABI-qualification",
                |diag| {
<<<<<<< HEAD
                    diag.warn("unqualified `#[repr(packed)]` defaults to `#[repr(Rust, packed)]`, which has no stable ABI")
                        .help("qualify the desired ABI explicity via `#[repr(C, packed)]` or `#[repr(Rust, packed)]`")
                        .span_label(packed_span, "`packed` representation set here");
=======
                    diag.warn(
                        "unqualified `#[repr(packed)]` defaults to `#[repr(Rust, packed)]`, which has no stable ABI",
                    )
                    .help("qualify the desired ABI explicity via `#[repr(C, packed)]` or `#[repr(Rust, packed)]`")
                    .span_label(packed_span, "`packed` representation set here");
>>>>>>> 9317fe2c
                },
            );
        }
    }
}<|MERGE_RESOLUTION|>--- conflicted
+++ resolved
@@ -1,8 +1,4 @@
-<<<<<<< HEAD
-use rustc_attr_parsing::{find_attr, AttributeKind, ReprAttr};
-=======
 use rustc_attr_parsing::{AttributeKind, ReprAttr, find_attr};
->>>>>>> 9317fe2c
 use rustc_hir::Attribute;
 use rustc_lint::LateContext;
 use rustc_span::Span;
@@ -19,37 +15,23 @@
             .find(|(r, _)| matches!(r, ReprAttr::ReprPacked(..)))
             .map(|(_, s)| *s);
 
-<<<<<<< HEAD
-fn check_packed(cx: &LateContext<'_>, item_span: Span, attrs: &[Attribute]) {
-    if let Some(reprs) = find_attr!(attrs, AttributeKind::Repr(r) => r) {
-        let packed_span = reprs.iter().find(|(r, _)| matches!(r, ReprAttr::ReprPacked(..))).map(|(_, s)| *s);
-
-        if let Some(packed_span) = packed_span && !reprs.iter().any(|(x, _)| *x == ReprAttr::ReprC || *x == ReprAttr::ReprRust) {
-=======
         if let Some(packed_span) = packed_span
             && !reprs
                 .iter()
                 .any(|(x, _)| *x == ReprAttr::ReprC || *x == ReprAttr::ReprRust)
             && msrv.meets(cx, msrvs::REPR_RUST)
         {
->>>>>>> 9317fe2c
             span_lint_and_then(
                 cx,
                 REPR_PACKED_WITHOUT_ABI,
                 item_span,
                 "item uses `packed` representation without ABI-qualification",
                 |diag| {
-<<<<<<< HEAD
-                    diag.warn("unqualified `#[repr(packed)]` defaults to `#[repr(Rust, packed)]`, which has no stable ABI")
-                        .help("qualify the desired ABI explicity via `#[repr(C, packed)]` or `#[repr(Rust, packed)]`")
-                        .span_label(packed_span, "`packed` representation set here");
-=======
                     diag.warn(
                         "unqualified `#[repr(packed)]` defaults to `#[repr(Rust, packed)]`, which has no stable ABI",
                     )
                     .help("qualify the desired ABI explicity via `#[repr(C, packed)]` or `#[repr(Rust, packed)]`")
                     .span_label(packed_span, "`packed` representation set here");
->>>>>>> 9317fe2c
                 },
             );
         }
