use clippy_utils::diagnostics::{span_lint, span_lint_and_then};
use rustc_ast::ast::{
    self, Arm, AssocItem, AssocItemKind, Attribute, Block, FnDecl, Item, ItemKind, Local, Pat, PatKind,
};
use rustc_ast::visit::{walk_block, walk_expr, walk_pat, Visitor};
use rustc_lint::{EarlyContext, EarlyLintPass};
use rustc_middle::lint::in_external_macro;
use rustc_session::{declare_tool_lint, impl_lint_pass};
use rustc_span::source_map::Span;
use rustc_span::sym;
use rustc_span::symbol::{Ident, Symbol};
use std::cmp::Ordering;

declare_clippy_lint! {
    /// ### What it does
    /// Checks for names that are very similar and thus confusing.
    ///
    /// ### Why is this bad?
    /// It's hard to distinguish between names that differ only
    /// by a single character.
    ///
    /// ### Example
    /// ```ignore
    /// let checked_exp = something;
    /// let checked_expr = something_else;
    /// ```
    #[clippy::version = "pre 1.29.0"]
    pub SIMILAR_NAMES,
    pedantic,
    "similarly named items and bindings"
}

declare_clippy_lint! {
    /// ### What it does
    /// Checks for too many variables whose name consists of a
    /// single character.
    ///
    /// ### Why is this bad?
    /// It's hard to memorize what a variable means without a
    /// descriptive name.
    ///
    /// ### Example
    /// ```ignore
    /// let (a, b, c, d, e, f, g) = (...);
    /// ```
    #[clippy::version = "pre 1.29.0"]
    pub MANY_SINGLE_CHAR_NAMES,
    pedantic,
    "too many single character bindings"
}

declare_clippy_lint! {
    /// ### What it does
    /// Checks if you have variables whose name consists of just
    /// underscores and digits.
    ///
    /// ### Why is this bad?
    /// It's hard to memorize what a variable means without a
    /// descriptive name.
    ///
    /// ### Example
    /// ```rust
    /// let _1 = 1;
    /// let ___1 = 1;
    /// let __1___2 = 11;
    /// ```
    #[clippy::version = "pre 1.29.0"]
    pub JUST_UNDERSCORES_AND_DIGITS,
    style,
    "unclear name"
}

#[derive(Copy, Clone)]
pub struct NonExpressiveNames {
    pub single_char_binding_names_threshold: u64,
}

impl_lint_pass!(NonExpressiveNames => [SIMILAR_NAMES, MANY_SINGLE_CHAR_NAMES, JUST_UNDERSCORES_AND_DIGITS]);

struct ExistingName {
    interned: Symbol,
    span: Span,
    len: usize,
    exemptions: &'static [&'static str],
}

struct SimilarNamesLocalVisitor<'a, 'tcx> {
    names: Vec<ExistingName>,
    cx: &'a EarlyContext<'tcx>,
    lint: &'a NonExpressiveNames,

    /// A stack of scopes containing the single-character bindings in each scope.
    single_char_names: Vec<Vec<Ident>>,
}

impl<'a, 'tcx> SimilarNamesLocalVisitor<'a, 'tcx> {
    fn check_single_char_names(&self) {
        let num_single_char_names = self.single_char_names.iter().flatten().count();
        let threshold = self.lint.single_char_binding_names_threshold;
        if num_single_char_names as u64 > threshold {
            let span = self
                .single_char_names
                .iter()
                .flatten()
                .map(|ident| ident.span)
                .collect::<Vec<_>>();
            span_lint(
                self.cx,
                MANY_SINGLE_CHAR_NAMES,
                span,
                &format!(
                    "{} bindings with single-character names in scope",
                    num_single_char_names
                ),
            );
        }
    }
}

// this list contains lists of names that are allowed to be similar
// the assumption is that no name is ever contained in multiple lists.
#[rustfmt::skip]
const ALLOWED_TO_BE_SIMILAR: &[&[&str]] = &[
    &["parsed", "parser"],
    &["lhs", "rhs"],
    &["tx", "rx"],
    &["set", "get"],
    &["args", "arms"],
    &["qpath", "path"],
    &["lit", "lint"],
    &["wparam", "lparam"],
    &["iter", "item"],
];

struct SimilarNamesNameVisitor<'a, 'tcx, 'b>(&'b mut SimilarNamesLocalVisitor<'a, 'tcx>);

impl<'a, 'tcx, 'b> Visitor<'tcx> for SimilarNamesNameVisitor<'a, 'tcx, 'b> {
    fn visit_pat(&mut self, pat: &'tcx Pat) {
        match pat.kind {
            PatKind::Ident(_, ident, _) => {
                if !pat.span.from_expansion() {
                    self.check_ident(ident);
                }
            },
            PatKind::Struct(_, _, ref fields, _) => {
                for field in fields {
                    if !field.is_shorthand {
                        self.visit_pat(&field.pat);
                    }
                }
            },
            // just go through the first pattern, as either all patterns
            // bind the same bindings or rustc would have errored much earlier
            PatKind::Or(ref pats) => self.visit_pat(&pats[0]),
            _ => walk_pat(self, pat),
        }
    }
}

#[must_use]
fn get_exemptions(interned_name: &str) -> Option<&'static [&'static str]> {
    for &list in ALLOWED_TO_BE_SIMILAR {
        if allowed_to_be_similar(interned_name, list) {
            return Some(list);
        }
    }
    None
}

#[must_use]
fn allowed_to_be_similar(interned_name: &str, list: &[&str]) -> bool {
    list.iter()
        .any(|&name| interned_name.starts_with(name) || interned_name.ends_with(name))
}

impl<'a, 'tcx, 'b> SimilarNamesNameVisitor<'a, 'tcx, 'b> {
    fn check_short_ident(&mut self, ident: Ident) {
        // Ignore shadowing
        if self
            .0
            .single_char_names
            .iter()
            .flatten()
            .any(|id| id.name == ident.name)
        {
            return;
        }

        if let Some(scope) = &mut self.0.single_char_names.last_mut() {
            scope.push(ident);
        }
    }

    #[allow(clippy::too_many_lines)]
    fn check_ident(&mut self, ident: Ident) {
        let interned_name = ident.name.as_str();
        if interned_name.chars().any(char::is_uppercase) {
            return;
        }
        if interned_name.chars().all(|c| c.is_digit(10) || c == '_') {
            span_lint(
                self.0.cx,
                JUST_UNDERSCORES_AND_DIGITS,
                ident.span,
                "consider choosing a more descriptive name",
            );
            return;
        }
        if interned_name.starts_with('_') {
            // these bindings are typically unused or represent an ignored portion of a destructuring pattern
            return;
        }
        let count = interned_name.chars().count();
        if count < 3 {
            if count == 1 {
                self.check_short_ident(ident);
            }
            return;
        }
        for existing_name in &self.0.names {
            if allowed_to_be_similar(interned_name, existing_name.exemptions) {
                continue;
            }
            match existing_name.len.cmp(&count) {
                Ordering::Greater => {
                    if existing_name.len - count != 1
<<<<<<< HEAD
                        || levenstein_not_1(&interned_name, existing_name.interned.as_str())
=======
                        || levenstein_not_1(interned_name, existing_name.interned.as_str())
>>>>>>> 0eff589a
                    {
                        continue;
                    }
                },
                Ordering::Less => {
                    if count - existing_name.len != 1
<<<<<<< HEAD
                        || levenstein_not_1(existing_name.interned.as_str(), &interned_name)
=======
                        || levenstein_not_1(existing_name.interned.as_str(), interned_name)
>>>>>>> 0eff589a
                    {
                        continue;
                    }
                },
                Ordering::Equal => {
                    let mut interned_chars = interned_name.chars();
                    let interned_str = existing_name.interned.as_str();
                    let mut existing_chars = interned_str.chars();
                    let first_i = interned_chars.next().expect("we know we have at least one char");
                    let first_e = existing_chars.next().expect("we know we have at least one char");
                    let eq_or_numeric = |(a, b): (char, char)| a == b || a.is_numeric() && b.is_numeric();

                    if eq_or_numeric((first_i, first_e)) {
                        let last_i = interned_chars.next_back().expect("we know we have at least two chars");
                        let last_e = existing_chars.next_back().expect("we know we have at least two chars");
                        if eq_or_numeric((last_i, last_e)) {
                            if interned_chars
                                .zip(existing_chars)
                                .filter(|&ie| !eq_or_numeric(ie))
                                .count()
                                != 1
                            {
                                continue;
                            }
                        } else {
                            let second_last_i = interned_chars
                                .next_back()
                                .expect("we know we have at least three chars");
                            let second_last_e = existing_chars
                                .next_back()
                                .expect("we know we have at least three chars");
                            if !eq_or_numeric((second_last_i, second_last_e))
                                || second_last_i == '_'
                                || !interned_chars.zip(existing_chars).all(eq_or_numeric)
                            {
                                // allowed similarity foo_x, foo_y
                                // or too many chars differ (foo_x, boo_y) or (foox, booy)
                                continue;
                            }
                        }
                    } else {
                        let second_i = interned_chars.next().expect("we know we have at least two chars");
                        let second_e = existing_chars.next().expect("we know we have at least two chars");
                        if !eq_or_numeric((second_i, second_e))
                            || second_i == '_'
                            || !interned_chars.zip(existing_chars).all(eq_or_numeric)
                        {
                            // allowed similarity x_foo, y_foo
                            // or too many chars differ (x_foo, y_boo) or (xfoo, yboo)
                            continue;
                        }
                    }
                },
            }
            span_lint_and_then(
                self.0.cx,
                SIMILAR_NAMES,
                ident.span,
                "binding's name is too similar to existing binding",
                |diag| {
                    diag.span_note(existing_name.span, "existing binding defined here");
                },
            );
            return;
        }
        self.0.names.push(ExistingName {
            exemptions: get_exemptions(interned_name).unwrap_or(&[]),
            interned: ident.name,
            span: ident.span,
            len: count,
        });
    }
}

impl<'a, 'b> SimilarNamesLocalVisitor<'a, 'b> {
    /// ensure scoping rules work
    fn apply<F: for<'c> Fn(&'c mut Self)>(&mut self, f: F) {
        let n = self.names.len();
        let single_char_count = self.single_char_names.len();
        f(self);
        self.names.truncate(n);
        self.single_char_names.truncate(single_char_count);
    }
}

impl<'a, 'tcx> Visitor<'tcx> for SimilarNamesLocalVisitor<'a, 'tcx> {
    fn visit_local(&mut self, local: &'tcx Local) {
        if let Some((init, els)) = &local.kind.init_else_opt() {
            self.apply(|this| walk_expr(this, init));
            if let Some(els) = els {
                self.apply(|this| walk_block(this, els));
            }
        }
        // add the pattern after the expression because the bindings aren't available
        // yet in the init
        // expression
        SimilarNamesNameVisitor(self).visit_pat(&*local.pat);
    }
    fn visit_block(&mut self, blk: &'tcx Block) {
        self.single_char_names.push(vec![]);

        self.apply(|this| walk_block(this, blk));

        self.check_single_char_names();
        self.single_char_names.pop();
    }
    fn visit_arm(&mut self, arm: &'tcx Arm) {
        self.single_char_names.push(vec![]);

        self.apply(|this| {
            SimilarNamesNameVisitor(this).visit_pat(&arm.pat);
            this.apply(|this| walk_expr(this, &arm.body));
        });

        self.check_single_char_names();
        self.single_char_names.pop();
    }
    fn visit_item(&mut self, _: &Item) {
        // do not recurse into inner items
    }
}

impl EarlyLintPass for NonExpressiveNames {
    fn check_item(&mut self, cx: &EarlyContext<'_>, item: &Item) {
        if in_external_macro(cx.sess, item.span) {
            return;
        }

        if let ItemKind::Fn(box ast::Fn {
            ref sig,
            body: Some(ref blk),
            ..
        }) = item.kind
        {
            do_check(self, cx, &item.attrs, &sig.decl, blk);
        }
    }

    fn check_impl_item(&mut self, cx: &EarlyContext<'_>, item: &AssocItem) {
        if in_external_macro(cx.sess, item.span) {
            return;
        }

        if let AssocItemKind::Fn(box ast::Fn {
            ref sig,
            body: Some(ref blk),
            ..
        }) = item.kind
        {
            do_check(self, cx, &item.attrs, &sig.decl, blk);
        }
    }
}

fn do_check(lint: &mut NonExpressiveNames, cx: &EarlyContext<'_>, attrs: &[Attribute], decl: &FnDecl, blk: &Block) {
    if !attrs.iter().any(|attr| attr.has_name(sym::test)) {
        let mut visitor = SimilarNamesLocalVisitor {
            names: Vec::new(),
            cx,
            lint,
            single_char_names: vec![vec![]],
        };

        // initialize with function arguments
        for arg in &decl.inputs {
            SimilarNamesNameVisitor(&mut visitor).visit_pat(&arg.pat);
        }
        // walk all other bindings
        walk_block(&mut visitor, blk);

        visitor.check_single_char_names();
    }
}

/// Precondition: `a_name.chars().count() < b_name.chars().count()`.
#[must_use]
fn levenstein_not_1(a_name: &str, b_name: &str) -> bool {
    debug_assert!(a_name.chars().count() < b_name.chars().count());
    let mut a_chars = a_name.chars();
    let mut b_chars = b_name.chars();
    while let (Some(a), Some(b)) = (a_chars.next(), b_chars.next()) {
        if a == b {
            continue;
        }
        if let Some(b2) = b_chars.next() {
            // check if there's just one character inserted
            return a != b2 || a_chars.ne(b_chars);
        }
        // tuple
        // ntuple
        return true;
    }
    // for item in items
    true
}<|MERGE_RESOLUTION|>--- conflicted
+++ resolved
@@ -224,22 +224,14 @@
             match existing_name.len.cmp(&count) {
                 Ordering::Greater => {
                     if existing_name.len - count != 1
-<<<<<<< HEAD
-                        || levenstein_not_1(&interned_name, existing_name.interned.as_str())
-=======
                         || levenstein_not_1(interned_name, existing_name.interned.as_str())
->>>>>>> 0eff589a
                     {
                         continue;
                     }
                 },
                 Ordering::Less => {
                     if count - existing_name.len != 1
-<<<<<<< HEAD
-                        || levenstein_not_1(existing_name.interned.as_str(), &interned_name)
-=======
                         || levenstein_not_1(existing_name.interned.as_str(), interned_name)
->>>>>>> 0eff589a
                     {
                         continue;
                     }
