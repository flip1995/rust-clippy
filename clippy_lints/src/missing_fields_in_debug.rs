use std::ops::ControlFlow;

use clippy_utils::diagnostics::span_lint_and_then;
use clippy_utils::ty::is_type_diagnostic_item;
use clippy_utils::visitors::{Visitable, for_each_expr};
use clippy_utils::{is_path_lang_item, sym};
use rustc_ast::LitKind;
use rustc_data_structures::fx::FxHashSet;
use rustc_hir::def::{DefKind, Res};
<<<<<<< HEAD
use rustc_hir::{
    Block, Expr, ExprKind, Impl, Item, ItemKind, LangItem, Node, QPath, TyKind, VariantData,
};
=======
use rustc_hir::{Block, Expr, ExprKind, Impl, Item, ItemKind, LangItem, Node, QPath, TyKind, VariantData};
>>>>>>> 1db89a1b
use rustc_lint::{LateContext, LateLintPass};
use rustc_middle::ty::{Ty, TypeckResults};
use rustc_session::declare_lint_pass;
use rustc_span::{Span, Symbol};

declare_clippy_lint! {
    /// ### What it does
    /// Checks for manual [`core::fmt::Debug`](https://doc.rust-lang.org/core/fmt/trait.Debug.html) implementations that do not use all fields.
    ///
    /// ### Why is this bad?
    /// A common mistake is to forget to update manual `Debug` implementations when adding a new field
    /// to a struct or a new variant to an enum.
    ///
    /// At the same time, it also acts as a style lint to suggest using [`core::fmt::DebugStruct::finish_non_exhaustive`](https://doc.rust-lang.org/core/fmt/struct.DebugStruct.html#method.finish_non_exhaustive)
    /// for the times when the user intentionally wants to leave out certain fields (e.g. to hide implementation details).
    ///
    /// ### Known problems
    /// This lint works based on the `DebugStruct` helper types provided by the `Formatter`,
    /// so this won't detect `Debug` impls that use the `write!` macro.
    /// Oftentimes there is more logic to a `Debug` impl if it uses `write!` macro, so it tries
    /// to be on the conservative side and not lint in those cases in an attempt to prevent false positives.
    ///
    /// This lint also does not look through function calls, so calling a function does not consider fields
    /// used inside of that function as used by the `Debug` impl.
    ///
    /// Lastly, it also ignores tuple structs as their `DebugTuple` formatter does not have a `finish_non_exhaustive`
    /// method, as well as enums because their exhaustiveness is already checked by the compiler when matching on the enum,
    /// making it much less likely to accidentally forget to update the `Debug` impl when adding a new variant.
    ///
    /// ### Example
    /// ```no_run
    /// use std::fmt;
    /// struct Foo {
    ///     data: String,
    ///     // implementation detail
    ///     hidden_data: i32
    /// }
    /// impl fmt::Debug for Foo {
    ///     fn fmt(&self, formatter: &mut fmt::Formatter<'_>) -> fmt::Result {
    ///         formatter
    ///             .debug_struct("Foo")
    ///             .field("data", &self.data)
    ///             .finish()
    ///     }
    /// }
    /// ```
    /// Use instead:
    /// ```no_run
    /// use std::fmt;
    /// struct Foo {
    ///     data: String,
    ///     // implementation detail
    ///     hidden_data: i32
    /// }
    /// impl fmt::Debug for Foo {
    ///     fn fmt(&self, formatter: &mut fmt::Formatter<'_>) -> fmt::Result {
    ///         formatter
    ///             .debug_struct("Foo")
    ///             .field("data", &self.data)
    ///             .finish_non_exhaustive()
    ///     }
    /// }
    /// ```
    #[clippy::version = "1.70.0"]
    pub MISSING_FIELDS_IN_DEBUG,
    pedantic,
    "missing fields in manual `Debug` implementation"
}
declare_lint_pass!(MissingFieldsInDebug => [MISSING_FIELDS_IN_DEBUG]);

fn report_lints(cx: &LateContext<'_>, span: Span, span_notes: Vec<(Span, &'static str)>) {
    span_lint_and_then(
        cx,
        MISSING_FIELDS_IN_DEBUG,
        span,
        "manual `Debug` impl does not include all fields",
        |diag| {
            for (span, note) in span_notes {
                diag.span_note(span, note);
            }
            diag.help("consider including all fields in this `Debug` impl")
                .help("consider calling `.finish_non_exhaustive()` if you intend to ignore fields");
        },
    );
}

/// Checks if we should lint in a block of code
///
/// The way we check for this condition is by checking if there is
/// a call to `Formatter::debug_struct` but no call to `.finish_non_exhaustive()`.
fn should_lint<'tcx>(
    cx: &LateContext<'tcx>,
    typeck_results: &TypeckResults<'tcx>,
    block: impl Visitable<'tcx>,
) -> bool {
    // Is there a call to `DebugStruct::finish_non_exhaustive`? Don't lint if there is.
    let mut has_finish_non_exhaustive = false;
    // Is there a call to `DebugStruct::debug_struct`? Do lint if there is.
    let mut has_debug_struct = false;

    for_each_expr(cx, block, |expr| {
        if let ExprKind::MethodCall(path, recv, ..) = &expr.kind {
            let recv_ty = typeck_results.expr_ty(recv).peel_refs();

            if path.ident.name == sym::debug_struct && is_type_diagnostic_item(cx, recv_ty, sym::Formatter) {
                has_debug_struct = true;
            } else if path.ident.name == sym::finish_non_exhaustive
                && is_type_diagnostic_item(cx, recv_ty, sym::DebugStruct)
            {
                has_finish_non_exhaustive = true;
            }
        }
        ControlFlow::<!, _>::Continue(())
    });

    !has_finish_non_exhaustive && has_debug_struct
}

/// Checks if the given expression is a call to `DebugStruct::field`
/// and the first argument to it is a string literal and if so, returns it
///
/// Example: `.field("foo", ....)` returns `Some("foo")`
fn as_field_call<'tcx>(
    cx: &LateContext<'tcx>,
    typeck_results: &TypeckResults<'tcx>,
    expr: &Expr<'_>,
) -> Option<Symbol> {
    if let ExprKind::MethodCall(path, recv, [debug_field, _], _) = &expr.kind
        && let recv_ty = typeck_results.expr_ty(recv).peel_refs()
        && is_type_diagnostic_item(cx, recv_ty, sym::DebugStruct)
        && path.ident.name == sym::field
        && let ExprKind::Lit(lit) = &debug_field.kind
        && let LitKind::Str(sym, ..) = lit.node
    {
        Some(sym)
    } else {
        None
    }
}

/// Attempts to find unused fields assuming that the item is a struct
fn check_struct<'tcx>(
    cx: &LateContext<'tcx>,
    typeck_results: &TypeckResults<'tcx>,
    block: &'tcx Block<'tcx>,
    self_ty: Ty<'tcx>,
    item: &'tcx Item<'tcx>,
    data: &VariantData<'_>,
) {
    // Is there a "direct" field access anywhere (i.e. self.foo)?
    // We don't want to lint if there is not, because the user might have
    // a newtype struct and use fields from the wrapped type only.
    let mut has_direct_field_access = false;
    let mut field_accesses = FxHashSet::default();

    for_each_expr(cx, block, |expr| {
        if let ExprKind::Field(target, ident) = expr.kind
            && let target_ty = typeck_results.expr_ty_adjusted(target).peel_refs()
            && target_ty == self_ty
        {
            field_accesses.insert(ident.name);
            has_direct_field_access = true;
        } else if let Some(sym) = as_field_call(cx, typeck_results, expr) {
            field_accesses.insert(sym);
        }
        ControlFlow::<!, _>::Continue(())
    });

    let span_notes = data
        .fields()
        .iter()
        .filter_map(|field| {
            if field_accesses.contains(&field.ident.name) || is_path_lang_item(cx, field.ty, LangItem::PhantomData) {
                None
            } else {
                Some((field.span, "this field is unused"))
            }
        })
        .collect::<Vec<_>>();

    // only lint if there's also at least one direct field access to allow patterns
    // where one might have a newtype struct and uses fields from the wrapped type
    if !span_notes.is_empty() && has_direct_field_access {
        report_lints(cx, item.span, span_notes);
    }
}

impl<'tcx> LateLintPass<'tcx> for MissingFieldsInDebug {
    fn check_item(&mut self, cx: &LateContext<'tcx>, item: &'tcx Item<'tcx>) {
        // is this an `impl Debug for X` block?
        if let ItemKind::Impl(Impl { of_trait: Some(trait_ref), self_ty, .. }) = item.kind
            && let Res::Def(DefKind::Trait, trait_def_id) = trait_ref.path.res
            && let TyKind::Path(QPath::Resolved(_, self_path)) = &self_ty.kind
            // make sure that the self type is either a struct, an enum or a union
            // this prevents ICEs such as when self is a type parameter or a primitive type
            // (see #10887, #11063)
            && let Res::Def(DefKind::Struct | DefKind::Enum | DefKind::Union, self_path_did) = self_path.res
            && cx.tcx.is_diagnostic_item(sym::Debug, trait_def_id)
            // don't trigger if this impl was derived
            && !cx.tcx.is_automatically_derived(item.owner_id.to_def_id())
            && !item.span.from_expansion()
            // find `Debug::fmt` function
            && let Some(fmt_item) = cx.tcx.associated_items(item.owner_id).filter_by_name_unhygienic(sym::fmt).next()
            && let body = cx.tcx.hir_body_owned_by(fmt_item.def_id.expect_local())
            && let ExprKind::Block(block, _) = body.value.kind
            // inspect `self`
            && let self_ty = cx.tcx.type_of(self_path_did).skip_binder().peel_refs()
            && let Some(self_adt) = self_ty.ty_adt_def()
            && let Some(self_def_id) = self_adt.did().as_local()
            && let Node::Item(self_item) = cx.tcx.hir_node_by_def_id(self_def_id)
            // NB: can't call cx.typeck_results() as we are not in a body
            && let typeck_results = cx.tcx.typeck_body(body.id())
            && should_lint(cx, typeck_results, block)
            // we intentionally only lint structs, see lint description
            && let ItemKind::Struct(_, _, data) = &self_item.kind
        {
            check_struct(cx, typeck_results, block, self_ty, item, data);
        }
    }
}<|MERGE_RESOLUTION|>--- conflicted
+++ resolved
@@ -7,13 +7,7 @@
 use rustc_ast::LitKind;
 use rustc_data_structures::fx::FxHashSet;
 use rustc_hir::def::{DefKind, Res};
-<<<<<<< HEAD
-use rustc_hir::{
-    Block, Expr, ExprKind, Impl, Item, ItemKind, LangItem, Node, QPath, TyKind, VariantData,
-};
-=======
 use rustc_hir::{Block, Expr, ExprKind, Impl, Item, ItemKind, LangItem, Node, QPath, TyKind, VariantData};
->>>>>>> 1db89a1b
 use rustc_lint::{LateContext, LateLintPass};
 use rustc_middle::ty::{Ty, TypeckResults};
 use rustc_session::declare_lint_pass;
