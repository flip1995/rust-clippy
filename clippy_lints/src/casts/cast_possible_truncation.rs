--- conflicted
+++ resolved
@@ -118,16 +118,7 @@
             };
             let to_nbits = utils::int_ty_to_nbits(cast_to, cx.tcx);
 
-<<<<<<< HEAD
-            let cast_from_ptr_size = def.repr().int.map_or(true, |ty| {
-                matches!(
-                    ty,
-                    IntegerType::Pointer(_),
-                )
-            });
-=======
             let cast_from_ptr_size = def.repr().int.map_or(true, |ty| matches!(ty, IntegerType::Pointer(_),));
->>>>>>> d822110d
             let suffix = match (cast_from_ptr_size, is_isize_or_usize(cast_to)) {
                 (false, false) if from_nbits > to_nbits => "",
                 (true, false) if from_nbits > to_nbits => "",
