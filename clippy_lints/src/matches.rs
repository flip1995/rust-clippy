use clippy_utils::consts::{constant, miri_to_const, Constant};
use clippy_utils::diagnostics::{
    multispan_sugg, span_lint_and_help, span_lint_and_note, span_lint_and_sugg, span_lint_and_then,
};
use clippy_utils::higher;
use clippy_utils::source::{expr_block, indent_of, snippet, snippet_block, snippet_opt, snippet_with_applicability};
use clippy_utils::sugg::Sugg;
use clippy_utils::ty::{implements_trait, is_type_diagnostic_item, match_type, peel_mid_ty_refs};
use clippy_utils::visitors::is_local_used;
use clippy_utils::{
    get_parent_expr, in_macro, is_expn_of, is_lang_ctor, is_lint_allowed, is_refutable, is_unit_expr, is_wild,
    meets_msrv, msrvs, path_to_local, path_to_local_id, peel_hir_pat_refs, peel_n_hir_expr_refs, recurse_or_patterns,
    remove_blocks, strip_pat_refs,
};
use clippy_utils::{paths, search_same, SpanlessEq, SpanlessHash};
use core::array;
use core::iter::{once, ExactSizeIterator};
use if_chain::if_chain;
use rustc_ast::ast::{Attribute, LitKind};
use rustc_errors::Applicability;
use rustc_hir::def::{CtorKind, DefKind, Res};
use rustc_hir::LangItem::{OptionNone, OptionSome};
use rustc_hir::{
    self as hir, Arm, BindingAnnotation, Block, BorrowKind, Expr, ExprKind, Guard, HirId, Local, MatchSource,
    Mutability, Node, Pat, PatKind, PathSegment, QPath, RangeEnd, TyKind,
};
use rustc_hir::{HirIdMap, HirIdSet};
use rustc_lint::{LateContext, LateLintPass, LintContext};
use rustc_middle::lint::in_external_macro;
use rustc_middle::ty::{self, Ty, TyS, VariantDef};
use rustc_semver::RustcVersion;
use rustc_session::{declare_tool_lint, impl_lint_pass};
use rustc_span::source_map::{Span, Spanned};
use rustc_span::sym;
use std::cmp::Ordering;
use std::collections::hash_map::Entry;
use std::iter;
use std::ops::Bound;

declare_clippy_lint! {
    /// ### What it does
    /// Checks for matches with a single arm where an `if let`
    /// will usually suffice.
    ///
    /// ### Why is this bad?
    /// Just readability – `if let` nests less than a `match`.
    ///
    /// ### Example
    /// ```rust
    /// # fn bar(stool: &str) {}
    /// # let x = Some("abc");
    /// // Bad
    /// match x {
    ///     Some(ref foo) => bar(foo),
    ///     _ => (),
    /// }
    ///
    /// // Good
    /// if let Some(ref foo) = x {
    ///     bar(foo);
    /// }
    /// ```
    pub SINGLE_MATCH,
    style,
    "a `match` statement with a single nontrivial arm (i.e., where the other arm is `_ => {}`) instead of `if let`"
}

declare_clippy_lint! {
    /// ### What it does
    /// Checks for matches with two arms where an `if let else` will
    /// usually suffice.
    ///
    /// ### Why is this bad?
    /// Just readability – `if let` nests less than a `match`.
    ///
    /// ### Known problems
    /// Personal style preferences may differ.
    ///
    /// ### Example
    /// Using `match`:
    ///
    /// ```rust
    /// # fn bar(foo: &usize) {}
    /// # let other_ref: usize = 1;
    /// # let x: Option<&usize> = Some(&1);
    /// match x {
    ///     Some(ref foo) => bar(foo),
    ///     _ => bar(&other_ref),
    /// }
    /// ```
    ///
    /// Using `if let` with `else`:
    ///
    /// ```rust
    /// # fn bar(foo: &usize) {}
    /// # let other_ref: usize = 1;
    /// # let x: Option<&usize> = Some(&1);
    /// if let Some(ref foo) = x {
    ///     bar(foo);
    /// } else {
    ///     bar(&other_ref);
    /// }
    /// ```
    pub SINGLE_MATCH_ELSE,
    pedantic,
    "a `match` statement with two arms where the second arm's pattern is a placeholder instead of a specific match pattern"
}

declare_clippy_lint! {
    /// ### What it does
    /// Checks for matches where all arms match a reference,
    /// suggesting to remove the reference and deref the matched expression
    /// instead. It also checks for `if let &foo = bar` blocks.
    ///
    /// ### Why is this bad?
    /// It just makes the code less readable. That reference
    /// destructuring adds nothing to the code.
    ///
    /// ### Example
    /// ```rust,ignore
    /// // Bad
    /// match x {
    ///     &A(ref y) => foo(y),
    ///     &B => bar(),
    ///     _ => frob(&x),
    /// }
    ///
    /// // Good
    /// match *x {
    ///     A(ref y) => foo(y),
    ///     B => bar(),
    ///     _ => frob(x),
    /// }
    /// ```
    pub MATCH_REF_PATS,
    style,
    "a `match` or `if let` with all arms prefixed with `&` instead of deref-ing the match expression"
}

declare_clippy_lint! {
    /// ### What it does
    /// Checks for matches where match expression is a `bool`. It
    /// suggests to replace the expression with an `if...else` block.
    ///
    /// ### Why is this bad?
    /// It makes the code less readable.
    ///
    /// ### Example
    /// ```rust
    /// # fn foo() {}
    /// # fn bar() {}
    /// let condition: bool = true;
    /// match condition {
    ///     true => foo(),
    ///     false => bar(),
    /// }
    /// ```
    /// Use if/else instead:
    /// ```rust
    /// # fn foo() {}
    /// # fn bar() {}
    /// let condition: bool = true;
    /// if condition {
    ///     foo();
    /// } else {
    ///     bar();
    /// }
    /// ```
    pub MATCH_BOOL,
    pedantic,
    "a `match` on a boolean expression instead of an `if..else` block"
}

declare_clippy_lint! {
    /// ### What it does
    /// Checks for overlapping match arms.
    ///
    /// ### Why is this bad?
    /// It is likely to be an error and if not, makes the code
    /// less obvious.
    ///
    /// ### Example
    /// ```rust
    /// let x = 5;
    /// match x {
    ///     1...10 => println!("1 ... 10"),
    ///     5...15 => println!("5 ... 15"),
    ///     _ => (),
    /// }
    /// ```
    pub MATCH_OVERLAPPING_ARM,
    style,
    "a `match` with overlapping arms"
}

declare_clippy_lint! {
    /// ### What it does
    /// Checks for arm which matches all errors with `Err(_)`
    /// and take drastic actions like `panic!`.
    ///
    /// ### Why is this bad?
    /// It is generally a bad practice, similar to
    /// catching all exceptions in java with `catch(Exception)`
    ///
    /// ### Example
    /// ```rust
    /// let x: Result<i32, &str> = Ok(3);
    /// match x {
    ///     Ok(_) => println!("ok"),
    ///     Err(_) => panic!("err"),
    /// }
    /// ```
    pub MATCH_WILD_ERR_ARM,
    pedantic,
    "a `match` with `Err(_)` arm and take drastic actions"
}

declare_clippy_lint! {
    /// ### What it does
    /// Checks for match which is used to add a reference to an
    /// `Option` value.
    ///
    /// ### Why is this bad?
    /// Using `as_ref()` or `as_mut()` instead is shorter.
    ///
    /// ### Example
    /// ```rust
    /// let x: Option<()> = None;
    ///
    /// // Bad
    /// let r: Option<&()> = match x {
    ///     None => None,
    ///     Some(ref v) => Some(v),
    /// };
    ///
    /// // Good
    /// let r: Option<&()> = x.as_ref();
    /// ```
    pub MATCH_AS_REF,
    complexity,
    "a `match` on an Option value instead of using `as_ref()` or `as_mut`"
}

declare_clippy_lint! {
    /// ### What it does
    /// Checks for wildcard enum matches using `_`.
    ///
    /// ### Why is this bad?
    /// New enum variants added by library updates can be missed.
    ///
    /// ### Known problems
    /// Suggested replacements may be incorrect if guards exhaustively cover some
    /// variants, and also may not use correct path to enum if it's not present in the current scope.
    ///
    /// ### Example
    /// ```rust
    /// # enum Foo { A(usize), B(usize) }
    /// # let x = Foo::B(1);
    /// // Bad
    /// match x {
    ///     Foo::A(_) => {},
    ///     _ => {},
    /// }
    ///
    /// // Good
    /// match x {
    ///     Foo::A(_) => {},
    ///     Foo::B(_) => {},
    /// }
    /// ```
    pub WILDCARD_ENUM_MATCH_ARM,
    restriction,
    "a wildcard enum match arm using `_`"
}

declare_clippy_lint! {
    /// ### What it does
    /// Checks for wildcard enum matches for a single variant.
    ///
    /// ### Why is this bad?
    /// New enum variants added by library updates can be missed.
    ///
    /// ### Known problems
    /// Suggested replacements may not use correct path to enum
    /// if it's not present in the current scope.
    ///
    /// ### Example
    /// ```rust
    /// # enum Foo { A, B, C }
    /// # let x = Foo::B;
    /// // Bad
    /// match x {
    ///     Foo::A => {},
    ///     Foo::B => {},
    ///     _ => {},
    /// }
    ///
    /// // Good
    /// match x {
    ///     Foo::A => {},
    ///     Foo::B => {},
    ///     Foo::C => {},
    /// }
    /// ```
    pub MATCH_WILDCARD_FOR_SINGLE_VARIANTS,
    pedantic,
    "a wildcard enum match for a single variant"
}

declare_clippy_lint! {
    /// ### What it does
    /// Checks for wildcard pattern used with others patterns in same match arm.
    ///
    /// ### Why is this bad?
    /// Wildcard pattern already covers any other pattern as it will match anyway.
    /// It makes the code less readable, especially to spot wildcard pattern use in match arm.
    ///
    /// ### Example
    /// ```rust
    /// // Bad
    /// match "foo" {
    ///     "a" => {},
    ///     "bar" | _ => {},
    /// }
    ///
    /// // Good
    /// match "foo" {
    ///     "a" => {},
    ///     _ => {},
    /// }
    /// ```
    pub WILDCARD_IN_OR_PATTERNS,
    complexity,
    "a wildcard pattern used with others patterns in same match arm"
}

declare_clippy_lint! {
    /// ### What it does
    /// Checks for matches being used to destructure a single-variant enum
    /// or tuple struct where a `let` will suffice.
    ///
    /// ### Why is this bad?
    /// Just readability – `let` doesn't nest, whereas a `match` does.
    ///
    /// ### Example
    /// ```rust
    /// enum Wrapper {
    ///     Data(i32),
    /// }
    ///
    /// let wrapper = Wrapper::Data(42);
    ///
    /// let data = match wrapper {
    ///     Wrapper::Data(i) => i,
    /// };
    /// ```
    ///
    /// The correct use would be:
    /// ```rust
    /// enum Wrapper {
    ///     Data(i32),
    /// }
    ///
    /// let wrapper = Wrapper::Data(42);
    /// let Wrapper::Data(data) = wrapper;
    /// ```
    pub INFALLIBLE_DESTRUCTURING_MATCH,
    style,
    "a `match` statement with a single infallible arm instead of a `let`"
}

declare_clippy_lint! {
    /// ### What it does
    /// Checks for useless match that binds to only one value.
    ///
    /// ### Why is this bad?
    /// Readability and needless complexity.
    ///
    /// ### Known problems
    ///  Suggested replacements may be incorrect when `match`
    /// is actually binding temporary value, bringing a 'dropped while borrowed' error.
    ///
    /// ### Example
    /// ```rust
    /// # let a = 1;
    /// # let b = 2;
    ///
    /// // Bad
    /// match (a, b) {
    ///     (c, d) => {
    ///         // useless match
    ///     }
    /// }
    ///
    /// // Good
    /// let (c, d) = (a, b);
    /// ```
    pub MATCH_SINGLE_BINDING,
    complexity,
    "a match with a single binding instead of using `let` statement"
}

declare_clippy_lint! {
    /// ### What it does
    /// Checks for unnecessary '..' pattern binding on struct when all fields are explicitly matched.
    ///
    /// ### Why is this bad?
    /// Correctness and readability. It's like having a wildcard pattern after
    /// matching all enum variants explicitly.
    ///
    /// ### Example
    /// ```rust
    /// # struct A { a: i32 }
    /// let a = A { a: 5 };
    ///
    /// // Bad
    /// match a {
    ///     A { a: 5, .. } => {},
    ///     _ => {},
    /// }
    ///
    /// // Good
    /// match a {
    ///     A { a: 5 } => {},
    ///     _ => {},
    /// }
    /// ```
    pub REST_PAT_IN_FULLY_BOUND_STRUCTS,
    restriction,
    "a match on a struct that binds all fields but still uses the wildcard pattern"
}

declare_clippy_lint! {
    /// ### What it does
    /// Lint for redundant pattern matching over `Result`, `Option`,
    /// `std::task::Poll` or `std::net::IpAddr`
    ///
    /// ### Why is this bad?
    /// It's more concise and clear to just use the proper
    /// utility function
    ///
    /// ### Known problems
    /// This will change the drop order for the matched type. Both `if let` and
    /// `while let` will drop the value at the end of the block, both `if` and `while` will drop the
    /// value before entering the block. For most types this change will not matter, but for a few
    /// types this will not be an acceptable change (e.g. locks). See the
    /// [reference](https://doc.rust-lang.org/reference/destructors.html#drop-scopes) for more about
    /// drop order.
    ///
    /// ### Example
    /// ```rust
    /// # use std::task::Poll;
    /// # use std::net::{IpAddr, Ipv4Addr, Ipv6Addr};
    /// if let Ok(_) = Ok::<i32, i32>(42) {}
    /// if let Err(_) = Err::<i32, i32>(42) {}
    /// if let None = None::<()> {}
    /// if let Some(_) = Some(42) {}
    /// if let Poll::Pending = Poll::Pending::<()> {}
    /// if let Poll::Ready(_) = Poll::Ready(42) {}
    /// if let IpAddr::V4(_) = IpAddr::V4(Ipv4Addr::LOCALHOST) {}
    /// if let IpAddr::V6(_) = IpAddr::V6(Ipv6Addr::LOCALHOST) {}
    /// match Ok::<i32, i32>(42) {
    ///     Ok(_) => true,
    ///     Err(_) => false,
    /// };
    /// ```
    ///
    /// The more idiomatic use would be:
    ///
    /// ```rust
    /// # use std::task::Poll;
    /// # use std::net::{IpAddr, Ipv4Addr, Ipv6Addr};
    /// if Ok::<i32, i32>(42).is_ok() {}
    /// if Err::<i32, i32>(42).is_err() {}
    /// if None::<()>.is_none() {}
    /// if Some(42).is_some() {}
    /// if Poll::Pending::<()>.is_pending() {}
    /// if Poll::Ready(42).is_ready() {}
    /// if IpAddr::V4(Ipv4Addr::LOCALHOST).is_ipv4() {}
    /// if IpAddr::V6(Ipv6Addr::LOCALHOST).is_ipv6() {}
    /// Ok::<i32, i32>(42).is_ok();
    /// ```
    pub REDUNDANT_PATTERN_MATCHING,
    style,
    "use the proper utility function avoiding an `if let`"
}

declare_clippy_lint! {
    /// ### What it does
    /// Checks for `match`  or `if let` expressions producing a
    /// `bool` that could be written using `matches!`
    ///
    /// ### Why is this bad?
    /// Readability and needless complexity.
    ///
    /// ### Known problems
    /// This lint falsely triggers, if there are arms with
    /// `cfg` attributes that remove an arm evaluating to `false`.
    ///
    /// ### Example
    /// ```rust
    /// let x = Some(5);
    ///
    /// // Bad
    /// let a = match x {
    ///     Some(0) => true,
    ///     _ => false,
    /// };
    ///
    /// let a = if let Some(0) = x {
    ///     true
    /// } else {
    ///     false
    /// };
    ///
    /// // Good
    /// let a = matches!(x, Some(0));
    /// ```
    pub MATCH_LIKE_MATCHES_MACRO,
    style,
    "a match that could be written with the matches! macro"
}

declare_clippy_lint! {
    /// ### What it does
    /// Checks for `match` with identical arm bodies.
    ///
    /// ### Why is this bad?
    /// This is probably a copy & paste error. If arm bodies
    /// are the same on purpose, you can factor them
    /// [using `|`](https://doc.rust-lang.org/book/patterns.html#multiple-patterns).
    ///
    /// ### Known problems
    /// False positive possible with order dependent `match`
    /// (see issue
    /// [#860](https://github.com/rust-lang/rust-clippy/issues/860)).
    ///
    /// ### Example
    /// ```rust,ignore
    /// match foo {
    ///     Bar => bar(),
    ///     Quz => quz(),
    ///     Baz => bar(), // <= oops
    /// }
    /// ```
    ///
    /// This should probably be
    /// ```rust,ignore
    /// match foo {
    ///     Bar => bar(),
    ///     Quz => quz(),
    ///     Baz => baz(), // <= fixed
    /// }
    /// ```
    ///
    /// or if the original code was not a typo:
    /// ```rust,ignore
    /// match foo {
    ///     Bar | Baz => bar(), // <= shows the intent better
    ///     Quz => quz(),
    /// }
    /// ```
    pub MATCH_SAME_ARMS,
    pedantic,
    "`match` with identical arm bodies"
}

#[derive(Default)]
pub struct Matches {
    msrv: Option<RustcVersion>,
    infallible_destructuring_match_linted: bool,
}

impl Matches {
    #[must_use]
    pub fn new(msrv: Option<RustcVersion>) -> Self {
        Self {
            msrv,
            ..Matches::default()
        }
    }
}

impl_lint_pass!(Matches => [
    SINGLE_MATCH,
    MATCH_REF_PATS,
    MATCH_BOOL,
    SINGLE_MATCH_ELSE,
    MATCH_OVERLAPPING_ARM,
    MATCH_WILD_ERR_ARM,
    MATCH_AS_REF,
    WILDCARD_ENUM_MATCH_ARM,
    MATCH_WILDCARD_FOR_SINGLE_VARIANTS,
    WILDCARD_IN_OR_PATTERNS,
    MATCH_SINGLE_BINDING,
    INFALLIBLE_DESTRUCTURING_MATCH,
    REST_PAT_IN_FULLY_BOUND_STRUCTS,
    REDUNDANT_PATTERN_MATCHING,
    MATCH_LIKE_MATCHES_MACRO,
    MATCH_SAME_ARMS,
]);

impl<'tcx> LateLintPass<'tcx> for Matches {
    fn check_expr(&mut self, cx: &LateContext<'tcx>, expr: &'tcx Expr<'_>) {
        if in_external_macro(cx.sess(), expr.span) || in_macro(expr.span) {
            return;
        }

        redundant_pattern_match::check(cx, expr);

        if meets_msrv(self.msrv.as_ref(), &msrvs::MATCHES_MACRO) {
            if !check_match_like_matches(cx, expr) {
                lint_match_arms(cx, expr);
            }
        } else {
            lint_match_arms(cx, expr);
        }

        if let ExprKind::Match(ex, arms, MatchSource::Normal) = expr.kind {
            check_single_match(cx, ex, arms, expr);
            check_match_bool(cx, ex, arms, expr);
            check_overlapping_arms(cx, ex, arms);
            check_wild_err_arm(cx, ex, arms);
            check_wild_enum_match(cx, ex, arms);
            check_match_as_ref(cx, ex, arms, expr);
            check_wild_in_or_pats(cx, arms);

            if self.infallible_destructuring_match_linted {
                self.infallible_destructuring_match_linted = false;
            } else {
                check_match_single_binding(cx, ex, arms, expr);
            }
        }
<<<<<<< HEAD
        if let ExprKind::Match(ref ex, ref arms, _) = expr.kind {
=======
        if let ExprKind::Match(ex, arms, _) = expr.kind {
>>>>>>> be024d27
            check_match_ref_pats(cx, ex, arms.iter().map(|el| el.pat), expr);
        }
        if let Some(higher::IfLet { let_pat, let_expr, .. }) = higher::IfLet::hir(cx, expr) {
            check_match_ref_pats(cx, let_expr, once(let_pat), expr);
        }
    }

    fn check_local(&mut self, cx: &LateContext<'tcx>, local: &'tcx Local<'_>) {
        if_chain! {
            if !in_external_macro(cx.sess(), local.span);
            if !in_macro(local.span);
            if let Some(expr) = local.init;
            if let ExprKind::Match(target, arms, MatchSource::Normal) = expr.kind;
            if arms.len() == 1 && arms[0].guard.is_none();
            if let PatKind::TupleStruct(
                QPath::Resolved(None, variant_name), args, _) = arms[0].pat.kind;
            if args.len() == 1;
            if let PatKind::Binding(_, arg, ..) = strip_pat_refs(&args[0]).kind;
            let body = remove_blocks(arms[0].body);
            if path_to_local_id(body, arg);

            then {
                let mut applicability = Applicability::MachineApplicable;
                self.infallible_destructuring_match_linted = true;
                span_lint_and_sugg(
                    cx,
                    INFALLIBLE_DESTRUCTURING_MATCH,
                    local.span,
                    "you seem to be trying to use `match` to destructure a single infallible pattern. \
                    Consider using `let`",
                    "try this",
                    format!(
                        "let {}({}) = {};",
                        snippet_with_applicability(cx, variant_name.span, "..", &mut applicability),
                        snippet_with_applicability(cx, local.pat.span, "..", &mut applicability),
                        snippet_with_applicability(cx, target.span, "..", &mut applicability),
                    ),
                    applicability,
                );
            }
        }
    }

    fn check_pat(&mut self, cx: &LateContext<'tcx>, pat: &'tcx Pat<'_>) {
        if_chain! {
            if !in_external_macro(cx.sess(), pat.span);
            if !in_macro(pat.span);
            if let PatKind::Struct(QPath::Resolved(_, path), fields, true) = pat.kind;
            if let Some(def_id) = path.res.opt_def_id();
            let ty = cx.tcx.type_of(def_id);
            if let ty::Adt(def, _) = ty.kind();
            if def.is_struct() || def.is_union();
            if fields.len() == def.non_enum_variant().fields.len();

            then {
                span_lint_and_help(
                    cx,
                    REST_PAT_IN_FULLY_BOUND_STRUCTS,
                    pat.span,
                    "unnecessary use of `..` pattern in struct binding. All fields were already bound",
                    None,
                    "consider removing `..` from this binding",
                );
            }
        }
    }

    extract_msrv_attr!(LateContext);
}

#[rustfmt::skip]
fn check_single_match(cx: &LateContext<'_>, ex: &Expr<'_>, arms: &[Arm<'_>], expr: &Expr<'_>) {
    if arms.len() == 2 && arms[0].guard.is_none() && arms[1].guard.is_none() {
        if in_macro(expr.span) {
            // Don't lint match expressions present in
            // macro_rules! block
            return;
        }
        if let PatKind::Or(..) = arms[0].pat.kind {
            // don't lint for or patterns for now, this makes
            // the lint noisy in unnecessary situations
            return;
        }
        let els = arms[1].body;
        let els = if is_unit_expr(remove_blocks(els)) {
            None
        } else if let ExprKind::Block(Block { stmts, expr: block_expr, .. }, _) = els.kind {
            if stmts.len() == 1 && block_expr.is_none() || stmts.is_empty() && block_expr.is_some() {
                // single statement/expr "else" block, don't lint
                return;
            }
            // block with 2+ statements or 1 expr and 1+ statement
            Some(els)
        } else {
            // not a block, don't lint
            return;
        };

        let ty = cx.typeck_results().expr_ty(ex);
        if *ty.kind() != ty::Bool || is_lint_allowed(cx, MATCH_BOOL, ex.hir_id) {
            check_single_match_single_pattern(cx, ex, arms, expr, els);
            check_single_match_opt_like(cx, ex, arms, expr, ty, els);
        }
    }
}

fn check_single_match_single_pattern(
    cx: &LateContext<'_>,
    ex: &Expr<'_>,
    arms: &[Arm<'_>],
    expr: &Expr<'_>,
    els: Option<&Expr<'_>>,
) {
    if is_wild(arms[1].pat) {
        report_single_match_single_pattern(cx, ex, arms, expr, els);
    }
}

fn report_single_match_single_pattern(
    cx: &LateContext<'_>,
    ex: &Expr<'_>,
    arms: &[Arm<'_>],
    expr: &Expr<'_>,
    els: Option<&Expr<'_>>,
) {
    let lint = if els.is_some() { SINGLE_MATCH_ELSE } else { SINGLE_MATCH };
    let els_str = els.map_or(String::new(), |els| {
        format!(" else {}", expr_block(cx, els, None, "..", Some(expr.span)))
    });

    let (pat, pat_ref_count) = peel_hir_pat_refs(arms[0].pat);
    let (msg, sugg) = if_chain! {
        if let PatKind::Path(_) | PatKind::Lit(_) = pat.kind;
        let (ty, ty_ref_count) = peel_mid_ty_refs(cx.typeck_results().expr_ty(ex));
        if let Some(spe_trait_id) = cx.tcx.lang_items().structural_peq_trait();
        if let Some(pe_trait_id) = cx.tcx.lang_items().eq_trait();
        if ty.is_integral() || ty.is_char() || ty.is_str()
            || (implements_trait(cx, ty, spe_trait_id, &[])
                && implements_trait(cx, ty, pe_trait_id, &[ty.into()]));
        then {
            // scrutinee derives PartialEq and the pattern is a constant.
            let pat_ref_count = match pat.kind {
                // string literals are already a reference.
                PatKind::Lit(Expr { kind: ExprKind::Lit(lit), .. }) if lit.node.is_str() => pat_ref_count + 1,
                _ => pat_ref_count,
            };
            // References are only implicitly added to the pattern, so no overflow here.
            // e.g. will work: match &Some(_) { Some(_) => () }
            // will not: match Some(_) { &Some(_) => () }
            let ref_count_diff = ty_ref_count - pat_ref_count;

            // Try to remove address of expressions first.
            let (ex, removed) = peel_n_hir_expr_refs(ex, ref_count_diff);
            let ref_count_diff = ref_count_diff - removed;

            let msg = "you seem to be trying to use `match` for an equality check. Consider using `if`";
            let sugg = format!(
                "if {} == {}{} {}{}",
                snippet(cx, ex.span, ".."),
                // PartialEq for different reference counts may not exist.
                "&".repeat(ref_count_diff),
                snippet(cx, arms[0].pat.span, ".."),
                expr_block(cx, arms[0].body, None, "..", Some(expr.span)),
                els_str,
            );
            (msg, sugg)
        } else {
            let msg = "you seem to be trying to use `match` for destructuring a single pattern. Consider using `if let`";
            let sugg = format!(
                "if let {} = {} {}{}",
                snippet(cx, arms[0].pat.span, ".."),
                snippet(cx, ex.span, ".."),
                expr_block(cx, arms[0].body, None, "..", Some(expr.span)),
                els_str,
            );
            (msg, sugg)
        }
    };

    span_lint_and_sugg(
        cx,
        lint,
        expr.span,
        msg,
        "try this",
        sugg,
        Applicability::HasPlaceholders,
    );
}

fn check_single_match_opt_like(
    cx: &LateContext<'_>,
    ex: &Expr<'_>,
    arms: &[Arm<'_>],
    expr: &Expr<'_>,
    ty: Ty<'_>,
    els: Option<&Expr<'_>>,
) {
    // list of candidate `Enum`s we know will never get any more members
    let candidates = &[
        (&paths::COW, "Borrowed"),
        (&paths::COW, "Cow::Borrowed"),
        (&paths::COW, "Cow::Owned"),
        (&paths::COW, "Owned"),
        (&paths::OPTION, "None"),
        (&paths::RESULT, "Err"),
        (&paths::RESULT, "Ok"),
    ];

    let path = match arms[1].pat.kind {
        PatKind::TupleStruct(ref path, inner, _) => {
            // Contains any non wildcard patterns (e.g., `Err(err)`)?
            if !inner.iter().all(is_wild) {
                return;
            }
            rustc_hir_pretty::to_string(rustc_hir_pretty::NO_ANN, |s| s.print_qpath(path, false))
        },
        PatKind::Binding(BindingAnnotation::Unannotated, .., ident, None) => ident.to_string(),
        PatKind::Path(ref path) => {
            rustc_hir_pretty::to_string(rustc_hir_pretty::NO_ANN, |s| s.print_qpath(path, false))
        },
        _ => return,
    };

    for &(ty_path, pat_path) in candidates {
        if path == *pat_path && match_type(cx, ty, ty_path) {
            report_single_match_single_pattern(cx, ex, arms, expr, els);
        }
    }
}

fn check_match_bool(cx: &LateContext<'_>, ex: &Expr<'_>, arms: &[Arm<'_>], expr: &Expr<'_>) {
    // Type of expression is `bool`.
    if *cx.typeck_results().expr_ty(ex).kind() == ty::Bool {
        span_lint_and_then(
            cx,
            MATCH_BOOL,
            expr.span,
            "you seem to be trying to match on a boolean expression",
            move |diag| {
                if arms.len() == 2 {
                    // no guards
                    let exprs = if let PatKind::Lit(arm_bool) = arms[0].pat.kind {
                        if let ExprKind::Lit(ref lit) = arm_bool.kind {
                            match lit.node {
                                LitKind::Bool(true) => Some((&*arms[0].body, &*arms[1].body)),
                                LitKind::Bool(false) => Some((&*arms[1].body, &*arms[0].body)),
                                _ => None,
                            }
                        } else {
                            None
                        }
                    } else {
                        None
                    };

                    if let Some((true_expr, false_expr)) = exprs {
                        let sugg = match (is_unit_expr(true_expr), is_unit_expr(false_expr)) {
                            (false, false) => Some(format!(
                                "if {} {} else {}",
                                snippet(cx, ex.span, "b"),
                                expr_block(cx, true_expr, None, "..", Some(expr.span)),
                                expr_block(cx, false_expr, None, "..", Some(expr.span))
                            )),
                            (false, true) => Some(format!(
                                "if {} {}",
                                snippet(cx, ex.span, "b"),
                                expr_block(cx, true_expr, None, "..", Some(expr.span))
                            )),
                            (true, false) => {
                                let test = Sugg::hir(cx, ex, "..");
                                Some(format!(
                                    "if {} {}",
                                    !test,
                                    expr_block(cx, false_expr, None, "..", Some(expr.span))
                                ))
                            },
                            (true, true) => None,
                        };

                        if let Some(sugg) = sugg {
                            diag.span_suggestion(
                                expr.span,
                                "consider using an `if`/`else` expression",
                                sugg,
                                Applicability::HasPlaceholders,
                            );
                        }
                    }
                }
            },
        );
    }
}

fn check_overlapping_arms<'tcx>(cx: &LateContext<'tcx>, ex: &'tcx Expr<'_>, arms: &'tcx [Arm<'_>]) {
    if arms.len() >= 2 && cx.typeck_results().expr_ty(ex).is_integral() {
        let ranges = all_ranges(cx, arms, cx.typeck_results().expr_ty(ex));
        let type_ranges = type_ranges(&ranges);
        if !type_ranges.is_empty() {
            if let Some((start, end)) = overlapping(&type_ranges) {
                span_lint_and_note(
                    cx,
                    MATCH_OVERLAPPING_ARM,
                    start.span,
                    "some ranges overlap",
                    Some(end.span),
                    "overlaps with this",
                );
            }
        }
    }
}

fn check_wild_err_arm<'tcx>(cx: &LateContext<'tcx>, ex: &Expr<'tcx>, arms: &[Arm<'tcx>]) {
    let ex_ty = cx.typeck_results().expr_ty(ex).peel_refs();
    if is_type_diagnostic_item(cx, ex_ty, sym::result_type) {
        for arm in arms {
            if let PatKind::TupleStruct(ref path, inner, _) = arm.pat.kind {
                let path_str = rustc_hir_pretty::to_string(rustc_hir_pretty::NO_ANN, |s| s.print_qpath(path, false));
                if path_str == "Err" {
                    let mut matching_wild = inner.iter().any(is_wild);
                    let mut ident_bind_name = String::from("_");
                    if !matching_wild {
                        // Looking for unused bindings (i.e.: `_e`)
                        for pat in inner.iter() {
                            if let PatKind::Binding(_, id, ident, None) = pat.kind {
                                if ident.as_str().starts_with('_') && !is_local_used(cx, arm.body, id) {
                                    ident_bind_name = (&ident.name.as_str()).to_string();
                                    matching_wild = true;
                                }
                            }
                        }
                    }
                    if_chain! {
                        if matching_wild;
                        if let ExprKind::Block(block, _) = arm.body.kind;
                        if is_panic_block(block);
                        then {
                            // `Err(_)` or `Err(_e)` arm with `panic!` found
                            span_lint_and_note(cx,
                                MATCH_WILD_ERR_ARM,
                                arm.pat.span,
                                &format!("`Err({})` matches all errors", &ident_bind_name),
                                None,
                                "match each error separately or use the error output, or use `.except(msg)` if the error case is unreachable",
                            );
                        }
                    }
                }
            }
        }
    }
}

enum CommonPrefixSearcher<'a> {
    None,
    Path(&'a [PathSegment<'a>]),
    Mixed,
}
impl CommonPrefixSearcher<'a> {
    fn with_path(&mut self, path: &'a [PathSegment<'a>]) {
        match path {
            [path @ .., _] => self.with_prefix(path),
            [] => (),
        }
    }

    fn with_prefix(&mut self, path: &'a [PathSegment<'a>]) {
        match self {
            Self::None => *self = Self::Path(path),
            Self::Path(self_path)
                if path
                    .iter()
                    .map(|p| p.ident.name)
                    .eq(self_path.iter().map(|p| p.ident.name)) => {},
            Self::Path(_) => *self = Self::Mixed,
            Self::Mixed => (),
        }
    }
}

fn is_hidden(cx: &LateContext<'_>, variant_def: &VariantDef) -> bool {
    let attrs = cx.tcx.get_attrs(variant_def.def_id);
    clippy_utils::attrs::is_doc_hidden(attrs) || clippy_utils::attrs::is_unstable(attrs)
}

#[allow(clippy::too_many_lines)]
fn check_wild_enum_match(cx: &LateContext<'_>, ex: &Expr<'_>, arms: &[Arm<'_>]) {
    let ty = cx.typeck_results().expr_ty(ex).peel_refs();
    let adt_def = match ty.kind() {
        ty::Adt(adt_def, _)
            if adt_def.is_enum()
                && !(is_type_diagnostic_item(cx, ty, sym::option_type)
                    || is_type_diagnostic_item(cx, ty, sym::result_type)) =>
        {
            adt_def
        },
        _ => return,
    };

    // First pass - check for violation, but don't do much book-keeping because this is hopefully
    // the uncommon case, and the book-keeping is slightly expensive.
    let mut wildcard_span = None;
    let mut wildcard_ident = None;
    let mut has_non_wild = false;
    for arm in arms {
        match peel_hir_pat_refs(arm.pat).0.kind {
            PatKind::Wild => wildcard_span = Some(arm.pat.span),
            PatKind::Binding(_, _, ident, None) => {
                wildcard_span = Some(arm.pat.span);
                wildcard_ident = Some(ident);
            },
            _ => has_non_wild = true,
        }
    }
    let wildcard_span = match wildcard_span {
        Some(x) if has_non_wild => x,
        _ => return,
    };

    // Accumulate the variants which should be put in place of the wildcard because they're not
    // already covered.
    let has_hidden = adt_def.variants.iter().any(|x| is_hidden(cx, x));
    let mut missing_variants: Vec<_> = adt_def.variants.iter().filter(|x| !is_hidden(cx, x)).collect();

    let mut path_prefix = CommonPrefixSearcher::None;
    for arm in arms {
        // Guards mean that this case probably isn't exhaustively covered. Technically
        // this is incorrect, as we should really check whether each variant is exhaustively
        // covered by the set of guards that cover it, but that's really hard to do.
        recurse_or_patterns(arm.pat, |pat| {
            let path = match &peel_hir_pat_refs(pat).0.kind {
                PatKind::Path(path) => {
                    #[allow(clippy::match_same_arms)]
                    let id = match cx.qpath_res(path, pat.hir_id) {
                        Res::Def(DefKind::Const | DefKind::ConstParam | DefKind::AnonConst, _) => return,
                        Res::Def(_, id) => id,
                        _ => return,
                    };
                    if arm.guard.is_none() {
                        missing_variants.retain(|e| e.ctor_def_id != Some(id));
                    }
                    path
                },
                PatKind::TupleStruct(path, patterns, ..) => {
                    if let Some(id) = cx.qpath_res(path, pat.hir_id).opt_def_id() {
                        if arm.guard.is_none() && patterns.iter().all(|p| !is_refutable(cx, p)) {
                            missing_variants.retain(|e| e.ctor_def_id != Some(id));
                        }
                    }
                    path
                },
                PatKind::Struct(path, patterns, ..) => {
                    if let Some(id) = cx.qpath_res(path, pat.hir_id).opt_def_id() {
                        if arm.guard.is_none() && patterns.iter().all(|p| !is_refutable(cx, p.pat)) {
                            missing_variants.retain(|e| e.def_id != id);
                        }
                    }
                    path
                },
                _ => return,
            };
            match path {
                QPath::Resolved(_, path) => path_prefix.with_path(path.segments),
                QPath::TypeRelative(
                    hir::Ty {
                        kind: TyKind::Path(QPath::Resolved(_, path)),
                        ..
                    },
                    _,
                ) => path_prefix.with_prefix(path.segments),
                _ => (),
            }
        });
    }

    let format_suggestion = |variant: &VariantDef| {
        format!(
            "{}{}{}{}",
            if let Some(ident) = wildcard_ident {
                format!("{} @ ", ident.name)
            } else {
                String::new()
            },
            if let CommonPrefixSearcher::Path(path_prefix) = path_prefix {
                let mut s = String::new();
                for seg in path_prefix {
                    s.push_str(&seg.ident.as_str());
                    s.push_str("::");
                }
                s
            } else {
                let mut s = cx.tcx.def_path_str(adt_def.did);
                s.push_str("::");
                s
            },
            variant.ident.name,
            match variant.ctor_kind {
                CtorKind::Fn if variant.fields.len() == 1 => "(_)",
                CtorKind::Fn => "(..)",
                CtorKind::Const => "",
                CtorKind::Fictive => "{ .. }",
            }
        )
    };

    match missing_variants.as_slice() {
        [] => (),
        [x] if !adt_def.is_variant_list_non_exhaustive() && !has_hidden => span_lint_and_sugg(
            cx,
            MATCH_WILDCARD_FOR_SINGLE_VARIANTS,
            wildcard_span,
            "wildcard matches only a single variant and will also match any future added variants",
            "try this",
            format_suggestion(x),
            Applicability::MaybeIncorrect,
        ),
        variants => {
            let mut suggestions: Vec<_> = variants.iter().copied().map(format_suggestion).collect();
            let message = if adt_def.is_variant_list_non_exhaustive() || has_hidden {
                suggestions.push("_".into());
                "wildcard matches known variants and will also match future added variants"
            } else {
                "wildcard match will also match any future added variants"
            };

            span_lint_and_sugg(
                cx,
                WILDCARD_ENUM_MATCH_ARM,
                wildcard_span,
                message,
                "try this",
                suggestions.join(" | "),
                Applicability::MaybeIncorrect,
            );
        },
    };
}

// If the block contains only a `panic!` macro (as expression or statement)
fn is_panic_block(block: &Block<'_>) -> bool {
    match (&block.expr, block.stmts.len(), block.stmts.first()) {
        (&Some(exp), 0, _) => is_expn_of(exp.span, "panic").is_some() && is_expn_of(exp.span, "unreachable").is_none(),
        (&None, 1, Some(stmt)) => {
            is_expn_of(stmt.span, "panic").is_some() && is_expn_of(stmt.span, "unreachable").is_none()
        },
        _ => false,
    }
}

fn check_match_ref_pats<'a, 'b, I>(cx: &LateContext<'_>, ex: &Expr<'_>, pats: I, expr: &Expr<'_>)
where
    'b: 'a,
    I: Clone + Iterator<Item = &'a Pat<'b>>,
{
    if !has_only_ref_pats(pats.clone()) {
        return;
    }

    let (first_sugg, msg, title);
    let span = ex.span.source_callsite();
<<<<<<< HEAD
    if let ExprKind::AddrOf(BorrowKind::Ref, Mutability::Not, ref inner) = ex.kind {
=======
    if let ExprKind::AddrOf(BorrowKind::Ref, Mutability::Not, inner) = ex.kind {
>>>>>>> be024d27
        first_sugg = once((span, Sugg::hir_with_macro_callsite(cx, inner, "..").to_string()));
        msg = "try";
        title = "you don't need to add `&` to both the expression and the patterns";
    } else {
        first_sugg = once((span, Sugg::hir_with_macro_callsite(cx, ex, "..").deref().to_string()));
        msg = "instead of prefixing all patterns with `&`, you can dereference the expression";
        title = "you don't need to add `&` to all patterns";
    }

    let remaining_suggs = pats.filter_map(|pat| {
<<<<<<< HEAD
        if let PatKind::Ref(ref refp, _) = pat.kind {
=======
        if let PatKind::Ref(refp, _) = pat.kind {
>>>>>>> be024d27
            Some((pat.span, snippet(cx, refp.span, "..").to_string()))
        } else {
            None
        }
    });

    span_lint_and_then(cx, MATCH_REF_PATS, expr.span, title, |diag| {
        if !expr.span.from_expansion() {
            multispan_sugg(diag, msg, first_sugg.chain(remaining_suggs));
        }
    });
}

fn check_match_as_ref(cx: &LateContext<'_>, ex: &Expr<'_>, arms: &[Arm<'_>], expr: &Expr<'_>) {
    if arms.len() == 2 && arms[0].guard.is_none() && arms[1].guard.is_none() {
        let arm_ref: Option<BindingAnnotation> = if is_none_arm(cx, &arms[0]) {
            is_ref_some_arm(cx, &arms[1])
        } else if is_none_arm(cx, &arms[1]) {
            is_ref_some_arm(cx, &arms[0])
        } else {
            None
        };
        if let Some(rb) = arm_ref {
            let suggestion = if rb == BindingAnnotation::Ref {
                "as_ref"
            } else {
                "as_mut"
            };

            let output_ty = cx.typeck_results().expr_ty(expr);
            let input_ty = cx.typeck_results().expr_ty(ex);

            let cast = if_chain! {
                if let ty::Adt(_, substs) = input_ty.kind();
                let input_ty = substs.type_at(0);
                if let ty::Adt(_, substs) = output_ty.kind();
                let output_ty = substs.type_at(0);
                if let ty::Ref(_, output_ty, _) = *output_ty.kind();
                if input_ty != output_ty;
                then {
                    ".map(|x| x as _)"
                } else {
                    ""
                }
            };

            let mut applicability = Applicability::MachineApplicable;
            span_lint_and_sugg(
                cx,
                MATCH_AS_REF,
                expr.span,
                &format!("use `{}()` instead", suggestion),
                "try this",
                format!(
                    "{}.{}(){}",
                    snippet_with_applicability(cx, ex.span, "_", &mut applicability),
                    suggestion,
                    cast,
                ),
                applicability,
            );
        }
    }
}

fn check_wild_in_or_pats(cx: &LateContext<'_>, arms: &[Arm<'_>]) {
    for arm in arms {
        if let PatKind::Or(fields) = arm.pat.kind {
            // look for multiple fields in this arm that contains at least one Wild pattern
            if fields.len() > 1 && fields.iter().any(is_wild) {
                span_lint_and_help(
                    cx,
                    WILDCARD_IN_OR_PATTERNS,
                    arm.pat.span,
                    "wildcard pattern covers any other pattern as it will match anyway",
                    None,
                    "consider handling `_` separately",
                );
            }
        }
    }
}

/// Lint a `match` or `if let .. { .. } else { .. }` expr that could be replaced by `matches!`
fn check_match_like_matches<'tcx>(cx: &LateContext<'tcx>, expr: &'tcx Expr<'_>) -> bool {
    if let Some(higher::IfLet {
        let_pat,
        let_expr,
        if_then,
        if_else: Some(if_else),
    }) = higher::IfLet::hir(cx, expr)
    {
        return find_matches_sugg(
            cx,
            let_expr,
            array::IntoIter::new([(&[][..], Some(let_pat), if_then, None), (&[][..], None, if_else, None)]),
            expr,
            true,
        );
    }

    if let ExprKind::Match(scrut, arms, MatchSource::Normal) = expr.kind {
        return find_matches_sugg(
            cx,
            scrut,
            arms.iter().map(|arm| {
                (
                    cx.tcx.hir().attrs(arm.hir_id),
                    Some(arm.pat),
                    arm.body,
                    arm.guard.as_ref(),
                )
            }),
            expr,
            false,
        );
    }

    false
}

/// Lint a `match` or `if let` for replacement by `matches!`
fn find_matches_sugg<'a, 'b, I>(
    cx: &LateContext<'_>,
    ex: &Expr<'_>,
    mut iter: I,
    expr: &Expr<'_>,
    is_if_let: bool,
) -> bool
where
    'b: 'a,
    I: Clone
        + DoubleEndedIterator
        + ExactSizeIterator
        + Iterator<
            Item = (
                &'a [Attribute],
                Option<&'a Pat<'b>>,
                &'a Expr<'b>,
                Option<&'a Guard<'b>>,
            ),
        >,
{
    if_chain! {
        if iter.len() >= 2;
        if cx.typeck_results().expr_ty(expr).is_bool();
        if let Some((_, last_pat_opt, last_expr, _)) = iter.next_back();
        let iter_without_last = iter.clone();
        if let Some((first_attrs, _, first_expr, first_guard)) = iter.next();
        if let Some(b0) = find_bool_lit(&first_expr.kind, is_if_let);
        if let Some(b1) = find_bool_lit(&last_expr.kind, is_if_let);
        if b0 != b1;
        if first_guard.is_none() || iter.len() == 0;
        if first_attrs.is_empty();
        if iter
            .all(|arm| {
                find_bool_lit(&arm.2.kind, is_if_let).map_or(false, |b| b == b0) && arm.3.is_none() && arm.0.is_empty()
            });
        then {
<<<<<<< HEAD
            if let Some(ref last_pat) = last_pat_opt {
=======
            if let Some(last_pat) = last_pat_opt {
>>>>>>> be024d27
                if !is_wild(last_pat) {
                    return false;
                }
            }

            // The suggestion may be incorrect, because some arms can have `cfg` attributes
            // evaluated into `false` and so such arms will be stripped before.
            let mut applicability = Applicability::MaybeIncorrect;
            let pat = {
                use itertools::Itertools as _;
                iter_without_last
                    .filter_map(|arm| {
                        let pat_span = arm.1?.span;
                        Some(snippet_with_applicability(cx, pat_span, "..", &mut applicability))
                    })
                    .join(" | ")
            };
            let pat_and_guard = if let Some(Guard::If(g)) = first_guard {
                format!("{} if {}", pat, snippet_with_applicability(cx, g.span, "..", &mut applicability))
            } else {
                pat
            };

            // strip potential borrows (#6503), but only if the type is a reference
            let mut ex_new = ex;
            if let ExprKind::AddrOf(BorrowKind::Ref, .., ex_inner) = ex.kind {
                if let ty::Ref(..) = cx.typeck_results().expr_ty(ex_inner).kind() {
                    ex_new = ex_inner;
                }
            };
            span_lint_and_sugg(
                cx,
                MATCH_LIKE_MATCHES_MACRO,
                expr.span,
                &format!("{} expression looks like `matches!` macro", if is_if_let { "if let .. else" } else { "match" }),
                "try this",
                format!(
                    "{}matches!({}, {})",
                    if b0 { "" } else { "!" },
                    snippet_with_applicability(cx, ex_new.span, "..", &mut applicability),
                    pat_and_guard,
                ),
                applicability,
            );
            true
        } else {
            false
        }
    }
}

/// Extract a `bool` or `{ bool }`
fn find_bool_lit(ex: &ExprKind<'_>, is_if_let: bool) -> Option<bool> {
    match ex {
        ExprKind::Lit(Spanned {
            node: LitKind::Bool(b), ..
        }) => Some(*b),
        ExprKind::Block(
            rustc_hir::Block {
                stmts: &[],
                expr: Some(exp),
                ..
            },
            _,
        ) if is_if_let => {
            if let ExprKind::Lit(Spanned {
                node: LitKind::Bool(b), ..
            }) = exp.kind
            {
                Some(b)
            } else {
                None
            }
        },
        _ => None,
    }
}

#[allow(clippy::too_many_lines)]
fn check_match_single_binding<'a>(cx: &LateContext<'a>, ex: &Expr<'a>, arms: &[Arm<'_>], expr: &Expr<'_>) {
    if in_macro(expr.span) || arms.len() != 1 || is_refutable(cx, arms[0].pat) {
        return;
    }

    // HACK:
    // This is a hack to deal with arms that are excluded by macros like `#[cfg]`. It is only used here
    // to prevent false positives as there is currently no better way to detect if code was excluded by
    // a macro. See PR #6435
    if_chain! {
        if let Some(match_snippet) = snippet_opt(cx, expr.span);
        if let Some(arm_snippet) = snippet_opt(cx, arms[0].span);
        if let Some(ex_snippet) = snippet_opt(cx, ex.span);
        let rest_snippet = match_snippet.replace(&arm_snippet, "").replace(&ex_snippet, "");
        if rest_snippet.contains("=>");
        then {
            // The code it self contains another thick arrow "=>"
            // -> Either another arm or a comment
            return;
        }
    }

    let matched_vars = ex.span;
    let bind_names = arms[0].pat.span;
    let match_body = remove_blocks(arms[0].body);
    let mut snippet_body = if match_body.span.from_expansion() {
        Sugg::hir_with_macro_callsite(cx, match_body, "..").to_string()
    } else {
        snippet_block(cx, match_body.span, "..", Some(expr.span)).to_string()
    };

    // Do we need to add ';' to suggestion ?
    match match_body.kind {
        ExprKind::Block(block, _) => {
            // macro + expr_ty(body) == ()
            if block.span.from_expansion() && cx.typeck_results().expr_ty(match_body).is_unit() {
                snippet_body.push(';');
            }
        },
        _ => {
            // expr_ty(body) == ()
            if cx.typeck_results().expr_ty(match_body).is_unit() {
                snippet_body.push(';');
            }
        },
    }

    let mut applicability = Applicability::MaybeIncorrect;
    match arms[0].pat.kind {
        PatKind::Binding(..) | PatKind::Tuple(_, _) | PatKind::Struct(..) => {
            // If this match is in a local (`let`) stmt
            let (target_span, sugg) = if let Some(parent_let_node) = opt_parent_let(cx, ex) {
                (
                    parent_let_node.span,
                    format!(
                        "let {} = {};\n{}let {} = {};",
                        snippet_with_applicability(cx, bind_names, "..", &mut applicability),
                        snippet_with_applicability(cx, matched_vars, "..", &mut applicability),
                        " ".repeat(indent_of(cx, expr.span).unwrap_or(0)),
                        snippet_with_applicability(cx, parent_let_node.pat.span, "..", &mut applicability),
                        snippet_body
                    ),
                )
            } else {
                // If we are in closure, we need curly braces around suggestion
                let mut indent = " ".repeat(indent_of(cx, ex.span).unwrap_or(0));
                let (mut cbrace_start, mut cbrace_end) = ("".to_string(), "".to_string());
                if let Some(parent_expr) = get_parent_expr(cx, expr) {
                    if let ExprKind::Closure(..) = parent_expr.kind {
                        cbrace_end = format!("\n{}}}", indent);
                        // Fix body indent due to the closure
                        indent = " ".repeat(indent_of(cx, bind_names).unwrap_or(0));
                        cbrace_start = format!("{{\n{}", indent);
                    }
                }
                // If the parent is already an arm, and the body is another match statement,
                // we need curly braces around suggestion
                let parent_node_id = cx.tcx.hir().get_parent_node(expr.hir_id);
                if let Node::Arm(arm) = &cx.tcx.hir().get(parent_node_id) {
                    if let ExprKind::Match(..) = arm.body.kind {
                        cbrace_end = format!("\n{}}}", indent);
                        // Fix body indent due to the match
                        indent = " ".repeat(indent_of(cx, bind_names).unwrap_or(0));
                        cbrace_start = format!("{{\n{}", indent);
                    }
                }
                (
                    expr.span,
                    format!(
                        "{}let {} = {};\n{}{}{}",
                        cbrace_start,
                        snippet_with_applicability(cx, bind_names, "..", &mut applicability),
                        snippet_with_applicability(cx, matched_vars, "..", &mut applicability),
                        indent,
                        snippet_body,
                        cbrace_end
                    ),
                )
            };
            span_lint_and_sugg(
                cx,
                MATCH_SINGLE_BINDING,
                target_span,
                "this match could be written as a `let` statement",
                "consider using `let` statement",
                sugg,
                applicability,
            );
        },
        PatKind::Wild => {
            if ex.can_have_side_effects() {
                let indent = " ".repeat(indent_of(cx, expr.span).unwrap_or(0));
                let sugg = format!(
                    "{};\n{}{}",
                    snippet_with_applicability(cx, ex.span, "..", &mut applicability),
                    indent,
                    snippet_body
                );
                span_lint_and_sugg(
                    cx,
                    MATCH_SINGLE_BINDING,
                    expr.span,
                    "this match could be replaced by its scrutinee and body",
                    "consider using the scrutinee and body instead",
                    sugg,
                    applicability,
                );
            } else {
                span_lint_and_sugg(
                    cx,
                    MATCH_SINGLE_BINDING,
                    expr.span,
                    "this match could be replaced by its body itself",
                    "consider using the match body instead",
                    snippet_body,
                    Applicability::MachineApplicable,
                );
            }
        },
        _ => (),
    }
}

/// Returns true if the `ex` match expression is in a local (`let`) statement
fn opt_parent_let<'a>(cx: &LateContext<'a>, ex: &Expr<'a>) -> Option<&'a Local<'a>> {
    let map = &cx.tcx.hir();
    if_chain! {
        if let Some(Node::Expr(parent_arm_expr)) = map.find(map.get_parent_node(ex.hir_id));
        if let Some(Node::Local(parent_let_expr)) = map.find(map.get_parent_node(parent_arm_expr.hir_id));
        then {
            return Some(parent_let_expr);
        }
    }
    None
}

/// Gets all arms that are unbounded `PatRange`s.
fn all_ranges<'tcx>(cx: &LateContext<'tcx>, arms: &'tcx [Arm<'_>], ty: Ty<'tcx>) -> Vec<SpannedRange<Constant>> {
    arms.iter()
        .filter_map(|arm| {
            if let Arm { pat, guard: None, .. } = *arm {
                if let PatKind::Range(ref lhs, ref rhs, range_end) = pat.kind {
                    let lhs = match lhs {
                        Some(lhs) => constant(cx, cx.typeck_results(), lhs)?.0,
                        None => miri_to_const(ty.numeric_min_val(cx.tcx)?)?,
                    };
                    let rhs = match rhs {
                        Some(rhs) => constant(cx, cx.typeck_results(), rhs)?.0,
                        None => miri_to_const(ty.numeric_max_val(cx.tcx)?)?,
                    };
                    let rhs = match range_end {
                        RangeEnd::Included => Bound::Included(rhs),
                        RangeEnd::Excluded => Bound::Excluded(rhs),
                    };
                    return Some(SpannedRange {
                        span: pat.span,
                        node: (lhs, rhs),
                    });
                }

                if let PatKind::Lit(value) = pat.kind {
                    let value = constant(cx, cx.typeck_results(), value)?.0;
                    return Some(SpannedRange {
                        span: pat.span,
                        node: (value.clone(), Bound::Included(value)),
                    });
                }
            }
            None
        })
        .collect()
}

#[derive(Debug, Eq, PartialEq)]
pub struct SpannedRange<T> {
    pub span: Span,
    pub node: (T, Bound<T>),
}

type TypedRanges = Vec<SpannedRange<u128>>;

/// Gets all `Int` ranges or all `Uint` ranges. Mixed types are an error anyway
/// and other types than
/// `Uint` and `Int` probably don't make sense.
fn type_ranges(ranges: &[SpannedRange<Constant>]) -> TypedRanges {
    ranges
        .iter()
        .filter_map(|range| match range.node {
            (Constant::Int(start), Bound::Included(Constant::Int(end))) => Some(SpannedRange {
                span: range.span,
                node: (start, Bound::Included(end)),
            }),
            (Constant::Int(start), Bound::Excluded(Constant::Int(end))) => Some(SpannedRange {
                span: range.span,
                node: (start, Bound::Excluded(end)),
            }),
            (Constant::Int(start), Bound::Unbounded) => Some(SpannedRange {
                span: range.span,
                node: (start, Bound::Unbounded),
            }),
            _ => None,
        })
        .collect()
}

// Checks if arm has the form `None => None`
fn is_none_arm(cx: &LateContext<'_>, arm: &Arm<'_>) -> bool {
    matches!(arm.pat.kind, PatKind::Path(ref qpath) if is_lang_ctor(cx, qpath, OptionNone))
}

// Checks if arm has the form `Some(ref v) => Some(v)` (checks for `ref` and `ref mut`)
fn is_ref_some_arm(cx: &LateContext<'_>, arm: &Arm<'_>) -> Option<BindingAnnotation> {
    if_chain! {
        if let PatKind::TupleStruct(ref qpath, [first_pat, ..], _) = arm.pat.kind;
        if is_lang_ctor(cx, qpath, OptionSome);
        if let PatKind::Binding(rb, .., ident, _) = first_pat.kind;
        if rb == BindingAnnotation::Ref || rb == BindingAnnotation::RefMut;
        if let ExprKind::Call(e, args) = remove_blocks(arm.body).kind;
        if let ExprKind::Path(ref some_path) = e.kind;
        if is_lang_ctor(cx, some_path, OptionSome) && args.len() == 1;
        if let ExprKind::Path(QPath::Resolved(_, path2)) = args[0].kind;
        if path2.segments.len() == 1 && ident.name == path2.segments[0].ident.name;
        then {
            return Some(rb)
        }
    }
    None
}

fn has_only_ref_pats<'a, 'b, I>(pats: I) -> bool
where
    'b: 'a,
    I: Iterator<Item = &'a Pat<'b>>,
{
    let mut at_least_one_is_true = false;
    for opt in pats.map(|pat| match pat.kind {
        PatKind::Ref(..) => Some(true), // &-patterns
        PatKind::Wild => Some(false),   // an "anything" wildcard is also fine
        _ => None,                      // any other pattern is not fine
    }) {
        if let Some(inner) = opt {
            if inner {
                at_least_one_is_true = true;
            }
        } else {
            return false;
        }
    }
    at_least_one_is_true
}

pub fn overlapping<T>(ranges: &[SpannedRange<T>]) -> Option<(&SpannedRange<T>, &SpannedRange<T>)>
where
    T: Copy + Ord,
{
    #[derive(Copy, Clone, Debug, Eq, PartialEq)]
    enum Kind<'a, T> {
        Start(T, &'a SpannedRange<T>),
        End(Bound<T>, &'a SpannedRange<T>),
    }

    impl<'a, T: Copy> Kind<'a, T> {
        fn range(&self) -> &'a SpannedRange<T> {
            match *self {
                Kind::Start(_, r) | Kind::End(_, r) => r,
            }
        }

        fn value(self) -> Bound<T> {
            match self {
                Kind::Start(t, _) => Bound::Included(t),
                Kind::End(t, _) => t,
            }
        }
    }

    impl<'a, T: Copy + Ord> PartialOrd for Kind<'a, T> {
        fn partial_cmp(&self, other: &Self) -> Option<Ordering> {
            Some(self.cmp(other))
        }
    }

    impl<'a, T: Copy + Ord> Ord for Kind<'a, T> {
        fn cmp(&self, other: &Self) -> Ordering {
            match (self.value(), other.value()) {
                (Bound::Included(a), Bound::Included(b)) | (Bound::Excluded(a), Bound::Excluded(b)) => a.cmp(&b),
                // Range patterns cannot be unbounded (yet)
                (Bound::Unbounded, _) | (_, Bound::Unbounded) => unimplemented!(),
                (Bound::Included(a), Bound::Excluded(b)) => match a.cmp(&b) {
                    Ordering::Equal => Ordering::Greater,
                    other => other,
                },
                (Bound::Excluded(a), Bound::Included(b)) => match a.cmp(&b) {
                    Ordering::Equal => Ordering::Less,
                    other => other,
                },
            }
        }
    }

    let mut values = Vec::with_capacity(2 * ranges.len());

    for r in ranges {
        values.push(Kind::Start(r.node.0, r));
        values.push(Kind::End(r.node.1, r));
    }

    values.sort();

    for (a, b) in iter::zip(&values, values.iter().skip(1)) {
        match (a, b) {
            (&Kind::Start(_, ra), &Kind::End(_, rb)) => {
                if ra.node != rb.node {
                    return Some((ra, rb));
                }
            },
            (&Kind::End(a, _), &Kind::Start(b, _)) if a != Bound::Included(b) => (),
            _ => {
                // skip if the range `a` is completely included into the range `b`
                if let Ordering::Equal | Ordering::Less = a.cmp(b) {
                    let kind_a = Kind::End(a.range().node.1, a.range());
                    let kind_b = Kind::End(b.range().node.1, b.range());
                    if let Ordering::Equal | Ordering::Greater = kind_a.cmp(&kind_b) {
                        return None;
                    }
                }
                return Some((a.range(), b.range()));
            },
        }
    }

    None
}

mod redundant_pattern_match {
    use super::REDUNDANT_PATTERN_MATCHING;
    use clippy_utils::diagnostics::span_lint_and_then;
    use clippy_utils::higher;
    use clippy_utils::source::{snippet, snippet_with_applicability};
    use clippy_utils::ty::{implements_trait, is_type_diagnostic_item, is_type_lang_item, match_type};
    use clippy_utils::{is_lang_ctor, is_qpath_def_path, is_trait_method, paths};
    use if_chain::if_chain;
    use rustc_ast::ast::LitKind;
    use rustc_data_structures::fx::FxHashSet;
    use rustc_errors::Applicability;
    use rustc_hir::LangItem::{OptionNone, OptionSome, PollPending, PollReady, ResultErr, ResultOk};
    use rustc_hir::{
        intravisit::{walk_expr, ErasedMap, NestedVisitorMap, Visitor},
        Arm, Block, Expr, ExprKind, LangItem, MatchSource, Node, Pat, PatKind, QPath,
    };
    use rustc_lint::LateContext;
    use rustc_middle::ty::{self, subst::GenericArgKind, Ty};
    use rustc_span::sym;

    pub fn check<'tcx>(cx: &LateContext<'tcx>, expr: &'tcx Expr<'_>) {
        if let Some(higher::IfLet {
            if_else,
            let_pat,
            let_expr,
            ..
        }) = higher::IfLet::hir(cx, expr)
        {
<<<<<<< HEAD
            find_sugg_for_if_let(cx, expr, let_pat, let_expr, "if", if_else.is_some())
        }
        if let ExprKind::Match(op, arms, MatchSource::Normal) = &expr.kind {
            find_sugg_for_match(cx, expr, op, arms)
        }
        if let Some(higher::WhileLet { let_pat, let_expr, .. }) = higher::WhileLet::hir(expr) {
            find_sugg_for_if_let(cx, expr, let_pat, let_expr, "while", false)
=======
            find_sugg_for_if_let(cx, expr, let_pat, let_expr, "if", if_else.is_some());
        }
        if let ExprKind::Match(op, arms, MatchSource::Normal) = &expr.kind {
            find_sugg_for_match(cx, expr, op, arms);
        }
        if let Some(higher::WhileLet { let_pat, let_expr, .. }) = higher::WhileLet::hir(expr) {
            find_sugg_for_if_let(cx, expr, let_pat, let_expr, "while", false);
>>>>>>> be024d27
        }
    }

    /// Checks if the drop order for a type matters. Some std types implement drop solely to
    /// deallocate memory. For these types, and composites containing them, changing the drop order
    /// won't result in any observable side effects.
    fn type_needs_ordered_drop(cx: &LateContext<'tcx>, ty: Ty<'tcx>) -> bool {
        type_needs_ordered_drop_inner(cx, ty, &mut FxHashSet::default())
    }

    fn type_needs_ordered_drop_inner(cx: &LateContext<'tcx>, ty: Ty<'tcx>, seen: &mut FxHashSet<Ty<'tcx>>) -> bool {
        if !seen.insert(ty) {
            return false;
        }
        if !ty.needs_drop(cx.tcx, cx.param_env) {
            false
        } else if !cx
            .tcx
            .lang_items()
            .drop_trait()
            .map_or(false, |id| implements_trait(cx, ty, id, &[]))
        {
            // This type doesn't implement drop, so no side effects here.
            // Check if any component type has any.
            match ty.kind() {
                ty::Tuple(_) => ty.tuple_fields().any(|ty| type_needs_ordered_drop_inner(cx, ty, seen)),
                ty::Array(ty, _) => type_needs_ordered_drop_inner(cx, ty, seen),
                ty::Adt(adt, subs) => adt
                    .all_fields()
                    .map(|f| f.ty(cx.tcx, subs))
                    .any(|ty| type_needs_ordered_drop_inner(cx, ty, seen)),
                _ => true,
            }
        }
        // Check for std types which implement drop, but only for memory allocation.
        else if is_type_diagnostic_item(cx, ty, sym::vec_type)
            || is_type_lang_item(cx, ty, LangItem::OwnedBox)
            || is_type_diagnostic_item(cx, ty, sym::Rc)
            || is_type_diagnostic_item(cx, ty, sym::Arc)
            || is_type_diagnostic_item(cx, ty, sym::cstring_type)
            || is_type_diagnostic_item(cx, ty, sym::BTreeMap)
            || is_type_diagnostic_item(cx, ty, sym::LinkedList)
            || match_type(cx, ty, &paths::WEAK_RC)
            || match_type(cx, ty, &paths::WEAK_ARC)
        {
            // Check all of the generic arguments.
            if let ty::Adt(_, subs) = ty.kind() {
                subs.types().any(|ty| type_needs_ordered_drop_inner(cx, ty, seen))
            } else {
                true
            }
        } else {
            true
        }
    }

    // Extract the generic arguments out of a type
    fn try_get_generic_ty(ty: Ty<'_>, index: usize) -> Option<Ty<'_>> {
        if_chain! {
            if let ty::Adt(_, subs) = ty.kind();
            if let Some(sub) = subs.get(index);
            if let GenericArgKind::Type(sub_ty) = sub.unpack();
            then {
                Some(sub_ty)
            } else {
                None
            }
        }
    }

    // Checks if there are any temporaries created in the given expression for which drop order
    // matters.
    fn temporaries_need_ordered_drop(cx: &LateContext<'tcx>, expr: &'tcx Expr<'tcx>) -> bool {
        struct V<'a, 'tcx> {
            cx: &'a LateContext<'tcx>,
            res: bool,
        }
        impl<'a, 'tcx> Visitor<'tcx> for V<'a, 'tcx> {
            type Map = ErasedMap<'tcx>;
            fn nested_visit_map(&mut self) -> NestedVisitorMap<Self::Map> {
                NestedVisitorMap::None
            }

            fn visit_expr(&mut self, expr: &'tcx Expr<'tcx>) {
                match expr.kind {
                    // Taking the reference of a value leaves a temporary
                    // e.g. In `&String::new()` the string is a temporary value.
                    // Remaining fields are temporary values
                    // e.g. In `(String::new(), 0).1` the string is a temporary value.
                    ExprKind::AddrOf(_, _, expr) | ExprKind::Field(expr, _) => {
                        if !matches!(expr.kind, ExprKind::Path(_)) {
                            if type_needs_ordered_drop(self.cx, self.cx.typeck_results().expr_ty(expr)) {
                                self.res = true;
                            } else {
                                self.visit_expr(expr);
                            }
                        }
                    },
                    // the base type is alway taken by reference.
                    // e.g. In `(vec![0])[0]` the vector is a temporary value.
                    ExprKind::Index(base, index) => {
                        if !matches!(base.kind, ExprKind::Path(_)) {
                            if type_needs_ordered_drop(self.cx, self.cx.typeck_results().expr_ty(base)) {
                                self.res = true;
                            } else {
                                self.visit_expr(base);
                            }
                        }
                        self.visit_expr(index);
                    },
                    // Method calls can take self by reference.
                    // e.g. In `String::new().len()` the string is a temporary value.
                    ExprKind::MethodCall(_, _, [self_arg, args @ ..], _) => {
                        if !matches!(self_arg.kind, ExprKind::Path(_)) {
                            let self_by_ref = self
                                .cx
                                .typeck_results()
                                .type_dependent_def_id(expr.hir_id)
                                .map_or(false, |id| self.cx.tcx.fn_sig(id).skip_binder().inputs()[0].is_ref());
                            if self_by_ref
                                && type_needs_ordered_drop(self.cx, self.cx.typeck_results().expr_ty(self_arg))
                            {
                                self.res = true;
                            } else {
                                self.visit_expr(self_arg);
                            }
                        }
                        args.iter().for_each(|arg| self.visit_expr(arg));
                    },
                    // Either explicitly drops values, or changes control flow.
                    ExprKind::DropTemps(_)
                    | ExprKind::Ret(_)
                    | ExprKind::Break(..)
                    | ExprKind::Yield(..)
                    | ExprKind::Block(Block { expr: None, .. }, _)
                    | ExprKind::Loop(..) => (),

                    // Only consider the final expression.
                    ExprKind::Block(Block { expr: Some(expr), .. }, _) => self.visit_expr(expr),

                    _ => walk_expr(self, expr),
                }
            }
        }

        let mut v = V { cx, res: false };
        v.visit_expr(expr);
        v.res
    }

    fn find_sugg_for_if_let<'tcx>(
        cx: &LateContext<'tcx>,
        expr: &'tcx Expr<'_>,
        let_pat: &Pat<'_>,
        let_expr: &'tcx Expr<'_>,
        keyword: &'static str,
        has_else: bool,
    ) {
        // also look inside refs
        let mut kind = &let_pat.kind;
        // if we have &None for example, peel it so we can detect "if let None = x"
        if let PatKind::Ref(inner, _mutability) = kind {
            kind = &inner.kind;
        }
        let op_ty = cx.typeck_results().expr_ty(let_expr);
        // Determine which function should be used, and the type contained by the corresponding
        // variant.
        let (good_method, inner_ty) = match kind {
            PatKind::TupleStruct(ref path, [sub_pat], _) => {
                if let PatKind::Wild = sub_pat.kind {
                    if is_lang_ctor(cx, path, ResultOk) {
                        ("is_ok()", try_get_generic_ty(op_ty, 0).unwrap_or(op_ty))
                    } else if is_lang_ctor(cx, path, ResultErr) {
                        ("is_err()", try_get_generic_ty(op_ty, 1).unwrap_or(op_ty))
                    } else if is_lang_ctor(cx, path, OptionSome) {
                        ("is_some()", op_ty)
                    } else if is_lang_ctor(cx, path, PollReady) {
                        ("is_ready()", op_ty)
                    } else if is_qpath_def_path(cx, path, sub_pat.hir_id, &paths::IPADDR_V4) {
                        ("is_ipv4()", op_ty)
                    } else if is_qpath_def_path(cx, path, sub_pat.hir_id, &paths::IPADDR_V6) {
                        ("is_ipv6()", op_ty)
                    } else {
                        return;
                    }
                } else {
                    return;
                }
            },
            PatKind::Path(ref path) => {
                let method = if is_lang_ctor(cx, path, OptionNone) {
                    "is_none()"
                } else if is_lang_ctor(cx, path, PollPending) {
                    "is_pending()"
                } else {
                    return;
                };
                // `None` and `Pending` don't have an inner type.
                (method, cx.tcx.types.unit)
            },
            _ => return,
        };

        // If this is the last expression in a block or there is an else clause then the whole
        // type needs to be considered, not just the inner type of the branch being matched on.
        // Note the last expression in a block is dropped after all local bindings.
        let check_ty = if has_else
            || (keyword == "if" && matches!(cx.tcx.hir().parent_iter(expr.hir_id).next(), Some((_, Node::Block(..)))))
        {
            op_ty
        } else {
            inner_ty
        };

        // All temporaries created in the scrutinee expression are dropped at the same time as the
        // scrutinee would be, so they have to be considered as well.
        // e.g. in `if let Some(x) = foo.lock().unwrap().baz.as_ref() { .. }` the lock will be held
        // for the duration if body.
        let needs_drop = type_needs_ordered_drop(cx, check_ty) || temporaries_need_ordered_drop(cx, let_expr);

        // check that `while_let_on_iterator` lint does not trigger
        if_chain! {
            if keyword == "while";
            if let ExprKind::MethodCall(method_path, _, _, _) = let_expr.kind;
            if method_path.ident.name == sym::next;
            if is_trait_method(cx, let_expr, sym::Iterator);
            then {
                return;
            }
        }

        let result_expr = match &let_expr.kind {
            ExprKind::AddrOf(_, _, borrowed) => borrowed,
            _ => let_expr,
        };
        span_lint_and_then(
            cx,
            REDUNDANT_PATTERN_MATCHING,
            let_pat.span,
            &format!("redundant pattern matching, consider using `{}`", good_method),
            |diag| {
                // if/while let ... = ... { ... }
                // ^^^^^^^^^^^^^^^^^^^^^^^^^^^
                let expr_span = expr.span;

                // if/while let ... = ... { ... }
                //                 ^^^
                let op_span = result_expr.span.source_callsite();

                // if/while let ... = ... { ... }
                // ^^^^^^^^^^^^^^^^^^^
                let span = expr_span.until(op_span.shrink_to_hi());

                let mut app = if needs_drop {
                    Applicability::MaybeIncorrect
                } else {
                    Applicability::MachineApplicable
                };
                let sugg = snippet_with_applicability(cx, op_span, "_", &mut app);

                diag.span_suggestion(span, "try this", format!("{} {}.{}", keyword, sugg, good_method), app);

                if needs_drop {
                    diag.note("this will change drop order of the result, as well as all temporaries");
                    diag.note("add `#[allow(clippy::redundant_pattern_matching)]` if this is important");
                }
            },
        );
    }

    fn find_sugg_for_match<'tcx>(cx: &LateContext<'tcx>, expr: &'tcx Expr<'_>, op: &Expr<'_>, arms: &[Arm<'_>]) {
        if arms.len() == 2 {
            let node_pair = (&arms[0].pat.kind, &arms[1].pat.kind);

            let found_good_method = match node_pair {
                (
                    PatKind::TupleStruct(ref path_left, patterns_left, _),
                    PatKind::TupleStruct(ref path_right, patterns_right, _),
                ) if patterns_left.len() == 1 && patterns_right.len() == 1 => {
                    if let (PatKind::Wild, PatKind::Wild) = (&patterns_left[0].kind, &patterns_right[0].kind) {
                        find_good_method_for_match(
                            cx,
                            arms,
                            path_left,
                            path_right,
                            &paths::RESULT_OK,
                            &paths::RESULT_ERR,
                            "is_ok()",
                            "is_err()",
                        )
                        .or_else(|| {
                            find_good_method_for_match(
                                cx,
                                arms,
                                path_left,
                                path_right,
                                &paths::IPADDR_V4,
                                &paths::IPADDR_V6,
                                "is_ipv4()",
                                "is_ipv6()",
                            )
                        })
                    } else {
                        None
                    }
                },
                (PatKind::TupleStruct(ref path_left, patterns, _), PatKind::Path(ref path_right))
                | (PatKind::Path(ref path_left), PatKind::TupleStruct(ref path_right, patterns, _))
                    if patterns.len() == 1 =>
                {
                    if let PatKind::Wild = patterns[0].kind {
                        find_good_method_for_match(
                            cx,
                            arms,
                            path_left,
                            path_right,
                            &paths::OPTION_SOME,
                            &paths::OPTION_NONE,
                            "is_some()",
                            "is_none()",
                        )
                        .or_else(|| {
                            find_good_method_for_match(
                                cx,
                                arms,
                                path_left,
                                path_right,
                                &paths::POLL_READY,
                                &paths::POLL_PENDING,
                                "is_ready()",
                                "is_pending()",
                            )
                        })
                    } else {
                        None
                    }
                },
                _ => None,
            };

            if let Some(good_method) = found_good_method {
                let span = expr.span.to(op.span);
                let result_expr = match &op.kind {
                    ExprKind::AddrOf(_, _, borrowed) => borrowed,
                    _ => op,
                };
                span_lint_and_then(
                    cx,
                    REDUNDANT_PATTERN_MATCHING,
                    expr.span,
                    &format!("redundant pattern matching, consider using `{}`", good_method),
                    |diag| {
                        diag.span_suggestion(
                            span,
                            "try this",
                            format!("{}.{}", snippet(cx, result_expr.span, "_"), good_method),
                            Applicability::MaybeIncorrect, // snippet
                        );
                    },
                );
            }
        }
    }

    #[allow(clippy::too_many_arguments)]
    fn find_good_method_for_match<'a>(
        cx: &LateContext<'_>,
        arms: &[Arm<'_>],
        path_left: &QPath<'_>,
        path_right: &QPath<'_>,
        expected_left: &[&str],
        expected_right: &[&str],
        should_be_left: &'a str,
        should_be_right: &'a str,
    ) -> Option<&'a str> {
        let body_node_pair = if is_qpath_def_path(cx, path_left, arms[0].pat.hir_id, expected_left)
            && is_qpath_def_path(cx, path_right, arms[1].pat.hir_id, expected_right)
        {
            (&(*arms[0].body).kind, &(*arms[1].body).kind)
        } else if is_qpath_def_path(cx, path_right, arms[1].pat.hir_id, expected_left)
            && is_qpath_def_path(cx, path_left, arms[0].pat.hir_id, expected_right)
        {
            (&(*arms[1].body).kind, &(*arms[0].body).kind)
        } else {
            return None;
        };

        match body_node_pair {
            (ExprKind::Lit(ref lit_left), ExprKind::Lit(ref lit_right)) => match (&lit_left.node, &lit_right.node) {
                (LitKind::Bool(true), LitKind::Bool(false)) => Some(should_be_left),
                (LitKind::Bool(false), LitKind::Bool(true)) => Some(should_be_right),
                _ => None,
            },
            _ => None,
        }
    }
}

#[test]
fn test_overlapping() {
    use rustc_span::source_map::DUMMY_SP;

    let sp = |s, e| SpannedRange {
        span: DUMMY_SP,
        node: (s, e),
    };

    assert_eq!(None, overlapping::<u8>(&[]));
    assert_eq!(None, overlapping(&[sp(1, Bound::Included(4))]));
    assert_eq!(
        None,
        overlapping(&[sp(1, Bound::Included(4)), sp(5, Bound::Included(6))])
    );
    assert_eq!(
        None,
        overlapping(&[
            sp(1, Bound::Included(4)),
            sp(5, Bound::Included(6)),
            sp(10, Bound::Included(11))
        ],)
    );
    assert_eq!(
        Some((&sp(1, Bound::Included(4)), &sp(3, Bound::Included(6)))),
        overlapping(&[sp(1, Bound::Included(4)), sp(3, Bound::Included(6))])
    );
    assert_eq!(
        Some((&sp(5, Bound::Included(6)), &sp(6, Bound::Included(11)))),
        overlapping(&[
            sp(1, Bound::Included(4)),
            sp(5, Bound::Included(6)),
            sp(6, Bound::Included(11))
        ],)
    );
}

/// Implementation of `MATCH_SAME_ARMS`.
fn lint_match_arms<'tcx>(cx: &LateContext<'tcx>, expr: &Expr<'_>) {
    if let ExprKind::Match(_, arms, MatchSource::Normal) = expr.kind {
        let hash = |&(_, arm): &(usize, &Arm<'_>)| -> u64 {
            let mut h = SpanlessHash::new(cx);
            h.hash_expr(arm.body);
            h.finish()
        };

        let eq = |&(lindex, lhs): &(usize, &Arm<'_>), &(rindex, rhs): &(usize, &Arm<'_>)| -> bool {
            let min_index = usize::min(lindex, rindex);
            let max_index = usize::max(lindex, rindex);

            let mut local_map: HirIdMap<HirId> = HirIdMap::default();
            let eq_fallback = |a: &Expr<'_>, b: &Expr<'_>| {
                if_chain! {
                    if let Some(a_id) = path_to_local(a);
                    if let Some(b_id) = path_to_local(b);
                    let entry = match local_map.entry(a_id) {
                        Entry::Vacant(entry) => entry,
                        // check if using the same bindings as before
                        Entry::Occupied(entry) => return *entry.get() == b_id,
                    };
                    // the names technically don't have to match; this makes the lint more conservative
                    if cx.tcx.hir().name(a_id) == cx.tcx.hir().name(b_id);
                    if TyS::same_type(cx.typeck_results().expr_ty(a), cx.typeck_results().expr_ty(b));
                    if pat_contains_local(lhs.pat, a_id);
                    if pat_contains_local(rhs.pat, b_id);
                    then {
                        entry.insert(b_id);
                        true
                    } else {
                        false
                    }
                }
            };
            // Arms with a guard are ignored, those can’t always be merged together
            // This is also the case for arms in-between each there is an arm with a guard
            (min_index..=max_index).all(|index| arms[index].guard.is_none())
                && SpanlessEq::new(cx)
                    .expr_fallback(eq_fallback)
                    .eq_expr(lhs.body, rhs.body)
                // these checks could be removed to allow unused bindings
                && bindings_eq(lhs.pat, local_map.keys().copied().collect())
                && bindings_eq(rhs.pat, local_map.values().copied().collect())
        };

        let indexed_arms: Vec<(usize, &Arm<'_>)> = arms.iter().enumerate().collect();
        for (&(_, i), &(_, j)) in search_same(&indexed_arms, hash, eq) {
            span_lint_and_then(
                cx,
                MATCH_SAME_ARMS,
                j.body.span,
                "this `match` has identical arm bodies",
                |diag| {
                    diag.span_note(i.body.span, "same as this");

                    // Note: this does not use `span_suggestion` on purpose:
                    // there is no clean way
                    // to remove the other arm. Building a span and suggest to replace it to ""
                    // makes an even more confusing error message. Also in order not to make up a
                    // span for the whole pattern, the suggestion is only shown when there is only
                    // one pattern. The user should know about `|` if they are already using it…

                    let lhs = snippet(cx, i.pat.span, "<pat1>");
                    let rhs = snippet(cx, j.pat.span, "<pat2>");

                    if let PatKind::Wild = j.pat.kind {
                        // if the last arm is _, then i could be integrated into _
                        // note that i.pat cannot be _, because that would mean that we're
                        // hiding all the subsequent arms, and rust won't compile
                        diag.span_note(
                            i.body.span,
                            &format!(
                                "`{}` has the same arm body as the `_` wildcard, consider removing it",
                                lhs
                            ),
                        );
                    } else {
                        diag.span_help(i.pat.span, &format!("consider refactoring into `{} | {}`", lhs, rhs,))
                            .help("...or consider changing the match arm bodies");
                    }
                },
            );
        }
    }
}

fn pat_contains_local(pat: &Pat<'_>, id: HirId) -> bool {
    let mut result = false;
    pat.walk_short(|p| {
        result |= matches!(p.kind, PatKind::Binding(_, binding_id, ..) if binding_id == id);
        !result
    });
    result
}

/// Returns true if all the bindings in the `Pat` are in `ids` and vice versa
fn bindings_eq(pat: &Pat<'_>, mut ids: HirIdSet) -> bool {
    let mut result = true;
    pat.each_binding_or_first(&mut |_, id, _, _| result &= ids.remove(&id));
    result && ids.is_empty()
}<|MERGE_RESOLUTION|>--- conflicted
+++ resolved
@@ -631,11 +631,7 @@
                 check_match_single_binding(cx, ex, arms, expr);
             }
         }
-<<<<<<< HEAD
-        if let ExprKind::Match(ref ex, ref arms, _) = expr.kind {
-=======
         if let ExprKind::Match(ex, arms, _) = expr.kind {
->>>>>>> be024d27
             check_match_ref_pats(cx, ex, arms.iter().map(|el| el.pat), expr);
         }
         if let Some(higher::IfLet { let_pat, let_expr, .. }) = higher::IfLet::hir(cx, expr) {
@@ -1198,11 +1194,7 @@
 
     let (first_sugg, msg, title);
     let span = ex.span.source_callsite();
-<<<<<<< HEAD
-    if let ExprKind::AddrOf(BorrowKind::Ref, Mutability::Not, ref inner) = ex.kind {
-=======
     if let ExprKind::AddrOf(BorrowKind::Ref, Mutability::Not, inner) = ex.kind {
->>>>>>> be024d27
         first_sugg = once((span, Sugg::hir_with_macro_callsite(cx, inner, "..").to_string()));
         msg = "try";
         title = "you don't need to add `&` to both the expression and the patterns";
@@ -1213,11 +1205,7 @@
     }
 
     let remaining_suggs = pats.filter_map(|pat| {
-<<<<<<< HEAD
-        if let PatKind::Ref(ref refp, _) = pat.kind {
-=======
         if let PatKind::Ref(refp, _) = pat.kind {
->>>>>>> be024d27
             Some((pat.span, snippet(cx, refp.span, "..").to_string()))
         } else {
             None
@@ -1377,11 +1365,7 @@
                 find_bool_lit(&arm.2.kind, is_if_let).map_or(false, |b| b == b0) && arm.3.is_none() && arm.0.is_empty()
             });
         then {
-<<<<<<< HEAD
-            if let Some(ref last_pat) = last_pat_opt {
-=======
             if let Some(last_pat) = last_pat_opt {
->>>>>>> be024d27
                 if !is_wild(last_pat) {
                     return false;
                 }
@@ -1843,15 +1827,6 @@
             ..
         }) = higher::IfLet::hir(cx, expr)
         {
-<<<<<<< HEAD
-            find_sugg_for_if_let(cx, expr, let_pat, let_expr, "if", if_else.is_some())
-        }
-        if let ExprKind::Match(op, arms, MatchSource::Normal) = &expr.kind {
-            find_sugg_for_match(cx, expr, op, arms)
-        }
-        if let Some(higher::WhileLet { let_pat, let_expr, .. }) = higher::WhileLet::hir(expr) {
-            find_sugg_for_if_let(cx, expr, let_pat, let_expr, "while", false)
-=======
             find_sugg_for_if_let(cx, expr, let_pat, let_expr, "if", if_else.is_some());
         }
         if let ExprKind::Match(op, arms, MatchSource::Normal) = &expr.kind {
@@ -1859,7 +1834,6 @@
         }
         if let Some(higher::WhileLet { let_pat, let_expr, .. }) = higher::WhileLet::hir(expr) {
             find_sugg_for_if_let(cx, expr, let_pat, let_expr, "while", false);
->>>>>>> be024d27
         }
     }
 
