--- conflicted
+++ resolved
@@ -1671,11 +1671,7 @@
 
     values.sort();
 
-<<<<<<< HEAD
-    for (a, b) in iter::zip(&values, &values[1..]) {
-=======
     for (a, b) in iter::zip(&values, values.iter().skip(1)) {
->>>>>>> a7647388
         match (a, b) {
             (&Kind::Start(_, ra), &Kind::End(_, rb)) => {
                 if ra.node != rb.node {
