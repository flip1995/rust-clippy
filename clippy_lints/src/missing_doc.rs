--- conflicted
+++ resolved
@@ -250,11 +250,7 @@
             AssocContainer::Trait | AssocContainer::TraitImpl(_) => {
                 note_prev_span_then_ret!(self.prev_span, impl_item.span);
             },
-<<<<<<< HEAD
-            AssocContainer::InherentImpl => {}
-=======
             AssocContainer::InherentImpl => {},
->>>>>>> 9bf33ca2
         }
 
         let (article, desc) = cx.tcx.article_and_description(impl_item.owner_id.to_def_id());
