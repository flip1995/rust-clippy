// Note: More specifically this lint is largely inspired (aka copied) from
// *rustc*'s
// [`missing_doc`].
//
// [`missing_doc`]: https://github.com/rust-lang/rust/blob/cf9cf7c923eb01146971429044f216a3ca905e06/compiler/rustc_lint/src/builtin.rs#L415
//

use clippy_config::Conf;
use clippy_utils::attrs::is_doc_hidden;
use clippy_utils::diagnostics::span_lint;
use clippy_utils::is_from_proc_macro;
use clippy_utils::source::SpanRangeExt;
use rustc_ast::ast::{self, MetaItem, MetaItemKind};
use rustc_hir as hir;
use rustc_hir::def_id::LocalDefId;
use rustc_lint::{LateContext, LateLintPass, LintContext};
use rustc_middle::ty::Visibility;
use rustc_session::impl_lint_pass;
use rustc_span::def_id::CRATE_DEF_ID;
use rustc_span::{Span, sym};

declare_clippy_lint! {
    /// ### What it does
    /// Warns if there is missing documentation for any private documentable item.
    ///
    /// ### Why restrict this?
    /// Doc is good. *rustc* has a `MISSING_DOCS`
    /// allowed-by-default lint for
    /// public members, but has no way to enforce documentation of private items.
    /// This lint fixes that.
    #[clippy::version = "pre 1.29.0"]
    pub MISSING_DOCS_IN_PRIVATE_ITEMS,
    restriction,
    "detects missing documentation for private members"
}

macro_rules! note_prev_span_then_ret {
    ($prev_span:expr, $span:expr) => {{
        $prev_span = Some($span);
        return;
    }};
}

pub struct MissingDoc {
    /// Whether to **only** check for missing documentation in items visible within the current
    /// crate. For example, `pub(crate)` items.
    crate_items_only: bool,
    /// Stack of whether #[doc(hidden)] is set
    /// at each level which has lint attributes.
    doc_hidden_stack: Vec<bool>,
    /// Used to keep tracking of the previous item, field or variants etc, to get the search span.
    prev_span: Option<Span>,
}

impl MissingDoc {
    pub fn new(conf: &'static Conf) -> Self {
        Self {
            crate_items_only: conf.missing_docs_in_crate_items,
            doc_hidden_stack: vec![false],
            prev_span: None,
        }
    }

    fn doc_hidden(&self) -> bool {
        *self.doc_hidden_stack.last().expect("empty doc_hidden_stack")
    }

    fn has_include(meta: Option<MetaItem>) -> bool {
        if let Some(meta) = meta
            && let MetaItemKind::List(list) = meta.kind
            && let Some(meta) = list.first()
            && let Some(name) = meta.ident()
        {
            name.name == sym::include
        } else {
            false
        }
    }

    fn check_missing_docs_attrs(
        &self,
        cx: &LateContext<'_>,
        def_id: LocalDefId,
        attrs: &[ast::Attribute],
        sp: Span,
        article: &'static str,
        desc: &'static str,
    ) {
        // If we're building a test harness, then warning about
        // documentation is probably not really relevant right now.
        if cx.sess().opts.test {
            return;
        }

        // `#[doc(hidden)]` disables missing_docs check.
        if self.doc_hidden() {
            return;
        }

        if sp.from_expansion() {
            return;
        }

        if self.crate_items_only && def_id != CRATE_DEF_ID {
            let vis = cx.tcx.visibility(def_id);
            if vis == Visibility::Public || vis != Visibility::Restricted(CRATE_DEF_ID.into()) {
                return;
            }
        } else if def_id != CRATE_DEF_ID && cx.effective_visibilities.is_exported(def_id) {
            return;
        }

        let has_doc = attrs
            .iter()
            .any(|a| a.doc_str().is_some() || Self::has_include(a.meta()))
            || matches!(self.search_span(sp), Some(span) if span_to_snippet_contains_docs(cx, span));

        if !has_doc {
            span_lint(
                cx,
                MISSING_DOCS_IN_PRIVATE_ITEMS,
                sp,
                format!("missing documentation for {article} {desc}"),
            );
        }
    }

    /// Return a span to search for doc comments manually.
    ///
    /// # Example
    /// ```ignore
    /// fn foo() { ... }
    /// ^^^^^^^^^^^^^^^^ prev_span
    ///                ↑
    /// |  search_span |
    /// ↓
    /// fn bar() { ... }
    /// ^^^^^^^^^^^^^^^^ cur_span
    /// ```
    fn search_span(&self, cur_span: Span) -> Option<Span> {
        let prev_span = self.prev_span?;
        let start_pos = if prev_span.contains(cur_span) {
            // In case when the prev_span is an entire struct, or enum,
            // and the current span is a field, or variant, we need to search from
            // the starting pos of the previous span.
            prev_span.lo()
        } else {
            prev_span.hi()
        };
        let search_span = cur_span.with_lo(start_pos).with_hi(cur_span.lo());
        Some(search_span)
    }
}

impl_lint_pass!(MissingDoc => [MISSING_DOCS_IN_PRIVATE_ITEMS]);

impl<'tcx> LateLintPass<'tcx> for MissingDoc {
    fn check_attributes(&mut self, _: &LateContext<'tcx>, attrs: &'tcx [ast::Attribute]) {
        let doc_hidden = self.doc_hidden() || is_doc_hidden(attrs);
        self.doc_hidden_stack.push(doc_hidden);
    }

    fn check_attributes_post(&mut self, _: &LateContext<'tcx>, _: &'tcx [ast::Attribute]) {
        self.doc_hidden_stack.pop().expect("empty doc_hidden_stack");
    }

    fn check_crate(&mut self, cx: &LateContext<'tcx>) {
        let attrs = cx.tcx.hir().attrs(hir::CRATE_HIR_ID);
        self.check_missing_docs_attrs(cx, CRATE_DEF_ID, attrs, cx.tcx.def_span(CRATE_DEF_ID), "the", "crate");
    }

    fn check_crate_post(&mut self, _: &LateContext<'tcx>) {
        self.prev_span = None;
    }

    fn check_item(&mut self, cx: &LateContext<'tcx>, it: &'tcx hir::Item<'_>) {
        match it.kind {
            hir::ItemKind::Fn(..) => {
                // ignore main()
                if it.ident.name == sym::main {
                    let at_root = cx.tcx.local_parent(it.owner_id.def_id) == CRATE_DEF_ID;
                    if at_root {
                        note_prev_span_then_ret!(self.prev_span, it.span);
                    }
                }
            },
            hir::ItemKind::Const(..)
            | hir::ItemKind::Enum(..)
            | hir::ItemKind::Macro(..)
            | hir::ItemKind::Mod(..)
            | hir::ItemKind::Static(..)
            | hir::ItemKind::Struct(..)
            | hir::ItemKind::Trait(..)
            | hir::ItemKind::TraitAlias(..)
            | hir::ItemKind::TyAlias(..)
<<<<<<< HEAD
            | hir::ItemKind::Union(..) => {}
=======
            | hir::ItemKind::Union(..) => {},
>>>>>>> a26bdfc8
            hir::ItemKind::ExternCrate(..)
            | hir::ItemKind::ForeignMod { .. }
            | hir::ItemKind::GlobalAsm(..)
            | hir::ItemKind::Impl { .. }
            | hir::ItemKind::Use(..) => note_prev_span_then_ret!(self.prev_span, it.span),
        };

        let (article, desc) = cx.tcx.article_and_description(it.owner_id.to_def_id());

        let attrs = cx.tcx.hir().attrs(it.hir_id());
        if !is_from_proc_macro(cx, it) {
            self.check_missing_docs_attrs(cx, it.owner_id.def_id, attrs, it.span, article, desc);
        }
        self.prev_span = Some(it.span);
    }

    fn check_trait_item(&mut self, cx: &LateContext<'tcx>, trait_item: &'tcx hir::TraitItem<'_>) {
        let (article, desc) = cx.tcx.article_and_description(trait_item.owner_id.to_def_id());

        let attrs = cx.tcx.hir().attrs(trait_item.hir_id());
        if !is_from_proc_macro(cx, trait_item) {
            self.check_missing_docs_attrs(cx, trait_item.owner_id.def_id, attrs, trait_item.span, article, desc);
        }
        self.prev_span = Some(trait_item.span);
    }

    fn check_impl_item(&mut self, cx: &LateContext<'tcx>, impl_item: &'tcx hir::ImplItem<'_>) {
        // If the method is an impl for a trait, don't doc.
        if let Some(cid) = cx.tcx.associated_item(impl_item.owner_id).impl_container(cx.tcx) {
            if cx.tcx.impl_trait_ref(cid).is_some() {
                note_prev_span_then_ret!(self.prev_span, impl_item.span);
            }
        } else {
            note_prev_span_then_ret!(self.prev_span, impl_item.span);
        }

        let (article, desc) = cx.tcx.article_and_description(impl_item.owner_id.to_def_id());
        let attrs = cx.tcx.hir().attrs(impl_item.hir_id());
        if !is_from_proc_macro(cx, impl_item) {
            self.check_missing_docs_attrs(cx, impl_item.owner_id.def_id, attrs, impl_item.span, article, desc);
        }
        self.prev_span = Some(impl_item.span);
    }

    fn check_field_def(&mut self, cx: &LateContext<'tcx>, sf: &'tcx hir::FieldDef<'_>) {
        if !sf.is_positional() {
            let attrs = cx.tcx.hir().attrs(sf.hir_id);
            if !is_from_proc_macro(cx, sf) {
                self.check_missing_docs_attrs(cx, sf.def_id, attrs, sf.span, "a", "struct field");
            }
        }
        self.prev_span = Some(sf.span);
    }

    fn check_variant(&mut self, cx: &LateContext<'tcx>, v: &'tcx hir::Variant<'_>) {
        let attrs = cx.tcx.hir().attrs(v.hir_id);
        if !is_from_proc_macro(cx, v) {
            self.check_missing_docs_attrs(cx, v.def_id, attrs, v.span, "a", "variant");
        }
        self.prev_span = Some(v.span);
    }
}

fn span_to_snippet_contains_docs(cx: &LateContext<'_>, search_span: Span) -> bool {
    search_span.check_source_text(cx, |src| src.lines().rev().any(|line| line.trim().starts_with("///")))
}<|MERGE_RESOLUTION|>--- conflicted
+++ resolved
@@ -193,11 +193,7 @@
             | hir::ItemKind::Trait(..)
             | hir::ItemKind::TraitAlias(..)
             | hir::ItemKind::TyAlias(..)
-<<<<<<< HEAD
-            | hir::ItemKind::Union(..) => {}
-=======
             | hir::ItemKind::Union(..) => {},
->>>>>>> a26bdfc8
             hir::ItemKind::ExternCrate(..)
             | hir::ItemKind::ForeignMod { .. }
             | hir::ItemKind::GlobalAsm(..)
