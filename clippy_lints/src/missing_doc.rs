--- conflicted
+++ resolved
@@ -93,15 +93,9 @@
             return;
         }
 
-<<<<<<< HEAD
-        let has_doc = attrs
-            .iter()
-            .any(|a| a.is_doc_comment() || a.doc_str().is_some() || a.value_str().is_some() || Self::has_include(a.meta()));
-=======
         let has_doc = attrs.iter().any(|a| {
             a.is_doc_comment() || a.doc_str().is_some() || a.value_str().is_some() || Self::has_include(a.meta())
         });
->>>>>>> 3adc643a
         if !has_doc {
             span_lint(
                 cx,
