--- conflicted
+++ resolved
@@ -6,13 +6,7 @@
 use clippy_utils::{ast_utils::is_useless_with_eq_exprs, eq_expr_value, is_in_test_function};
 use if_chain::if_chain;
 use rustc_errors::Applicability;
-<<<<<<< HEAD
-use rustc_hir::{
-    def::Res, def_id::DefId, BinOpKind, BorrowKind, Expr, ExprKind, GenericArg, ItemKind, QPath, TyKind,
-};
-=======
 use rustc_hir::{def::Res, def_id::DefId, BinOpKind, BorrowKind, Expr, ExprKind, GenericArg, ItemKind, QPath, TyKind};
->>>>>>> bb4853f1
 use rustc_lint::{LateContext, LateLintPass};
 use rustc_middle::ty::{self, Ty};
 use rustc_session::{declare_lint_pass, declare_tool_lint};
@@ -283,15 +277,11 @@
     }
 }
 
-<<<<<<< HEAD
-fn in_impl<'tcx>(cx: &LateContext<'tcx>, e: &'tcx Expr<'_>, bin_op: DefId) -> Option<(&'tcx rustc_hir::Ty<'tcx>, &'tcx rustc_hir::Ty<'tcx>)> {
-=======
 fn in_impl<'tcx>(
     cx: &LateContext<'tcx>,
     e: &'tcx Expr<'_>,
     bin_op: DefId,
 ) -> Option<(&'tcx rustc_hir::Ty<'tcx>, &'tcx rustc_hir::Ty<'tcx>)> {
->>>>>>> bb4853f1
     if_chain! {
         if let Some(block) = get_enclosing_block(cx, e.hir_id);
         if let Some(impl_def_id) = cx.tcx.impl_of_method(block.hir_id.owner.to_def_id());
