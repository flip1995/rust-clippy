use clippy_config::Conf;
use clippy_config::msrvs::{self, Msrv};
use clippy_utils::diagnostics::{span_lint_and_help, span_lint_and_sugg};
use clippy_utils::source::{SpanRangeExt, snippet, snippet_with_applicability};
use clippy_utils::{SpanlessEq, SpanlessHash, is_from_proc_macro};
use core::hash::{Hash, Hasher};
use itertools::Itertools;
use rustc_data_structures::fx::{FxHashMap, FxHashSet, FxIndexMap, IndexEntry};
use rustc_data_structures::unhash::UnhashMap;
use rustc_errors::Applicability;
use rustc_hir::def::Res;
use rustc_hir::{
    GenericBound, Generics, Item, ItemKind, LangItem, Node, Path, PathSegment, PredicateOrigin, QPath,
    TraitBoundModifier, TraitItem, TraitRef, Ty, TyKind, WherePredicate,
};
use rustc_lint::{LateContext, LateLintPass};
use rustc_session::impl_lint_pass;
use rustc_span::{BytePos, Span};

declare_clippy_lint! {
    /// ### What it does
    /// This lint warns about unnecessary type repetitions in trait bounds
    ///
    /// ### Why is this bad?
    /// Repeating the type for every bound makes the code
    /// less readable than combining the bounds
    ///
    /// ### Example
    /// ```no_run
    /// pub fn foo<T>(t: T) where T: Copy, T: Clone {}
    /// ```
    ///
    /// Use instead:
    /// ```no_run
    /// pub fn foo<T>(t: T) where T: Copy + Clone {}
    /// ```
    #[clippy::version = "1.38.0"]
    pub TYPE_REPETITION_IN_BOUNDS,
    nursery,
    "types are repeated unnecessarily in trait bounds, use `+` instead of using `T: _, T: _`"
}

declare_clippy_lint! {
    /// ### What it does
    /// Checks for cases where generics or trait objects are being used and multiple
    /// syntax specifications for trait bounds are used simultaneously.
    ///
    /// ### Why is this bad?
    /// Duplicate bounds makes the code
    /// less readable than specifying them only once.
    ///
    /// ### Example
    /// ```no_run
    /// fn func<T: Clone + Default>(arg: T) where T: Clone + Default {}
    /// ```
    ///
    /// Use instead:
    /// ```no_run
    /// # mod hidden {
    /// fn func<T: Clone + Default>(arg: T) {}
    /// # }
    ///
    /// // or
    ///
    /// fn func<T>(arg: T) where T: Clone + Default {}
    /// ```
    ///
    /// ```no_run
    /// fn foo<T: Default + Default>(bar: T) {}
    /// ```
    /// Use instead:
    /// ```no_run
    /// fn foo<T: Default>(bar: T) {}
    /// ```
    ///
    /// ```no_run
    /// fn foo<T>(bar: T) where T: Default + Default {}
    /// ```
    /// Use instead:
    /// ```no_run
    /// fn foo<T>(bar: T) where T: Default {}
    /// ```
    #[clippy::version = "1.47.0"]
    pub TRAIT_DUPLICATION_IN_BOUNDS,
    nursery,
    "check if the same trait bounds are specified more than once during a generic declaration"
}

pub struct TraitBounds {
    max_trait_bounds: u64,
    msrv: Msrv,
}

impl TraitBounds {
    pub fn new(conf: &'static Conf) -> Self {
        Self {
            max_trait_bounds: conf.max_trait_bounds,
            msrv: conf.msrv.clone(),
        }
    }
}

impl_lint_pass!(TraitBounds => [TYPE_REPETITION_IN_BOUNDS, TRAIT_DUPLICATION_IN_BOUNDS]);

impl<'tcx> LateLintPass<'tcx> for TraitBounds {
    fn check_generics(&mut self, cx: &LateContext<'tcx>, generics: &'tcx Generics<'_>) {
        self.check_type_repetition(cx, generics);
        check_trait_bound_duplication(cx, generics);
    }

    fn check_item(&mut self, cx: &LateContext<'tcx>, item: &'tcx Item<'tcx>) {
        // special handling for self trait bounds as these are not considered generics
        // ie. trait Foo: Display {}
        if let Item {
            kind: ItemKind::Trait(_, _, _, bounds, ..),
            ..
        } = item
        {
            rollup_traits(cx, bounds, "these bounds contain repeated elements");
        }
    }

    fn check_trait_item(&mut self, cx: &LateContext<'tcx>, item: &'tcx TraitItem<'tcx>) {
        let mut self_bounds_map = FxHashMap::default();

        for predicate in item.generics.predicates {
            if let WherePredicate::BoundPredicate(ref bound_predicate) = predicate
                && bound_predicate.origin != PredicateOrigin::ImplTrait
                && !bound_predicate.span.from_expansion()
                && let TyKind::Path(QPath::Resolved(_, Path { segments, .. })) = bound_predicate.bounded_ty.kind
                && let Some(PathSegment {
                    res: Res::SelfTyParam { trait_: def_id },
                    ..
                }) = segments.first()
                && let Some(Node::Item(Item {
                    kind: ItemKind::Trait(_, _, _, self_bounds, _),
                    ..
                })) = cx.tcx.hir().get_if_local(*def_id)
            {
                if self_bounds_map.is_empty() {
                    for bound in *self_bounds {
                        let Some((self_res, self_segments, _)) = get_trait_info_from_bound(bound) else {
                            continue;
                        };
                        self_bounds_map.insert(self_res, self_segments);
                    }
                }

                bound_predicate
                    .bounds
                    .iter()
                    .filter_map(get_trait_info_from_bound)
                    .for_each(|(trait_item_res, trait_item_segments, span)| {
                        if let Some(self_segments) = self_bounds_map.get(&trait_item_res) {
                            if SpanlessEq::new(cx)
                                .paths_by_resolution()
                                .eq_path_segments(self_segments, trait_item_segments)
                            {
                                span_lint_and_help(
                                    cx,
                                    TRAIT_DUPLICATION_IN_BOUNDS,
                                    span,
                                    "this trait bound is already specified in trait declaration",
                                    None,
                                    "consider removing this trait bound",
                                );
                            }
                        }
                    });
            }
        }
    }

    fn check_ty(&mut self, cx: &LateContext<'tcx>, ty: &'tcx Ty<'tcx>) {
        if let TyKind::Ref(.., mut_ty) = &ty.kind
            && let TyKind::TraitObject(bounds, ..) = mut_ty.ty.kind
            && bounds.len() > 2
        {
            // Build up a hash of every trait we've seen
            // When we see a trait for the first time, add it to unique_traits
            // so we can later use it to build a string of all traits exactly once, without duplicates

            let mut seen_def_ids = FxHashSet::default();
            let mut unique_traits = Vec::new();

            // Iterate the bounds and add them to our seen hash
            // If we haven't yet seen it, add it to the fixed traits
            for bound in bounds {
                let Some(def_id) = bound.trait_ref.trait_def_id() else {
                    continue;
                };

                let new_trait = seen_def_ids.insert(def_id);

                if new_trait {
                    unique_traits.push(bound);
                }
            }

            // If the number of unique traits isn't the same as the number of traits in the bounds,
            // there must be 1 or more duplicates
            if bounds.len() != unique_traits.len() {
                let mut bounds_span = bounds[0].span;

                for bound in bounds.iter().skip(1) {
                    bounds_span = bounds_span.to(bound.span);
                }

                let fixed_trait_snippet = unique_traits
                    .iter()
                    .filter_map(|b| b.span.get_source_text(cx))
                    .join(" + ");

                span_lint_and_sugg(
                    cx,
                    TRAIT_DUPLICATION_IN_BOUNDS,
                    bounds_span,
                    "this trait bound is already specified in trait declaration",
                    "try",
                    fixed_trait_snippet,
                    Applicability::MaybeIncorrect,
                );
            }
        }
    }

    extract_msrv_attr!(LateContext);
}

impl TraitBounds {
    /// Is the given bound a `?Sized` bound, and is combining it (i.e. `T: X + ?Sized`) an error on
    /// this MSRV? See <https://github.com/rust-lang/rust-clippy/issues/8772> for details.
    fn cannot_combine_maybe_bound(&self, cx: &LateContext<'_>, bound: &GenericBound<'_>) -> bool {
        if !self.msrv.meets(msrvs::MAYBE_BOUND_IN_WHERE)
            && let GenericBound::Trait(tr) = bound
            && let TraitBoundModifier::Maybe = tr.modifiers
        {
            cx.tcx.lang_items().get(LangItem::Sized) == tr.trait_ref.path.res.opt_def_id()
        } else {
            false
        }
    }

    #[allow(clippy::mutable_key_type)]
    fn check_type_repetition<'tcx>(&self, cx: &LateContext<'tcx>, generics: &'tcx Generics<'_>) {
        struct SpanlessTy<'cx, 'tcx> {
            ty: &'tcx Ty<'tcx>,
            cx: &'cx LateContext<'tcx>,
        }
        impl PartialEq for SpanlessTy<'_, '_> {
            fn eq(&self, other: &Self) -> bool {
                let mut eq = SpanlessEq::new(self.cx);
                eq.inter_expr().eq_ty(self.ty, other.ty)
            }
        }
        impl Hash for SpanlessTy<'_, '_> {
            fn hash<H: Hasher>(&self, h: &mut H) {
                let mut t = SpanlessHash::new(self.cx);
                t.hash_ty(self.ty);
                h.write_u64(t.finish());
            }
        }
        impl Eq for SpanlessTy<'_, '_> {}

        if generics.span.from_expansion() {
            return;
        }
        let mut map: UnhashMap<SpanlessTy<'_, '_>, Vec<&GenericBound<'_>>> = UnhashMap::default();
        let mut applicability = Applicability::MaybeIncorrect;
        for bound in generics.predicates {
            if let WherePredicate::BoundPredicate(ref p) = bound
                && p.origin != PredicateOrigin::ImplTrait
                && p.bounds.len() as u64 <= self.max_trait_bounds
                && !p.span.from_expansion()
                && let bounds = p
                    .bounds
                    .iter()
                    .filter(|b| !self.cannot_combine_maybe_bound(cx, b))
                    .collect::<Vec<_>>()
                && !bounds.is_empty()
                && let Some(ref v) = map.insert(SpanlessTy { ty: p.bounded_ty, cx }, bounds)
                && !is_from_proc_macro(cx, p.bounded_ty)
            {
                let trait_bounds = v
                    .iter()
                    .copied()
                    .chain(p.bounds.iter())
                    .filter_map(get_trait_info_from_bound)
                    .map(|(_, _, span)| snippet_with_applicability(cx, span, "..", &mut applicability))
                    .join(" + ");
                let hint_string = format!(
                    "consider combining the bounds: `{}: {trait_bounds}`",
                    snippet(cx, p.bounded_ty.span, "_"),
                );
                span_lint_and_help(
                    cx,
                    TYPE_REPETITION_IN_BOUNDS,
                    p.span,
                    "this type has already been used as a bound predicate",
                    None,
                    hint_string,
                );
            }
        }
    }
}

fn check_trait_bound_duplication<'tcx>(cx: &LateContext<'tcx>, generics: &'_ Generics<'tcx>) {
    if generics.span.from_expansion() {
        return;
    }

    // Explanation:
    // fn bad_foo<T: Clone + Default, Z: Copy>(arg0: T, arg1: Z)
    // where T: Clone + Default, { unimplemented!(); }
    //       ^^^^^^^^^^^^^^^^^^
    //       |
    // collects each of these where clauses into a set keyed by generic name and comparable trait
    // eg. (T, Clone)
    #[expect(clippy::mutable_key_type)]
    let where_predicates = generics
        .predicates
        .iter()
        .filter_map(|pred| {
            if pred.in_where_clause()
                && let WherePredicate::BoundPredicate(bound_predicate) = pred
                && let TyKind::Path(QPath::Resolved(_, path)) = bound_predicate.bounded_ty.kind
            {
                return Some(
                    rollup_traits(
                        cx,
                        bound_predicate.bounds,
                        "these where clauses contain repeated elements",
                    )
                    .into_iter()
                    .map(|(trait_ref, _)| (path.res, trait_ref)),
                );
            }
            None
        })
        .flatten()
        .collect::<FxHashSet<_>>();

    // Explanation:
    // fn bad_foo<T: Clone + Default, Z: Copy>(arg0: T, arg1: Z) ...
    //            ^^^^^^^^^^^^^^^^^^  ^^^^^^^
    //            |
    // compare trait bounds keyed by generic name and comparable trait to collected where
    // predicates eg. (T, Clone)
    for predicate in generics.predicates.iter().filter(|pred| !pred.in_where_clause()) {
        if let WherePredicate::BoundPredicate(bound_predicate) = predicate
            && bound_predicate.origin != PredicateOrigin::ImplTrait
            && !bound_predicate.span.from_expansion()
            && let TyKind::Path(QPath::Resolved(_, path)) = bound_predicate.bounded_ty.kind
        {
            let traits = rollup_traits(cx, bound_predicate.bounds, "these bounds contain repeated elements");
            for (trait_ref, span) in traits {
                let key = (path.res, trait_ref);
                if where_predicates.contains(&key) {
                    span_lint_and_help(
                        cx,
                        TRAIT_DUPLICATION_IN_BOUNDS,
                        span,
                        "this trait bound is already specified in the where clause",
                        None,
                        "consider removing this trait bound",
                    );
                }
            }
        }
    }
}

struct ComparableTraitRef<'a, 'tcx> {
    cx: &'a LateContext<'tcx>,
    trait_ref: &'tcx TraitRef<'tcx>,
    modifier: TraitBoundModifier,
}

impl PartialEq for ComparableTraitRef<'_, '_> {
    fn eq(&self, other: &Self) -> bool {
        self.modifier == other.modifier
            && SpanlessEq::new(self.cx)
                .paths_by_resolution()
                .eq_path(self.trait_ref.path, other.trait_ref.path)
    }
}
impl Eq for ComparableTraitRef<'_, '_> {}
impl Hash for ComparableTraitRef<'_, '_> {
    fn hash<H: Hasher>(&self, state: &mut H) {
        let mut s = SpanlessHash::new(self.cx).paths_by_resolution();
        s.hash_path(self.trait_ref.path);
        state.write_u64(s.finish());
        self.modifier.hash(state);
    }
}

fn get_trait_info_from_bound<'a>(bound: &'a GenericBound<'_>) -> Option<(Res, &'a [PathSegment<'a>], Span)> {
    if let GenericBound::Trait(t) = bound {
        let trait_path = t.trait_ref.path;
        let trait_span = {
            let path_span = trait_path.span;
            if let TraitBoundModifier::Maybe = t.modifiers {
                path_span.with_lo(path_span.lo() - BytePos(1)) // include the `?`
            } else {
                path_span
            }
        };
        Some((trait_path.res, trait_path.segments, trait_span))
    } else {
        None
    }
}

fn rollup_traits<'cx, 'tcx>(
    cx: &'cx LateContext<'tcx>,
    bounds: &'tcx [GenericBound<'tcx>],
    msg: &'static str,
<<<<<<< HEAD
) -> Vec<(ComparableTraitRef, Span)> {
    let mut map = FxIndexMap::default();
    let mut repeated_res = false;

    let only_comparable_trait_refs = |bound: &GenericBound<'_>| {
        if let GenericBound::Trait(t) = bound {
            Some((into_comparable_trait_ref(&t.trait_ref), t.span))
=======
) -> Vec<(ComparableTraitRef<'cx, 'tcx>, Span)> {
    // Source order is needed for joining spans
    let mut map = FxIndexMap::default();
    let mut repeated_res = false;

    let only_comparable_trait_refs = |bound: &'tcx GenericBound<'tcx>| {
        if let GenericBound::Trait(t) = bound {
            Some((
                ComparableTraitRef {
                    cx,
                    trait_ref: &t.trait_ref,
                    modifier: t.modifiers,
                },
                t.span,
            ))
>>>>>>> a26bdfc8
        } else {
            None
        }
    };

    for bound in bounds.iter().filter_map(only_comparable_trait_refs) {
        let (comparable_bound, span_direct) = bound;
        match map.entry(comparable_bound) {
            IndexEntry::Occupied(_) => repeated_res = true,
            IndexEntry::Vacant(e) => {
<<<<<<< HEAD
                e.insert((span_direct, i));
                i += 1;
=======
                e.insert(span_direct);
>>>>>>> a26bdfc8
            },
        }
    }

    let comparable_bounds: Vec<_> = map.into_iter().collect();

    if repeated_res && let [first_trait, .., last_trait] = bounds {
        let all_trait_span = first_trait.span().to(last_trait.span());

        let traits = comparable_bounds
            .iter()
            .filter_map(|&(_, span)| span.get_source_text(cx))
            .join(" + ");

        span_lint_and_sugg(
            cx,
            TRAIT_DUPLICATION_IN_BOUNDS,
            all_trait_span,
            msg,
            "try",
            traits,
            Applicability::MachineApplicable,
        );
    }

    comparable_bounds
}<|MERGE_RESOLUTION|>--- conflicted
+++ resolved
@@ -416,15 +416,6 @@
     cx: &'cx LateContext<'tcx>,
     bounds: &'tcx [GenericBound<'tcx>],
     msg: &'static str,
-<<<<<<< HEAD
-) -> Vec<(ComparableTraitRef, Span)> {
-    let mut map = FxIndexMap::default();
-    let mut repeated_res = false;
-
-    let only_comparable_trait_refs = |bound: &GenericBound<'_>| {
-        if let GenericBound::Trait(t) = bound {
-            Some((into_comparable_trait_ref(&t.trait_ref), t.span))
-=======
 ) -> Vec<(ComparableTraitRef<'cx, 'tcx>, Span)> {
     // Source order is needed for joining spans
     let mut map = FxIndexMap::default();
@@ -440,7 +431,6 @@
                 },
                 t.span,
             ))
->>>>>>> a26bdfc8
         } else {
             None
         }
@@ -451,12 +441,7 @@
         match map.entry(comparable_bound) {
             IndexEntry::Occupied(_) => repeated_res = true,
             IndexEntry::Vacant(e) => {
-<<<<<<< HEAD
-                e.insert((span_direct, i));
-                i += 1;
-=======
                 e.insert(span_direct);
->>>>>>> a26bdfc8
             },
         }
     }
