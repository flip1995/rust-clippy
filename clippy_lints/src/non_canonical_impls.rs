use clippy_utils::diagnostics::{span_lint_and_sugg, span_lint_and_then};
use clippy_utils::paths::ORD_CMP;
use clippy_utils::ty::implements_trait;
use clippy_utils::{get_parent_node, is_res_lang_ctor, last_path_segment, match_def_path, path_res, std_or_core};
use rustc_errors::Applicability;
use rustc_hir::def_id::LocalDefId;
<<<<<<< HEAD
use rustc_hir::{Expr, ExprKind, ImplItem, ImplItemKind, ItemKind, LangItem, Node, UnOp};
=======
use rustc_hir::{Expr, ExprKind, ImplItem, ImplItemKind, LangItem, Node, UnOp};
>>>>>>> 12c231fc
use rustc_lint::{LateContext, LateLintPass};
use rustc_middle::ty::EarlyBinder;
use rustc_session::{declare_lint_pass, declare_tool_lint};
use rustc_span::sym;
use rustc_span::symbol::kw;

declare_clippy_lint! {
    /// ### What it does
    /// Checks for non-canonical implementations of `Clone` when `Copy` is already implemented.
    ///
    /// ### Why is this bad?
    /// If both `Clone` and `Copy` are implemented, they must agree. This can done by dereferencing
    /// `self` in `Clone`'s implementation, which will avoid any possibility of the implementations
    /// becoming out of sync.
    ///
    /// ### Example
    /// ```rust,ignore
    /// #[derive(Eq, PartialEq)]
    /// struct A(u32);
    ///
    /// impl Clone for A {
    ///     fn clone(&self) -> Self {
    ///         Self(self.0)
    ///     }
    /// }
    ///
    /// impl Copy for A {}
    /// ```
    /// Use instead:
    /// ```rust,ignore
    /// #[derive(Eq, PartialEq)]
    /// struct A(u32);
    ///
    /// impl Clone for A {
    ///     fn clone(&self) -> Self {
    ///         *self
    ///     }
    /// }
    ///
    /// impl Copy for A {}
    /// ```
    #[clippy::version = "1.72.0"]
    pub NON_CANONICAL_CLONE_IMPL,
    suspicious,
    "non-canonical implementation of `Clone` on a `Copy` type"
}
declare_clippy_lint! {
    /// ### What it does
    /// Checks for non-canonical implementations of `PartialOrd` when `Ord` is already implemented.
    ///
    /// ### Why is this bad?
    /// If both `PartialOrd` and `Ord` are implemented, they must agree. This is commonly done by
    /// wrapping the result of `cmp` in `Some` for `partial_cmp`. Not doing this may silently
    /// introduce an error upon refactoring.
    ///
    /// ### Known issues
    /// Code that calls the `.into()` method instead will be flagged, despite `.into()` wrapping it
    /// in `Some`.
    ///
    /// ### Example
    /// ```rust
    /// # use std::cmp::Ordering;
    /// #[derive(Eq, PartialEq)]
    /// struct A(u32);
    ///
    /// impl Ord for A {
    ///     fn cmp(&self, other: &Self) -> Ordering {
    ///         // ...
    /// #       todo!();
    ///     }
    /// }
    ///
    /// impl PartialOrd for A {
    ///     fn partial_cmp(&self, other: &Self) -> Option<Ordering> {
    ///         // ...
    /// #       todo!();
    ///     }
    /// }
    /// ```
    /// Use instead:
    /// ```rust
    /// # use std::cmp::Ordering;
    /// #[derive(Eq, PartialEq)]
    /// struct A(u32);
    ///
    /// impl Ord for A {
    ///     fn cmp(&self, other: &Self) -> Ordering {
    ///         // ...
    /// #       todo!();
    ///     }
    /// }
    ///
    /// impl PartialOrd for A {
    ///     fn partial_cmp(&self, other: &Self) -> Option<Ordering> {
    ///         Some(self.cmp(other))
    ///     }
    /// }
    /// ```
    #[clippy::version = "1.72.0"]
    pub NON_CANONICAL_PARTIAL_ORD_IMPL,
    suspicious,
    "non-canonical implementation of `PartialOrd` on an `Ord` type"
}
declare_lint_pass!(NonCanonicalImpls => [NON_CANONICAL_CLONE_IMPL, NON_CANONICAL_PARTIAL_ORD_IMPL]);

impl LateLintPass<'_> for NonCanonicalImpls {
    #[expect(clippy::too_many_lines)]
    fn check_impl_item(&mut self, cx: &LateContext<'_>, impl_item: &ImplItem<'_>) {
        let Some(Node::Item(item)) = get_parent_node(cx.tcx, impl_item.hir_id()) else {
            return;
        };
        let Some(trait_impl) = cx.tcx.impl_trait_ref(item.owner_id).map(EarlyBinder::skip_binder) else {
            return;
        };
        if cx.tcx.is_automatically_derived(item.owner_id.to_def_id()) {
            return;
        }
<<<<<<< HEAD
        let ItemKind::Impl(_) = item.kind else {
            return;
        };
=======
>>>>>>> 12c231fc
        let ImplItemKind::Fn(_, impl_item_id) = cx.tcx.hir().impl_item(impl_item.impl_item_id()).kind else {
            return;
        };
        let body = cx.tcx.hir().body(impl_item_id);
        let ExprKind::Block(block, ..) = body.value.kind else {
            return;
        };

        if cx.tcx.is_diagnostic_item(sym::Clone, trait_impl.def_id)
            && let Some(copy_def_id) = cx.tcx.get_diagnostic_item(sym::Copy)
            && implements_trait(
                    cx,
                    trait_impl.self_ty(),
                    copy_def_id,
                    &[],
                )
        {
            if impl_item.ident.name == sym::clone {
                if block.stmts.is_empty()
                    && let Some(expr) = block.expr
                    && let ExprKind::Unary(UnOp::Deref, deref) = expr.kind
                    && let ExprKind::Path(qpath) = deref.kind
                    && last_path_segment(&qpath).ident.name == kw::SelfLower
                {} else {
                    span_lint_and_sugg(
                        cx,
                        NON_CANONICAL_CLONE_IMPL,
                        block.span,
                        "non-canonical implementation of `clone` on a `Copy` type",
                        "change this to",
                        "{ *self }".to_owned(),
                        Applicability::MaybeIncorrect,
                    );

                    return;
                }
            }

            if impl_item.ident.name == sym::clone_from {
                span_lint_and_sugg(
                    cx,
                    NON_CANONICAL_CLONE_IMPL,
                    impl_item.span,
                    "unnecessary implementation of `clone_from` on a `Copy` type",
                    "remove it",
                    String::new(),
                    Applicability::MaybeIncorrect,
                );

                return;
            }
        }

        if cx.tcx.is_diagnostic_item(sym::PartialOrd, trait_impl.def_id)
            && impl_item.ident.name == sym::partial_cmp
<<<<<<< HEAD
            && let Some(ord_def_id) = cx
                .tcx
                .diagnostic_items(trait_impl.def_id.krate)
                .name_to_id
                .get(&sym::Ord)
            && implements_trait(
                    cx,
                    trait_impl.self_ty(),
                    *ord_def_id,
                    &[],
                )
=======
            && let Some(ord_def_id) = cx.tcx.get_diagnostic_item(sym::Ord)
            && implements_trait(cx, trait_impl.self_ty(), ord_def_id, &[])
>>>>>>> 12c231fc
        {
            // If the `cmp` call likely needs to be fully qualified in the suggestion
            // (like `std::cmp::Ord::cmp`). It's unfortunate we must put this here but we can't
            // access `cmp_expr` in the suggestion without major changes, as we lint in `else`.
            let mut needs_fully_qualified = false;

            if block.stmts.is_empty()
                && let Some(expr) = block.expr
                && let ExprKind::Call(
                        Expr {
                            kind: ExprKind::Path(some_path),
                            hir_id: some_hir_id,
                            ..
                        },
                        [cmp_expr],
                    ) = expr.kind
                && is_res_lang_ctor(cx, cx.qpath_res(some_path, *some_hir_id), LangItem::OptionSome)
                // Fix #11178, allow `Self::cmp(self, ..)` too
                && self_cmp_call(cx, cmp_expr, impl_item.owner_id.def_id, &mut needs_fully_qualified)
            {} else {
                // If `Self` and `Rhs` are not the same type, bail. This makes creating a valid
                // suggestion tons more complex.
                if let [lhs, rhs, ..] = trait_impl.args.as_slice() && lhs != rhs {
                    return;
                }

                span_lint_and_then(
                    cx,
                    NON_CANONICAL_PARTIAL_ORD_IMPL,
                    item.span,
                    "non-canonical implementation of `partial_cmp` on an `Ord` type",
                    |diag| {
                        let [_, other] = body.params else {
                            return;
                        };
                        let Some(std_or_core) = std_or_core(cx) else {
                            return;
                        };

                        let suggs = match (other.pat.simple_ident(), needs_fully_qualified) {
                            (Some(other_ident), true) => vec![(
                                block.span,
                                format!("{{ Some({std_or_core}::cmp::Ord::cmp(self, {})) }}", other_ident.name),
                            )],
                            (Some(other_ident), false) => {
                                vec![(block.span, format!("{{ Some(self.cmp({})) }}", other_ident.name))]
                            },
                            (None, true) => vec![
                                (
                                    block.span,
                                    format!("{{ Some({std_or_core}::cmp::Ord::cmp(self, other)) }}"),
                                ),
                                (other.pat.span, "other".to_owned()),
                            ],
                            (None, false) => vec![
                                (block.span, "{ Some(self.cmp(other)) }".to_owned()),
                                (other.pat.span, "other".to_owned()),
                            ],
                        };

                        diag.multipart_suggestion(
                            "change this to",
                            suggs,
                            Applicability::Unspecified,
                        );
                    }
                );
            }
        }
    }
}

/// Returns whether this is any of `self.cmp(..)`, `Self::cmp(self, ..)` or `Ord::cmp(self, ..)`.
fn self_cmp_call<'tcx>(
    cx: &LateContext<'tcx>,
    cmp_expr: &'tcx Expr<'tcx>,
    def_id: LocalDefId,
    needs_fully_qualified: &mut bool,
) -> bool {
    match cmp_expr.kind {
        ExprKind::Call(path, [_self, _other]) => path_res(cx, path)
            .opt_def_id()
            .is_some_and(|def_id| match_def_path(cx, def_id, &ORD_CMP)),
        ExprKind::MethodCall(_, _, [_other], ..) => {
            // We can set this to true here no matter what as if it's a `MethodCall` and goes to the
            // `else` branch, it must be a method named `cmp` that isn't `Ord::cmp`
            *needs_fully_qualified = true;

            // It's a bit annoying but `typeck_results` only gives us the CURRENT body, which we
            // have none, not of any `LocalDefId` we want, so we must call the query itself to avoid
            // an immediate ICE
            cx.tcx
                .typeck(def_id)
                .type_dependent_def_id(cmp_expr.hir_id)
                .is_some_and(|def_id| match_def_path(cx, def_id, &ORD_CMP))
        },
        _ => false,
    }
}<|MERGE_RESOLUTION|>--- conflicted
+++ resolved
@@ -4,11 +4,7 @@
 use clippy_utils::{get_parent_node, is_res_lang_ctor, last_path_segment, match_def_path, path_res, std_or_core};
 use rustc_errors::Applicability;
 use rustc_hir::def_id::LocalDefId;
-<<<<<<< HEAD
-use rustc_hir::{Expr, ExprKind, ImplItem, ImplItemKind, ItemKind, LangItem, Node, UnOp};
-=======
 use rustc_hir::{Expr, ExprKind, ImplItem, ImplItemKind, LangItem, Node, UnOp};
->>>>>>> 12c231fc
 use rustc_lint::{LateContext, LateLintPass};
 use rustc_middle::ty::EarlyBinder;
 use rustc_session::{declare_lint_pass, declare_tool_lint};
@@ -126,12 +122,6 @@
         if cx.tcx.is_automatically_derived(item.owner_id.to_def_id()) {
             return;
         }
-<<<<<<< HEAD
-        let ItemKind::Impl(_) = item.kind else {
-            return;
-        };
-=======
->>>>>>> 12c231fc
         let ImplItemKind::Fn(_, impl_item_id) = cx.tcx.hir().impl_item(impl_item.impl_item_id()).kind else {
             return;
         };
@@ -187,22 +177,8 @@
 
         if cx.tcx.is_diagnostic_item(sym::PartialOrd, trait_impl.def_id)
             && impl_item.ident.name == sym::partial_cmp
-<<<<<<< HEAD
-            && let Some(ord_def_id) = cx
-                .tcx
-                .diagnostic_items(trait_impl.def_id.krate)
-                .name_to_id
-                .get(&sym::Ord)
-            && implements_trait(
-                    cx,
-                    trait_impl.self_ty(),
-                    *ord_def_id,
-                    &[],
-                )
-=======
             && let Some(ord_def_id) = cx.tcx.get_diagnostic_item(sym::Ord)
             && implements_trait(cx, trait_impl.self_ty(), ord_def_id, &[])
->>>>>>> 12c231fc
         {
             // If the `cmp` call likely needs to be fully qualified in the suggestion
             // (like `std::cmp::Ord::cmp`). It's unfortunate we must put this here but we can't
