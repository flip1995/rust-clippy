--- conflicted
+++ resolved
@@ -110,20 +110,9 @@
                 arm1.span,
                 "this match arm has an identical body to the `_` wildcard arm",
                 |diag| {
-<<<<<<< HEAD
-                    diag.span_suggestion(
-                        arm1.span,
-                        "try removing the arm",
-                        "",
-                        Applicability::MaybeIncorrect,
-                    )
-                    .help("or try changing either arm body")
-                    .span_note(arm2.span, "`_` wildcard arm here");
-=======
                     diag.span_suggestion(arm1.span, "try removing the arm", "", Applicability::MaybeIncorrect)
                         .help("or try changing either arm body")
                         .span_note(arm2.span, "`_` wildcard arm here");
->>>>>>> 7df985bd
                 },
             );
         } else {
