--- conflicted
+++ resolved
@@ -4,20 +4,12 @@
 use clippy_utils::sugg::Sugg;
 use clippy_utils::ty::{is_type_diagnostic_item, needs_ordered_drop};
 use clippy_utils::visitors::any_temporaries_need_ordered_drop;
-<<<<<<< HEAD
-use clippy_utils::{higher, is_lang_ctor, is_trait_method};
-use if_chain::if_chain;
-use rustc_ast::ast::LitKind;
-use rustc_errors::Applicability;
-use rustc_hir::LangItem::{self, OptionSome, OptionNone, PollPending, PollReady, ResultOk, ResultErr};
-=======
 use clippy_utils::{higher, is_trait_method};
 use if_chain::if_chain;
 use rustc_ast::ast::LitKind;
 use rustc_errors::Applicability;
 use rustc_hir::def::{DefKind, Res};
 use rustc_hir::LangItem::{self, OptionNone, OptionSome, PollPending, PollReady, ResultErr, ResultOk};
->>>>>>> ac0e10aa
 use rustc_hir::{Arm, Expr, ExprKind, Node, Pat, PatKind, QPath, UnOp};
 use rustc_lint::LateContext;
 use rustc_middle::ty::{self, subst::GenericArgKind, DefIdTree, Ty};
@@ -228,7 +220,6 @@
                 if patterns.len() == 1 =>
             {
                 if let PatKind::Wild = patterns[0].kind {
-
                     find_good_method_for_match(
                         cx,
                         arms,
@@ -284,13 +275,8 @@
 
 #[derive(Clone, Copy)]
 enum Item {
-<<<<<<< HEAD
-  Lang(LangItem),
-  Diag(Symbol, Symbol),
-=======
     Lang(LangItem),
     Diag(Symbol, Symbol),
->>>>>>> ac0e10aa
 }
 
 fn is_pat_variant(cx: &LateContext<'_>, pat: &Pat<'_>, path: &QPath<'_>, expected_item: Item) -> bool {
@@ -305,17 +291,6 @@
             let ty = cx.typeck_results().pat_ty(pat);
 
             if is_type_diagnostic_item(cx, ty, expected_ty) {
-<<<<<<< HEAD
-                let variant = ty.ty_adt_def()
-                    .expect("struct pattern type is not an ADT")
-                    .variant_of_res(cx.qpath_res(path, pat.hir_id));
-
-                return variant.name == expected_variant
-            }
-
-            false
-        }
-=======
                 let variant = ty
                     .ty_adt_def()
                     .expect("struct pattern type is not an ADT")
@@ -326,7 +301,6 @@
 
             false
         },
->>>>>>> ac0e10aa
     }
 }
 
@@ -341,22 +315,6 @@
     should_be_left: &'a str,
     should_be_right: &'a str,
 ) -> Option<&'a str> {
-<<<<<<< HEAD
-    let pat_left = arms[0].pat;
-    let pat_right = arms[1].pat;
-
-    let body_node_pair = if (
-        is_pat_variant(cx, pat_left, path_left, expected_item_left)
-    ) && (
-        is_pat_variant(cx, pat_right, path_right, expected_item_right)
-    ) {
-        (&arms[0].body.kind, &arms[1].body.kind)
-    } else if (
-        is_pat_variant(cx, pat_left, path_left, expected_item_right)
-    ) && (
-        is_pat_variant(cx, pat_right, path_right, expected_item_left)
-    ) {
-=======
     let first_pat = arms[0].pat;
     let second_pat = arms[1].pat;
 
@@ -367,7 +325,6 @@
     } else if (is_pat_variant(cx, first_pat, path_left, expected_item_right))
         && (is_pat_variant(cx, second_pat, path_right, expected_item_left))
     {
->>>>>>> ac0e10aa
         (&arms[1].body.kind, &arms[0].body.kind)
     } else {
         return None;
