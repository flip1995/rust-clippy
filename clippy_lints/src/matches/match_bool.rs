use clippy_utils::diagnostics::span_lint_and_then;
use clippy_utils::is_unit_expr;
use clippy_utils::source::expr_block;
use clippy_utils::sugg::Sugg;
use rustc_ast::LitKind;
use rustc_errors::Applicability;
use rustc_hir::{Arm, Expr, PatExprKind, PatKind};
use rustc_lint::LateContext;
use rustc_middle::ty;

use super::MATCH_BOOL;

pub(crate) fn check(cx: &LateContext<'_>, scrutinee: &Expr<'_>, arms: &[Arm<'_>], expr: &Expr<'_>) {
    // Type of expression is `bool`.
    if *cx.typeck_results().expr_ty(scrutinee).kind() == ty::Bool {
        span_lint_and_then(
            cx,
            MATCH_BOOL,
            expr.span,
            "`match` on a boolean expression",
            move |diag| {
                if arms.len() == 2 {
<<<<<<< HEAD
                    // no guards
                    let exprs = if let PatKind::Expr(arm_bool) = arms[0].pat.kind {
                        if let PatExprKind::Lit { lit, .. } = arm_bool.kind {
                            match lit.node {
                                LitKind::Bool(true) => Some((arms[0].body, arms[1].body)),
                                LitKind::Bool(false) => Some((arms[1].body, arms[0].body)),
=======
                    let mut app = Applicability::MachineApplicable;
                    let test_sugg = if let PatKind::Expr(arm_bool) = arms[0].pat.kind {
                        let test = Sugg::hir_with_applicability(cx, scrutinee, "_", &mut app);
                        if let PatExprKind::Lit { lit, .. } = arm_bool.kind {
                            match &lit.node {
                                LitKind::Bool(true) => Some(test),
                                LitKind::Bool(false) => Some(!test),
>>>>>>> 96f0f51f
                                _ => None,
                            }
                            .map(|test| {
                                if let Some(guard) = &arms[0]
                                    .guard
                                    .map(|g| Sugg::hir_with_applicability(cx, g, "_", &mut app))
                                {
                                    test.and(guard)
                                } else {
                                    test
                                }
                            })
                        } else {
                            None
                        }
                    } else {
                        None
                    };

                    if let Some(test_sugg) = test_sugg {
                        let ctxt = expr.span.ctxt();
                        let (true_expr, false_expr) = (arms[0].body, arms[1].body);
                        let sugg = match (is_unit_expr(true_expr), is_unit_expr(false_expr)) {
                            (false, false) => Some(format!(
                                "if {} {} else {}",
                                test_sugg,
                                expr_block(cx, true_expr, ctxt, "..", Some(expr.span), &mut app),
                                expr_block(cx, false_expr, ctxt, "..", Some(expr.span), &mut app)
                            )),
                            (false, true) => Some(format!(
                                "if {} {}",
                                test_sugg,
                                expr_block(cx, true_expr, ctxt, "..", Some(expr.span), &mut app)
                            )),
                            (true, false) => Some(format!(
                                "if {} {}",
                                !test_sugg,
                                expr_block(cx, false_expr, ctxt, "..", Some(expr.span), &mut app)
                            )),
                            (true, true) => None,
                        };

                        if let Some(sugg) = sugg {
                            diag.span_suggestion(expr.span, "consider using an `if`/`else` expression", sugg, app);
                        }
                    }
                }
            },
        );
    }
}<|MERGE_RESOLUTION|>--- conflicted
+++ resolved
@@ -20,14 +20,6 @@
             "`match` on a boolean expression",
             move |diag| {
                 if arms.len() == 2 {
-<<<<<<< HEAD
-                    // no guards
-                    let exprs = if let PatKind::Expr(arm_bool) = arms[0].pat.kind {
-                        if let PatExprKind::Lit { lit, .. } = arm_bool.kind {
-                            match lit.node {
-                                LitKind::Bool(true) => Some((arms[0].body, arms[1].body)),
-                                LitKind::Bool(false) => Some((arms[1].body, arms[0].body)),
-=======
                     let mut app = Applicability::MachineApplicable;
                     let test_sugg = if let PatKind::Expr(arm_bool) = arms[0].pat.kind {
                         let test = Sugg::hir_with_applicability(cx, scrutinee, "_", &mut app);
@@ -35,7 +27,6 @@
                             match &lit.node {
                                 LitKind::Bool(true) => Some(test),
                                 LitKind::Bool(false) => Some(!test),
->>>>>>> 96f0f51f
                                 _ => None,
                             }
                             .map(|test| {
