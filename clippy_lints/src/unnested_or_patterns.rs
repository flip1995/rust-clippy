--- conflicted
+++ resolved
@@ -400,11 +400,7 @@
 
     // If `ThinVec` had the `drain_filter` method, this loop could be rewritten
     // like so:
-<<<<<<< HEAD
-    // 
-=======
     //
->>>>>>> 149392b0
     //   for pat in alternatives.drain_filter(|p| {
     //       // Check if we should extract, but only if `idx >= start`.
     //       idx += 1;
@@ -416,21 +412,12 @@
     while i < alternatives.len() {
         idx += 1;
         // Check if we should extract, but only if `idx >= start`.
-<<<<<<< HEAD
-	if idx > start && predicate(&alternatives[i].kind) {
-	    let pat = alternatives.remove(i);
-            tail_or.push(extract(pat.into_inner().kind));
-	} else {
-	    i += 1;
-	}
-=======
         if idx > start && predicate(&alternatives[i].kind) {
             let pat = alternatives.remove(i);
             tail_or.push(extract(pat.into_inner().kind));
         } else {
             i += 1;
         }
->>>>>>> 149392b0
     }
 
     tail_or
