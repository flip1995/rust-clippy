use clippy_utils::diagnostics::span_lint_and_then;
use clippy_utils::get_trait_def_id;
use clippy_utils::higher::VecArgs;
use clippy_utils::macros::root_macro_call_first_node;
use clippy_utils::source::SpanRangeExt;
use clippy_utils::ty::implements_trait;
use rustc_ast::{LitIntType, LitKind, UintTy};
use rustc_errors::Applicability;
use rustc_hir::{Expr, ExprKind, LangItem, QPath, StructTailExpr};
use rustc_lint::{LateContext, LateLintPass};
use rustc_session::declare_lint_pass;
use std::fmt::{self, Display, Formatter};

declare_clippy_lint! {
    /// ### What it does
    /// Checks for `Vec` or array initializations that contain only one range.
    ///
    /// ### Why is this bad?
    /// This is almost always incorrect, as it will result in a `Vec` that has only one element.
    /// Almost always, the programmer intended for it to include all elements in the range or for
    /// the end of the range to be the length instead.
    ///
    /// ### Example
    /// ```no_run
    /// let x = [0..200];
    /// ```
    /// Use instead:
    /// ```no_run
    /// // If it was intended to include every element in the range...
    /// let x = (0..200).collect::<Vec<i32>>();
    /// // ...Or if 200 was meant to be the len
    /// let x = [0; 200];
    /// ```
    #[clippy::version = "1.72.0"]
    pub SINGLE_RANGE_IN_VEC_INIT,
    suspicious,
    "checks for initialization of `Vec` or arrays which consist of a single range"
}
declare_lint_pass!(SingleRangeInVecInit => [SINGLE_RANGE_IN_VEC_INIT]);

enum SuggestedType {
    Vec,
    Array,
}

impl SuggestedType {
    fn starts_with(&self) -> &'static str {
        if matches!(self, SuggestedType::Vec) {
            "vec!"
        } else {
            "["
        }
    }

    fn ends_with(&self) -> &'static str {
        if matches!(self, SuggestedType::Vec) { "" } else { "]" }
    }
}

impl Display for SuggestedType {
    fn fmt(&self, f: &mut Formatter<'_>) -> fmt::Result {
        if matches!(&self, SuggestedType::Vec) {
            write!(f, "a `Vec`")
        } else {
            write!(f, "an array")
        }
    }
}

impl LateLintPass<'_> for SingleRangeInVecInit {
    fn check_expr<'tcx>(&mut self, cx: &LateContext<'tcx>, expr: &Expr<'tcx>) {
        // inner_expr: `vec![0..200]` or `[0..200]`
        //                   ^^^^^^       ^^^^^^^
        // span: `vec![0..200]` or `[0..200]`
        //        ^^^^^^^^^^^^      ^^^^^^^^
        // suggested_type: What to print, "an array" or "a `Vec`"
        let (inner_expr, span, suggested_type) = if let ExprKind::Array([inner_expr]) = expr.kind
            && !expr.span.from_expansion()
        {
            (inner_expr, expr.span, SuggestedType::Array)
        } else if let Some(macro_call) = root_macro_call_first_node(cx, expr)
            && let Some(VecArgs::Vec([expr])) = VecArgs::hir(cx, expr)
        {
            (expr, macro_call.span, SuggestedType::Vec)
        } else {
            return;
        };

<<<<<<< HEAD
        let ExprKind::Struct(QPath::LangItem(lang_item, ..), [start, end], StructTailExpr::None) = inner_expr.kind else {
=======
        let ExprKind::Struct(QPath::LangItem(lang_item, ..), [start, end], StructTailExpr::None) = inner_expr.kind
        else {
>>>>>>> a5f7789d
            return;
        };

        if matches!(lang_item, LangItem::Range)
            && let ty = cx.typeck_results().expr_ty(start.expr)
            && let Some(snippet) = span.get_source_text(cx)
            // `is_from_proc_macro` will skip any `vec![]`. Let's not!
            && snippet.starts_with(suggested_type.starts_with())
            && snippet.ends_with(suggested_type.ends_with())
            && let Some(start_snippet) = start.span.get_source_text(cx)
            && let Some(end_snippet) = end.span.get_source_text(cx)
        {
            let should_emit_every_value = if let Some(step_def_id) = get_trait_def_id(cx.tcx, &["core", "iter", "Step"])
                && implements_trait(cx, ty, step_def_id, &[])
            {
                true
            } else {
                false
            };
            let should_emit_of_len = if let Some(copy_def_id) = cx.tcx.lang_items().copy_trait()
                && implements_trait(cx, ty, copy_def_id, &[])
                && let ExprKind::Lit(lit_kind) = end.expr.kind
                && let LitKind::Int(.., suffix_type) = lit_kind.node
                && let LitIntType::Unsigned(UintTy::Usize) | LitIntType::Unsuffixed = suffix_type
            {
                true
            } else {
                false
            };

            if should_emit_every_value || should_emit_of_len {
                span_lint_and_then(
                    cx,
                    SINGLE_RANGE_IN_VEC_INIT,
                    span,
                    format!("{suggested_type} of `Range` that is only one element"),
                    |diag| {
                        if should_emit_every_value {
                            diag.span_suggestion(
                                span,
                                "if you wanted a `Vec` that contains the entire range, try",
                                format!("({start_snippet}..{end_snippet}).collect::<std::vec::Vec<{ty}>>()"),
                                Applicability::MaybeIncorrect,
                            );
                        }

                        if should_emit_of_len {
                            diag.span_suggestion(
                                inner_expr.span,
                                format!("if you wanted {suggested_type} of len {end_snippet}, try"),
                                format!("{start_snippet}; {end_snippet}"),
                                Applicability::MaybeIncorrect,
                            );
                        }
                    },
                );
            }
        }
    }
}<|MERGE_RESOLUTION|>--- conflicted
+++ resolved
@@ -86,12 +86,8 @@
             return;
         };
 
-<<<<<<< HEAD
-        let ExprKind::Struct(QPath::LangItem(lang_item, ..), [start, end], StructTailExpr::None) = inner_expr.kind else {
-=======
         let ExprKind::Struct(QPath::LangItem(lang_item, ..), [start, end], StructTailExpr::None) = inner_expr.kind
         else {
->>>>>>> a5f7789d
             return;
         };
 
