--- conflicted
+++ resolved
@@ -74,10 +74,6 @@
     use rustc_session::config::CrateType;
 
     cx.tcx
-<<<<<<< HEAD
-        .sess
-=======
->>>>>>> f6f9cdab
         .crate_types()
         .iter()
         .any(|t: &CrateType| matches!(t, CrateType::Executable | CrateType::ProcMacro))
