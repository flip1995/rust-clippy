use clippy_utils::diagnostics::span_lint_and_sugg;
use clippy_utils::higher;
use clippy_utils::method_chain_args;
use clippy_utils::source::snippet_with_applicability;
use clippy_utils::ty::is_type_diagnostic_item;
use if_chain::if_chain;
use rustc_errors::Applicability;
use rustc_hir::{Expr, ExprKind, PatKind, QPath};
use rustc_lint::{LateContext, LateLintPass};
use rustc_session::{declare_lint_pass, declare_tool_lint};
use rustc_span::sym;

declare_clippy_lint! {
    /// ### What it does
    ///* Checks for unnecessary `ok()` in if let.
    ///
    /// ### Why is this bad?
    /// Calling `ok()` in if let is unnecessary, instead match
    /// on `Ok(pat)`
    ///
    /// ### Example
    /// ```ignore
    /// for i in iter {
    ///     if let Some(value) = i.parse().ok() {
    ///         vec.push(value)
    ///     }
    /// }
    /// ```
    /// Could be written:
    ///
    /// ```ignore
    /// for i in iter {
    ///     if let Ok(value) = i.parse() {
    ///         vec.push(value)
    ///     }
    /// }
    /// ```
    pub IF_LET_SOME_RESULT,
    style,
    "usage of `ok()` in `if let Some(pat)` statements is unnecessary, match on `Ok(pat)` instead"
}

declare_lint_pass!(OkIfLet => [IF_LET_SOME_RESULT]);

impl<'tcx> LateLintPass<'tcx> for OkIfLet {
    fn check_expr(&mut self, cx: &LateContext<'tcx>, expr: &'tcx Expr<'_>) {
        if_chain! { //begin checking variables
            if let Some(higher::IfLet { let_pat, let_expr, .. }) = higher::IfLet::hir(cx, expr);
<<<<<<< HEAD
            if let ExprKind::MethodCall(_, ok_span, ref result_types, _) = let_expr.kind; //check is expr.ok() has type Result<T,E>.ok(, _)
            if let PatKind::TupleStruct(QPath::Resolved(_, ref x), ref y, _)  = let_pat.kind; //get operation
            if method_chain_args(let_expr, &["ok"]).is_some(); //test to see if using ok() methoduse std::marker::Sized;
            if is_type_diagnostic_item(cx, cx.typeck_results().expr_ty(&result_types[0]), sym::result_type);
=======
            if let ExprKind::MethodCall(_, ok_span, [ref result_types_0, ..], _) = let_expr.kind; //check is expr.ok() has type Result<T,E>.ok(, _)
            if let PatKind::TupleStruct(QPath::Resolved(_, x), y, _)  = let_pat.kind; //get operation
            if method_chain_args(let_expr, &["ok"]).is_some(); //test to see if using ok() methoduse std::marker::Sized;
            if is_type_diagnostic_item(cx, cx.typeck_results().expr_ty(result_types_0), sym::result_type);
>>>>>>> 27afd6ad
            if rustc_hir_pretty::to_string(rustc_hir_pretty::NO_ANN, |s| s.print_path(x, false)) == "Some";

            then {
                let mut applicability = Applicability::MachineApplicable;
                let some_expr_string = snippet_with_applicability(cx, y[0].span, "", &mut applicability);
                let trimmed_ok = snippet_with_applicability(cx, let_expr.span.until(ok_span), "", &mut applicability);
                let sugg = format!(
                    "if let Ok({}) = {}",
                    some_expr_string,
                    trimmed_ok.trim().trim_end_matches('.'),
                );
                span_lint_and_sugg(
                    cx,
                    IF_LET_SOME_RESULT,
                    expr.span.with_hi(let_expr.span.hi()),
                    "matching on `Some` with `ok()` is redundant",
                    &format!("consider matching on `Ok({})` and removing the call to `ok` instead", some_expr_string),
                    sugg,
                    applicability,
                );
            }
        }
    }
}<|MERGE_RESOLUTION|>--- conflicted
+++ resolved
@@ -46,17 +46,10 @@
     fn check_expr(&mut self, cx: &LateContext<'tcx>, expr: &'tcx Expr<'_>) {
         if_chain! { //begin checking variables
             if let Some(higher::IfLet { let_pat, let_expr, .. }) = higher::IfLet::hir(cx, expr);
-<<<<<<< HEAD
-            if let ExprKind::MethodCall(_, ok_span, ref result_types, _) = let_expr.kind; //check is expr.ok() has type Result<T,E>.ok(, _)
-            if let PatKind::TupleStruct(QPath::Resolved(_, ref x), ref y, _)  = let_pat.kind; //get operation
-            if method_chain_args(let_expr, &["ok"]).is_some(); //test to see if using ok() methoduse std::marker::Sized;
-            if is_type_diagnostic_item(cx, cx.typeck_results().expr_ty(&result_types[0]), sym::result_type);
-=======
             if let ExprKind::MethodCall(_, ok_span, [ref result_types_0, ..], _) = let_expr.kind; //check is expr.ok() has type Result<T,E>.ok(, _)
             if let PatKind::TupleStruct(QPath::Resolved(_, x), y, _)  = let_pat.kind; //get operation
             if method_chain_args(let_expr, &["ok"]).is_some(); //test to see if using ok() methoduse std::marker::Sized;
             if is_type_diagnostic_item(cx, cx.typeck_results().expr_ty(result_types_0), sym::result_type);
->>>>>>> 27afd6ad
             if rustc_hir_pretty::to_string(rustc_hir_pretty::NO_ANN, |s| s.print_path(x, false)) == "Some";
 
             then {
