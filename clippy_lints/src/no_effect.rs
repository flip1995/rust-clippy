--- conflicted
+++ resolved
@@ -159,17 +159,12 @@
 
                                 // Remove `impl Future<Output = T>` to get `T`
                                 if cx.tcx.ty_is_opaque_future(ret_ty)
-<<<<<<< HEAD
-                                    && let Some(true_ret_ty) =
-                                        cx.tcx.infer_ctxt().build(cx.typing_mode()).err_ctxt().get_impl_future_output_ty(ret_ty)
-=======
                                     && let Some(true_ret_ty) = cx
                                         .tcx
                                         .infer_ctxt()
                                         .build(cx.typing_mode())
                                         .err_ctxt()
                                         .get_impl_future_output_ty(ret_ty)
->>>>>>> a27addf4
                                 {
                                     ret_ty = true_ret_ty;
                                 }
