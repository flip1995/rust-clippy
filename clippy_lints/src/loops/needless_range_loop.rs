--- conflicted
+++ resolved
@@ -3,9 +3,7 @@
 use clippy_utils::source::snippet;
 use clippy_utils::ty::has_iter_method;
 use clippy_utils::visitors::is_local_used;
-use clippy_utils::{
-    contains_name, higher, is_integer_const, match_trait_method, paths, sugg, SpanlessEq,
-};
+use clippy_utils::{contains_name, higher, is_integer_const, match_trait_method, paths, sugg, SpanlessEq};
 use if_chain::if_chain;
 use rustc_ast::ast;
 use rustc_data_structures::fx::{FxHashMap, FxHashSet};
@@ -29,7 +27,12 @@
     body: &'tcx Expr<'_>,
     expr: &'tcx Expr<'_>,
 ) {
-    if let Some(higher::Range { start: Some(start), ref end, limits }) = higher::Range::hir(arg) {
+    if let Some(higher::Range {
+        start: Some(start),
+        ref end,
+        limits,
+    }) = higher::Range::hir(arg)
+    {
         // the var must be a single name
         if let PatKind::Binding(_, canonical_id, ident, _) = pat.kind {
             let mut visitor = VarVisitor {
@@ -104,29 +107,19 @@
                         }
                     }
 
-                    if is_len_call(end, indexed) || is_end_eq_array_len(cx, end, limits, indexed_ty)
-                    {
+                    if is_len_call(end, indexed) || is_end_eq_array_len(cx, end, limits, indexed_ty) {
                         String::new()
-                    } else if visitor.indexed_mut.contains(&indexed)
-                        && contains_name(indexed, take_expr)
-                    {
+                    } else if visitor.indexed_mut.contains(&indexed) && contains_name(indexed, take_expr) {
                         return;
                     } else {
                         match limits {
                             ast::RangeLimits::Closed => {
                                 let take_expr = sugg::Sugg::hir(cx, take_expr, "<count>");
                                 format!(".take({})", take_expr + sugg::ONE)
-<<<<<<< HEAD
-                            }
-                            ast::RangeLimits::HalfOpen => {
-                                format!(".take({})", snippet(cx, take_expr.span, ".."))
-                            }
-=======
                             },
                             ast::RangeLimits::HalfOpen => {
                                 format!(".take({})", snippet(cx, take_expr.span, ".."))
                             },
->>>>>>> d9ddce8a
                         }
                     }
                 } else {
@@ -152,10 +145,7 @@
                         cx,
                         NEEDLESS_RANGE_LOOP,
                         arg.span,
-                        &format!(
-                            "the loop variable `{}` is used to index `{}`",
-                            ident.name, indexed
-                        ),
+                        &format!("the loop variable `{}` is used to index `{}`", ident.name, indexed),
                         |diag| {
                             multispan_sugg(
                                 diag,
@@ -164,10 +154,7 @@
                                     (pat.span, format!("({}, <item>)", ident.name)),
                                     (
                                         arg.span,
-                                        format!(
-                                            "{}.{}().enumerate(){}{}",
-                                            indexed, method, method_1, method_2
-                                        ),
+                                        format!("{}.{}().enumerate(){}{}", indexed, method, method_1, method_2),
                                     ),
                                 ],
                             );
@@ -184,10 +171,7 @@
                         cx,
                         NEEDLESS_RANGE_LOOP,
                         arg.span,
-                        &format!(
-                            "the loop variable `{}` is only used to index `{}`",
-                            ident.name, indexed
-                        ),
+                        &format!("the loop variable `{}` is only used to index `{}`", ident.name, indexed),
                         |diag| {
                             multispan_sugg(
                                 diag,
@@ -264,12 +248,7 @@
 }
 
 impl<'a, 'tcx> VarVisitor<'a, 'tcx> {
-    fn check(
-        &mut self,
-        idx: &'tcx Expr<'_>,
-        seqexpr: &'tcx Expr<'_>,
-        expr: &'tcx Expr<'_>,
-    ) -> bool {
+    fn check(&mut self, idx: &'tcx Expr<'_>, seqexpr: &'tcx Expr<'_>, expr: &'tcx Expr<'_>) -> bool {
         if_chain! {
             // the indexed container is referenced by a name
             if let ExprKind::Path(ref seqpath) = seqexpr.kind;
@@ -358,13 +337,13 @@
                 self.visit_expr(lhs);
                 self.prefer_mutable = false;
                 self.visit_expr(rhs);
-            }
+            },
             ExprKind::AddrOf(BorrowKind::Ref, mutbl, expr) => {
                 if mutbl == Mutability::Mut {
                     self.prefer_mutable = true;
                 }
                 self.visit_expr(expr);
-            }
+            },
             ExprKind::Call(f, args) => {
                 self.visit_expr(f);
                 for expr in args {
@@ -377,11 +356,10 @@
                     }
                     self.visit_expr(expr);
                 }
-            }
+            },
             ExprKind::MethodCall(_, args, _) => {
                 let def_id = self.cx.typeck_results().type_dependent_def_id(expr.hir_id).unwrap();
-                for (ty, expr) in iter::zip(self.cx.tcx.fn_sig(def_id).inputs().skip_binder(), args)
-                {
+                for (ty, expr) in iter::zip(self.cx.tcx.fn_sig(def_id).inputs().skip_binder(), args) {
                     self.prefer_mutable = false;
                     if let ty::Ref(_, _, mutbl) = *ty.kind() {
                         if mutbl == Mutability::Mut {
@@ -390,11 +368,11 @@
                     }
                     self.visit_expr(expr);
                 }
-            }
+            },
             ExprKind::Closure(_, _, body_id, ..) => {
                 let body = self.cx.tcx.hir().body(body_id);
                 self.visit_expr(&body.value);
-            }
+            },
             _ => walk_expr(self, expr),
         }
         self.prefer_mutable = old;
