use super::NEEDLESS_RANGE_LOOP;
use clippy_utils::diagnostics::{multispan_sugg, span_lint_and_then};
use clippy_utils::source::snippet;
use clippy_utils::ty::has_iter_method;
use clippy_utils::visitors::is_local_used;
use clippy_utils::{contains_name, higher, is_integer_const, sugg, SpanlessEq};
use rustc_ast::ast;
use rustc_data_structures::fx::{FxHashMap, FxHashSet};
use rustc_hir::def::{DefKind, Res};
use rustc_hir::intravisit::{walk_expr, Visitor};
use rustc_hir::{BinOpKind, BorrowKind, Closure, Expr, ExprKind, HirId, Mutability, Pat, PatKind, QPath};
use rustc_lint::LateContext;
use rustc_middle::middle::region;
use rustc_middle::ty::{self, Ty};
use rustc_span::symbol::{sym, Symbol};
use std::{iter, mem};

/// Checks for looping over a range and then indexing a sequence with it.
/// The iteratee must be a range literal.
#[expect(clippy::too_many_lines)]
pub(super) fn check<'tcx>(
    cx: &LateContext<'tcx>,
    pat: &'tcx Pat<'_>,
    arg: &'tcx Expr<'_>,
    body: &'tcx Expr<'_>,
    expr: &'tcx Expr<'_>,
) {
    if let Some(higher::Range {
        start: Some(start),
        ref end,
        limits,
    }) = higher::Range::hir(arg)
    {
        // the var must be a single name
        if let PatKind::Binding(_, canonical_id, ident, _) = pat.kind {
            let mut visitor = VarVisitor {
                cx,
                var: canonical_id,
                indexed_mut: FxHashSet::default(),
                indexed_indirectly: FxHashMap::default(),
                indexed_directly: FxHashMap::default(),
                referenced: FxHashSet::default(),
                nonindex: false,
                prefer_mutable: false,
            };
            walk_expr(&mut visitor, body);

            // linting condition: we only indexed one variable, and indexed it directly
            if visitor.indexed_indirectly.is_empty() && visitor.indexed_directly.len() == 1 {
                let (indexed, (indexed_extent, indexed_ty)) = visitor
                    .indexed_directly
                    .into_iter()
                    .next()
                    .expect("already checked that we have exactly 1 element");

                // ensure that the indexed variable was declared before the loop, see #601
                if let Some(indexed_extent) = indexed_extent {
                    let parent_def_id = cx.tcx.hir().get_parent_item(expr.hir_id);
                    let region_scope_tree = cx.tcx.region_scope_tree(parent_def_id);
                    let pat_extent = region_scope_tree.var_scope(pat.hir_id.local_id).unwrap();
                    if region_scope_tree.is_subscope_of(indexed_extent, pat_extent) {
                        return;
                    }
                }

                // don't lint if the container that is indexed does not have .iter() method
                let has_iter = has_iter_method(cx, indexed_ty);
                if has_iter.is_none() {
                    return;
                }

                // don't lint if the container that is indexed into is also used without
                // indexing
                if visitor.referenced.contains(&indexed) {
                    return;
                }

                let starts_at_zero = is_integer_const(cx, start, 0);

                let skip = if starts_at_zero {
                    String::new()
                } else if visitor.indexed_mut.contains(&indexed) && contains_name(indexed, start, cx) {
                    return;
                } else {
                    format!(".skip({})", snippet(cx, start.span, ".."))
                };

                let mut end_is_start_plus_val = false;

                let take = if let Some(end) = *end {
                    let mut take_expr = end;

                    if let ExprKind::Binary(ref op, left, right) = end.kind {
                        if op.node == BinOpKind::Add {
                            let start_equal_left = SpanlessEq::new(cx).eq_expr(start, left);
                            let start_equal_right = SpanlessEq::new(cx).eq_expr(start, right);

                            if start_equal_left {
                                take_expr = right;
                            } else if start_equal_right {
                                take_expr = left;
                            }

                            end_is_start_plus_val = start_equal_left | start_equal_right;
                        }
                    }

                    if is_len_call(end, indexed) || is_end_eq_array_len(cx, end, limits, indexed_ty) {
                        String::new()
                    } else if visitor.indexed_mut.contains(&indexed) && contains_name(indexed, take_expr, cx) {
                        return;
                    } else {
                        match limits {
                            ast::RangeLimits::Closed => {
                                let take_expr = sugg::Sugg::hir(cx, take_expr, "<count>");
                                format!(".take({})", take_expr + sugg::ONE)
                            },
                            ast::RangeLimits::HalfOpen => {
                                format!(".take({})", snippet(cx, take_expr.span, ".."))
                            },
                        }
                    }
                } else {
                    String::new()
                };

                let (ref_mut, method) = if visitor.indexed_mut.contains(&indexed) {
                    ("mut ", "iter_mut")
                } else {
                    ("", "iter")
                };

                let take_is_empty = take.is_empty();
                let mut method_1 = take;
                let mut method_2 = skip;

                if end_is_start_plus_val {
                    mem::swap(&mut method_1, &mut method_2);
                }

                if visitor.nonindex {
                    span_lint_and_then(
                        cx,
                        NEEDLESS_RANGE_LOOP,
                        arg.span,
                        &format!("the loop variable `{}` is used to index `{indexed}`", ident.name),
                        |diag| {
                            multispan_sugg(
                                diag,
                                "consider using an iterator and enumerate()",
                                vec![
                                    (pat.span, format!("({}, <item>)", ident.name)),
                                    (
                                        arg.span,
                                        format!("{indexed}.{method}().enumerate(){method_1}{method_2}"),
                                    ),
                                ],
                            );
                        },
                    );
                } else {
                    let repl = if starts_at_zero && take_is_empty {
                        format!("&{ref_mut}{indexed}")
                    } else {
                        format!("{indexed}.{method}(){method_1}{method_2}")
                    };

                    span_lint_and_then(
                        cx,
                        NEEDLESS_RANGE_LOOP,
                        arg.span,
                        &format!("the loop variable `{}` is only used to index `{indexed}`", ident.name),
                        |diag| {
                            multispan_sugg(
                                diag,
                                "consider using an iterator",
                                vec![(pat.span, "<item>".to_string()), (arg.span, repl)],
                            );
                        },
                    );
                }
            }
        }
    }
}

fn is_len_call(expr: &Expr<'_>, var: Symbol) -> bool {
    if let ExprKind::MethodCall(method, recv, [], _) = expr.kind
        && method.ident.name == sym::len
        && let ExprKind::Path(QPath::Resolved(_, path)) = recv.kind
        && path.segments.len() == 1
        && path.segments[0].ident.name == var
    {
        return true;
    }

    false
}

fn is_end_eq_array_len<'tcx>(
    cx: &LateContext<'tcx>,
    end: &Expr<'_>,
    limits: ast::RangeLimits,
    indexed_ty: Ty<'tcx>,
) -> bool {
    if let ExprKind::Lit(lit) = end.kind
        && let ast::LitKind::Int(end_int, _) = lit.node
        && let ty::Array(_, arr_len_const) = indexed_ty.kind()
        && let Some(arr_len) = arr_len_const.try_eval_target_usize(cx.tcx, cx.param_env)
    {
        return match limits {
            ast::RangeLimits::Closed => end_int.get() + 1 >= arr_len.into(),
            ast::RangeLimits::HalfOpen => end_int.get() >= arr_len.into(),
        };
    }

    false
}

struct VarVisitor<'a, 'tcx> {
    /// context reference
    cx: &'a LateContext<'tcx>,
    /// var name to look for as index
    var: HirId,
    /// indexed variables that are used mutably
    indexed_mut: FxHashSet<Symbol>,
    /// indirectly indexed variables (`v[(i + 4) % N]`), the extend is `None` for global
    indexed_indirectly: FxHashMap<Symbol, Option<region::Scope>>,
    /// subset of `indexed` of vars that are indexed directly: `v[i]`
    /// this will not contain cases like `v[calc_index(i)]` or `v[(i + 4) % N]`
    indexed_directly: FxHashMap<Symbol, (Option<region::Scope>, Ty<'tcx>)>,
    /// Any names that are used outside an index operation.
    /// Used to detect things like `&mut vec` used together with `vec[i]`
    referenced: FxHashSet<Symbol>,
    /// has the loop variable been used in expressions other than the index of
    /// an index op?
    nonindex: bool,
    /// Whether we are inside the `$` in `&mut $` or `$ = foo` or `$.bar`, where bar
    /// takes `&mut self`
    prefer_mutable: bool,
}

impl<'a, 'tcx> VarVisitor<'a, 'tcx> {
    fn check(&mut self, idx: &'tcx Expr<'_>, seqexpr: &'tcx Expr<'_>, expr: &'tcx Expr<'_>) -> bool {
        if let ExprKind::Path(ref seqpath) = seqexpr.kind
            // the indexed container is referenced by a name
            && let QPath::Resolved(None, seqvar) = *seqpath
            && seqvar.segments.len() == 1
            && is_local_used(self.cx, idx, self.var)
        {
            if self.prefer_mutable {
                self.indexed_mut.insert(seqvar.segments[0].ident.name);
            }
            let index_used_directly = matches!(idx.kind, ExprKind::Path(_));
            let res = self.cx.qpath_res(seqpath, seqexpr.hir_id);
            match res {
                Res::Local(hir_id) => {
                    let parent_def_id = self.cx.tcx.hir().get_parent_item(expr.hir_id);
                    let extent = self
                        .cx
                        .tcx
                        .region_scope_tree(parent_def_id)
                        .var_scope(hir_id.local_id)
                        .unwrap();
                    if index_used_directly {
                        self.indexed_directly.insert(
                            seqvar.segments[0].ident.name,
                            (Some(extent), self.cx.typeck_results().node_type(seqexpr.hir_id)),
                        );
                    } else {
                        self.indexed_indirectly
                            .insert(seqvar.segments[0].ident.name, Some(extent));
                    }
                    return false; // no need to walk further *on the variable*
                },
<<<<<<< HEAD
                Res::Def(DefKind::Static{..} | DefKind::Const, ..) => {
=======
                Res::Def(DefKind::Static { .. } | DefKind::Const, ..) => {
>>>>>>> 27c71a85
                    if index_used_directly {
                        self.indexed_directly.insert(
                            seqvar.segments[0].ident.name,
                            (None, self.cx.typeck_results().node_type(seqexpr.hir_id)),
                        );
                    } else {
                        self.indexed_indirectly.insert(seqvar.segments[0].ident.name, None);
                    }
                    return false; // no need to walk further *on the variable*
                },
                _ => (),
            }
        }
        true
    }
}

impl<'a, 'tcx> Visitor<'tcx> for VarVisitor<'a, 'tcx> {
    fn visit_expr(&mut self, expr: &'tcx Expr<'_>) {
        if let ExprKind::MethodCall(meth, args_0, [args_1, ..], _) = &expr.kind
            // a range index op
            && let Some(trait_id) = self
                .cx
                .typeck_results()
                .type_dependent_def_id(expr.hir_id)
                .and_then(|def_id| self.cx.tcx.trait_of_item(def_id))
            && ((meth.ident.name == sym::index && self.cx.tcx.lang_items().index_trait() == Some(trait_id))
                || (meth.ident.name == sym::index_mut && self.cx.tcx.lang_items().index_mut_trait() == Some(trait_id)))
            && !self.check(args_1, args_0, expr)
        {
            return;
        }

        if let ExprKind::Index(seqexpr, idx, _) = expr.kind
            // an index op
            && !self.check(idx, seqexpr, expr)
        {
            return;
        }

        if let ExprKind::Path(QPath::Resolved(None, path)) = expr.kind
            // directly using a variable
            && let Res::Local(local_id) = path.res
        {
            if local_id == self.var {
                self.nonindex = true;
            } else {
                // not the correct variable, but still a variable
                self.referenced.insert(path.segments[0].ident.name);
            }
        }

        let old = self.prefer_mutable;
        match expr.kind {
            ExprKind::AssignOp(_, lhs, rhs) | ExprKind::Assign(lhs, rhs, _) => {
                self.prefer_mutable = true;
                self.visit_expr(lhs);
                self.prefer_mutable = false;
                self.visit_expr(rhs);
            },
            ExprKind::AddrOf(BorrowKind::Ref, mutbl, expr) => {
                if mutbl == Mutability::Mut {
                    self.prefer_mutable = true;
                }
                self.visit_expr(expr);
            },
            ExprKind::Call(f, args) => {
                self.visit_expr(f);
                for expr in args {
                    let ty = self.cx.typeck_results().expr_ty_adjusted(expr);
                    self.prefer_mutable = false;
                    if let ty::Ref(_, _, mutbl) = *ty.kind() {
                        if mutbl == Mutability::Mut {
                            self.prefer_mutable = true;
                        }
                    }
                    self.visit_expr(expr);
                }
            },
            ExprKind::MethodCall(_, receiver, args, _) => {
                let def_id = self.cx.typeck_results().type_dependent_def_id(expr.hir_id).unwrap();
                for (ty, expr) in iter::zip(
                    self.cx.tcx.fn_sig(def_id).instantiate_identity().inputs().skip_binder(),
                    std::iter::once(receiver).chain(args.iter()),
                ) {
                    self.prefer_mutable = false;
                    if let ty::Ref(_, _, mutbl) = *ty.kind() {
                        if mutbl == Mutability::Mut {
                            self.prefer_mutable = true;
                        }
                    }
                    self.visit_expr(expr);
                }
            },
            ExprKind::Closure(&Closure { body, .. }) => {
                let body = self.cx.tcx.hir().body(body);
                self.visit_expr(body.value);
            },
            _ => walk_expr(self, expr),
        }
        self.prefer_mutable = old;
    }
}<|MERGE_RESOLUTION|>--- conflicted
+++ resolved
@@ -273,11 +273,7 @@
                     }
                     return false; // no need to walk further *on the variable*
                 },
-<<<<<<< HEAD
-                Res::Def(DefKind::Static{..} | DefKind::Const, ..) => {
-=======
                 Res::Def(DefKind::Static { .. } | DefKind::Const, ..) => {
->>>>>>> 27c71a85
                     if index_used_directly {
                         self.indexed_directly.insert(
                             seqvar.segments[0].ident.name,
