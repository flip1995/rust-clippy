--- conflicted
+++ resolved
@@ -29,15 +29,7 @@
             if !msrv.meets(msrvs::ARRAY_INTO_ITERATOR) {
                 return;
             }
-<<<<<<< HEAD
-        } else if count
-            .try_to_target_usize(cx.tcx)
-            .map_or(true, |x| x > 32)
-            && !msrv.meets(msrvs::ARRAY_IMPL_ANY_LEN)
-        {
-=======
         } else if count.try_to_target_usize(cx.tcx).map_or(true, |x| x > 32) && !msrv.meets(msrvs::ARRAY_IMPL_ANY_LEN) {
->>>>>>> f712eb5c
             return;
         }
     }
