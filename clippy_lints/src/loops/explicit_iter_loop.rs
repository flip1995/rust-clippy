--- conflicted
+++ resolved
@@ -138,15 +138,9 @@
             return Some((AdjustKind::None, self_ty));
         }
 
-<<<<<<< HEAD
-        let res_ty = cx
-            .tcx
-            .erase_and_anonymize_regions(EarlyBinder::bind(req_res_ty).instantiate(cx.tcx, typeck.node_args(call_expr.hir_id)));
-=======
         let res_ty = cx.tcx.erase_and_anonymize_regions(
             EarlyBinder::bind(req_res_ty).instantiate(cx.tcx, typeck.node_args(call_expr.hir_id)),
         );
->>>>>>> 20ce69b9
         let mutbl = if let ty::Ref(_, _, mutbl) = *req_self_ty.kind() {
             Some(mutbl)
         } else {
