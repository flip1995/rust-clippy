use super::EXPLICIT_ITER_LOOP;
use clippy_utils::diagnostics::span_lint_and_sugg;
use clippy_utils::msrvs::{self, Msrv};
use clippy_utils::source::snippet_with_applicability;
use clippy_utils::ty::{
    implements_trait, implements_trait_with_env, is_copy, is_type_lang_item, make_normalized_projection,
    make_normalized_projection_with_regions, normalize_with_regions,
};
use rustc_errors::Applicability;
use rustc_hir::{Expr, Mutability};
use rustc_lint::LateContext;
use rustc_middle::ty::adjustment::{Adjust, Adjustment, AutoBorrow, AutoBorrowMutability};
use rustc_middle::ty::{self, EarlyBinder, Ty};
use rustc_span::sym;

pub(super) fn check(
    cx: &LateContext<'_>,
    self_arg: &Expr<'_>,
    call_expr: &Expr<'_>,
    msrv: &Msrv,
    enforce_iter_loop_reborrow: bool,
) {
    let Some((adjust, ty)) = is_ref_iterable(cx, self_arg, call_expr, enforce_iter_loop_reborrow, msrv) else {
        return;
    };

    if let ty::Array(_, count) = *ty.peel_refs().kind() {
        if !ty.is_ref() {
            if !msrv.meets(msrvs::ARRAY_INTO_ITERATOR) {
                return;
            }
        } else if count.try_to_target_usize(cx.tcx).is_none_or(|x| x > 32) && !msrv.meets(msrvs::ARRAY_IMPL_ANY_LEN) {
            return;
        }
    }

    let mut applicability = Applicability::MachineApplicable;
    let object = snippet_with_applicability(cx, self_arg.span, "_", &mut applicability);
    span_lint_and_sugg(
        cx,
        EXPLICIT_ITER_LOOP,
        call_expr.span,
        "it is more concise to loop over references to containers instead of using explicit \
         iteration methods",
        "to write this more concisely, try",
        format!("{}{object}", adjust.display()),
        applicability,
    );
}

#[derive(Clone, Copy)]
enum AdjustKind {
    None,
    Borrow,
    BorrowMut,
    Deref,
    Reborrow,
    ReborrowMut,
}
impl AdjustKind {
    fn borrow(mutbl: Mutability) -> Self {
        match mutbl {
            Mutability::Not => Self::Borrow,
            Mutability::Mut => Self::BorrowMut,
        }
    }

    fn auto_borrow(mutbl: AutoBorrowMutability) -> Self {
        match mutbl {
            AutoBorrowMutability::Not => Self::Borrow,
            AutoBorrowMutability::Mut { .. } => Self::BorrowMut,
        }
    }

    fn reborrow(mutbl: Mutability) -> Self {
        match mutbl {
            Mutability::Not => Self::Reborrow,
            Mutability::Mut => Self::ReborrowMut,
        }
    }

    fn auto_reborrow(mutbl: AutoBorrowMutability) -> Self {
        match mutbl {
            AutoBorrowMutability::Not => Self::Reborrow,
            AutoBorrowMutability::Mut { .. } => Self::ReborrowMut,
        }
    }

    fn display(self) -> &'static str {
        match self {
            Self::None => "",
            Self::Borrow => "&",
            Self::BorrowMut => "&mut ",
            Self::Deref => "*",
            Self::Reborrow => "&*",
            Self::ReborrowMut => "&mut *",
        }
    }
}

/// Checks if an `iter` or `iter_mut` call returns `IntoIterator::IntoIter`. Returns how the
/// argument needs to be adjusted.
#[expect(clippy::too_many_lines)]
fn is_ref_iterable<'tcx>(
    cx: &LateContext<'tcx>,
    self_arg: &Expr<'_>,
    call_expr: &Expr<'_>,
    enforce_iter_loop_reborrow: bool,
    msrv: &Msrv,
) -> Option<(AdjustKind, Ty<'tcx>)> {
    let typeck = cx.typeck_results();
    if let Some(trait_id) = cx.tcx.get_diagnostic_item(sym::IntoIterator)
        && let Some(fn_id) = typeck.type_dependent_def_id(call_expr.hir_id)
        && let sig = cx
            .tcx
            .liberate_late_bound_regions(fn_id, cx.tcx.fn_sig(fn_id).skip_binder())
        && let &[req_self_ty, req_res_ty] = &**sig.inputs_and_output
        && let typing_env = ty::TypingEnv::non_body_analysis(cx.tcx, fn_id)
        && implements_trait_with_env(cx.tcx, typing_env, req_self_ty, trait_id, Some(fn_id), &[])
        && let Some(into_iter_ty) =
            make_normalized_projection_with_regions(cx.tcx, typing_env, trait_id, sym!(IntoIter), [req_self_ty])
        && let req_res_ty = normalize_with_regions(cx.tcx, typing_env, req_res_ty)
        && into_iter_ty == req_res_ty
    {
        let adjustments = typeck.expr_adjustments(self_arg);
        let self_ty = typeck.expr_ty(self_arg);
        let self_is_copy = is_copy(cx, self_ty);

        if !msrv.meets(msrvs::BOX_INTO_ITER)
            && is_type_lang_item(cx, self_ty.peel_refs(), rustc_hir::LangItem::OwnedBox)
        {
            return None;
        }

        if adjustments.is_empty() && self_is_copy {
            // Exact type match, already checked earlier
            return Some((AdjustKind::None, self_ty));
        }

        let res_ty = cx
            .tcx
            .erase_regions(EarlyBinder::bind(req_res_ty).instantiate(cx.tcx, typeck.node_args(call_expr.hir_id)));
        let mutbl = if let ty::Ref(_, _, mutbl) = *req_self_ty.kind() {
            Some(mutbl)
        } else {
            None
        };

        if !adjustments.is_empty() {
            if self_is_copy {
                // Using by value won't consume anything
                if implements_trait(cx, self_ty, trait_id, &[])
                    && let Some(ty) =
                        make_normalized_projection(cx.tcx, cx.typing_env(), trait_id, sym!(IntoIter), [self_ty])
                    && ty == res_ty
                {
                    return Some((AdjustKind::None, self_ty));
                }
            } else if enforce_iter_loop_reborrow
                && let ty::Ref(region, ty, Mutability::Mut) = *self_ty.kind()
                && let Some(mutbl) = mutbl
            {
                // Attempt to reborrow the mutable reference
                let self_ty = if mutbl.is_mut() {
                    self_ty
                } else {
                    Ty::new_ref(cx.tcx, region, ty, mutbl)
                };
                if implements_trait(cx, self_ty, trait_id, &[])
                    && let Some(ty) =
                        make_normalized_projection(cx.tcx, cx.typing_env(), trait_id, sym!(IntoIter), [self_ty])
                    && ty == res_ty
                {
                    return Some((AdjustKind::reborrow(mutbl), self_ty));
                }
            }
        }
        if let Some(mutbl) = mutbl
            && !self_ty.is_ref()
        {
            // Attempt to borrow
            let self_ty = Ty::new_ref(cx.tcx, cx.tcx.lifetimes.re_erased, self_ty, mutbl);
            if implements_trait(cx, self_ty, trait_id, &[])
<<<<<<< HEAD
                && let Some(ty) = make_normalized_projection(cx.tcx, cx.typing_env(), trait_id, sym!(IntoIter), [self_ty])
=======
                && let Some(ty) =
                    make_normalized_projection(cx.tcx, cx.typing_env(), trait_id, sym!(IntoIter), [self_ty])
>>>>>>> ff4a26d4
                && ty == res_ty
            {
                return Some((AdjustKind::borrow(mutbl), self_ty));
            }
        }

        match adjustments {
            [] => Some((AdjustKind::None, self_ty)),
            &[
                Adjustment {
                    kind: Adjust::Deref(_), ..
                },
                Adjustment {
                    kind: Adjust::Borrow(AutoBorrow::Ref(mutbl)),
                    target,
                },
                ..,
            ] => {
                if enforce_iter_loop_reborrow
                    && target != self_ty
                    && implements_trait(cx, target, trait_id, &[])
                    && let Some(ty) =
                        make_normalized_projection(cx.tcx, cx.typing_env(), trait_id, sym!(IntoIter), [target])
                    && ty == res_ty
                {
                    Some((AdjustKind::auto_reborrow(mutbl), target))
                } else {
                    None
                }
            },
            &[
                Adjustment {
                    kind: Adjust::Deref(_),
                    target,
                },
                ..,
            ] => {
                if is_copy(cx, target)
                    && implements_trait(cx, target, trait_id, &[])
                    && let Some(ty) =
                        make_normalized_projection(cx.tcx, cx.typing_env(), trait_id, sym!(IntoIter), [target])
                    && ty == res_ty
                {
                    Some((AdjustKind::Deref, target))
                } else {
                    None
                }
            },
            &[
                Adjustment {
                    kind: Adjust::Borrow(AutoBorrow::Ref(mutbl)),
                    target,
                },
                ..,
            ] => {
                if self_ty.is_ref()
                    && implements_trait(cx, target, trait_id, &[])
                    && let Some(ty) =
                        make_normalized_projection(cx.tcx, cx.typing_env(), trait_id, sym!(IntoIter), [target])
                    && ty == res_ty
                {
                    Some((AdjustKind::auto_borrow(mutbl), target))
                } else {
                    None
                }
            },
            _ => None,
        }
    } else {
        None
    }
}<|MERGE_RESOLUTION|>--- conflicted
+++ resolved
@@ -181,12 +181,8 @@
             // Attempt to borrow
             let self_ty = Ty::new_ref(cx.tcx, cx.tcx.lifetimes.re_erased, self_ty, mutbl);
             if implements_trait(cx, self_ty, trait_id, &[])
-<<<<<<< HEAD
-                && let Some(ty) = make_normalized_projection(cx.tcx, cx.typing_env(), trait_id, sym!(IntoIter), [self_ty])
-=======
                 && let Some(ty) =
                     make_normalized_projection(cx.tcx, cx.typing_env(), trait_id, sym!(IntoIter), [self_ty])
->>>>>>> ff4a26d4
                 && ty == res_ty
             {
                 return Some((AdjustKind::borrow(mutbl), self_ty));
