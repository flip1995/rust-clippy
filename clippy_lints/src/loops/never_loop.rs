--- conflicted
+++ resolved
@@ -223,19 +223,10 @@
                 NeverLoopResult::AlwaysBreak,
             )
         }),
-<<<<<<< HEAD
-        ExprKind::Become(e) => {
-            combine_seq(
-                never_loop_expr(e, ignore_ids, main_loop_id),
-                NeverLoopResult::AlwaysBreak,
-            )
-        }
-=======
         ExprKind::Become(e) => combine_seq(
             never_loop_expr(cx, e, ignore_ids, main_loop_id),
             NeverLoopResult::AlwaysBreak,
         ),
->>>>>>> b6b9d915
         ExprKind::InlineAsm(asm) => asm
             .operands
             .iter()
