use super::utils::make_iterator_snippet;
use super::NEVER_LOOP;
use clippy_utils::consts::{constant, Constant};
use clippy_utils::diagnostics::span_lint_and_then;
use clippy_utils::higher::ForLoop;
use clippy_utils::source::snippet;
use rustc_errors::Applicability;
use rustc_hir::{Block, Destination, Expr, ExprKind, HirId, InlineAsmOperand, Pat, Stmt, StmtKind};
use rustc_lint::LateContext;
use rustc_span::Span;
use std::iter::{once, Iterator};

pub(super) fn check<'tcx>(
    cx: &LateContext<'tcx>,
    block: &Block<'tcx>,
    loop_id: HirId,
    span: Span,
    for_loop: Option<&ForLoop<'_>>,
) {
    match never_loop_block(cx, block, &mut Vec::new(), loop_id) {
        NeverLoopResult::AlwaysBreak => {
            span_lint_and_then(cx, NEVER_LOOP, span, "this loop never actually loops", |diag| {
                if let Some(ForLoop {
                    arg: iterator,
                    pat,
                    span: for_span,
                    ..
                }) = for_loop
                {
                    // Suggests using an `if let` instead. This is `Unspecified` because the
                    // loop may (probably) contain `break` statements which would be invalid
                    // in an `if let`.
                    diag.span_suggestion_verbose(
                        for_span.with_hi(iterator.span.hi()),
                        "if you need the first element of the iterator, try writing",
                        for_to_if_let_sugg(cx, iterator, pat),
                        Applicability::Unspecified,
                    );
                }
            });
        },
        NeverLoopResult::MayContinueMainLoop | NeverLoopResult::Otherwise => (),
        NeverLoopResult::IgnoreUntilEnd(_) => unreachable!(),
    }
}

#[derive(Copy, Clone)]
enum NeverLoopResult {
    // A break/return always get triggered but not necessarily for the main loop.
    AlwaysBreak,
    // A continue may occur for the main loop.
    MayContinueMainLoop,
    // Ignore everything until the end of the block with this id
    IgnoreUntilEnd(HirId),
    Otherwise,
}

#[must_use]
fn absorb_break(arg: NeverLoopResult) -> NeverLoopResult {
    match arg {
        NeverLoopResult::AlwaysBreak | NeverLoopResult::Otherwise => NeverLoopResult::Otherwise,
        NeverLoopResult::MayContinueMainLoop => NeverLoopResult::MayContinueMainLoop,
        NeverLoopResult::IgnoreUntilEnd(id) => NeverLoopResult::IgnoreUntilEnd(id),
    }
}

// Combine two results for parts that are called in order.
#[must_use]
fn combine_seq(first: NeverLoopResult, second: NeverLoopResult) -> NeverLoopResult {
    match first {
        NeverLoopResult::AlwaysBreak | NeverLoopResult::MayContinueMainLoop | NeverLoopResult::IgnoreUntilEnd(_) => {
            first
        },
        NeverLoopResult::Otherwise => second,
    }
}

// Combine two results where only one of the part may have been executed.
#[must_use]
fn combine_branches(b1: NeverLoopResult, b2: NeverLoopResult, ignore_ids: &[HirId]) -> NeverLoopResult {
    match (b1, b2) {
        (NeverLoopResult::IgnoreUntilEnd(a), NeverLoopResult::IgnoreUntilEnd(b)) => {
            if ignore_ids.iter().find(|&e| e == &a || e == &b).unwrap() == &a {
                NeverLoopResult::IgnoreUntilEnd(b)
            } else {
                NeverLoopResult::IgnoreUntilEnd(a)
            }
        },
        (i @ NeverLoopResult::IgnoreUntilEnd(_), NeverLoopResult::AlwaysBreak)
        | (NeverLoopResult::AlwaysBreak, i @ NeverLoopResult::IgnoreUntilEnd(_)) => i,
        (NeverLoopResult::AlwaysBreak, NeverLoopResult::AlwaysBreak) => NeverLoopResult::AlwaysBreak,
        (NeverLoopResult::MayContinueMainLoop, _) | (_, NeverLoopResult::MayContinueMainLoop) => {
            NeverLoopResult::MayContinueMainLoop
        },
        (NeverLoopResult::Otherwise, _) | (_, NeverLoopResult::Otherwise) => NeverLoopResult::Otherwise,
    }
}

fn never_loop_block<'tcx>(
    cx: &LateContext<'tcx>,
    block: &Block<'tcx>,
    ignore_ids: &mut Vec<HirId>,
    main_loop_id: HirId,
) -> NeverLoopResult {
    let iter = block
        .stmts
        .iter()
        .filter_map(stmt_to_expr)
        .chain(block.expr.map(|expr| (expr, None)));

    iter.map(|(e, els)| {
        let e = never_loop_expr(cx, e, ignore_ids, main_loop_id);
        // els is an else block in a let...else binding
        els.map_or(e, |els| {
            combine_branches(e, never_loop_block(cx, els, ignore_ids, main_loop_id), ignore_ids)
        })
    })
    .fold(NeverLoopResult::Otherwise, combine_seq)
}

fn stmt_to_expr<'tcx>(stmt: &Stmt<'tcx>) -> Option<(&'tcx Expr<'tcx>, Option<&'tcx Block<'tcx>>)> {
    match stmt.kind {
        StmtKind::Semi(e) | StmtKind::Expr(e) => Some((e, None)),
        // add the let...else expression (if present)
        StmtKind::Local(local) => local.init.map(|init| (init, local.els)),
        StmtKind::Item(..) => None,
    }
}

#[allow(clippy::too_many_lines)]
fn never_loop_expr<'tcx>(
    cx: &LateContext<'tcx>,
    expr: &Expr<'tcx>,
    ignore_ids: &mut Vec<HirId>,
    main_loop_id: HirId,
) -> NeverLoopResult {
    match expr.kind {
        ExprKind::Unary(_, e)
        | ExprKind::Cast(e, _)
        | ExprKind::Type(e, _)
        | ExprKind::Field(e, _)
        | ExprKind::AddrOf(_, _, e)
        | ExprKind::Repeat(e, _)
        | ExprKind::DropTemps(e) => never_loop_expr(cx, e, ignore_ids, main_loop_id),
        ExprKind::Let(let_expr) => never_loop_expr(cx, let_expr.init, ignore_ids, main_loop_id),
        ExprKind::Array(es) | ExprKind::Tup(es) => never_loop_expr_all(cx, &mut es.iter(), ignore_ids, main_loop_id),
        ExprKind::MethodCall(_, receiver, es, _) => never_loop_expr_all(
            cx,
            &mut std::iter::once(receiver).chain(es.iter()),
            ignore_ids,
            main_loop_id,
        ),
        ExprKind::Struct(_, fields, base) => {
            let fields = never_loop_expr_all(cx, &mut fields.iter().map(|f| f.expr), ignore_ids, main_loop_id);
            if let Some(base) = base {
                combine_seq(fields, never_loop_expr(cx, base, ignore_ids, main_loop_id))
            } else {
                fields
            }
        },
        ExprKind::Call(e, es) => never_loop_expr_all(cx, &mut once(e).chain(es.iter()), ignore_ids, main_loop_id),
        ExprKind::Binary(_, e1, e2)
        | ExprKind::Assign(e1, e2, _)
        | ExprKind::AssignOp(_, e1, e2)
<<<<<<< HEAD
        | ExprKind::Index(e1, e2, _) => never_loop_expr_all(cx, &mut [e1, e2].iter().copied(), ignore_ids, main_loop_id),
=======
        | ExprKind::Index(e1, e2, _) => {
            never_loop_expr_all(cx, &mut [e1, e2].iter().copied(), ignore_ids, main_loop_id)
        },
>>>>>>> 1e8fdf49
        ExprKind::Loop(b, _, _, _) => {
            // Break can come from the inner loop so remove them.
            absorb_break(never_loop_block(cx, b, ignore_ids, main_loop_id))
        },
        ExprKind::If(e, e2, e3) => {
            let e1 = never_loop_expr(cx, e, ignore_ids, main_loop_id);
            let e2 = never_loop_expr(cx, e2, ignore_ids, main_loop_id);
            // If we know the `if` condition evaluates to `true`, don't check everything past it; it
            // should just return whatever's evaluated for `e1` and `e2` since `e3` is unreachable
            if let Some(Constant::Bool(true)) = constant(cx, cx.typeck_results(), e) {
                return combine_seq(e1, e2);
            }
            let e3 = e3.as_ref().map_or(NeverLoopResult::Otherwise, |e| {
                never_loop_expr(cx, e, ignore_ids, main_loop_id)
            });
            combine_seq(e1, combine_branches(e2, e3, ignore_ids))
        },
        ExprKind::Match(e, arms, _) => {
            let e = never_loop_expr(cx, e, ignore_ids, main_loop_id);
            if arms.is_empty() {
                e
            } else {
                let arms = never_loop_expr_branch(cx, &mut arms.iter().map(|a| a.body), ignore_ids, main_loop_id);
                combine_seq(e, arms)
            }
        },
        ExprKind::Block(b, l) => {
            if l.is_some() {
                ignore_ids.push(b.hir_id);
            }
            let ret = never_loop_block(cx, b, ignore_ids, main_loop_id);
            if l.is_some() {
                ignore_ids.pop();
            }
            match ret {
                NeverLoopResult::IgnoreUntilEnd(a) if a == b.hir_id => NeverLoopResult::Otherwise,
                _ => ret,
            }
        },
        ExprKind::Continue(d) => {
            let id = d
                .target_id
                .expect("target ID can only be missing in the presence of compilation errors");
            if id == main_loop_id {
                NeverLoopResult::MayContinueMainLoop
            } else {
                NeverLoopResult::AlwaysBreak
            }
        },
        // checks if break targets a block instead of a loop
        ExprKind::Break(Destination { target_id: Ok(t), .. }, e) if ignore_ids.contains(&t) => e
            .map_or(NeverLoopResult::IgnoreUntilEnd(t), |e| {
                never_loop_expr(cx, e, ignore_ids, main_loop_id)
            }),
        ExprKind::Break(_, e) | ExprKind::Ret(e) => e.as_ref().map_or(NeverLoopResult::AlwaysBreak, |e| {
            combine_seq(
                never_loop_expr(cx, e, ignore_ids, main_loop_id),
                NeverLoopResult::AlwaysBreak,
            )
        }),
        ExprKind::Become(e) => combine_seq(
            never_loop_expr(cx, e, ignore_ids, main_loop_id),
            NeverLoopResult::AlwaysBreak,
        ),
        ExprKind::InlineAsm(asm) => asm
            .operands
            .iter()
            .map(|(o, _)| match o {
                InlineAsmOperand::In { expr, .. } | InlineAsmOperand::InOut { expr, .. } => {
                    never_loop_expr(cx, expr, ignore_ids, main_loop_id)
                },
                InlineAsmOperand::Out { expr, .. } => {
                    never_loop_expr_all(cx, &mut expr.iter().copied(), ignore_ids, main_loop_id)
                },
                InlineAsmOperand::SplitInOut { in_expr, out_expr, .. } => never_loop_expr_all(
                    cx,
                    &mut once(*in_expr).chain(out_expr.iter().copied()),
                    ignore_ids,
                    main_loop_id,
                ),
                InlineAsmOperand::Const { .. }
                | InlineAsmOperand::SymFn { .. }
                | InlineAsmOperand::SymStatic { .. } => NeverLoopResult::Otherwise,
            })
            .fold(NeverLoopResult::Otherwise, combine_seq),
        ExprKind::OffsetOf(_, _)
        | ExprKind::Yield(_, _)
        | ExprKind::Closure { .. }
        | ExprKind::Path(_)
        | ExprKind::ConstBlock(_)
        | ExprKind::Lit(_)
        | ExprKind::Err(_) => NeverLoopResult::Otherwise,
    }
}

fn never_loop_expr_all<'tcx, T: Iterator<Item = &'tcx Expr<'tcx>>>(
    cx: &LateContext<'tcx>,
    es: &mut T,
    ignore_ids: &mut Vec<HirId>,
    main_loop_id: HirId,
) -> NeverLoopResult {
    es.map(|e| never_loop_expr(cx, e, ignore_ids, main_loop_id))
        .fold(NeverLoopResult::Otherwise, combine_seq)
}

fn never_loop_expr_branch<'tcx, T: Iterator<Item = &'tcx Expr<'tcx>>>(
    cx: &LateContext<'tcx>,
    e: &mut T,
    ignore_ids: &mut Vec<HirId>,
    main_loop_id: HirId,
) -> NeverLoopResult {
    e.fold(NeverLoopResult::AlwaysBreak, |a, b| {
        combine_branches(a, never_loop_expr(cx, b, ignore_ids, main_loop_id), ignore_ids)
    })
}

fn for_to_if_let_sugg(cx: &LateContext<'_>, iterator: &Expr<'_>, pat: &Pat<'_>) -> String {
    let pat_snippet = snippet(cx, pat.span, "_");
    let iter_snippet = make_iterator_snippet(cx, iterator, &mut Applicability::Unspecified);

    format!("if let Some({pat_snippet}) = {iter_snippet}.next()")
}<|MERGE_RESOLUTION|>--- conflicted
+++ resolved
@@ -162,13 +162,9 @@
         ExprKind::Binary(_, e1, e2)
         | ExprKind::Assign(e1, e2, _)
         | ExprKind::AssignOp(_, e1, e2)
-<<<<<<< HEAD
-        | ExprKind::Index(e1, e2, _) => never_loop_expr_all(cx, &mut [e1, e2].iter().copied(), ignore_ids, main_loop_id),
-=======
         | ExprKind::Index(e1, e2, _) => {
             never_loop_expr_all(cx, &mut [e1, e2].iter().copied(), ignore_ids, main_loop_id)
         },
->>>>>>> 1e8fdf49
         ExprKind::Loop(b, _, _, _) => {
             // Break can come from the inner loop so remove them.
             absorb_break(never_loop_block(cx, b, ignore_ids, main_loop_id))
