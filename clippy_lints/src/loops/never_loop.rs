--- conflicted
+++ resolved
@@ -187,12 +187,7 @@
                 | InlineAsmOperand::SymStatic { .. } => NeverLoopResult::Otherwise,
             })
             .fold(NeverLoopResult::Otherwise, combine_both),
-<<<<<<< HEAD
-        ExprKind::Struct(_, _, None)
-        | ExprKind::Yield(_, _)
-=======
         ExprKind::Yield(_, _)
->>>>>>> d7b5cbf0
         | ExprKind::Closure { .. }
         | ExprKind::Path(_)
         | ExprKind::ConstBlock(_)
