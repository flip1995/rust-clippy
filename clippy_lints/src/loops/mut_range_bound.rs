--- conflicted
+++ resolved
@@ -9,10 +9,6 @@
 use rustc_lint::LateContext;
 use rustc_middle::{mir::FakeReadCause, ty};
 use rustc_span::source_map::Span;
-<<<<<<< HEAD
-use rustc_typeck::expr_use_visitor::{Delegate, ExprUseVisitor, PlaceBase, PlaceWithHirId};
-=======
->>>>>>> cde09228
 
 pub(super) fn check(cx: &LateContext<'_>, arg: &Expr<'_>, body: &Expr<'_>) {
     if_chain! {
@@ -69,18 +65,6 @@
         span_low: None,
         span_high: None,
     };
-<<<<<<< HEAD
-    cx.tcx.infer_ctxt().enter(|infcx| {
-        ExprUseVisitor::new(
-            &mut delegate,
-            &infcx,
-            body.hir_id.owner,
-            cx.param_env,
-            cx.typeck_results(),
-        )
-        .walk_expr(body);
-    });
-=======
     let infcx = cx.tcx.infer_ctxt().build();
     ExprUseVisitor::new(
         &mut delegate,
@@ -90,7 +74,6 @@
         cx.typeck_results(),
     )
     .walk_expr(body);
->>>>>>> cde09228
 
     delegate.mutation_span()
 }
@@ -130,9 +113,6 @@
         }
     }
 
-<<<<<<< HEAD
-    fn fake_read(&mut self, _: &rustc_typeck::expr_use_visitor::PlaceWithHirId<'tcx>, _: FakeReadCause, _: HirId) {}
-=======
     fn fake_read(
         &mut self,
         _: &rustc_hir_analysis::expr_use_visitor::PlaceWithHirId<'tcx>,
@@ -140,7 +120,6 @@
         _: HirId,
     ) {
     }
->>>>>>> cde09228
 }
 
 impl MutatePairDelegate<'_, '_> {
