--- conflicted
+++ resolved
@@ -113,17 +113,7 @@
         }
     }
 
-<<<<<<< HEAD
-    fn fake_read(
-        &mut self,
-        _: &rustc_hir_typeck::expr_use_visitor::PlaceWithHirId<'tcx>,
-        _: FakeReadCause,
-        _: HirId,
-    ) {
-    }
-=======
     fn fake_read(&mut self, _: &rustc_hir_typeck::expr_use_visitor::PlaceWithHirId<'tcx>, _: FakeReadCause, _: HirId) {}
->>>>>>> eb804811
 }
 
 impl MutatePairDelegate<'_, '_> {
