--- conflicted
+++ resolved
@@ -60,18 +60,9 @@
         span_low: None,
         span_high: None,
     };
-<<<<<<< HEAD
-    ExprUseVisitor::for_clippy(
-        cx,
-        body.hir_id.owner.def_id,
-        &mut delegate,
-    )
-    .walk_expr(body).into_ok();
-=======
     ExprUseVisitor::for_clippy(cx, body.hir_id.owner.def_id, &mut delegate)
         .walk_expr(body)
         .into_ok();
->>>>>>> 8f59b382
 
     delegate.mutation_span()
 }
