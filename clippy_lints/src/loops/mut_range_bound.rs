--- conflicted
+++ resolved
@@ -9,10 +9,6 @@
 use rustc_lint::LateContext;
 use rustc_middle::{mir::FakeReadCause, ty};
 use rustc_span::source_map::Span;
-<<<<<<< HEAD
-use rustc_hir_analysis::expr_use_visitor::{Delegate, ExprUseVisitor, PlaceBase, PlaceWithHirId};
-=======
->>>>>>> f8155d90
 
 pub(super) fn check(cx: &LateContext<'_>, arg: &Expr<'_>, body: &Expr<'_>) {
     if_chain! {
@@ -118,9 +114,6 @@
         }
     }
 
-<<<<<<< HEAD
-    fn fake_read(&mut self, _: &rustc_hir_analysis::expr_use_visitor::PlaceWithHirId<'tcx>, _: FakeReadCause, _: HirId) {}
-=======
     fn fake_read(
         &mut self,
         _: &rustc_hir_analysis::expr_use_visitor::PlaceWithHirId<'tcx>,
@@ -128,7 +121,6 @@
         _: HirId,
     ) {
     }
->>>>>>> f8155d90
 }
 
 impl MutatePairDelegate<'_, '_> {
