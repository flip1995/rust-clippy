use super::MUT_RANGE_BOUND;
use clippy_utils::diagnostics::span_lint_and_note;
use clippy_utils::{get_enclosing_block, higher, path_to_local};
use rustc_hir::intravisit::{self, Visitor};
use rustc_hir::{BindingMode, Expr, ExprKind, HirId, Node, PatKind};
use rustc_hir_typeck::expr_use_visitor::{Delegate, ExprUseVisitor, PlaceBase, PlaceWithHirId};
use rustc_lint::LateContext;
use rustc_middle::mir::FakeReadCause;
use rustc_middle::ty;
use rustc_span::Span;

pub(super) fn check(cx: &LateContext<'_>, arg: &Expr<'_>, body: &Expr<'_>) {
    if let Some(higher::Range {
        start: Some(start),
        end: Some(end),
        ..
    }) = higher::Range::hir(arg)
        && let (mut_id_start, mut_id_end) = (check_for_mutability(cx, start), check_for_mutability(cx, end))
        && (mut_id_start.is_some() || mut_id_end.is_some())
    {
        let (span_low, span_high) = check_for_mutation(cx, body, mut_id_start, mut_id_end);
        mut_warn_with_span(cx, span_low);
        mut_warn_with_span(cx, span_high);
    }
}

fn mut_warn_with_span(cx: &LateContext<'_>, span: Option<Span>) {
    if let Some(sp) = span {
        span_lint_and_note(
            cx,
            MUT_RANGE_BOUND,
            sp,
            "attempt to mutate range bound within loop",
            None,
            "the range of the loop is unchanged",
        );
    }
}

fn check_for_mutability(cx: &LateContext<'_>, bound: &Expr<'_>) -> Option<HirId> {
    if let Some(hir_id) = path_to_local(bound)
        && let Node::Pat(pat) = cx.tcx.hir_node(hir_id)
        && let PatKind::Binding(BindingMode::MUT, ..) = pat.kind
    {
        return Some(hir_id);
    }
    None
}

fn check_for_mutation(
    cx: &LateContext<'_>,
    body: &Expr<'_>,
    bound_id_start: Option<HirId>,
    bound_id_end: Option<HirId>,
) -> (Option<Span>, Option<Span>) {
    let mut delegate = MutatePairDelegate {
        cx,
        hir_id_low: bound_id_start,
        hir_id_high: bound_id_end,
        span_low: None,
        span_high: None,
    };
<<<<<<< HEAD
    ExprUseVisitor::for_clippy(
        cx,
        body.hir_id.owner.def_id,
        &mut delegate,
    )
    .walk_expr(body).into_ok();
=======
    ExprUseVisitor::for_clippy(cx, body.hir_id.owner.def_id, &mut delegate)
        .walk_expr(body)
        .into_ok();
>>>>>>> 2efebd2f

    delegate.mutation_span()
}

struct MutatePairDelegate<'a, 'tcx> {
    cx: &'a LateContext<'tcx>,
    hir_id_low: Option<HirId>,
    hir_id_high: Option<HirId>,
    span_low: Option<Span>,
    span_high: Option<Span>,
}

impl<'tcx> Delegate<'tcx> for MutatePairDelegate<'_, 'tcx> {
    fn consume(&mut self, _: &PlaceWithHirId<'tcx>, _: HirId) {}

    fn borrow(&mut self, cmt: &PlaceWithHirId<'tcx>, diag_expr_id: HirId, bk: ty::BorrowKind) {
        if bk == ty::BorrowKind::MutBorrow {
            if let PlaceBase::Local(id) = cmt.place.base {
                if Some(id) == self.hir_id_low && !BreakAfterExprVisitor::is_found(self.cx, diag_expr_id) {
                    self.span_low = Some(self.cx.tcx.hir().span(diag_expr_id));
                }
                if Some(id) == self.hir_id_high && !BreakAfterExprVisitor::is_found(self.cx, diag_expr_id) {
                    self.span_high = Some(self.cx.tcx.hir().span(diag_expr_id));
                }
            }
        }
    }

    fn mutate(&mut self, cmt: &PlaceWithHirId<'tcx>, diag_expr_id: HirId) {
        if let PlaceBase::Local(id) = cmt.place.base {
            if Some(id) == self.hir_id_low && !BreakAfterExprVisitor::is_found(self.cx, diag_expr_id) {
                self.span_low = Some(self.cx.tcx.hir().span(diag_expr_id));
            }
            if Some(id) == self.hir_id_high && !BreakAfterExprVisitor::is_found(self.cx, diag_expr_id) {
                self.span_high = Some(self.cx.tcx.hir().span(diag_expr_id));
            }
        }
    }

    fn fake_read(&mut self, _: &PlaceWithHirId<'tcx>, _: FakeReadCause, _: HirId) {}
}

impl MutatePairDelegate<'_, '_> {
    fn mutation_span(&self) -> (Option<Span>, Option<Span>) {
        (self.span_low, self.span_high)
    }
}

struct BreakAfterExprVisitor {
    hir_id: HirId,
    past_expr: bool,
    past_candidate: bool,
    break_after_expr: bool,
}

impl BreakAfterExprVisitor {
    pub fn is_found(cx: &LateContext<'_>, hir_id: HirId) -> bool {
        let mut visitor = BreakAfterExprVisitor {
            hir_id,
            past_expr: false,
            past_candidate: false,
            break_after_expr: false,
        };

        get_enclosing_block(cx, hir_id).map_or(false, |block| {
            visitor.visit_block(block);
            visitor.break_after_expr
        })
    }
}

impl<'tcx> Visitor<'tcx> for BreakAfterExprVisitor {
    fn visit_expr(&mut self, expr: &'tcx Expr<'tcx>) {
        if self.past_candidate {
            return;
        }

        if expr.hir_id == self.hir_id {
            self.past_expr = true;
        } else if self.past_expr {
            if matches!(&expr.kind, ExprKind::Break(..)) {
                self.break_after_expr = true;
            }

            self.past_candidate = true;
        } else {
            intravisit::walk_expr(self, expr);
        }
    }
}<|MERGE_RESOLUTION|>--- conflicted
+++ resolved
@@ -60,18 +60,9 @@
         span_low: None,
         span_high: None,
     };
-<<<<<<< HEAD
-    ExprUseVisitor::for_clippy(
-        cx,
-        body.hir_id.owner.def_id,
-        &mut delegate,
-    )
-    .walk_expr(body).into_ok();
-=======
     ExprUseVisitor::for_clippy(cx, body.hir_id.owner.def_id, &mut delegate)
         .walk_expr(body)
         .into_ok();
->>>>>>> 2efebd2f
 
     delegate.mutation_span()
 }
