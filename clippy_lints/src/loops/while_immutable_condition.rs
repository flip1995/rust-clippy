use super::WHILE_IMMUTABLE_CONDITION;
use clippy_utils::consts::constant;
use clippy_utils::diagnostics::span_lint_and_then;
use clippy_utils::usage::mutated_variables;
use rustc_hir::def::{DefKind, Res};
use rustc_hir::def_id::DefIdMap;
use rustc_hir::intravisit::{walk_expr, Visitor};
use rustc_hir::{Expr, ExprKind, HirIdSet, QPath};
use rustc_lint::LateContext;

pub(super) fn check<'tcx>(cx: &LateContext<'tcx>, cond: &'tcx Expr<'_>, expr: &'tcx Expr<'_>) {
    if constant(cx, cx.typeck_results(), cond).is_some() {
        // A pure constant condition (e.g., `while false`) is not linted.
        return;
    }

    let mut var_visitor = VarCollectorVisitor {
        cx,
        ids: HirIdSet::default(),
        def_ids: DefIdMap::default(),
        skip: false,
    };
    var_visitor.visit_expr(cond);
    if var_visitor.skip {
        return;
    }
    let used_in_condition = &var_visitor.ids;
    let mutated_in_body = mutated_variables(expr, cx);
    let mutated_in_condition = mutated_variables(cond, cx);
    let no_cond_variable_mutated =
        if let (Some(used_mutably_body), Some(used_mutably_cond)) = (mutated_in_body, mutated_in_condition) {
            used_in_condition.is_disjoint(&used_mutably_body) && used_in_condition.is_disjoint(&used_mutably_cond)
        } else {
            return;
        };
    let mutable_static_in_cond = var_visitor.def_ids.items().any(|(_, v)| *v);

    let mut has_break_or_return_visitor = HasBreakOrReturnVisitor {
        has_break_or_return: false,
    };
    has_break_or_return_visitor.visit_expr(expr);
    let has_break_or_return = has_break_or_return_visitor.has_break_or_return;

    if no_cond_variable_mutated && !mutable_static_in_cond {
        span_lint_and_then(
            cx,
            WHILE_IMMUTABLE_CONDITION,
            cond.span,
            "variables in the condition are not mutated in the loop body",
            |diag| {
                diag.note("this may lead to an infinite or to a never running loop");

                if has_break_or_return {
                    diag.note("this loop contains `return`s or `break`s");
                    diag.help("rewrite it as `if cond { loop { } }`");
                }
            },
        );
    }
}

struct HasBreakOrReturnVisitor {
    has_break_or_return: bool,
}

impl<'tcx> Visitor<'tcx> for HasBreakOrReturnVisitor {
    fn visit_expr(&mut self, expr: &'tcx Expr<'_>) {
        if self.has_break_or_return {
            return;
        }

        match expr.kind {
            ExprKind::Ret(_) | ExprKind::Break(_, _) => {
                self.has_break_or_return = true;
                return;
            },
            _ => {},
        }

        walk_expr(self, expr);
    }
}

/// Collects the set of variables in an expression
/// Stops analysis if a function call is found
/// Note: In some cases such as `self`, there are no mutable annotation,
/// All variables definition IDs are collected
struct VarCollectorVisitor<'a, 'tcx> {
    cx: &'a LateContext<'tcx>,
    ids: HirIdSet,
    def_ids: DefIdMap<bool>,
    skip: bool,
}

impl<'a, 'tcx> VarCollectorVisitor<'a, 'tcx> {
    fn insert_def_id(&mut self, ex: &'tcx Expr<'_>) {
        if let ExprKind::Path(ref qpath) = ex.kind
            && let QPath::Resolved(None, _) = *qpath
        {
            match self.cx.qpath_res(qpath, ex.hir_id) {
                Res::Local(hir_id) => {
                    self.ids.insert(hir_id);
                },
<<<<<<< HEAD
                Res::Def(DefKind::Static{..}, def_id) => {
=======
                Res::Def(DefKind::Static { .. }, def_id) => {
>>>>>>> f1259db8
                    let mutable = self.cx.tcx.is_mutable_static(def_id);
                    self.def_ids.insert(def_id, mutable);
                },
                _ => {},
            }
        }
    }
}

impl<'a, 'tcx> Visitor<'tcx> for VarCollectorVisitor<'a, 'tcx> {
    fn visit_expr(&mut self, ex: &'tcx Expr<'_>) {
        match ex.kind {
            ExprKind::Path(_) => self.insert_def_id(ex),
            // If there is any function/method call… we just stop analysis
            ExprKind::Call(..) | ExprKind::MethodCall(..) => self.skip = true,

            _ => walk_expr(self, ex),
        }
    }
}<|MERGE_RESOLUTION|>--- conflicted
+++ resolved
@@ -101,11 +101,7 @@
                 Res::Local(hir_id) => {
                     self.ids.insert(hir_id);
                 },
-<<<<<<< HEAD
-                Res::Def(DefKind::Static{..}, def_id) => {
-=======
                 Res::Def(DefKind::Static { .. }, def_id) => {
->>>>>>> f1259db8
                     let mutable = self.cx.tcx.is_mutable_static(def_id);
                     self.def_ids.insert(def_id, mutable);
                 },
