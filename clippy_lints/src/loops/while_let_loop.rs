use super::WHILE_LET_LOOP;
use clippy_utils::diagnostics::span_lint_and_sugg;
use clippy_utils::higher;
use clippy_utils::source::snippet_with_applicability;
use rustc_errors::Applicability;
use rustc_hir::{Block, Expr, ExprKind, MatchSource, Pat, StmtKind};
use rustc_lint::{LateContext, LintContext};
use rustc_middle::lint::in_external_macro;

pub(super) fn check(cx: &LateContext<'tcx>, expr: &'tcx Expr<'_>, loop_block: &'tcx Block<'_>) {
    // extract the expression from the first statement (if any) in a block
    let inner_stmt_expr = extract_expr_from_first_stmt(loop_block);
    // or extract the first expression (if any) from the block
    if let Some(inner) = inner_stmt_expr.or_else(|| extract_first_expr(loop_block)) {
        if let Some(higher::IfLet {
            let_pat,
            let_expr,
            if_else: Some(if_else),
            ..
        }) = higher::IfLet::hir(cx, inner)
        {
            if is_simple_break_expr(if_else) {
                could_be_while_let(cx, expr, let_pat, let_expr);
            }
        }

<<<<<<< HEAD
        if let ExprKind::Match(ref matchexpr, ref arms, MatchSource::Normal) = inner.kind {
            if arms.len() == 2
                && arms[0].guard.is_none()
                && arms[1].guard.is_none()
                && is_simple_break_expr(&arms[1].body)
            {
                could_be_while_let(cx, expr, &arms[0].pat, matchexpr);
=======
        if let ExprKind::Match(matchexpr, arms, MatchSource::Normal) = inner.kind {
            if arms.len() == 2
                && arms[0].guard.is_none()
                && arms[1].guard.is_none()
                && is_simple_break_expr(arms[1].body)
            {
                could_be_while_let(cx, expr, arms[0].pat, matchexpr);
>>>>>>> 380af657
            }
        }
    }
}

/// If a block begins with a statement (possibly a `let` binding) and has an
/// expression, return it.
fn extract_expr_from_first_stmt<'tcx>(block: &Block<'tcx>) -> Option<&'tcx Expr<'tcx>> {
    if let Some(first_stmt) = block.stmts.get(0) {
        if let StmtKind::Local(local) = first_stmt.kind {
            return local.init;
        }
    }
    None
}

/// If a block begins with an expression (with or without semicolon), return it.
fn extract_first_expr<'tcx>(block: &Block<'tcx>) -> Option<&'tcx Expr<'tcx>> {
    match block.expr {
        Some(expr) if block.stmts.is_empty() => Some(expr),
        None if !block.stmts.is_empty() => match block.stmts[0].kind {
            StmtKind::Expr(expr) | StmtKind::Semi(expr) => Some(expr),
            StmtKind::Local(..) | StmtKind::Item(..) => None,
        },
        _ => None,
    }
}

/// Returns `true` if expr contains a single break expr without destination label
/// and
/// passed expression. The expression may be within a block.
fn is_simple_break_expr(expr: &Expr<'_>) -> bool {
    match expr.kind {
        ExprKind::Break(dest, ref passed_expr) if dest.label.is_none() && passed_expr.is_none() => true,
        ExprKind::Block(b, _) => extract_first_expr(b).map_or(false, |subexpr| is_simple_break_expr(subexpr)),
        _ => false,
    }
}

fn could_be_while_let<'tcx>(
    cx: &LateContext<'tcx>,
    expr: &'tcx Expr<'_>,
    let_pat: &'tcx Pat<'_>,
    let_expr: &'tcx Expr<'_>,
) {
    if in_external_macro(cx.sess(), expr.span) {
        return;
    }

    // NOTE: we used to build a body here instead of using
    // ellipsis, this was removed because:
    // 1) it was ugly with big bodies;
    // 2) it was not indented properly;
    // 3) it wasn’t very smart (see #675).
    let mut applicability = Applicability::HasPlaceholders;
    span_lint_and_sugg(
        cx,
        WHILE_LET_LOOP,
        expr.span,
        "this loop could be written as a `while let` loop",
        "try",
        format!(
            "while let {} = {} {{ .. }}",
            snippet_with_applicability(cx, let_pat.span, "..", &mut applicability),
            snippet_with_applicability(cx, let_expr.span, "..", &mut applicability),
        ),
        applicability,
    );
}<|MERGE_RESOLUTION|>--- conflicted
+++ resolved
@@ -24,15 +24,6 @@
             }
         }
 
-<<<<<<< HEAD
-        if let ExprKind::Match(ref matchexpr, ref arms, MatchSource::Normal) = inner.kind {
-            if arms.len() == 2
-                && arms[0].guard.is_none()
-                && arms[1].guard.is_none()
-                && is_simple_break_expr(&arms[1].body)
-            {
-                could_be_while_let(cx, expr, &arms[0].pat, matchexpr);
-=======
         if let ExprKind::Match(matchexpr, arms, MatchSource::Normal) = inner.kind {
             if arms.len() == 2
                 && arms[0].guard.is_none()
@@ -40,7 +31,6 @@
                 && is_simple_break_expr(arms[1].body)
             {
                 could_be_while_let(cx, expr, arms[0].pat, matchexpr);
->>>>>>> 380af657
             }
         }
     }
