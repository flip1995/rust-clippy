mod empty_loop;
mod explicit_counter_loop;
mod explicit_into_iter_loop;
mod explicit_iter_loop;
mod for_kv_map;
mod for_loops_over_fallibles;
mod iter_next_loop;
mod manual_flatten;
mod manual_memcpy;
mod missing_spin_loop;
mod mut_range_bound;
mod needless_collect;
mod needless_range_loop;
mod never_loop;
mod same_item_push;
mod single_element_loop;
mod utils;
mod while_immutable_condition;
mod while_let_loop;
mod while_let_on_iterator;

use clippy_utils::higher;
use rustc_hir::{Expr, ExprKind, LoopSource, Pat};
use rustc_lint::{LateContext, LateLintPass};
use rustc_session::{declare_lint_pass, declare_tool_lint};
use rustc_span::source_map::Span;
use utils::{make_iterator_snippet, IncrementVisitor, InitializeVisitor};

declare_clippy_lint! {
    /// ### What it does
    /// Checks for for-loops that manually copy items between
    /// slices that could be optimized by having a memcpy.
    ///
    /// ### Why is this bad?
    /// It is not as fast as a memcpy.
    ///
    /// ### Example
    /// ```rust
    /// # let src = vec![1];
    /// # let mut dst = vec![0; 65];
    /// for i in 0..src.len() {
    ///     dst[i + 64] = src[i];
    /// }
    /// ```
    ///
    /// Use instead:
    /// ```rust
    /// # let src = vec![1];
    /// # let mut dst = vec![0; 65];
    /// dst[64..(src.len() + 64)].clone_from_slice(&src[..]);
    /// ```
    #[clippy::version = "pre 1.29.0"]
    pub MANUAL_MEMCPY,
    perf,
    "manually copying items between slices"
}

declare_clippy_lint! {
    /// ### What it does
    /// Checks for looping over the range of `0..len` of some
    /// collection just to get the values by index.
    ///
    /// ### Why is this bad?
    /// Just iterating the collection itself makes the intent
    /// more clear and is probably faster.
    ///
    /// ### Example
    /// ```rust
    /// let vec = vec!['a', 'b', 'c'];
    /// for i in 0..vec.len() {
    ///     println!("{}", vec[i]);
    /// }
    /// ```
    ///
    /// Use instead:
    /// ```rust
    /// let vec = vec!['a', 'b', 'c'];
    /// for i in vec {
    ///     println!("{}", i);
    /// }
    /// ```
    #[clippy::version = "pre 1.29.0"]
    pub NEEDLESS_RANGE_LOOP,
    style,
    "for-looping over a range of indices where an iterator over items would do"
}

declare_clippy_lint! {
    /// ### What it does
    /// Checks for loops on `x.iter()` where `&x` will do, and
    /// suggests the latter.
    ///
    /// ### Why is this bad?
    /// Readability.
    ///
    /// ### Known problems
    /// False negatives. We currently only warn on some known
    /// types.
    ///
    /// ### Example
    /// ```rust
    /// // with `y` a `Vec` or slice:
    /// # let y = vec![1];
    /// for x in y.iter() {
    ///     // ..
    /// }
    /// ```
    ///
    /// Use instead:
    /// ```rust
    /// # let y = vec![1];
    /// for x in &y {
    ///     // ..
    /// }
    /// ```
    #[clippy::version = "pre 1.29.0"]
    pub EXPLICIT_ITER_LOOP,
    pedantic,
    "for-looping over `_.iter()` or `_.iter_mut()` when `&_` or `&mut _` would do"
}

declare_clippy_lint! {
    /// ### What it does
    /// Checks for loops on `y.into_iter()` where `y` will do, and
    /// suggests the latter.
    ///
    /// ### Why is this bad?
    /// Readability.
    ///
    /// ### Example
    /// ```rust
    /// # let y = vec![1];
    /// // with `y` a `Vec` or slice:
    /// for x in y.into_iter() {
    ///     // ..
    /// }
    /// ```
    /// can be rewritten to
    /// ```rust
    /// # let y = vec![1];
    /// for x in y {
    ///     // ..
    /// }
    /// ```
    #[clippy::version = "pre 1.29.0"]
    pub EXPLICIT_INTO_ITER_LOOP,
    pedantic,
    "for-looping over `_.into_iter()` when `_` would do"
}

declare_clippy_lint! {
    /// ### What it does
    /// Checks for loops on `x.next()`.
    ///
    /// ### Why is this bad?
    /// `next()` returns either `Some(value)` if there was a
    /// value, or `None` otherwise. The insidious thing is that `Option<_>`
    /// implements `IntoIterator`, so that possibly one value will be iterated,
    /// leading to some hard to find bugs. No one will want to write such code
    /// [except to win an Underhanded Rust
    /// Contest](https://www.reddit.com/r/rust/comments/3hb0wm/underhanded_rust_contest/cu5yuhr).
    ///
    /// ### Example
    /// ```ignore
    /// for x in y.next() {
    ///     ..
    /// }
    /// ```
    #[clippy::version = "pre 1.29.0"]
    pub ITER_NEXT_LOOP,
    correctness,
    "for-looping over `_.next()` which is probably not intended"
}

declare_clippy_lint! {
    /// ### What it does
    /// Checks for `for` loops over `Option` or `Result` values.
    ///
    /// ### Why is this bad?
    /// Readability. This is more clearly expressed as an `if
    /// let`.
    ///
    /// ### Example
    /// ```rust
    /// # let opt = Some(1);
    /// # let res: Result<i32, std::io::Error> = Ok(1);
    /// for x in opt {
    ///     // ..
    /// }
    ///
    /// for x in &res {
    ///     // ..
    /// }
    ///
<<<<<<< HEAD
=======
    /// for x in res.iter() {
    ///     // ..
    /// }
    /// ```
    ///
>>>>>>> befe7d32
    /// Use instead:
    /// ```rust
    /// # let opt = Some(1);
    /// # let res: Result<i32, std::io::Error> = Ok(1);
    /// if let Some(x) = opt {
    ///     // ..
    /// }
    ///
    /// if let Ok(x) = res {
    ///     // ..
    /// }
    /// ```
    #[clippy::version = "1.45.0"]
    pub FOR_LOOPS_OVER_FALLIBLES,
    suspicious,
    "for-looping over an `Option` or a `Result`, which is more clearly expressed as an `if let`"
}

declare_clippy_lint! {
    /// ### What it does
    /// Detects `loop + match` combinations that are easier
    /// written as a `while let` loop.
    ///
    /// ### Why is this bad?
    /// The `while let` loop is usually shorter and more
    /// readable.
    ///
    /// ### Known problems
    /// Sometimes the wrong binding is displayed ([#383](https://github.com/rust-lang/rust-clippy/issues/383)).
    ///
    /// ### Example
    /// ```rust,no_run
    /// # let y = Some(1);
    /// loop {
    ///     let x = match y {
    ///         Some(x) => x,
    ///         None => break,
    ///     };
    ///     // .. do something with x
    /// }
    /// // is easier written as
    /// while let Some(x) = y {
    ///     // .. do something with x
    /// };
    /// ```
    #[clippy::version = "pre 1.29.0"]
    pub WHILE_LET_LOOP,
    complexity,
    "`loop { if let { ... } else break }`, which can be written as a `while let` loop"
}

declare_clippy_lint! {
    /// ### What it does
    /// Checks for functions collecting an iterator when collect
    /// is not needed.
    ///
    /// ### Why is this bad?
    /// `collect` causes the allocation of a new data structure,
    /// when this allocation may not be needed.
    ///
    /// ### Example
    /// ```rust
    /// # let iterator = vec![1].into_iter();
    /// let len = iterator.clone().collect::<Vec<_>>().len();
    /// // should be
    /// let len = iterator.count();
    /// ```
    #[clippy::version = "1.30.0"]
    pub NEEDLESS_COLLECT,
    perf,
    "collecting an iterator when collect is not needed"
}

declare_clippy_lint! {
    /// ### What it does
    /// Checks `for` loops over slices with an explicit counter
    /// and suggests the use of `.enumerate()`.
    ///
    /// ### Why is this bad?
    /// Using `.enumerate()` makes the intent more clear,
    /// declutters the code and may be faster in some instances.
    ///
    /// ### Example
    /// ```rust
    /// # let v = vec![1];
    /// # fn bar(bar: usize, baz: usize) {}
    /// let mut i = 0;
    /// for item in &v {
    ///     bar(i, *item);
    ///     i += 1;
    /// }
    /// ```
    ///
    /// Use instead:
    /// ```rust
    /// # let v = vec![1];
    /// # fn bar(bar: usize, baz: usize) {}
    /// for (i, item) in v.iter().enumerate() { bar(i, *item); }
    /// ```
    #[clippy::version = "pre 1.29.0"]
    pub EXPLICIT_COUNTER_LOOP,
    complexity,
    "for-looping with an explicit counter when `_.enumerate()` would do"
}

declare_clippy_lint! {
    /// ### What it does
    /// Checks for empty `loop` expressions.
    ///
    /// ### Why is this bad?
    /// These busy loops burn CPU cycles without doing
    /// anything. It is _almost always_ a better idea to `panic!` than to have
    /// a busy loop.
    ///
    /// If panicking isn't possible, think of the environment and either:
    ///   - block on something
    ///   - sleep the thread for some microseconds
    ///   - yield or pause the thread
    ///
    /// For `std` targets, this can be done with
    /// [`std::thread::sleep`](https://doc.rust-lang.org/std/thread/fn.sleep.html)
    /// or [`std::thread::yield_now`](https://doc.rust-lang.org/std/thread/fn.yield_now.html).
    ///
    /// For `no_std` targets, doing this is more complicated, especially because
    /// `#[panic_handler]`s can't panic. To stop/pause the thread, you will
    /// probably need to invoke some target-specific intrinsic. Examples include:
    ///   - [`x86_64::instructions::hlt`](https://docs.rs/x86_64/0.12.2/x86_64/instructions/fn.hlt.html)
    ///   - [`cortex_m::asm::wfi`](https://docs.rs/cortex-m/0.6.3/cortex_m/asm/fn.wfi.html)
    ///
    /// ### Example
    /// ```no_run
    /// loop {}
    /// ```
    #[clippy::version = "pre 1.29.0"]
    pub EMPTY_LOOP,
    suspicious,
    "empty `loop {}`, which should block or sleep"
}

declare_clippy_lint! {
    /// ### What it does
    /// Checks for `while let` expressions on iterators.
    ///
    /// ### Why is this bad?
    /// Readability. A simple `for` loop is shorter and conveys
    /// the intent better.
    ///
    /// ### Example
    /// ```ignore
    /// while let Some(val) = iter() {
    ///     ..
    /// }
    /// ```
    #[clippy::version = "pre 1.29.0"]
    pub WHILE_LET_ON_ITERATOR,
    style,
    "using a `while let` loop instead of a for loop on an iterator"
}

declare_clippy_lint! {
    /// ### What it does
    /// Checks for iterating a map (`HashMap` or `BTreeMap`) and
    /// ignoring either the keys or values.
    ///
    /// ### Why is this bad?
    /// Readability. There are `keys` and `values` methods that
    /// can be used to express that don't need the values or keys.
    ///
    /// ### Example
    /// ```ignore
    /// for (k, _) in &map {
    ///     ..
    /// }
    /// ```
    ///
    /// could be replaced by
    ///
    /// ```ignore
    /// for k in map.keys() {
    ///     ..
    /// }
    /// ```
    #[clippy::version = "pre 1.29.0"]
    pub FOR_KV_MAP,
    style,
    "looping on a map using `iter` when `keys` or `values` would do"
}

declare_clippy_lint! {
    /// ### What it does
    /// Checks for loops that will always `break`, `return` or
    /// `continue` an outer loop.
    ///
    /// ### Why is this bad?
    /// This loop never loops, all it does is obfuscating the
    /// code.
    ///
    /// ### Example
    /// ```rust
    /// loop {
    ///     ..;
    ///     break;
    /// }
    /// ```
    #[clippy::version = "pre 1.29.0"]
    pub NEVER_LOOP,
    correctness,
    "any loop that will always `break` or `return`"
}

declare_clippy_lint! {
    /// ### What it does
    /// Checks for loops which have a range bound that is a mutable variable
    ///
    /// ### Why is this bad?
    /// One might think that modifying the mutable variable changes the loop bounds
    ///
    /// ### Known problems
    /// False positive when mutation is followed by a `break`, but the `break` is not immediately
    /// after the mutation:
    ///
    /// ```rust
    /// let mut x = 5;
    /// for _ in 0..x {
    ///     x += 1; // x is a range bound that is mutated
    ///     ..; // some other expression
    ///     break; // leaves the loop, so mutation is not an issue
    /// }
    /// ```
    ///
    /// False positive on nested loops ([#6072](https://github.com/rust-lang/rust-clippy/issues/6072))
    ///
    /// ### Example
    /// ```rust
    /// let mut foo = 42;
    /// for i in 0..foo {
    ///     foo -= 1;
    ///     println!("{}", i); // prints numbers from 0 to 42, not 0 to 21
    /// }
    /// ```
    #[clippy::version = "pre 1.29.0"]
    pub MUT_RANGE_BOUND,
    suspicious,
    "for loop over a range where one of the bounds is a mutable variable"
}

declare_clippy_lint! {
    /// ### What it does
    /// Checks whether variables used within while loop condition
    /// can be (and are) mutated in the body.
    ///
    /// ### Why is this bad?
    /// If the condition is unchanged, entering the body of the loop
    /// will lead to an infinite loop.
    ///
    /// ### Known problems
    /// If the `while`-loop is in a closure, the check for mutation of the
    /// condition variables in the body can cause false negatives. For example when only `Upvar` `a` is
    /// in the condition and only `Upvar` `b` gets mutated in the body, the lint will not trigger.
    ///
    /// ### Example
    /// ```rust
    /// let i = 0;
    /// while i > 10 {
    ///     println!("let me loop forever!");
    /// }
    /// ```
    #[clippy::version = "pre 1.29.0"]
    pub WHILE_IMMUTABLE_CONDITION,
    correctness,
    "variables used within while expression are not mutated in the body"
}

declare_clippy_lint! {
    /// ### What it does
    /// Checks whether a for loop is being used to push a constant
    /// value into a Vec.
    ///
    /// ### Why is this bad?
    /// This kind of operation can be expressed more succinctly with
    /// `vec![item; SIZE]` or `vec.resize(NEW_SIZE, item)` and using these alternatives may also
    /// have better performance.
    ///
    /// ### Example
    /// ```rust
    /// let item1 = 2;
    /// let item2 = 3;
    /// let mut vec: Vec<u8> = Vec::new();
    /// for _ in 0..20 {
    ///    vec.push(item1);
    /// }
    /// for _ in 0..30 {
    ///     vec.push(item2);
    /// }
    /// ```
    ///
    /// Use instead:
    /// ```rust
    /// let item1 = 2;
    /// let item2 = 3;
    /// let mut vec: Vec<u8> = vec![item1; 20];
    /// vec.resize(20 + 30, item2);
    /// ```
    #[clippy::version = "1.47.0"]
    pub SAME_ITEM_PUSH,
    style,
    "the same item is pushed inside of a for loop"
}

declare_clippy_lint! {
    /// ### What it does
    /// Checks whether a for loop has a single element.
    ///
    /// ### Why is this bad?
    /// There is no reason to have a loop of a
    /// single element.
    ///
    /// ### Example
    /// ```rust
    /// let item1 = 2;
    /// for item in &[item1] {
    ///     println!("{}", item);
    /// }
    /// ```
    ///
    /// Use instead:
    /// ```rust
    /// let item1 = 2;
    /// let item = &item1;
    /// println!("{}", item);
    /// ```
    #[clippy::version = "1.49.0"]
    pub SINGLE_ELEMENT_LOOP,
    complexity,
    "there is no reason to have a single element loop"
}

declare_clippy_lint! {
    /// ### What it does
    /// Check for unnecessary `if let` usage in a for loop
    /// where only the `Some` or `Ok` variant of the iterator element is used.
    ///
    /// ### Why is this bad?
    /// It is verbose and can be simplified
    /// by first calling the `flatten` method on the `Iterator`.
    ///
    /// ### Example
    ///
    /// ```rust
    /// let x = vec![Some(1), Some(2), Some(3)];
    /// for n in x {
    ///     if let Some(n) = n {
    ///         println!("{}", n);
    ///     }
    /// }
    /// ```
    /// Use instead:
    /// ```rust
    /// let x = vec![Some(1), Some(2), Some(3)];
    /// for n in x.into_iter().flatten() {
    ///     println!("{}", n);
    /// }
    /// ```
    #[clippy::version = "1.52.0"]
    pub MANUAL_FLATTEN,
    complexity,
    "for loops over `Option`s or `Result`s with a single expression can be simplified"
}

declare_clippy_lint! {
    /// ### What it does
    /// Check for empty spin loops
    ///
    /// ### Why is this bad?
    /// The loop body should have something like `thread::park()` or at least
    /// `std::hint::spin_loop()` to avoid needlessly burning cycles and conserve
    /// energy. Perhaps even better use an actual lock, if possible.
    ///
    /// ### Known problems
    /// This lint doesn't currently trigger on `while let` or
    /// `loop { match .. { .. } }` loops, which would be considered idiomatic in
    /// combination with e.g. `AtomicBool::compare_exchange_weak`.
    ///
    /// ### Example
    ///
    /// ```ignore
    /// use core::sync::atomic::{AtomicBool, Ordering};
    /// let b = AtomicBool::new(true);
    /// // give a ref to `b` to another thread,wait for it to become false
    /// while b.load(Ordering::Acquire) {};
    /// ```
    /// Use instead:
    /// ```rust,no_run
    ///# use core::sync::atomic::{AtomicBool, Ordering};
    ///# let b = AtomicBool::new(true);
    /// while b.load(Ordering::Acquire) {
    ///     std::hint::spin_loop()
    /// }
    /// ```
    #[clippy::version = "1.61.0"]
    pub MISSING_SPIN_LOOP,
    perf,
    "An empty busy waiting loop"
}

declare_lint_pass!(Loops => [
    MANUAL_MEMCPY,
    MANUAL_FLATTEN,
    NEEDLESS_RANGE_LOOP,
    EXPLICIT_ITER_LOOP,
    EXPLICIT_INTO_ITER_LOOP,
    ITER_NEXT_LOOP,
    FOR_LOOPS_OVER_FALLIBLES,
    WHILE_LET_LOOP,
    NEEDLESS_COLLECT,
    EXPLICIT_COUNTER_LOOP,
    EMPTY_LOOP,
    WHILE_LET_ON_ITERATOR,
    FOR_KV_MAP,
    NEVER_LOOP,
    MUT_RANGE_BOUND,
    WHILE_IMMUTABLE_CONDITION,
    SAME_ITEM_PUSH,
    SINGLE_ELEMENT_LOOP,
    MISSING_SPIN_LOOP,
]);

impl<'tcx> LateLintPass<'tcx> for Loops {
    fn check_expr(&mut self, cx: &LateContext<'tcx>, expr: &'tcx Expr<'_>) {
        let for_loop = higher::ForLoop::hir(expr);
        if let Some(higher::ForLoop {
            pat,
            arg,
            body,
            loop_id,
            span,
        }) = for_loop
        {
            // we don't want to check expanded macros
            // this check is not at the top of the function
            // since higher::for_loop expressions are marked as expansions
            if body.span.from_expansion() {
                return;
            }
            check_for_loop(cx, pat, arg, body, expr, span);
            if let ExprKind::Block(block, _) = body.kind {
                never_loop::check(cx, block, loop_id, span, for_loop.as_ref());
            }
        }

        // we don't want to check expanded macros
        if expr.span.from_expansion() {
            return;
        }

        // check for never_loop
        if let ExprKind::Loop(block, ..) = expr.kind {
            never_loop::check(cx, block, expr.hir_id, expr.span, None);
        }

        // check for `loop { if let {} else break }` that could be `while let`
        // (also matches an explicit "match" instead of "if let")
        // (even if the "match" or "if let" is used for declaration)
        if let ExprKind::Loop(block, _, LoopSource::Loop, _) = expr.kind {
            // also check for empty `loop {}` statements, skipping those in #[panic_handler]
            empty_loop::check(cx, expr, block);
            while_let_loop::check(cx, expr, block);
        }

        while_let_on_iterator::check(cx, expr);

        if let Some(higher::While { condition, body }) = higher::While::hir(expr) {
            while_immutable_condition::check(cx, condition, body);
            missing_spin_loop::check(cx, condition, body);
        }

        needless_collect::check(expr, cx);
    }
}

fn check_for_loop<'tcx>(
    cx: &LateContext<'tcx>,
    pat: &'tcx Pat<'_>,
    arg: &'tcx Expr<'_>,
    body: &'tcx Expr<'_>,
    expr: &'tcx Expr<'_>,
    span: Span,
) {
    let is_manual_memcpy_triggered = manual_memcpy::check(cx, pat, arg, body, expr);
    if !is_manual_memcpy_triggered {
        needless_range_loop::check(cx, pat, arg, body, expr);
        explicit_counter_loop::check(cx, pat, arg, body, expr);
    }
    check_for_loop_arg(cx, pat, arg);
    for_kv_map::check(cx, pat, arg, body);
    mut_range_bound::check(cx, arg, body);
    single_element_loop::check(cx, pat, arg, body, expr);
    same_item_push::check(cx, pat, arg, body, expr);
    manual_flatten::check(cx, pat, arg, body, span);
}

fn check_for_loop_arg(cx: &LateContext<'_>, pat: &Pat<'_>, arg: &Expr<'_>) {
    let mut next_loop_linted = false; // whether or not ITER_NEXT_LOOP lint was used

    if let ExprKind::MethodCall(method, [self_arg], _) = arg.kind {
        let method_name = method.ident.as_str();
        // check for looping over x.iter() or x.iter_mut(), could use &x or &mut x
        match method_name {
            "iter" | "iter_mut" => {
                explicit_iter_loop::check(cx, self_arg, arg, method_name);
                for_loops_over_fallibles::check(cx, pat, self_arg, Some(method_name));
            },
            "into_iter" => {
                explicit_iter_loop::check(cx, self_arg, arg, method_name);
                explicit_into_iter_loop::check(cx, self_arg, arg);
                for_loops_over_fallibles::check(cx, pat, self_arg, Some(method_name));
            },
            "next" => {
                next_loop_linted = iter_next_loop::check(cx, arg);
            },
            _ => {},
        }
    }

    if !next_loop_linted {
        for_loops_over_fallibles::check(cx, pat, arg, None);
    }
}<|MERGE_RESOLUTION|>--- conflicted
+++ resolved
@@ -192,14 +192,11 @@
     ///     // ..
     /// }
     ///
-<<<<<<< HEAD
-=======
     /// for x in res.iter() {
     ///     // ..
     /// }
     /// ```
     ///
->>>>>>> befe7d32
     /// Use instead:
     /// ```rust
     /// # let opt = Some(1);
