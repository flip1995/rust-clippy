use super::utils::make_iterator_snippet;
use super::MANUAL_FLATTEN;
use clippy_utils::diagnostics::span_lint_and_then;
use clippy_utils::higher;
<<<<<<< HEAD
=======
use clippy_utils::visitors::is_local_used;
>>>>>>> 380af657
use clippy_utils::{is_lang_ctor, path_to_local_id};
use if_chain::if_chain;
use rustc_errors::Applicability;
use rustc_hir::LangItem::{OptionSome, ResultOk};
use rustc_hir::{Expr, ExprKind, Pat, PatKind, StmtKind};
use rustc_lint::LateContext;
use rustc_middle::ty;
use rustc_span::source_map::Span;

/// Check for unnecessary `if let` usage in a for loop where only the `Some` or `Ok` variant of the
/// iterator element is used.
pub(super) fn check<'tcx>(
    cx: &LateContext<'tcx>,
    pat: &'tcx Pat<'_>,
    arg: &'tcx Expr<'_>,
    body: &'tcx Expr<'_>,
    span: Span,
) {
    if let ExprKind::Block(block, _) = body.kind {
        // Ensure the `if let` statement is the only expression or statement in the for-loop
        let inner_expr = if block.stmts.len() == 1 && block.expr.is_none() {
            let match_stmt = &block.stmts[0];
            if let StmtKind::Semi(inner_expr) = match_stmt.kind {
                Some(inner_expr)
            } else {
                None
            }
        } else if block.stmts.is_empty() {
            block.expr
        } else {
            None
        };

        if_chain! {
            if let Some(inner_expr) = inner_expr;
<<<<<<< HEAD
            if let Some(higher::IfLet { let_pat, let_expr, if_else: None, .. }) = higher::IfLet::hir(cx, inner_expr);
=======
            if let Some(higher::IfLet { let_pat, let_expr, if_then, if_else: None })
                = higher::IfLet::hir(cx, inner_expr);
>>>>>>> 380af657
            // Ensure match_expr in `if let` statement is the same as the pat from the for-loop
            if let PatKind::Binding(_, pat_hir_id, _, _) = pat.kind;
            if path_to_local_id(let_expr, pat_hir_id);
            // Ensure the `if let` statement is for the `Some` variant of `Option` or the `Ok` variant of `Result`
            if let PatKind::TupleStruct(ref qpath, _, _) = let_pat.kind;
            let some_ctor = is_lang_ctor(cx, qpath, OptionSome);
            let ok_ctor = is_lang_ctor(cx, qpath, ResultOk);
            if some_ctor || ok_ctor;
            // Ensure epxr in `if let` is not used afterwards
            if !is_local_used(cx, if_then, pat_hir_id);
            then {
                let if_let_type = if some_ctor { "Some" } else { "Ok" };
                // Prepare the error message
                let msg = format!("unnecessary `if let` since only the `{}` variant of the iterator element is used", if_let_type);

                // Prepare the help message
                let mut applicability = Applicability::MaybeIncorrect;
                let arg_snippet = make_iterator_snippet(cx, arg, &mut applicability);
                let copied = match cx.typeck_results().expr_ty(let_expr).kind() {
                    ty::Ref(_, inner, _) => match inner.kind() {
                        ty::Ref(..) => ".copied()",
                        _ => ""
                    }
                    _ => ""
                };

                span_lint_and_then(
                    cx,
                    MANUAL_FLATTEN,
                    span,
                    &msg,
                    |diag| {
                        let sugg = format!("{}{}.flatten()", arg_snippet, copied);
                        diag.span_suggestion(
                            arg.span,
                            "try",
                            sugg,
                            Applicability::MaybeIncorrect,
                        );
                        diag.span_help(
                            inner_expr.span,
                            "...and remove the `if let` statement in the for loop",
                        );
                    }
                );
            }
        }
    }
}<|MERGE_RESOLUTION|>--- conflicted
+++ resolved
@@ -2,10 +2,7 @@
 use super::MANUAL_FLATTEN;
 use clippy_utils::diagnostics::span_lint_and_then;
 use clippy_utils::higher;
-<<<<<<< HEAD
-=======
 use clippy_utils::visitors::is_local_used;
->>>>>>> 380af657
 use clippy_utils::{is_lang_ctor, path_to_local_id};
 use if_chain::if_chain;
 use rustc_errors::Applicability;
@@ -41,12 +38,8 @@
 
         if_chain! {
             if let Some(inner_expr) = inner_expr;
-<<<<<<< HEAD
-            if let Some(higher::IfLet { let_pat, let_expr, if_else: None, .. }) = higher::IfLet::hir(cx, inner_expr);
-=======
             if let Some(higher::IfLet { let_pat, let_expr, if_then, if_else: None })
                 = higher::IfLet::hir(cx, inner_expr);
->>>>>>> 380af657
             // Ensure match_expr in `if let` statement is the same as the pat from the for-loop
             if let PatKind::Binding(_, pat_hir_id, _, _) = pat.kind;
             if path_to_local_id(let_expr, pat_hir_id);
