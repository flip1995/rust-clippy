use clippy_utils::diagnostics::span_lint_and_then;
use clippy_utils::return_ty;
use rustc_hir::intravisit::FnKind;
use rustc_hir::{Body, FnDecl, HirId};
use rustc_infer::infer::TyCtxtInferExt;
use rustc_lint::{LateContext, LateLintPass};
use rustc_middle::ty::{Clause, EarlyBinder, Opaque, PredicateKind};
use rustc_session::{declare_lint_pass, declare_tool_lint};
use rustc_span::{sym, Span};
use rustc_trait_selection::traits::error_reporting::suggestions::TypeErrCtxtExt;
use rustc_trait_selection::traits::{self, FulfillmentError};

declare_clippy_lint! {
    /// ### What it does
    /// This lint requires Future implementations returned from
    /// functions and methods to implement the `Send` marker trait. It is mostly
    /// used by library authors (public and internal) that target an audience where
    /// multithreaded executors are likely to be used for running these Futures.
    ///
    /// ### Why is this bad?
    /// A Future implementation captures some state that it
    /// needs to eventually produce its final value. When targeting a multithreaded
    /// executor (which is the norm on non-embedded devices) this means that this
    /// state may need to be transported to other threads, in other words the
    /// whole Future needs to implement the `Send` marker trait. If it does not,
    /// then the resulting Future cannot be submitted to a thread pool in the
    /// end user’s code.
    ///
    /// Especially for generic functions it can be confusing to leave the
    /// discovery of this problem to the end user: the reported error location
    /// will be far from its cause and can in many cases not even be fixed without
    /// modifying the library where the offending Future implementation is
    /// produced.
    ///
    /// ### Example
    /// ```rust
    /// async fn not_send(bytes: std::rc::Rc<[u8]>) {}
    /// ```
    /// Use instead:
    /// ```rust
    /// async fn is_send(bytes: std::sync::Arc<[u8]>) {}
    /// ```
    #[clippy::version = "1.44.0"]
    pub FUTURE_NOT_SEND,
    nursery,
    "public Futures must be Send"
}

declare_lint_pass!(FutureNotSend => [FUTURE_NOT_SEND]);

impl<'tcx> LateLintPass<'tcx> for FutureNotSend {
    fn check_fn(
        &mut self,
        cx: &LateContext<'tcx>,
        kind: FnKind<'tcx>,
        decl: &'tcx FnDecl<'tcx>,
        _: &'tcx Body<'tcx>,
        _: Span,
        hir_id: HirId,
    ) {
        if let FnKind::Closure = kind {
            return;
        }
        let ret_ty = return_ty(cx, hir_id);
        if let Opaque(id, subst) = *ret_ty.kind() {
            let preds = cx.tcx.explicit_item_bounds(id);
            let mut is_future = false;
            for &(p, _span) in preds {
                let p = EarlyBinder(p).subst(cx.tcx, subst);
                if let Some(trait_pred) = p.to_opt_poly_trait_pred() {
                    if Some(trait_pred.skip_binder().trait_ref.def_id) == cx.tcx.lang_items().future_trait() {
                        is_future = true;
                        break;
                    }
                }
            }
            if is_future {
                let send_trait = cx.tcx.get_diagnostic_item(sym::Send).unwrap();
                let span = decl.output.span();
                let infcx = cx.tcx.infer_ctxt().build();
                let cause = traits::ObligationCause::misc(span, hir_id);
                let send_errors = traits::fully_solve_bound(&infcx, cause, cx.param_env, ret_ty, send_trait);
                if !send_errors.is_empty() {
                    span_lint_and_then(
                        cx,
                        FUTURE_NOT_SEND,
                        span,
                        "future cannot be sent between threads safely",
                        |db| {
                            for FulfillmentError { obligation, .. } in send_errors {
                                infcx
                                    .err_ctxt()
                                    .maybe_note_obligation_cause_for_async_await(db, &obligation);
<<<<<<< HEAD
                                if let PredicateKind::Clause(Clause::Trait(trait_pred)) = obligation.predicate.kind().skip_binder() {
=======
                                if let PredicateKind::Clause(Clause::Trait(trait_pred)) =
                                    obligation.predicate.kind().skip_binder()
                                {
>>>>>>> 8e1a1229
                                    db.note(&format!(
                                        "`{}` doesn't implement `{}`",
                                        trait_pred.self_ty(),
                                        trait_pred.trait_ref.print_only_trait_path(),
                                    ));
                                }
                            }
                        },
                    );
                }
            }
        }
    }
}<|MERGE_RESOLUTION|>--- conflicted
+++ resolved
@@ -91,13 +91,9 @@
                                 infcx
                                     .err_ctxt()
                                     .maybe_note_obligation_cause_for_async_await(db, &obligation);
-<<<<<<< HEAD
-                                if let PredicateKind::Clause(Clause::Trait(trait_pred)) = obligation.predicate.kind().skip_binder() {
-=======
                                 if let PredicateKind::Clause(Clause::Trait(trait_pred)) =
                                     obligation.predicate.kind().skip_binder()
                                 {
->>>>>>> 8e1a1229
                                     db.note(&format!(
                                         "`{}` doesn't implement `{}`",
                                         trait_pred.self_ty(),
