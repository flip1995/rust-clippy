use clippy_utils::diagnostics::span_lint_and_then;
use clippy_utils::source::snippet;
use clippy_utils::{path_to_local_id, visitors::is_local_used};
use if_chain::if_chain;
use rustc_errors::Applicability;
use rustc_hir as hir;
use rustc_hir::BindingAnnotation;
use rustc_lint::{LateContext, LateLintPass};
use rustc_session::{declare_lint_pass, declare_tool_lint};

declare_clippy_lint! {
    /// ### What it does
    /// Checks for variable declarations immediately followed by a
    /// conditional affectation.
    ///
    /// ### Why is this bad?
    /// This is not idiomatic Rust.
    ///
    /// ### Example
    /// ```rust,ignore
    /// let foo;
    ///
    /// if bar() {
    ///     foo = 42;
    /// } else {
    ///     foo = 0;
    /// }
    ///
    /// let mut baz = None;
    ///
    /// if bar() {
    ///     baz = Some(42);
    /// }
    /// ```
    ///
    /// should be written
    ///
    /// ```rust,ignore
    /// let foo = if bar() {
    ///     42
    /// } else {
    ///     0
    /// };
    ///
    /// let baz = if bar() {
    ///     Some(42)
    /// } else {
    ///     None
    /// };
    /// ```
    pub USELESS_LET_IF_SEQ,
    nursery,
    "unidiomatic `let mut` declaration followed by initialization in `if`"
}

declare_lint_pass!(LetIfSeq => [USELESS_LET_IF_SEQ]);

impl<'tcx> LateLintPass<'tcx> for LetIfSeq {
    fn check_block(&mut self, cx: &LateContext<'tcx>, block: &'tcx hir::Block<'_>) {
        let mut it = block.stmts.iter().peekable();
        while let Some(stmt) = it.next() {
            if_chain! {
                if let Some(expr) = it.peek();
                if let hir::StmtKind::Local(local) = stmt.kind;
                if let hir::PatKind::Binding(mode, canonical_id, ident, None) = local.pat.kind;
                if let hir::StmtKind::Expr(if_) = expr.kind;
                if let hir::ExprKind::If(hir::Expr { kind: hir::ExprKind::DropTemps(cond), ..}, then, else_) = if_.kind;
<<<<<<< HEAD
                let mut used_visitor = LocalUsedVisitor::new(cx, canonical_id);
                if !used_visitor.check_expr(cond);
=======
                if !is_local_used(cx, *cond, canonical_id);
>>>>>>> 27afd6ad
                if let hir::ExprKind::Block(then, _) = then.kind;
                if let Some(value) = check_assign(cx, canonical_id, &*then);
                if !is_local_used(cx, value, canonical_id);
                then {
                    let span = stmt.span.to(if_.span);

                    let has_interior_mutability = !cx.typeck_results().node_type(canonical_id).is_freeze(
                        cx.tcx.at(span),
                        cx.param_env,
                    );
                    if has_interior_mutability { return; }

                    let (default_multi_stmts, default) = if let Some(else_) = else_ {
                        if let hir::ExprKind::Block(else_, _) = else_.kind {
                            if let Some(default) = check_assign(cx, canonical_id, else_) {
                                (else_.stmts.len() > 1, default)
                            } else if let Some(default) = local.init {
                                (true, default)
                            } else {
                                continue;
                            }
                        } else {
                            continue;
                        }
                    } else if let Some(default) = local.init {
                        (false, default)
                    } else {
                        continue;
                    };

                    let mutability = match mode {
                        BindingAnnotation::RefMut | BindingAnnotation::Mutable => "<mut> ",
                        _ => "",
                    };

                    // FIXME: this should not suggest `mut` if we can detect that the variable is not
                    // use mutably after the `if`

                    let sug = format!(
                        "let {mut}{name} = if {cond} {{{then} {value} }} else {{{else} {default} }};",
                        mut=mutability,
                        name=ident.name,
                        cond=snippet(cx, cond.span, "_"),
                        then=if then.stmts.len() > 1 { " ..;" } else { "" },
                        else=if default_multi_stmts { " ..;" } else { "" },
                        value=snippet(cx, value.span, "<value>"),
                        default=snippet(cx, default.span, "<default>"),
                    );
                    span_lint_and_then(cx,
                                       USELESS_LET_IF_SEQ,
                                       span,
                                       "`if _ { .. } else { .. }` is an expression",
                                       |diag| {
                                           diag.span_suggestion(
                                                span,
                                                "it is more idiomatic to write",
                                                sug,
                                                Applicability::HasPlaceholders,
                                            );
                                           if !mutability.is_empty() {
                                               diag.note("you might not need `mut` at all");
                                           }
                                       });
                }
            }
        }
    }
}

fn check_assign<'tcx>(
    cx: &LateContext<'tcx>,
    decl: hir::HirId,
    block: &'tcx hir::Block<'_>,
) -> Option<&'tcx hir::Expr<'tcx>> {
    if_chain! {
        if block.expr.is_none();
        if let Some(expr) = block.stmts.iter().last();
        if let hir::StmtKind::Semi(expr) = expr.kind;
        if let hir::ExprKind::Assign(var, value, _) = expr.kind;
        if path_to_local_id(var, decl);
        then {
            if block.stmts.iter().take(block.stmts.len()-1).any(|stmt| is_local_used(cx, stmt, decl)) {
                None
            } else {
                Some(value)
            }
        } else {
            None
        }
    }
}<|MERGE_RESOLUTION|>--- conflicted
+++ resolved
@@ -65,12 +65,7 @@
                 if let hir::PatKind::Binding(mode, canonical_id, ident, None) = local.pat.kind;
                 if let hir::StmtKind::Expr(if_) = expr.kind;
                 if let hir::ExprKind::If(hir::Expr { kind: hir::ExprKind::DropTemps(cond), ..}, then, else_) = if_.kind;
-<<<<<<< HEAD
-                let mut used_visitor = LocalUsedVisitor::new(cx, canonical_id);
-                if !used_visitor.check_expr(cond);
-=======
                 if !is_local_used(cx, *cond, canonical_id);
->>>>>>> 27afd6ad
                 if let hir::ExprKind::Block(then, _) = then.kind;
                 if let Some(value) = check_assign(cx, canonical_id, &*then);
                 if !is_local_used(cx, value, canonical_id);
