--- conflicted
+++ resolved
@@ -524,7 +524,7 @@
     #[cfg(feature = "internal")]
     {
         if std::env::var("ENABLE_METADATA_COLLECTION").eq(&Ok("1".to_string())) {
-            store.register_late_pass(|_| Box::new(utils::internal_lints::metadata_collector::MetadataCollector::new()));
+            store.register_late_pass(|| Box::new(utils::internal_lints::metadata_collector::MetadataCollector::new()));
             return;
         }
     }
@@ -545,21 +545,14 @@
         store.register_late_pass(|_| Box::new(utils::internal_lints::MsrvAttrImpl));
     }
 
-<<<<<<< HEAD
-    let arithmetic_allowed = conf.arithmetic_allowed.clone();
-    store.register_late_pass(move |_| Box::new(operators::arithmetic::Arithmetic::new(arithmetic_allowed.clone())));
+    let arithmetic_side_effects_allowed = conf.arithmetic_side_effects_allowed.clone();
+    store.register_late_pass(move |_| {
+        Box::new(operators::arithmetic_side_effects::ArithmeticSideEffects::new(
+            arithmetic_side_effects_allowed.clone(),
+        ))
+    });
     store.register_late_pass(|_| Box::new(utils::dump_hir::DumpHir));
     store.register_late_pass(|_| Box::new(utils::author::Author));
-=======
-    let arithmetic_side_effects_allowed = conf.arithmetic_side_effects_allowed.clone();
-    store.register_late_pass(move || {
-        Box::new(operators::arithmetic_side_effects::ArithmeticSideEffects::new(
-            arithmetic_side_effects_allowed.clone(),
-        ))
-    });
-    store.register_late_pass(|| Box::new(utils::dump_hir::DumpHir));
-    store.register_late_pass(|| Box::new(utils::author::Author));
->>>>>>> 96466ddd
     let await_holding_invalid_types = conf.await_holding_invalid_types.clone();
     store.register_late_pass(move |_| {
         Box::new(await_holding_invalid::AwaitHolding::new(
@@ -913,7 +906,7 @@
     store.register_late_pass(|_| Box::new(manual_string_new::ManualStringNew));
     store.register_late_pass(|_| Box::new(unused_peekable::UnusedPeekable));
     store.register_early_pass(|| Box::new(multi_assignments::MultiAssignments));
-    store.register_late_pass(|| Box::new(bool_to_int_with_if::BoolToIntWithIf));
+    store.register_late_pass(|_| Box::new(bool_to_int_with_if::BoolToIntWithIf));
     // add lints here, do not remove this comment, it's used in `new_lint`
 }
 
