use clippy_utils::diagnostics::span_lint_and_then;
use clippy_utils::is_lint_allowed;
use clippy_utils::macros::span_is_local;
use rustc_hir::def_id::DefIdSet;
use rustc_hir::{Impl, Item, ItemKind};
use rustc_lint::{LateContext, LateLintPass};
use rustc_session::declare_lint_pass;

declare_clippy_lint! {
    /// ### What it does
    /// Checks if a provided method is used implicitly by a trait
    /// implementation.
    ///
    /// ### Why restrict this?
    /// To ensure that a certain implementation implements every method; for example,
    /// a wrapper type where every method should delegate to the corresponding method of
    /// the inner type's implementation.
    ///
    /// This lint should typically be enabled on a specific trait `impl` item
    /// rather than globally.
    ///
    /// ### Example
    /// ```no_run
    /// trait Trait {
    ///     fn required();
    ///
    ///     fn provided() {}
    /// }
    ///
    /// # struct Type;
    /// #[warn(clippy::missing_trait_methods)]
    /// impl Trait for Type {
    ///     fn required() { /* ... */ }
    /// }
    /// ```
    /// Use instead:
    /// ```no_run
    /// trait Trait {
    ///     fn required();
    ///
    ///     fn provided() {}
    /// }
    ///
    /// # struct Type;
    /// #[warn(clippy::missing_trait_methods)]
    /// impl Trait for Type {
    ///     fn required() { /* ... */ }
    ///
    ///     fn provided() { /* ... */ }
    /// }
    /// ```
    #[clippy::version = "1.66.0"]
    pub MISSING_TRAIT_METHODS,
    restriction,
    "trait implementation uses default provided method"
}
declare_lint_pass!(MissingTraitMethods => [MISSING_TRAIT_METHODS]);

impl<'tcx> LateLintPass<'tcx> for MissingTraitMethods {
    fn check_item(&mut self, cx: &LateContext<'tcx>, item: &'tcx Item<'tcx>) {
        if !is_lint_allowed(cx, MISSING_TRAIT_METHODS, item.hir_id())
            && span_is_local(item.span)
            && let ItemKind::Impl(Impl {
                of_trait: Some(trait_ref),
                ..
            }) = item.kind
            && let Some(trait_id) = trait_ref.trait_def_id()
        {
<<<<<<< HEAD
            let trait_item_ids: DefIdSet = cx.tcx.associated_items(item.owner_id)
=======
            let trait_item_ids: DefIdSet = cx
                .tcx
                .associated_items(item.owner_id)
>>>>>>> 1db89a1b
                .in_definition_order()
                .filter_map(|assoc_item| assoc_item.trait_item_def_id)
                .collect();

            for assoc in cx
                .tcx
                .provided_trait_methods(trait_id)
                .filter(|assoc| !trait_item_ids.contains(&assoc.def_id))
            {
                span_lint_and_then(
                    cx,
                    MISSING_TRAIT_METHODS,
                    cx.tcx.def_span(item.owner_id),
                    format!("missing trait method provided by default: `{}`", assoc.name()),
                    |diag| {
                        diag.span_help(cx.tcx.def_span(assoc.def_id), "implement the method");
                    },
                );
            }
        }
    }
}<|MERGE_RESOLUTION|>--- conflicted
+++ resolved
@@ -66,13 +66,9 @@
             }) = item.kind
             && let Some(trait_id) = trait_ref.trait_def_id()
         {
-<<<<<<< HEAD
-            let trait_item_ids: DefIdSet = cx.tcx.associated_items(item.owner_id)
-=======
             let trait_item_ids: DefIdSet = cx
                 .tcx
                 .associated_items(item.owner_id)
->>>>>>> 1db89a1b
                 .in_definition_order()
                 .filter_map(|assoc_item| assoc_item.trait_item_def_id)
                 .collect();
