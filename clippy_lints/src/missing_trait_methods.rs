--- conflicted
+++ resolved
@@ -94,11 +94,7 @@
                         "implement the method",
                     );
                 }
-<<<<<<< HEAD
-            })
-=======
             });
->>>>>>> 1480cea3
         }
     }
 }