--- conflicted
+++ resolved
@@ -59,27 +59,6 @@
     fn check_expr(&mut self, cx: &LateContext<'tcx>, expr: &'tcx hir::Expr<'_>) {
         match expr.kind {
             hir::ExprKind::Binary(op, _, _) => {
-<<<<<<< HEAD
-                self.check_expr_inner(cx, expr, op.node, op.span);
-            }
-            hir::ExprKind::AssignOp(op, _, _) => {
-                self.check_expr_inner(cx, expr, op.node.into(), op.span);
-            }
-            _ => {}
-        }
-    }
-}
-
-impl<'tcx> SuspiciousImpl {
-    fn check_expr_inner(
-        &mut self,
-        cx: &LateContext<'tcx>,
-        expr: &'tcx hir::Expr<'_>,
-        binop: hir::BinOpKind,
-        span: Span,
-    ) {
-        if let Some((binop_trait_lang, op_assign_trait_lang)) = binop_traits(binop)
-=======
                 check_expr_inner(cx, expr, op.node, op.span);
             },
             hir::ExprKind::AssignOp(op, _, _) => {
@@ -92,7 +71,6 @@
 
 fn check_expr_inner<'tcx>(cx: &LateContext<'tcx>, expr: &'tcx hir::Expr<'_>, binop: hir::BinOpKind, span: Span) {
     if let Some((binop_trait_lang, op_assign_trait_lang)) = binop_traits(binop)
->>>>>>> 045cff2b
             && let Some(binop_trait_id) = cx.tcx.lang_items().get(binop_trait_lang)
             && let Some(op_assign_trait_id) = cx.tcx.lang_items().get(op_assign_trait_lang)
 
@@ -113,20 +91,6 @@
                 .iter()
                 .find(|&(ts, _)| ts.iter().any(|&t| Some(trait_id) == cx.tcx.lang_items().get(t)))
             && count_binops(body.value) == 1
-<<<<<<< HEAD
-        {
-            span_lint(
-                cx,
-                lint,
-                span,
-                format!(
-                    "suspicious use of `{}` in `{}` impl",
-                    binop.as_str(),
-                    cx.tcx.item_name(trait_id)
-                ),
-            );
-        }
-=======
     {
         span_lint(
             cx,
@@ -138,7 +102,6 @@
                 cx.tcx.item_name(trait_id)
             ),
         );
->>>>>>> 045cff2b
     }
 }
 
