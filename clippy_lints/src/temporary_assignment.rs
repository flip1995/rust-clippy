--- conflicted
+++ resolved
@@ -25,17 +25,7 @@
 fn is_temporary(cx: &LateContext<'_>, expr: &Expr<'_>) -> bool {
     match &expr.kind {
         ExprKind::Struct(..) | ExprKind::Tup(..) => true,
-<<<<<<< HEAD
-        ExprKind::Path(qpath) => {
-            if let Res::Def(DefKind::Const, ..) = cx.qpath_res(qpath, expr.hir_id) {
-                true
-            } else {
-                false
-            }
-        },
-=======
         ExprKind::Path(qpath) => matches!(cx.qpath_res(qpath, expr.hir_id), Res::Def(DefKind::Const, ..)),
->>>>>>> 2ca58e7d
         _ => false,
     }
 }
