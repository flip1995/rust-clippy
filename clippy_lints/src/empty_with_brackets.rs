--- conflicted
+++ resolved
@@ -88,15 +88,10 @@
     empty_tuple_enum_variants: FxIndexMap<LocalDefId, Usage>,
 }
 
-<<<<<<< HEAD
-impl EarlyLintPass for EmptyWithBrackets {
-    fn check_item(&mut self, cx: &EarlyContext<'_>, item: &Item) {
-=======
 impl_lint_pass!(EmptyWithBrackets => [EMPTY_STRUCTS_WITH_BRACKETS, EMPTY_ENUM_VARIANTS_WITH_BRACKETS]);
 
 impl LateLintPass<'_> for EmptyWithBrackets {
     fn check_item(&mut self, cx: &LateContext<'_>, item: &Item<'_>) {
->>>>>>> 06214463
         if let ItemKind::Struct(ident, var_data, _) = &item.kind
             && has_brackets(var_data)
             && let span_after_ident = item.span.with_lo(ident.span.hi())
