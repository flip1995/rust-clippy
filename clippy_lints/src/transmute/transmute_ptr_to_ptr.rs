use super::TRANSMUTE_PTR_TO_PTR;
use clippy_utils::diagnostics::span_lint_and_then;
use clippy_utils::sugg;
use rustc_errors::Applicability;
use rustc_hir::Expr;
use rustc_lint::LateContext;
use rustc_middle::ty::{self, Ty};

/// Checks for `transmute_ptr_to_ptr` lint.
/// Returns `true` if it's triggered, otherwise returns `false`.
pub(super) fn check<'tcx>(
    cx: &LateContext<'tcx>,
    e: &'tcx Expr<'_>,
    from_ty: Ty<'tcx>,
    to_ty: Ty<'tcx>,
    arg: &'tcx Expr<'_>,
) -> bool {
    match (&from_ty.kind(), &to_ty.kind()) {
        (ty::RawPtr(_), ty::RawPtr(to_ty)) => {
            span_lint_and_then(
                cx,
                TRANSMUTE_PTR_TO_PTR,
                e.span,
                "transmute from a pointer to a pointer",
                |diag| {
                    if let Some(arg) = sugg::Sugg::hir_opt(cx, arg) {
<<<<<<< HEAD
                        let sugg = arg.as_ty(Ty::new_ptr(cx.tcx,*to_ty));
=======
                        let sugg = arg.as_ty(Ty::new_ptr(cx.tcx, *to_ty));
>>>>>>> d9c24d1b
                        diag.span_suggestion(e.span, "try", sugg, Applicability::Unspecified);
                    }
                },
            );
            true
        },
        _ => false,
    }
}<|MERGE_RESOLUTION|>--- conflicted
+++ resolved
@@ -24,11 +24,7 @@
                 "transmute from a pointer to a pointer",
                 |diag| {
                     if let Some(arg) = sugg::Sugg::hir_opt(cx, arg) {
-<<<<<<< HEAD
-                        let sugg = arg.as_ty(Ty::new_ptr(cx.tcx,*to_ty));
-=======
                         let sugg = arg.as_ty(Ty::new_ptr(cx.tcx, *to_ty));
->>>>>>> d9c24d1b
                         diag.span_suggestion(e.span, "try", sugg, Applicability::Unspecified);
                     }
                 },
