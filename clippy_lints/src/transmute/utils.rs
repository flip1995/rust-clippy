use rustc_hir as hir;
use rustc_hir::Expr;
use rustc_hir_typeck::{cast, FnCtxt, Inherited};
use rustc_lint::LateContext;
use rustc_middle::ty::{cast::CastKind, Ty};
use rustc_span::DUMMY_SP;
use rustc_hir as hir;

// check if the component types of the transmuted collection and the result have different ABI,
// size or alignment
pub(super) fn is_layout_incompatible<'tcx>(cx: &LateContext<'tcx>, from: Ty<'tcx>, to: Ty<'tcx>) -> bool {
    if let Ok(from) = cx.tcx.try_normalize_erasing_regions(cx.param_env, from)
        && let Ok(to) = cx.tcx.try_normalize_erasing_regions(cx.param_env, to)
        && let Ok(from_layout) = cx.tcx.layout_of(cx.param_env.and(from))
        && let Ok(to_layout) = cx.tcx.layout_of(cx.param_env.and(to))
    {
        from_layout.size != to_layout.size || from_layout.align.abi != to_layout.align.abi
    } else {
        // no idea about layout, so don't lint
        false
    }
}

/// Check if the type conversion can be expressed as a pointer cast, instead of
/// a transmute. In certain cases, including some invalid casts from array
/// references to pointers, this may cause additional errors to be emitted and/or
/// ICE error messages. This function will panic if that occurs.
pub(super) fn can_be_expressed_as_pointer_cast<'tcx>(
    cx: &LateContext<'tcx>,
    e: &'tcx Expr<'_>,
    from_ty: Ty<'tcx>,
    to_ty: Ty<'tcx>,
) -> bool {
    use CastKind::{AddrPtrCast, ArrayPtrCast, FnPtrAddrCast, FnPtrPtrCast, PtrAddrCast, PtrPtrCast};
    matches!(
        check_cast(cx, e, from_ty, to_ty),
        Some(PtrPtrCast | PtrAddrCast | AddrPtrCast | ArrayPtrCast | FnPtrPtrCast | FnPtrAddrCast)
    )
}

/// If a cast from `from_ty` to `to_ty` is valid, returns an Ok containing the kind of
/// the cast. In certain cases, including some invalid casts from array references
/// to pointers, this may cause additional errors to be emitted and/or ICE error
/// messages. This function will panic if that occurs.
fn check_cast<'tcx>(cx: &LateContext<'tcx>, e: &'tcx Expr<'_>, from_ty: Ty<'tcx>, to_ty: Ty<'tcx>) -> Option<CastKind> {
    let hir_id = e.hir_id;
    let local_def_id = hir_id.owner.def_id;

    Inherited::build(cx.tcx, local_def_id).enter(|inherited| {
        let fn_ctxt = FnCtxt::new(inherited, cx.param_env, hir_id);

        // If we already have errors, we can't be sure we can pointer cast.
        assert!(
            !fn_ctxt.errors_reported_since_creation(),
            "Newly created FnCtxt contained errors"
        );

        if let Ok(check) = cast::CastCheck::new(
            &fn_ctxt,
            e,
            from_ty,
            to_ty,
            // We won't show any error to the user, so we don't care what the span is here.
<<<<<<< HEAD
            DUMMY_SP, DUMMY_SP, hir::Constness::NotConst,
=======
            DUMMY_SP,
            DUMMY_SP,
            hir::Constness::NotConst,
>>>>>>> eb804811
        ) {
            let res = check.do_check(&fn_ctxt);

            // do_check's documentation says that it might return Ok and create
            // errors in the fcx instead of returning Err in some cases. Those cases
            // should be filtered out before getting here.
            assert!(
                !fn_ctxt.errors_reported_since_creation(),
                "`fn_ctxt` contained errors after cast check!"
            );

            res.ok()
        } else {
            None
        }
    })
}<|MERGE_RESOLUTION|>--- conflicted
+++ resolved
@@ -4,7 +4,6 @@
 use rustc_lint::LateContext;
 use rustc_middle::ty::{cast::CastKind, Ty};
 use rustc_span::DUMMY_SP;
-use rustc_hir as hir;
 
 // check if the component types of the transmuted collection and the result have different ABI,
 // size or alignment
@@ -61,13 +60,9 @@
             from_ty,
             to_ty,
             // We won't show any error to the user, so we don't care what the span is here.
-<<<<<<< HEAD
-            DUMMY_SP, DUMMY_SP, hir::Constness::NotConst,
-=======
             DUMMY_SP,
             DUMMY_SP,
             hir::Constness::NotConst,
->>>>>>> eb804811
         ) {
             let res = check.do_check(&fn_ctxt);
 
