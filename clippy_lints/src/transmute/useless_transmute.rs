--- conflicted
+++ resolved
@@ -43,11 +43,7 @@
                             let sugg = if *ptr_ty == rty_and_mut {
                                 arg.as_ty(to_ty)
                             } else {
-<<<<<<< HEAD
-                                arg.as_ty(Ty::new_ptr(cx.tcx,rty_and_mut)).as_ty(to_ty)
-=======
                                 arg.as_ty(Ty::new_ptr(cx.tcx, rty_and_mut)).as_ty(to_ty)
->>>>>>> d9c24d1b
                             };
 
                             diag.span_suggestion(e.span, "try", sugg, Applicability::Unspecified);
