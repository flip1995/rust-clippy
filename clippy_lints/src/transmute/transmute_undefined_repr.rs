use super::TRANSMUTE_UNDEFINED_REPR;
use clippy_utils::diagnostics::span_lint_and_then;
use clippy_utils::ty::is_c_void;
use rustc_hir::Expr;
use rustc_lint::LateContext;
use rustc_middle::ty::SubstsRef;
use rustc_middle::ty::{self, IntTy, Ty, TypeAndMut, UintTy};

#[expect(clippy::too_many_lines)]
pub(super) fn check<'tcx>(
    cx: &LateContext<'tcx>,
    e: &'tcx Expr<'_>,
    from_ty_orig: Ty<'tcx>,
    to_ty_orig: Ty<'tcx>,
) -> bool {
    let mut from_ty = cx.tcx.erase_regions(from_ty_orig);
    let mut to_ty = cx.tcx.erase_regions(to_ty_orig);

    while from_ty != to_ty {
        let reduced_tys = reduce_refs(cx, from_ty, to_ty);
        match (reduce_ty(cx, reduced_tys.from_ty), reduce_ty(cx, reduced_tys.to_ty)) {
            // Various forms of type erasure.
            (ReducedTy::TypeErasure { raw_ptr_only: false }, _)
            | (_, ReducedTy::TypeErasure { raw_ptr_only: false }) => return false,
            (ReducedTy::TypeErasure { .. }, _) if reduced_tys.from_raw_ptr => return false,
            (_, ReducedTy::TypeErasure { .. }) if reduced_tys.to_raw_ptr => return false,

            // `Repr(C)` <-> unordered type.
            // If the first field of the `Repr(C)` type matches then the transmute is ok
            (
                ReducedTy::OrderedFields(_, Some(from_sub_ty)),
                ReducedTy::UnorderedFields(to_sub_ty),
            )
            | (
                ReducedTy::UnorderedFields(from_sub_ty),
                ReducedTy::OrderedFields(_, Some(to_sub_ty)),
            ) => {
                from_ty = from_sub_ty;
                to_ty = to_sub_ty;
                continue;
            }
            (ReducedTy::OrderedFields(_, Some(from_sub_ty)), ReducedTy::Other(to_sub_ty))
                if reduced_tys.to_fat_ptr =>
            {
                from_ty = from_sub_ty;
                to_ty = to_sub_ty;
                continue;
            }
            (ReducedTy::Other(from_sub_ty), ReducedTy::OrderedFields(_, Some(to_sub_ty)))
                if reduced_tys.from_fat_ptr =>
            {
                from_ty = from_sub_ty;
                to_ty = to_sub_ty;
                continue;
            }

            // ptr <-> ptr
            (ReducedTy::Other(from_sub_ty), ReducedTy::Other(to_sub_ty))
                if matches!(from_sub_ty.kind(), ty::Ref(..) | ty::RawPtr(_))
                    && matches!(to_sub_ty.kind(), ty::Ref(..) | ty::RawPtr(_)) =>
            {
                from_ty = from_sub_ty;
                to_ty = to_sub_ty;
                continue;
            }

            // fat ptr <-> (*size, *size)
            (ReducedTy::Other(_), ReducedTy::UnorderedFields(to_ty))
                if reduced_tys.from_fat_ptr && is_size_pair(to_ty) =>
            {
                return false;
            }
            (ReducedTy::UnorderedFields(from_ty), ReducedTy::Other(_))
                if reduced_tys.to_fat_ptr && is_size_pair(from_ty) =>
            {
                return false;
            }

            // fat ptr -> some struct | some struct -> fat ptr
            (ReducedTy::Other(_), _) if reduced_tys.from_fat_ptr => {
                span_lint_and_then(
                    cx,
                    TRANSMUTE_UNDEFINED_REPR,
                    e.span,
                    &format!("transmute from `{from_ty_orig}` which has an undefined layout"),
                    |diag| {
                        if from_ty_orig.peel_refs() != from_ty.peel_refs() {
                            diag.note(&format!(
                                "the contained type `{from_ty}` has an undefined layout"
                            ));
                        }
                    },
                );
                return true;
            }
            (_, ReducedTy::Other(_)) if reduced_tys.to_fat_ptr => {
                span_lint_and_then(
                    cx,
                    TRANSMUTE_UNDEFINED_REPR,
                    e.span,
                    &format!("transmute to `{to_ty_orig}` which has an undefined layout"),
                    |diag| {
                        if to_ty_orig.peel_refs() != to_ty.peel_refs() {
                            diag.note(&format!(
                                "the contained type `{to_ty}` has an undefined layout"
                            ));
                        }
                    },
                );
                return true;
            }

            (ReducedTy::UnorderedFields(from_ty), ReducedTy::UnorderedFields(to_ty))
                if from_ty != to_ty =>
            {
                let same_adt_did = if let (ty::Adt(from_def, from_subs), ty::Adt(to_def, to_subs))
                        = (from_ty.kind(), to_ty.kind())
                        && from_def == to_def
                    {
                        if same_except_params(from_subs, to_subs) {
                            return false;
                        }
                        Some(from_def.did())
                    } else {
                        None
                    };
                span_lint_and_then(
                    cx,
                    TRANSMUTE_UNDEFINED_REPR,
                    e.span,
                    &format!(
                        "transmute from `{from_ty_orig}` to `{to_ty_orig}`, both of which have an undefined layout"
                    ),
                    |diag| {
                        if let Some(same_adt_did) = same_adt_did {
                            diag.note(&format!(
                                "two instances of the same generic type (`{}`) may have different layouts",
                                cx.tcx.item_name(same_adt_did)
                            ));
                        } else {
                            if from_ty_orig.peel_refs() != from_ty {
                                diag.note(&format!(
                                    "the contained type `{from_ty}` has an undefined layout"
                                ));
                            }
                            if to_ty_orig.peel_refs() != to_ty {
                                diag.note(&format!(
                                    "the contained type `{to_ty}` has an undefined layout"
                                ));
                            }
                        }
                    },
                );
                return true;
            }
            (
                ReducedTy::UnorderedFields(from_ty),
                ReducedTy::Other(_)
                | ReducedTy::OrderedFields(..)
                | ReducedTy::TypeErasure { raw_ptr_only: true },
            ) => {
                span_lint_and_then(
                    cx,
                    TRANSMUTE_UNDEFINED_REPR,
                    e.span,
                    &format!("transmute from `{from_ty_orig}` which has an undefined layout"),
                    |diag| {
                        if from_ty_orig.peel_refs() != from_ty {
                            diag.note(&format!(
                                "the contained type `{from_ty}` has an undefined layout"
                            ));
                        }
                    },
                );
                return true;
            }
            (
                ReducedTy::Other(_)
                | ReducedTy::OrderedFields(..)
                | ReducedTy::TypeErasure { raw_ptr_only: true },
                ReducedTy::UnorderedFields(to_ty),
            ) => {
                span_lint_and_then(
                    cx,
                    TRANSMUTE_UNDEFINED_REPR,
                    e.span,
                    &format!("transmute into `{to_ty_orig}` which has an undefined layout"),
                    |diag| {
                        if to_ty_orig.peel_refs() != to_ty {
                            diag.note(&format!(
                                "the contained type `{to_ty}` has an undefined layout"
                            ));
                        }
                    },
                );
                return true;
            }
            (
                ReducedTy::OrderedFields(..)
                | ReducedTy::Other(_)
                | ReducedTy::TypeErasure { raw_ptr_only: true },
                ReducedTy::OrderedFields(..)
                | ReducedTy::Other(_)
                | ReducedTy::TypeErasure { raw_ptr_only: true },
            )
            | (ReducedTy::UnorderedFields(_), ReducedTy::UnorderedFields(_)) => {
                break;
            }
        }
    }

    false
}

#[expect(clippy::struct_excessive_bools)]
struct ReducedTys<'tcx> {
    from_ty: Ty<'tcx>,
    to_ty: Ty<'tcx>,
    from_raw_ptr: bool,
    to_raw_ptr: bool,
    from_fat_ptr: bool,
    to_fat_ptr: bool,
}

/// Remove references so long as both types are references.
fn reduce_refs<'tcx>(
    cx: &LateContext<'tcx>,
    mut from_ty: Ty<'tcx>,
    mut to_ty: Ty<'tcx>,
) -> ReducedTys<'tcx> {
    let mut from_raw_ptr = false;
    let mut to_raw_ptr = false;
<<<<<<< HEAD
    let (from_fat_ptr, to_fat_ptr) =
        loop {
            break match (from_ty.kind(), to_ty.kind()) {
                (
                    &(ty::Ref(_, from_sub_ty, _) | ty::RawPtr(TypeAndMut { ty: from_sub_ty, .. })),
                    &(ty::Ref(_, to_sub_ty, _) | ty::RawPtr(TypeAndMut { ty: to_sub_ty, .. })),
                ) => {
                    from_raw_ptr = matches!(*from_ty.kind(), ty::RawPtr(_));
                    from_ty = from_sub_ty;
                    to_raw_ptr = matches!(*to_ty.kind(), ty::RawPtr(_));
                    to_ty = to_sub_ty;
                    continue;
                }
                (
                    &(ty::Ref(_, unsized_ty, _) | ty::RawPtr(TypeAndMut { ty: unsized_ty, .. })),
                    _,
                ) if !unsized_ty.is_sized(cx.tcx, cx.param_env) => (true, false),
                (
                    _,
                    &(ty::Ref(_, unsized_ty, _) | ty::RawPtr(TypeAndMut { ty: unsized_ty, .. })),
                ) if !unsized_ty.is_sized(cx.tcx, cx.param_env) => (false, true),
                _ => (false, false),
            };
=======
    let (from_fat_ptr, to_fat_ptr) = loop {
        break match (from_ty.kind(), to_ty.kind()) {
            (
                &(ty::Ref(_, from_sub_ty, _) | ty::RawPtr(TypeAndMut { ty: from_sub_ty, .. })),
                &(ty::Ref(_, to_sub_ty, _) | ty::RawPtr(TypeAndMut { ty: to_sub_ty, .. })),
            ) => {
                from_raw_ptr = matches!(*from_ty.kind(), ty::RawPtr(_));
                from_ty = from_sub_ty;
                to_raw_ptr = matches!(*to_ty.kind(), ty::RawPtr(_));
                to_ty = to_sub_ty;
                continue;
            },
            (&(ty::Ref(_, unsized_ty, _) | ty::RawPtr(TypeAndMut { ty: unsized_ty, .. })), _)
                if !unsized_ty.is_sized(cx.tcx, cx.param_env) =>
            {
                (true, false)
            },
            (_, &(ty::Ref(_, unsized_ty, _) | ty::RawPtr(TypeAndMut { ty: unsized_ty, .. })))
                if !unsized_ty.is_sized(cx.tcx, cx.param_env) =>
            {
                (false, true)
            },
            _ => (false, false),
>>>>>>> f4850f72
        };
    ReducedTys { from_ty, to_ty, from_raw_ptr, to_raw_ptr, from_fat_ptr, to_fat_ptr }
}

enum ReducedTy<'tcx> {
    /// The type can be used for type erasure.
    TypeErasure { raw_ptr_only: bool },
    /// The type is a struct containing either zero non-zero sized fields, or multiple non-zero
    /// sized fields with a defined order.
    /// The second value is the first non-zero sized type.
    OrderedFields(Ty<'tcx>, Option<Ty<'tcx>>),
    /// The type is a struct containing multiple non-zero sized fields with no defined order.
    UnorderedFields(Ty<'tcx>),
    /// Any other type.
    Other(Ty<'tcx>),
}

/// Reduce structs containing a single non-zero sized field to it's contained type.
fn reduce_ty<'tcx>(cx: &LateContext<'tcx>, mut ty: Ty<'tcx>) -> ReducedTy<'tcx> {
    loop {
        ty = cx.tcx.try_normalize_erasing_regions(cx.param_env, ty).unwrap_or(ty);
        return match *ty.kind() {
            ty::Array(sub_ty, _) if matches!(sub_ty.kind(), ty::Int(_) | ty::Uint(_)) => {
                ReducedTy::TypeErasure { raw_ptr_only: false }
            }
            ty::Array(sub_ty, _) | ty::Slice(sub_ty) => {
                ty = sub_ty;
                continue;
            }
            ty::Tuple(args) if args.is_empty() => ReducedTy::TypeErasure { raw_ptr_only: false },
            ty::Tuple(args) => {
                let mut iter = args.iter();
                let Some(sized_ty) = iter.find(|&ty| !is_zero_sized_ty(cx, ty)) else {
                    return ReducedTy::OrderedFields(ty, None);
                };
                if iter.all(|ty| is_zero_sized_ty(cx, ty)) {
                    ty = sized_ty;
                    continue;
                }
                ReducedTy::UnorderedFields(ty)
            }
            ty::Adt(def, substs) if def.is_struct() => {
                let mut iter = def
                    .non_enum_variant()
                    .fields
                    .iter()
                    .map(|f| cx.tcx.bound_type_of(f.did).subst(cx.tcx, substs));
                let Some(sized_ty) = iter.find(|&ty| !is_zero_sized_ty(cx, ty)) else {
                    return ReducedTy::TypeErasure { raw_ptr_only: false };
                };
                if iter.all(|ty| is_zero_sized_ty(cx, ty)) {
                    ty = sized_ty;
                    continue;
                }
                if def.repr().inhibit_struct_field_reordering_opt() {
                    ReducedTy::OrderedFields(ty, Some(sized_ty))
                } else {
                    ReducedTy::UnorderedFields(ty)
                }
            }
            ty::Adt(def, _)
                if def.is_enum() && (def.variants().is_empty() || is_c_void(cx, ty)) =>
            {
                ReducedTy::TypeErasure { raw_ptr_only: false }
            }
            // TODO: Check if the conversion to or from at least one of a union's fields is valid.
            ty::Adt(def, _) if def.is_union() => ReducedTy::TypeErasure { raw_ptr_only: false },
            ty::Foreign(_) | ty::Param(_) => ReducedTy::TypeErasure { raw_ptr_only: false },
            ty::Int(_) | ty::Uint(_) => ReducedTy::TypeErasure { raw_ptr_only: true },
            _ => ReducedTy::Other(ty),
        };
    }
}

fn is_zero_sized_ty<'tcx>(cx: &LateContext<'tcx>, ty: Ty<'tcx>) -> bool {
    if_chain! {
        if let Ok(ty) = cx.tcx.try_normalize_erasing_regions(cx.param_env, ty);
        if let Ok(layout) = cx.tcx.layout_of(cx.param_env.and(ty));
        then {
            layout.layout.size().bytes() == 0
        } else {
            false
        }
    }
}

fn is_size_pair(ty: Ty<'_>) -> bool {
    if let ty::Tuple(tys) = *ty.kind()
        && let [ty1, ty2] = &**tys
    {
        matches!(ty1.kind(), ty::Int(IntTy::Isize) | ty::Uint(UintTy::Usize))
            && matches!(ty2.kind(), ty::Int(IntTy::Isize) | ty::Uint(UintTy::Usize))
    } else {
        false
    }
}

fn same_except_params<'tcx>(subs1: SubstsRef<'tcx>, subs2: SubstsRef<'tcx>) -> bool {
    // TODO: check const parameters as well. Currently this will consider `Array<5>` the same as
    // `Array<6>`
    for (ty1, ty2) in subs1.types().zip(subs2.types()).filter(|(ty1, ty2)| ty1 != ty2) {
        match (ty1.kind(), ty2.kind()) {
            (ty::Param(_), _) | (_, ty::Param(_)) => (),
            (ty::Adt(adt1, subs1), ty::Adt(adt2, subs2))
                if adt1 == adt2 && same_except_params(subs1, subs2) =>
            {
                ()
            }
            _ => return false,
        }
    }
    true
}<|MERGE_RESOLUTION|>--- conflicted
+++ resolved
@@ -27,32 +27,24 @@
 
             // `Repr(C)` <-> unordered type.
             // If the first field of the `Repr(C)` type matches then the transmute is ok
-            (
-                ReducedTy::OrderedFields(_, Some(from_sub_ty)),
-                ReducedTy::UnorderedFields(to_sub_ty),
-            )
-            | (
-                ReducedTy::UnorderedFields(from_sub_ty),
-                ReducedTy::OrderedFields(_, Some(to_sub_ty)),
-            ) => {
-                from_ty = from_sub_ty;
-                to_ty = to_sub_ty;
-                continue;
-            }
-            (ReducedTy::OrderedFields(_, Some(from_sub_ty)), ReducedTy::Other(to_sub_ty))
-                if reduced_tys.to_fat_ptr =>
-            {
-                from_ty = from_sub_ty;
-                to_ty = to_sub_ty;
-                continue;
-            }
+            (ReducedTy::OrderedFields(_, Some(from_sub_ty)), ReducedTy::UnorderedFields(to_sub_ty))
+            | (ReducedTy::UnorderedFields(from_sub_ty), ReducedTy::OrderedFields(_, Some(to_sub_ty))) => {
+                from_ty = from_sub_ty;
+                to_ty = to_sub_ty;
+                continue;
+            },
+            (ReducedTy::OrderedFields(_, Some(from_sub_ty)), ReducedTy::Other(to_sub_ty)) if reduced_tys.to_fat_ptr => {
+                from_ty = from_sub_ty;
+                to_ty = to_sub_ty;
+                continue;
+            },
             (ReducedTy::Other(from_sub_ty), ReducedTy::OrderedFields(_, Some(to_sub_ty)))
                 if reduced_tys.from_fat_ptr =>
             {
                 from_ty = from_sub_ty;
                 to_ty = to_sub_ty;
                 continue;
-            }
+            },
 
             // ptr <-> ptr
             (ReducedTy::Other(from_sub_ty), ReducedTy::Other(to_sub_ty))
@@ -62,19 +54,19 @@
                 from_ty = from_sub_ty;
                 to_ty = to_sub_ty;
                 continue;
-            }
+            },
 
             // fat ptr <-> (*size, *size)
             (ReducedTy::Other(_), ReducedTy::UnorderedFields(to_ty))
                 if reduced_tys.from_fat_ptr && is_size_pair(to_ty) =>
             {
                 return false;
-            }
+            },
             (ReducedTy::UnorderedFields(from_ty), ReducedTy::Other(_))
                 if reduced_tys.to_fat_ptr && is_size_pair(from_ty) =>
             {
                 return false;
-            }
+            },
 
             // fat ptr -> some struct | some struct -> fat ptr
             (ReducedTy::Other(_), _) if reduced_tys.from_fat_ptr => {
@@ -85,14 +77,12 @@
                     &format!("transmute from `{from_ty_orig}` which has an undefined layout"),
                     |diag| {
                         if from_ty_orig.peel_refs() != from_ty.peel_refs() {
-                            diag.note(&format!(
-                                "the contained type `{from_ty}` has an undefined layout"
-                            ));
-                        }
-                    },
-                );
-                return true;
-            }
+                            diag.note(&format!("the contained type `{from_ty}` has an undefined layout"));
+                        }
+                    },
+                );
+                return true;
+            },
             (_, ReducedTy::Other(_)) if reduced_tys.to_fat_ptr => {
                 span_lint_and_then(
                     cx,
@@ -101,18 +91,14 @@
                     &format!("transmute to `{to_ty_orig}` which has an undefined layout"),
                     |diag| {
                         if to_ty_orig.peel_refs() != to_ty.peel_refs() {
-                            diag.note(&format!(
-                                "the contained type `{to_ty}` has an undefined layout"
-                            ));
-                        }
-                    },
-                );
-                return true;
-            }
-
-            (ReducedTy::UnorderedFields(from_ty), ReducedTy::UnorderedFields(to_ty))
-                if from_ty != to_ty =>
-            {
+                            diag.note(&format!("the contained type `{to_ty}` has an undefined layout"));
+                        }
+                    },
+                );
+                return true;
+            },
+
+            (ReducedTy::UnorderedFields(from_ty), ReducedTy::UnorderedFields(to_ty)) if from_ty != to_ty => {
                 let same_adt_did = if let (ty::Adt(from_def, from_subs), ty::Adt(to_def, to_subs))
                         = (from_ty.kind(), to_ty.kind())
                         && from_def == to_def
@@ -139,25 +125,19 @@
                             ));
                         } else {
                             if from_ty_orig.peel_refs() != from_ty {
-                                diag.note(&format!(
-                                    "the contained type `{from_ty}` has an undefined layout"
-                                ));
+                                diag.note(&format!("the contained type `{from_ty}` has an undefined layout"));
                             }
                             if to_ty_orig.peel_refs() != to_ty {
-                                diag.note(&format!(
-                                    "the contained type `{to_ty}` has an undefined layout"
-                                ));
+                                diag.note(&format!("the contained type `{to_ty}` has an undefined layout"));
                             }
                         }
                     },
                 );
                 return true;
-            }
+            },
             (
                 ReducedTy::UnorderedFields(from_ty),
-                ReducedTy::Other(_)
-                | ReducedTy::OrderedFields(..)
-                | ReducedTy::TypeErasure { raw_ptr_only: true },
+                ReducedTy::Other(_) | ReducedTy::OrderedFields(..) | ReducedTy::TypeErasure { raw_ptr_only: true },
             ) => {
                 span_lint_and_then(
                     cx,
@@ -166,18 +146,14 @@
                     &format!("transmute from `{from_ty_orig}` which has an undefined layout"),
                     |diag| {
                         if from_ty_orig.peel_refs() != from_ty {
-                            diag.note(&format!(
-                                "the contained type `{from_ty}` has an undefined layout"
-                            ));
-                        }
-                    },
-                );
-                return true;
-            }
+                            diag.note(&format!("the contained type `{from_ty}` has an undefined layout"));
+                        }
+                    },
+                );
+                return true;
+            },
             (
-                ReducedTy::Other(_)
-                | ReducedTy::OrderedFields(..)
-                | ReducedTy::TypeErasure { raw_ptr_only: true },
+                ReducedTy::Other(_) | ReducedTy::OrderedFields(..) | ReducedTy::TypeErasure { raw_ptr_only: true },
                 ReducedTy::UnorderedFields(to_ty),
             ) => {
                 span_lint_and_then(
@@ -187,25 +163,19 @@
                     &format!("transmute into `{to_ty_orig}` which has an undefined layout"),
                     |diag| {
                         if to_ty_orig.peel_refs() != to_ty {
-                            diag.note(&format!(
-                                "the contained type `{to_ty}` has an undefined layout"
-                            ));
-                        }
-                    },
-                );
-                return true;
-            }
+                            diag.note(&format!("the contained type `{to_ty}` has an undefined layout"));
+                        }
+                    },
+                );
+                return true;
+            },
             (
-                ReducedTy::OrderedFields(..)
-                | ReducedTy::Other(_)
-                | ReducedTy::TypeErasure { raw_ptr_only: true },
-                ReducedTy::OrderedFields(..)
-                | ReducedTy::Other(_)
-                | ReducedTy::TypeErasure { raw_ptr_only: true },
+                ReducedTy::OrderedFields(..) | ReducedTy::Other(_) | ReducedTy::TypeErasure { raw_ptr_only: true },
+                ReducedTy::OrderedFields(..) | ReducedTy::Other(_) | ReducedTy::TypeErasure { raw_ptr_only: true },
             )
             | (ReducedTy::UnorderedFields(_), ReducedTy::UnorderedFields(_)) => {
                 break;
-            }
+            },
         }
     }
 
@@ -223,38 +193,9 @@
 }
 
 /// Remove references so long as both types are references.
-fn reduce_refs<'tcx>(
-    cx: &LateContext<'tcx>,
-    mut from_ty: Ty<'tcx>,
-    mut to_ty: Ty<'tcx>,
-) -> ReducedTys<'tcx> {
+fn reduce_refs<'tcx>(cx: &LateContext<'tcx>, mut from_ty: Ty<'tcx>, mut to_ty: Ty<'tcx>) -> ReducedTys<'tcx> {
     let mut from_raw_ptr = false;
     let mut to_raw_ptr = false;
-<<<<<<< HEAD
-    let (from_fat_ptr, to_fat_ptr) =
-        loop {
-            break match (from_ty.kind(), to_ty.kind()) {
-                (
-                    &(ty::Ref(_, from_sub_ty, _) | ty::RawPtr(TypeAndMut { ty: from_sub_ty, .. })),
-                    &(ty::Ref(_, to_sub_ty, _) | ty::RawPtr(TypeAndMut { ty: to_sub_ty, .. })),
-                ) => {
-                    from_raw_ptr = matches!(*from_ty.kind(), ty::RawPtr(_));
-                    from_ty = from_sub_ty;
-                    to_raw_ptr = matches!(*to_ty.kind(), ty::RawPtr(_));
-                    to_ty = to_sub_ty;
-                    continue;
-                }
-                (
-                    &(ty::Ref(_, unsized_ty, _) | ty::RawPtr(TypeAndMut { ty: unsized_ty, .. })),
-                    _,
-                ) if !unsized_ty.is_sized(cx.tcx, cx.param_env) => (true, false),
-                (
-                    _,
-                    &(ty::Ref(_, unsized_ty, _) | ty::RawPtr(TypeAndMut { ty: unsized_ty, .. })),
-                ) if !unsized_ty.is_sized(cx.tcx, cx.param_env) => (false, true),
-                _ => (false, false),
-            };
-=======
     let (from_fat_ptr, to_fat_ptr) = loop {
         break match (from_ty.kind(), to_ty.kind()) {
             (
@@ -278,9 +219,16 @@
                 (false, true)
             },
             _ => (false, false),
->>>>>>> f4850f72
         };
-    ReducedTys { from_ty, to_ty, from_raw_ptr, to_raw_ptr, from_fat_ptr, to_fat_ptr }
+    };
+    ReducedTys {
+        from_ty,
+        to_ty,
+        from_raw_ptr,
+        to_raw_ptr,
+        from_fat_ptr,
+        to_fat_ptr,
+    }
 }
 
 enum ReducedTy<'tcx> {
@@ -303,11 +251,11 @@
         return match *ty.kind() {
             ty::Array(sub_ty, _) if matches!(sub_ty.kind(), ty::Int(_) | ty::Uint(_)) => {
                 ReducedTy::TypeErasure { raw_ptr_only: false }
-            }
+            },
             ty::Array(sub_ty, _) | ty::Slice(sub_ty) => {
                 ty = sub_ty;
                 continue;
-            }
+            },
             ty::Tuple(args) if args.is_empty() => ReducedTy::TypeErasure { raw_ptr_only: false },
             ty::Tuple(args) => {
                 let mut iter = args.iter();
@@ -319,7 +267,7 @@
                     continue;
                 }
                 ReducedTy::UnorderedFields(ty)
-            }
+            },
             ty::Adt(def, substs) if def.is_struct() => {
                 let mut iter = def
                     .non_enum_variant()
@@ -338,12 +286,10 @@
                 } else {
                     ReducedTy::UnorderedFields(ty)
                 }
-            }
-            ty::Adt(def, _)
-                if def.is_enum() && (def.variants().is_empty() || is_c_void(cx, ty)) =>
-            {
+            },
+            ty::Adt(def, _) if def.is_enum() && (def.variants().is_empty() || is_c_void(cx, ty)) => {
                 ReducedTy::TypeErasure { raw_ptr_only: false }
-            }
+            },
             // TODO: Check if the conversion to or from at least one of a union's fields is valid.
             ty::Adt(def, _) if def.is_union() => ReducedTy::TypeErasure { raw_ptr_only: false },
             ty::Foreign(_) | ty::Param(_) => ReducedTy::TypeErasure { raw_ptr_only: false },
@@ -382,11 +328,7 @@
     for (ty1, ty2) in subs1.types().zip(subs2.types()).filter(|(ty1, ty2)| ty1 != ty2) {
         match (ty1.kind(), ty2.kind()) {
             (ty::Param(_), _) | (_, ty::Param(_)) => (),
-            (ty::Adt(adt1, subs1), ty::Adt(adt2, subs2))
-                if adt1 == adt2 && same_except_params(subs1, subs2) =>
-            {
-                ()
-            }
+            (ty::Adt(adt1, subs1), ty::Adt(adt2, subs2)) if adt1 == adt2 && same_except_params(subs1, subs2) => (),
             _ => return false,
         }
     }
