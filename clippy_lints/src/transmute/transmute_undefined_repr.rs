--- conflicted
+++ resolved
@@ -225,47 +225,27 @@
     loop {
         return match (from_ty.kind(), to_ty.kind()) {
             (
-<<<<<<< HEAD
-                &ty::Ref(_, from_sub_ty, _) | &ty::RawPtr(TypeAndMut { ty: from_sub_ty, .. }),
-                &ty::Ref(_, to_sub_ty, _) | &ty::RawPtr(TypeAndMut { ty: to_sub_ty, .. }),
-=======
                 &(ty::Ref(_, from_sub_ty, _) | ty::RawPtr(TypeAndMut { ty: from_sub_ty, .. })),
                 &(ty::Ref(_, to_sub_ty, _) | ty::RawPtr(TypeAndMut { ty: to_sub_ty, .. })),
->>>>>>> e329249b
             ) => {
                 from_ty = from_sub_ty;
                 to_ty = to_sub_ty;
                 continue;
             },
-<<<<<<< HEAD
-            (&ty::Ref(_, unsized_ty, _) | &ty::RawPtr(TypeAndMut { ty: unsized_ty, .. }), _)
-=======
             (&(ty::Ref(_, unsized_ty, _) | ty::RawPtr(TypeAndMut { ty: unsized_ty, .. })), _)
->>>>>>> e329249b
                 if !unsized_ty.is_sized(cx.tcx.at(span), cx.param_env) =>
             {
                 ReducedTys::FromFatPtr { unsized_ty, to_ty }
             },
-<<<<<<< HEAD
-            (_, &ty::Ref(_, unsized_ty, _) | &ty::RawPtr(TypeAndMut { ty: unsized_ty, .. }))
-=======
             (_, &(ty::Ref(_, unsized_ty, _) | ty::RawPtr(TypeAndMut { ty: unsized_ty, .. })))
->>>>>>> e329249b
                 if !unsized_ty.is_sized(cx.tcx.at(span), cx.param_env) =>
             {
                 ReducedTys::ToFatPtr { unsized_ty, from_ty }
             },
-<<<<<<< HEAD
-            (&ty::Ref(_, from_ty, _) | &ty::RawPtr(TypeAndMut { ty: from_ty, .. }), _) => {
-                ReducedTys::FromPtr { from_ty, to_ty }
-            },
-            (_, &ty::Ref(_, to_ty, _) | &ty::RawPtr(TypeAndMut { ty: to_ty, .. })) => {
-=======
             (&(ty::Ref(_, from_ty, _) | ty::RawPtr(TypeAndMut { ty: from_ty, .. })), _) => {
                 ReducedTys::FromPtr { from_ty, to_ty }
             },
             (_, &(ty::Ref(_, to_ty, _) | ty::RawPtr(TypeAndMut { ty: to_ty, .. }))) => {
->>>>>>> e329249b
                 ReducedTys::ToPtr { from_ty, to_ty }
             },
             _ => ReducedTys::Other { from_ty, to_ty },
@@ -302,11 +282,7 @@
             },
             ty::Tuple(args) if args.is_empty() => ReducedTy::TypeErasure,
             ty::Tuple(args) => {
-<<<<<<< HEAD
-                let Some(sized_ty) =  args.iter().find(|&ty| !is_zero_sized_ty(cx, ty)) else {
-=======
                 let Some(sized_ty) = args.iter().find(|&ty| !is_zero_sized_ty(cx, ty)) else {
->>>>>>> e329249b
                     return ReducedTy::OrderedFields(ty);
                 };
                 if args.iter().all(|ty| is_zero_sized_ty(cx, ty)) {
@@ -321,13 +297,8 @@
                     .fields
                     .iter()
                     .map(|f| cx.tcx.type_of(f.did).subst(cx.tcx, substs));
-<<<<<<< HEAD
-                let Some(sized_ty) = iter.find(|ty| !is_zero_sized_ty(cx, *ty)) else {
-                    return ReducedTy::OrderedFields(ty);
-=======
                 let Some(sized_ty) = iter.find(|&ty| !is_zero_sized_ty(cx, ty)) else {
                     return ReducedTy::TypeErasure;
->>>>>>> e329249b
                 };
                 if iter.all(|ty| is_zero_sized_ty(cx, ty)) {
                     ty = sized_ty;
