--- conflicted
+++ resolved
@@ -37,13 +37,7 @@
                 to_ty = to_sub_ty;
                 continue;
             },
-<<<<<<< HEAD
-            (ReducedTy::Other(from_sub_ty), ReducedTy::OrderedFields(Some(to_sub_ty)))
-                if reduced_tys.from_fat_ptr =>
-            {
-=======
             (ReducedTy::Other(from_sub_ty), ReducedTy::OrderedFields(Some(to_sub_ty))) if reduced_tys.from_fat_ptr => {
->>>>>>> 26ac6aab
                 from_ty = from_sub_ty;
                 to_ty = to_sub_ty;
                 continue;
