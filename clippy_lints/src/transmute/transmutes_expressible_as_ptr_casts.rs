use super::TRANSMUTES_EXPRESSIBLE_AS_PTR_CASTS;
use clippy_utils::diagnostics::span_lint_and_sugg;
use clippy_utils::sugg::Sugg;
use rustc_ast::util::parser::AssocOp;
use rustc_errors::Applicability;
use rustc_hir::{Expr, Node};
use rustc_hir_typeck::cast::check_cast;
use rustc_lint::LateContext;
use rustc_middle::ty::Ty;
use rustc_middle::ty::cast::CastKind;

/// Checks for `transmutes_expressible_as_ptr_casts` lint.
/// Returns `true` if it's triggered, otherwise returns `false`.
pub(super) fn check<'tcx>(
    cx: &LateContext<'tcx>,
    e: &'tcx Expr<'_>,
    from_ty: Ty<'tcx>,
    from_ty_adjusted: bool,
    to_ty: Ty<'tcx>,
    arg: &'tcx Expr<'_>,
    const_context: bool,
) -> bool {
    use CastKind::{AddrPtrCast, ArrayPtrCast, FnPtrAddrCast, FnPtrPtrCast, PtrAddrCast, PtrPtrCast};
    let mut app = Applicability::MachineApplicable;
    let mut sugg = match check_cast(cx.tcx, cx.param_env, e, from_ty, to_ty) {
        Some(FnPtrAddrCast | PtrAddrCast) if const_context => return false,
        Some(PtrPtrCast | AddrPtrCast | ArrayPtrCast | FnPtrPtrCast | FnPtrAddrCast) => {
            Sugg::hir_with_context(cx, arg, e.span.ctxt(), "..", &mut app)
                .as_ty(to_ty.to_string())
                .to_string()
        },
        Some(PtrAddrCast) if !from_ty_adjusted => Sugg::hir_with_context(cx, arg, e.span.ctxt(), "..", &mut app)
            .as_ty(to_ty.to_string())
            .to_string(),

        // The only adjustments here would be ref-to-ptr and unsize coercions. The result of an unsize coercions can't
        // be transmuted to a usize. For ref-to-ptr coercions, borrows need to be cast to a pointer before being cast to
        // a usize.
        Some(PtrAddrCast) => format!(
            "{} as {to_ty}",
            Sugg::hir_with_context(cx, arg, e.span.ctxt(), "..", &mut app).as_ty(from_ty)
        ),
        _ => return false,
    };

    if let Node::Expr(parent) = cx.tcx.parent_hir_node(e.hir_id)
<<<<<<< HEAD
        && parent.precedence() > AssocOp::As.precedence() as i8
=======
        && parent.precedence()
            > i8::try_from(AssocOp::As.precedence()).expect("AssocOp always returns a precedence < 128")
>>>>>>> ff4a26d4
    {
        sugg = format!("({sugg})");
    }

    span_lint_and_sugg(
        cx,
        TRANSMUTES_EXPRESSIBLE_AS_PTR_CASTS,
        e.span,
        format!("transmute from `{from_ty}` to `{to_ty}` which could be expressed as a pointer cast instead"),
        "try",
        sugg,
        app,
    );
    true
}<|MERGE_RESOLUTION|>--- conflicted
+++ resolved
@@ -44,12 +44,8 @@
     };
 
     if let Node::Expr(parent) = cx.tcx.parent_hir_node(e.hir_id)
-<<<<<<< HEAD
-        && parent.precedence() > AssocOp::As.precedence() as i8
-=======
         && parent.precedence()
             > i8::try_from(AssocOp::As.precedence()).expect("AssocOp always returns a precedence < 128")
->>>>>>> ff4a26d4
     {
         sugg = format!("({sugg})");
     }
