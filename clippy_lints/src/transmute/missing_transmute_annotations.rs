--- conflicted
+++ resolved
@@ -50,14 +50,7 @@
     }
     let args = last.args;
     let missing_generic = match args {
-<<<<<<< HEAD
-        Some(args) if !args.args.is_empty() => args.args.iter().any(|arg| match arg {
-            GenericArg::Infer(_) => true,
-            _ => false,
-        }),
-=======
         Some(args) if !args.args.is_empty() => args.args.iter().any(|arg| matches!(arg, GenericArg::Infer(_))),
->>>>>>> c7b3d845
         _ => true,
     };
     if !missing_generic {
