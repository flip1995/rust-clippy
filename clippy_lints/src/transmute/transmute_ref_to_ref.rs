use super::{TRANSMUTE_BYTES_TO_STR, TRANSMUTE_PTR_TO_PTR};
use clippy_utils::diagnostics::{span_lint_and_sugg, span_lint_and_then};
use clippy_utils::source::snippet;
use clippy_utils::{std_or_core, sugg};
use rustc_errors::Applicability;
use rustc_hir::{Expr, Mutability};
use rustc_lint::LateContext;
use rustc_middle::ty::{self, Ty};

/// Checks for `transmute_bytes_to_str` and `transmute_ptr_to_ptr` lints.
/// Returns `true` if either one triggered, otherwise returns `false`.
pub(super) fn check<'tcx>(
    cx: &LateContext<'tcx>,
    e: &'tcx Expr<'_>,
    from_ty: Ty<'tcx>,
    to_ty: Ty<'tcx>,
    arg: &'tcx Expr<'_>,
    const_context: bool,
) -> bool {
    let mut triggered = false;

    if let (ty::Ref(_, ty_from, from_mutbl), ty::Ref(_, ty_to, to_mutbl)) = (*from_ty.kind(), *to_ty.kind()) {
        if let ty::Slice(slice_ty) = *ty_from.kind()
            && ty_to.is_str()
            && let ty::Uint(ty::UintTy::U8) = slice_ty.kind()
            && from_mutbl == to_mutbl
        {
            let Some(top_crate) = std_or_core(cx) else { return true };

            let postfix = if from_mutbl == Mutability::Mut { "_mut" } else { "" };

            let snippet = snippet(cx, arg.span, "..");

            span_lint_and_sugg(
                cx,
                TRANSMUTE_BYTES_TO_STR,
                e.span,
                format!("transmute from a `{from_ty}` to a `{to_ty}`"),
                "consider using",
                if const_context {
                    format!("{top_crate}::str::from_utf8_unchecked{postfix}({snippet})")
                } else {
                    format!("{top_crate}::str::from_utf8{postfix}({snippet}).unwrap()")
                },
                Applicability::MaybeIncorrect,
            );
            triggered = true;
<<<<<<< HEAD
        } else if (cx.tcx.erase_and_anonymize_regions(from_ty) != cx.tcx.erase_and_anonymize_regions(to_ty)) && !const_context {
=======
        } else if (cx.tcx.erase_and_anonymize_regions(from_ty) != cx.tcx.erase_and_anonymize_regions(to_ty))
            && !const_context
        {
>>>>>>> 20ce69b9
            span_lint_and_then(
                cx,
                TRANSMUTE_PTR_TO_PTR,
                e.span,
                "transmute from a reference to a reference",
                |diag| {
                    if let Some(arg) = sugg::Sugg::hir_opt(cx, arg) {
                        let sugg_paren = arg
                            .as_ty(Ty::new_ptr(cx.tcx, ty_from, from_mutbl))
                            .as_ty(Ty::new_ptr(cx.tcx, ty_to, to_mutbl));
                        let sugg = if to_mutbl == Mutability::Mut {
                            sugg_paren.mut_addr_deref()
                        } else {
                            sugg_paren.addr_deref()
                        };
                        diag.span_suggestion(e.span, "try", sugg, Applicability::Unspecified);
                    }
                },
            );

            triggered = true;
        }
    }

    triggered
}<|MERGE_RESOLUTION|>--- conflicted
+++ resolved
@@ -45,13 +45,9 @@
                 Applicability::MaybeIncorrect,
             );
             triggered = true;
-<<<<<<< HEAD
-        } else if (cx.tcx.erase_and_anonymize_regions(from_ty) != cx.tcx.erase_and_anonymize_regions(to_ty)) && !const_context {
-=======
         } else if (cx.tcx.erase_and_anonymize_regions(from_ty) != cx.tcx.erase_and_anonymize_regions(to_ty))
             && !const_context
         {
->>>>>>> 20ce69b9
             span_lint_and_then(
                 cx,
                 TRANSMUTE_PTR_TO_PTR,
