use super::TRANSMUTE_INT_TO_NON_ZERO;
use clippy_utils::diagnostics::span_lint_and_then;
use clippy_utils::sugg;
use rustc_errors::Applicability;
use rustc_hir::Expr;
use rustc_lint::LateContext;
use rustc_middle::ty::{self, Ty};
use rustc_span::symbol::sym;

/// Checks for `transmute_int_to_non_zero` lint.
/// Returns `true` if it's triggered, otherwise returns `false`.
pub(super) fn check<'tcx>(
    cx: &LateContext<'tcx>,
    e: &'tcx Expr<'_>,
    from_ty: Ty<'tcx>,
    to_ty: Ty<'tcx>,
    arg: &'tcx Expr<'_>,
) -> bool {
    let tcx = cx.tcx;

    let (ty::Int(_) | ty::Uint(_), ty::Adt(adt, substs)) = (&from_ty.kind(), to_ty.kind()) else {
        return false;
    };

    if !tcx.is_diagnostic_item(sym::NonZero, adt.did()) {
        return false;
    };

    let int_ty = substs.type_at(0);
    if from_ty != int_ty {
<<<<<<< HEAD
      return false;
=======
        return false;
>>>>>>> 2efebd2f
    }

    span_lint_and_then(
        cx,
        TRANSMUTE_INT_TO_NON_ZERO,
        e.span,
        format!("transmute from a `{from_ty}` to a `{}<{int_ty}>`", sym::NonZero),
        |diag| {
            let arg = sugg::Sugg::hir(cx, arg, "..");
            diag.span_suggestion(
                e.span,
                "consider using",
                format!("{}::{}({arg})", sym::NonZero, sym::new_unchecked),
                Applicability::Unspecified,
            );
        },
    );
    true
}<|MERGE_RESOLUTION|>--- conflicted
+++ resolved
@@ -28,11 +28,7 @@
 
     let int_ty = substs.type_at(0);
     if from_ty != int_ty {
-<<<<<<< HEAD
-      return false;
-=======
         return false;
->>>>>>> 2efebd2f
     }
 
     span_lint_and_then(
