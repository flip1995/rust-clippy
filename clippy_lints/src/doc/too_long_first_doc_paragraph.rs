--- conflicted
+++ resolved
@@ -1,7 +1,6 @@
 use rustc_attr_parsing::AttributeKind;
 use rustc_errors::Applicability;
 use rustc_hir::{Attribute, Item, ItemKind};
-use rustc_attr_parsing::AttributeKind;
 use rustc_lint::LateContext;
 
 use clippy_utils::diagnostics::span_lint_and_then;
@@ -45,11 +44,7 @@
     let mut should_suggest_empty_doc = false;
 
     for attr in attrs {
-<<<<<<< HEAD
-        if let Attribute::Parsed(AttributeKind::DocComment {span, comment, ..}) = attr {
-=======
         if let Attribute::Parsed(AttributeKind::DocComment { span, comment, .. }) = attr {
->>>>>>> 37c6042a
             spans.push(span);
             let doc = comment.as_str();
             let doc = doc.trim();
