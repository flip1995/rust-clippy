use clippy_utils::diagnostics::span_lint_and_then;
use rustc_ast::attr::AttributeExt as _;
use rustc_ast::token::CommentKind;
use rustc_errors::Applicability;
use rustc_hir::{AttrStyle, Attribute};
use rustc_lint::{LateContext, LintContext};
use rustc_resolve::rustdoc::DocFragmentKind;

use std::ops::Range;

use super::{DOC_SUSPICIOUS_FOOTNOTES, Fragments};

pub fn check(cx: &LateContext<'_>, doc: &str, range: Range<usize>, fragments: &Fragments<'_>, attrs: &[Attribute]) {
    for i in doc[range.clone()]
        .bytes()
        .enumerate()
        .filter_map(|(i, c)| if c == b'[' { Some(i) } else { None })
    {
        let start = i + range.start;
        if doc.as_bytes().get(start + 1) == Some(&b'^')
            && let Some(end) = all_numbers_upto_brace(doc, start + 2)
            && doc.as_bytes().get(end) != Some(&b':')
            && doc.as_bytes().get(start - 1) != Some(&b'\\')
            && let Some(this_fragment) = {
                // the `doc` string contains all fragments concatenated together
                // figure out which one this suspicious footnote comes from
                let mut starting_position = 0;
                let mut found_fragment = fragments.fragments.last();
                for fragment in fragments.fragments {
                    if start >= starting_position && start < starting_position + fragment.doc.as_str().len() {
                        found_fragment = Some(fragment);
                        break;
                    }
                    starting_position += fragment.doc.as_str().len();
                }
                found_fragment
            }
        {
            let span = fragments.span(cx, start..end).unwrap_or(this_fragment.span);
            span_lint_and_then(
                cx,
                DOC_SUSPICIOUS_FOOTNOTES,
                span,
                "looks like a footnote ref, but has no matching footnote",
                |diag| {
                    if this_fragment.kind == DocFragmentKind::SugaredDoc {
                        let (doc_attr, (_, doc_attr_comment_kind), attr_style) = attrs
                            .iter()
                            .filter(|attr| attr.span().overlaps(this_fragment.span))
                            .rev()
                            .find_map(|attr| {
<<<<<<< HEAD
                                Some((
                                    attr,
                                    attr.doc_str_and_comment_kind()?,
                                    attr.doc_resolution_scope()?,
                                ))
=======
                                Some((attr, attr.doc_str_and_comment_kind()?, attr.doc_resolution_scope()?))
>>>>>>> 6cb8863e
                            })
                            .unwrap();
                        let (to_add, terminator) = match (doc_attr_comment_kind, attr_style) {
                            (CommentKind::Line, AttrStyle::Outer) => ("\n///\n/// ", ""),
                            (CommentKind::Line, AttrStyle::Inner) => ("\n//!\n//! ", ""),
                            (CommentKind::Block, AttrStyle::Outer) => ("\n/** ", " */"),
                            (CommentKind::Block, AttrStyle::Inner) => ("\n/*! ", " */"),
                        };
                        diag.span_suggestion_verbose(
                            doc_attr.span().shrink_to_hi(),
                            "add footnote definition",
                            format!(
                                "{to_add}{label}: <!-- description -->{terminator}",
                                label = &doc[start..end]
                            ),
                            Applicability::HasPlaceholders,
                        );
                    } else {
                        let is_file_include = cx
                            .sess()
                            .source_map()
                            .span_to_snippet(this_fragment.span)
                            .as_ref()
                            .map(|vdoc| vdoc.trim())
                            == Ok(doc);
                        if is_file_include {
                            // if this is a file include, then there's no quote marks
                            diag.span_suggestion_verbose(
                                this_fragment.span.shrink_to_hi(),
                                "add footnote definition",
                                format!("\n\n{label}: <!-- description -->", label = &doc[start..end],),
                                Applicability::HasPlaceholders,
                            );
                        } else {
                            // otherwise, we wrap in a string
                            diag.span_suggestion_verbose(
                                this_fragment.span,
                                "add footnote definition",
                                format!(
                                    "r#\"{doc}\n\n{label}: <!-- description -->\"#",
                                    doc = this_fragment.doc,
                                    label = &doc[start..end],
                                ),
                                Applicability::HasPlaceholders,
                            );
                        }
                    }
                },
            );
        }
    }
}

fn all_numbers_upto_brace(text: &str, i: usize) -> Option<usize> {
    for (j, c) in text.as_bytes()[i..].iter().copied().enumerate().take(64) {
        if c == b']' && j != 0 {
            return Some(i + j + 1);
        }
        if !c.is_ascii_digit() || j >= 64 {
            break;
        }
    }
    None
}<|MERGE_RESOLUTION|>--- conflicted
+++ resolved
@@ -49,15 +49,7 @@
                             .filter(|attr| attr.span().overlaps(this_fragment.span))
                             .rev()
                             .find_map(|attr| {
-<<<<<<< HEAD
-                                Some((
-                                    attr,
-                                    attr.doc_str_and_comment_kind()?,
-                                    attr.doc_resolution_scope()?,
-                                ))
-=======
                                 Some((attr, attr.doc_str_and_comment_kind()?, attr.doc_resolution_scope()?))
->>>>>>> 6cb8863e
                             })
                             .unwrap();
                         let (to_add, terminator) = match (doc_attr_comment_kind, attr_style) {
