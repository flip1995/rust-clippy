use std::ops::Range;
use std::{io, thread};

use crate::doc::{NEEDLESS_DOCTEST_MAIN, TEST_ATTR_IN_DOCTEST};
use clippy_utils::diagnostics::span_lint;
use rustc_ast::{CoroutineKind, Fn, FnRetTy, Item, ItemKind};
use rustc_data_structures::sync::Lrc;
use rustc_errors::emitter::HumanEmitter;
use rustc_errors::{DiagCtxt, DiagnosticBuilder};
use rustc_lint::LateContext;
use rustc_parse::maybe_new_parser_from_source_str;
use rustc_parse::parser::ForceCollect;
use rustc_session::parse::ParseSess;
use rustc_span::edition::Edition;
use rustc_span::source_map::{FilePathMapping, SourceMap};
use rustc_span::{sym, FileName, Pos};

use super::Fragments;

fn get_test_spans(item: &Item, test_attr_spans: &mut Vec<Range<usize>>) {
    test_attr_spans.extend(
        item.attrs
            .iter()
            .find(|attr| attr.has_name(sym::test))
            .map(|attr| attr.span.lo().to_usize()..item.ident.span.hi().to_usize()),
    );
}

pub fn check(
    cx: &LateContext<'_>,
    text: &str,
    edition: Edition,
    range: Range<usize>,
    fragments: Fragments<'_>,
    ignore: bool,
) {
    // return whether the code contains a needless `fn main` plus a vector of byte position ranges
    // of all `#[test]` attributes in not ignored code examples
    fn check_code_sample(code: String, edition: Edition, ignore: bool) -> (bool, Vec<Range<usize>>) {
        rustc_driver::catch_fatal_errors(|| {
            rustc_span::create_session_globals_then(edition, || {
                let mut test_attr_spans = vec![];
                let filename = FileName::anon_source_code(&code);

                let fallback_bundle =
                    rustc_errors::fallback_fluent_bundle(rustc_driver::DEFAULT_LOCALE_RESOURCES.to_vec(), false);
                let emitter = HumanEmitter::new(Box::new(io::sink()), fallback_bundle);
                let dcx = DiagCtxt::with_emitter(Box::new(emitter)).disable_warnings();
                #[expect(clippy::arc_with_non_send_sync)] // `Lrc` is expected by with_dcx
                let sm = Lrc::new(SourceMap::new(FilePathMapping::empty()));
                let sess = ParseSess::with_dcx(dcx, sm);

                let mut parser = match maybe_new_parser_from_source_str(&sess, filename, code) {
                    Ok(p) => p,
                    Err(errs) => {
<<<<<<< HEAD
                        errs.into_iter().for_each(|err| err.cancel());
=======
                        errs.into_iter().for_each(DiagnosticBuilder::cancel);
>>>>>>> 89be9f70
                        return (false, test_attr_spans);
                    },
                };

                let mut relevant_main_found = false;
                let mut eligible = true;
                loop {
                    match parser.parse_item(ForceCollect::No) {
                        Ok(Some(item)) => match &item.kind {
                            ItemKind::Fn(box Fn {
                                sig, body: Some(block), ..
                            }) if item.ident.name == sym::main => {
                                if !ignore {
                                    get_test_spans(&item, &mut test_attr_spans);
                                }
                                let is_async = matches!(sig.header.coroutine_kind, Some(CoroutineKind::Async { .. }));
                                let returns_nothing = match &sig.decl.output {
                                    FnRetTy::Default(..) => true,
                                    FnRetTy::Ty(ty) if ty.kind.is_unit() => true,
                                    FnRetTy::Ty(_) => false,
                                };

                                if returns_nothing && !is_async && !block.stmts.is_empty() {
                                    // This main function should be linted, but only if there are no other functions
                                    relevant_main_found = true;
                                } else {
                                    // This main function should not be linted, we're done
                                    eligible = false;
                                }
                            },
                            // Another function was found; this case is ignored for needless_doctest_main
                            ItemKind::Fn(box Fn { .. }) => {
                                eligible = false;
                                if !ignore {
                                    get_test_spans(&item, &mut test_attr_spans);
                                }
                            },
                            // Tests with one of these items are ignored
                            ItemKind::Static(..)
                            | ItemKind::Const(..)
                            | ItemKind::ExternCrate(..)
                            | ItemKind::ForeignMod(..) => {
                                eligible = false;
                            },
                            _ => {},
                        },
                        Ok(None) => break,
                        Err(e) => {
                            e.cancel();
                            return (false, test_attr_spans);
                        },
                    }
                }

                (relevant_main_found & eligible, test_attr_spans)
            })
        })
        .ok()
        .unwrap_or_default()
    }

    let trailing_whitespace = text.len() - text.trim_end().len();

    // Because of the global session, we need to create a new session in a different thread with
    // the edition we need.
    let text = text.to_owned();
    let (has_main, test_attr_spans) = thread::spawn(move || check_code_sample(text, edition, ignore))
        .join()
        .expect("thread::spawn failed");
    if has_main && let Some(span) = fragments.span(cx, range.start..range.end - trailing_whitespace) {
        span_lint(cx, NEEDLESS_DOCTEST_MAIN, span, "needless `fn main` in doctest");
    }
    for span in test_attr_spans {
        let span = (range.start + span.start)..(range.start + span.end);
        if let Some(span) = fragments.span(cx, span) {
            span_lint(cx, TEST_ATTR_IN_DOCTEST, span, "unit tests in doctest are not executed");
        }
    }
}<|MERGE_RESOLUTION|>--- conflicted
+++ resolved
@@ -53,11 +53,7 @@
                 let mut parser = match maybe_new_parser_from_source_str(&sess, filename, code) {
                     Ok(p) => p,
                     Err(errs) => {
-<<<<<<< HEAD
-                        errs.into_iter().for_each(|err| err.cancel());
-=======
                         errs.into_iter().for_each(DiagnosticBuilder::cancel);
->>>>>>> 89be9f70
                         return (false, test_attr_spans);
                     },
                 };
