use std::ops::Range;
use std::sync::Arc;
use std::{io, thread};

use crate::doc::{NEEDLESS_DOCTEST_MAIN, TEST_ATTR_IN_DOCTEST};
use clippy_utils::diagnostics::span_lint;
use rustc_ast::{CoroutineKind, Fn, FnRetTy, Item, ItemKind};
use rustc_errors::emitter::HumanEmitter;
use rustc_errors::{Diag, DiagCtxt};
use rustc_lint::LateContext;
use rustc_parse::new_parser_from_source_str;
use rustc_parse::parser::ForceCollect;
use rustc_session::parse::ParseSess;
use rustc_span::edition::Edition;
use rustc_span::source_map::{FilePathMapping, SourceMap};
use rustc_span::{FileName, Ident, Pos, sym};

use super::Fragments;

fn get_test_spans(item: &Item, ident: Ident, test_attr_spans: &mut Vec<Range<usize>>) {
    test_attr_spans.extend(
        item.attrs
            .iter()
            .find(|attr| attr.has_name(sym::test))
            .map(|attr| attr.span.lo().to_usize()..ident.span.hi().to_usize()),
    );
}

pub fn check(
    cx: &LateContext<'_>,
    text: &str,
    edition: Edition,
    range: Range<usize>,
    fragments: Fragments<'_>,
    ignore: bool,
) {
    // return whether the code contains a needless `fn main` plus a vector of byte position ranges
    // of all `#[test]` attributes in not ignored code examples
    fn check_code_sample(code: String, edition: Edition, ignore: bool) -> (bool, Vec<Range<usize>>) {
        rustc_driver::catch_fatal_errors(|| {
            rustc_span::create_session_globals_then(edition, &[], None, || {
                let mut test_attr_spans = vec![];
                let filename = FileName::anon_source_code(&code);

                let fallback_bundle =
                    rustc_errors::fallback_fluent_bundle(rustc_driver::DEFAULT_LOCALE_RESOURCES.to_vec(), false);
                let emitter = HumanEmitter::new(Box::new(io::sink()), fallback_bundle);
                let dcx = DiagCtxt::new(Box::new(emitter)).disable_warnings();
                #[expect(clippy::arc_with_non_send_sync)] // `Arc` is expected by with_dcx
                let sm = Arc::new(SourceMap::new(FilePathMapping::empty()));
                let psess = ParseSess::with_dcx(dcx, sm);

                let mut parser = match new_parser_from_source_str(&psess, filename, code) {
                    Ok(p) => p,
                    Err(errs) => {
                        errs.into_iter().for_each(Diag::cancel);
                        return (false, test_attr_spans);
                    },
                };

                let mut relevant_main_found = false;
                let mut eligible = true;
                loop {
                    match parser.parse_item(ForceCollect::No) {
                        Ok(Some(item)) => match &item.kind {
                            ItemKind::Fn(box Fn {
<<<<<<< HEAD
                                ident, sig, body: Some(block), ..
=======
                                ident,
                                sig,
                                body: Some(block),
                                ..
>>>>>>> 06214463
                            }) if ident.name == sym::main => {
                                if !ignore {
                                    get_test_spans(&item, *ident, &mut test_attr_spans);
                                }
                                let is_async = matches!(sig.header.coroutine_kind, Some(CoroutineKind::Async { .. }));
                                let returns_nothing = match &sig.decl.output {
                                    FnRetTy::Default(..) => true,
                                    FnRetTy::Ty(ty) if ty.kind.is_unit() => true,
                                    FnRetTy::Ty(_) => false,
                                };

                                if returns_nothing && !is_async && !block.stmts.is_empty() {
                                    // This main function should be linted, but only if there are no other functions
                                    relevant_main_found = true;
                                } else {
                                    // This main function should not be linted, we're done
                                    eligible = false;
                                }
                            },
                            // Another function was found; this case is ignored for needless_doctest_main
                            ItemKind::Fn(fn_) => {
                                eligible = false;
                                if !ignore {
                                    get_test_spans(&item, fn_.ident, &mut test_attr_spans);
                                }
                            },
                            // Tests with one of these items are ignored
                            ItemKind::Static(..)
                            | ItemKind::Const(..)
                            | ItemKind::ExternCrate(..)
                            | ItemKind::ForeignMod(..) => {
                                eligible = false;
                            },
                            _ => {},
                        },
                        Ok(None) => break,
                        Err(e) => {
                            e.cancel();
                            return (false, test_attr_spans);
                        },
                    }
                }

                (relevant_main_found & eligible, test_attr_spans)
            })
        })
        .ok()
        .unwrap_or_default()
    }

    let trailing_whitespace = text.len() - text.trim_end().len();

    // Because of the global session, we need to create a new session in a different thread with
    // the edition we need.
    let text = text.to_owned();
    let (has_main, test_attr_spans) = thread::spawn(move || check_code_sample(text, edition, ignore))
        .join()
        .expect("thread::spawn failed");
    if has_main && let Some(span) = fragments.span(cx, range.start..range.end - trailing_whitespace) {
        span_lint(cx, NEEDLESS_DOCTEST_MAIN, span, "needless `fn main` in doctest");
    }
    for span in test_attr_spans {
        let span = (range.start + span.start)..(range.start + span.end);
        if let Some(span) = fragments.span(cx, span) {
            span_lint(cx, TEST_ATTR_IN_DOCTEST, span, "unit tests in doctest are not executed");
        }
    }
}<|MERGE_RESOLUTION|>--- conflicted
+++ resolved
@@ -64,14 +64,10 @@
                     match parser.parse_item(ForceCollect::No) {
                         Ok(Some(item)) => match &item.kind {
                             ItemKind::Fn(box Fn {
-<<<<<<< HEAD
-                                ident, sig, body: Some(block), ..
-=======
                                 ident,
                                 sig,
                                 body: Some(block),
                                 ..
->>>>>>> 06214463
                             }) if ident.name == sym::main => {
                                 if !ignore {
                                     get_test_spans(&item, *ident, &mut test_attr_spans);
