--- conflicted
+++ resolved
@@ -6,12 +6,8 @@
 use clippy_utils::visitors::Visitable;
 use clippy_utils::{in_constant, is_entrypoint_fn, is_trait_impl_item, method_chain_args};
 use pulldown_cmark::Event::{
-<<<<<<< HEAD
-    Code, DisplayMath, End, FootnoteReference, HardBreak, Html, InlineHtml, InlineMath, Rule, SoftBreak, Start, TaskListMarker, Text,
-=======
     Code, DisplayMath, End, FootnoteReference, HardBreak, Html, InlineHtml, InlineMath, Rule, SoftBreak, Start,
     TaskListMarker, Text,
->>>>>>> b794b8e0
 };
 use pulldown_cmark::Tag::{BlockQuote, CodeBlock, FootnoteDefinition, Heading, Item, Link, Paragraph};
 use pulldown_cmark::{BrokenLink, CodeBlockKind, CowStr, Options, TagEnd};
@@ -752,12 +748,8 @@
             },
             Start(FootnoteDefinition(..)) => in_footnote_definition = true,
             End(TagEnd::FootnoteDefinition) => in_footnote_definition = false,
-<<<<<<< HEAD
-            Start(_) | End(_) => (), // We don't care about other tags
-=======
             Start(_) | End(_)  // We don't care about other tags
             | TaskListMarker(_) | Code(_) | Rule | InlineMath(..) | DisplayMath(..) => (),
->>>>>>> b794b8e0
             SoftBreak | HardBreak => {
                 if !containers.is_empty()
                     && let Some((next_event, next_range)) = events.peek()
@@ -776,10 +768,6 @@
                     );
                 }
             },
-<<<<<<< HEAD
-            TaskListMarker(_) | Code(_) | Rule | InlineMath(..) | DisplayMath(..) => (),
-=======
->>>>>>> b794b8e0
             FootnoteReference(text) | Text(text) => {
                 paragraph_range.end = range.end;
                 let range_ = range.clone();
