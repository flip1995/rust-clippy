use clippy_utils::consts::{constant_simple, Constant};
use clippy_utils::diagnostics::span_lint;
use clippy_utils::{match_trait_method, paths};
use rustc_hir::{Expr, ExprKind};
use rustc_lint::{LateContext, LateLintPass};
use rustc_session::{declare_lint_pass, declare_tool_lint};
use rustc_span::sym;
use std::cmp::Ordering;

declare_clippy_lint! {
    /// ### What it does
    /// Checks for expressions where `std::cmp::min` and `max` are
    /// used to clamp values, but switched so that the result is constant.
    ///
    /// ### Why is this bad?
    /// This is in all probability not the intended outcome. At
    /// the least it hurts readability of the code.
    ///
    /// ### Example
    /// ```rust,ignore
    /// min(0, max(100, x))
    ///
    /// // or
    ///
    /// x.max(100).min(0)
    /// ```
    /// It will always be equal to `0`. Probably the author meant to clamp the value
    /// between 0 and 100, but has erroneously swapped `min` and `max`.
    #[clippy::version = "pre 1.29.0"]
    pub MIN_MAX,
    correctness,
    "`min(_, max(_, _))` (or vice versa) with bounds clamping the result to a constant"
}

declare_lint_pass!(MinMaxPass => [MIN_MAX]);

impl<'tcx> LateLintPass<'tcx> for MinMaxPass {
    fn check_expr(&mut self, cx: &LateContext<'tcx>, expr: &'tcx Expr<'_>) {
        if let Some((outer_max, outer_c, oe)) = min_max(cx, expr) {
            if let Some((inner_max, inner_c, ie)) = min_max(cx, oe) {
                if outer_max == inner_max {
                    return;
                }
                match (
                    outer_max,
                    Constant::partial_cmp(cx.tcx, cx.typeck_results().expr_ty(ie), &outer_c, &inner_c),
                ) {
                    (_, None) | (MinMax::Max, Some(Ordering::Less)) | (MinMax::Min, Some(Ordering::Greater)) => (),
                    _ => {
                        span_lint(
                            cx,
                            MIN_MAX,
                            expr.span,
                            "this `min`/`max` combination leads to constant result",
                        );
                    },
                }
            }
        }
    }
}

#[derive(PartialEq, Eq, Debug, Clone, Copy)]
enum MinMax {
    Min,
    Max,
}

fn min_max<'a>(cx: &LateContext<'_>, expr: &'a Expr<'a>) -> Option<(MinMax, Constant, &'a Expr<'a>)> {
    match expr.kind {
        ExprKind::Call(path, args) => {
            if let ExprKind::Path(ref qpath) = path.kind {
                cx.typeck_results()
                    .qpath_res(qpath, path.hir_id)
                    .opt_def_id()
                    .and_then(|def_id| match cx.tcx.get_diagnostic_name(def_id) {
                        Some(sym::cmp_min) => fetch_const(cx, None, args, MinMax::Min),
                        Some(sym::cmp_max) => fetch_const(cx, None, args, MinMax::Max),
                        _ => None,
                    })
            } else {
                None
            }
        },
        ExprKind::MethodCall(path, receiver, args @ [_], _) => {
<<<<<<< HEAD
            if_chain! {
                if cx.typeck_results().expr_ty(receiver).is_floating_point() || match_trait_method(cx, expr, &paths::ORD);
                then {
                    if path.ident.name == sym!(max) {
                        fetch_const(cx, Some(receiver), args, MinMax::Max)
                    } else if path.ident.name == sym!(min) {
                        fetch_const(cx, Some(receiver), args, MinMax::Min)
                    } else {
                        None
                    }
=======
            if cx.typeck_results().expr_ty(receiver).is_floating_point() || match_trait_method(cx, expr, &paths::ORD) {
                if path.ident.name == sym!(max) {
                    fetch_const(cx, Some(receiver), args, MinMax::Max)
                } else if path.ident.name == sym!(min) {
                    fetch_const(cx, Some(receiver), args, MinMax::Min)
>>>>>>> 8d3b9be9
                } else {
                    None
                }
            } else {
                None
            }
        },
        _ => None,
    }
}

fn fetch_const<'a>(
    cx: &LateContext<'_>,
    receiver: Option<&'a Expr<'a>>,
    args: &'a [Expr<'a>],
    m: MinMax,
) -> Option<(MinMax, Constant, &'a Expr<'a>)> {
<<<<<<< HEAD
    let mut args = receiver.into_iter().chain(args.into_iter());
    let arg0 = args.next()?;
    let arg1 = args.next()?;
    if args.next().is_some() {
        return None;
    }
    constant_simple(cx, cx.typeck_results(), arg0).map_or_else(
        || constant_simple(cx, cx.typeck_results(), arg1).map(|c| (m, c, arg0)),
        |c| {
            if constant_simple(cx, cx.typeck_results(), arg1).is_none() {
                // otherwise ignore
                Some((m, c, arg1))
=======
    let mut args = receiver.into_iter().chain(args);
    let first_arg = args.next()?;
    let second_arg = args.next()?;
    if args.next().is_some() {
        return None;
    }
    constant_simple(cx, cx.typeck_results(), first_arg).map_or_else(
        || constant_simple(cx, cx.typeck_results(), second_arg).map(|c| (m, c, first_arg)),
        |c| {
            if constant_simple(cx, cx.typeck_results(), second_arg).is_none() {
                // otherwise ignore
                Some((m, c, second_arg))
>>>>>>> 8d3b9be9
            } else {
                None
            }
        },
    )
}<|MERGE_RESOLUTION|>--- conflicted
+++ resolved
@@ -83,24 +83,11 @@
             }
         },
         ExprKind::MethodCall(path, receiver, args @ [_], _) => {
-<<<<<<< HEAD
-            if_chain! {
-                if cx.typeck_results().expr_ty(receiver).is_floating_point() || match_trait_method(cx, expr, &paths::ORD);
-                then {
-                    if path.ident.name == sym!(max) {
-                        fetch_const(cx, Some(receiver), args, MinMax::Max)
-                    } else if path.ident.name == sym!(min) {
-                        fetch_const(cx, Some(receiver), args, MinMax::Min)
-                    } else {
-                        None
-                    }
-=======
             if cx.typeck_results().expr_ty(receiver).is_floating_point() || match_trait_method(cx, expr, &paths::ORD) {
                 if path.ident.name == sym!(max) {
                     fetch_const(cx, Some(receiver), args, MinMax::Max)
                 } else if path.ident.name == sym!(min) {
                     fetch_const(cx, Some(receiver), args, MinMax::Min)
->>>>>>> 8d3b9be9
                 } else {
                     None
                 }
@@ -118,20 +105,6 @@
     args: &'a [Expr<'a>],
     m: MinMax,
 ) -> Option<(MinMax, Constant, &'a Expr<'a>)> {
-<<<<<<< HEAD
-    let mut args = receiver.into_iter().chain(args.into_iter());
-    let arg0 = args.next()?;
-    let arg1 = args.next()?;
-    if args.next().is_some() {
-        return None;
-    }
-    constant_simple(cx, cx.typeck_results(), arg0).map_or_else(
-        || constant_simple(cx, cx.typeck_results(), arg1).map(|c| (m, c, arg0)),
-        |c| {
-            if constant_simple(cx, cx.typeck_results(), arg1).is_none() {
-                // otherwise ignore
-                Some((m, c, arg1))
-=======
     let mut args = receiver.into_iter().chain(args);
     let first_arg = args.next()?;
     let second_arg = args.next()?;
@@ -144,7 +117,6 @@
             if constant_simple(cx, cx.typeck_results(), second_arg).is_none() {
                 // otherwise ignore
                 Some((m, c, second_arg))
->>>>>>> 8d3b9be9
             } else {
                 None
             }
