use clippy_utils::diagnostics::{span_lint_and_sugg, span_lint_and_then};
use clippy_utils::paths::ORD_CMP;
use clippy_utils::ty::implements_trait;
use clippy_utils::{get_parent_node, is_res_lang_ctor, last_path_segment, match_def_path, path_res, std_or_core};
use rustc_errors::Applicability;
use rustc_hir::def_id::LocalDefId;
use rustc_hir::{Expr, ExprKind, ImplItem, ImplItemKind, ItemKind, LangItem, Node, UnOp};
use rustc_lint::{LateContext, LateLintPass};
use rustc_middle::ty::EarlyBinder;
use rustc_session::{declare_lint_pass, declare_tool_lint};
use rustc_span::sym;
use rustc_span::symbol::kw;

declare_clippy_lint! {
    /// ### What it does
    /// Checks for manual implementations of `Clone` when `Copy` is already implemented.
    ///
    /// ### Why is this bad?
    /// If both `Clone` and `Copy` are implemented, they must agree. This is done by dereferencing
    /// `self` in `Clone`'s implementation. Anything else is incorrect.
    ///
    /// ### Example
    /// ```rust,ignore
    /// #[derive(Eq, PartialEq)]
    /// struct A(u32);
    ///
    /// impl Clone for A {
    ///     fn clone(&self) -> Self {
    ///         Self(self.0)
    ///     }
    /// }
    ///
    /// impl Copy for A {}
    /// ```
    /// Use instead:
    /// ```rust,ignore
    /// #[derive(Eq, PartialEq)]
    /// struct A(u32);
    ///
    /// impl Clone for A {
    ///     fn clone(&self) -> Self {
    ///         *self
    ///     }
    /// }
    ///
    /// impl Copy for A {}
    /// ```
    #[clippy::version = "1.72.0"]
    pub INCORRECT_CLONE_IMPL_ON_COPY_TYPE,
    correctness,
    "manual implementation of `Clone` on a `Copy` type"
}
declare_clippy_lint! {
    /// ### What it does
    /// Checks for manual implementations of both `PartialOrd` and `Ord` when only `Ord` is
    /// necessary.
    ///
    /// ### Why is this bad?
    /// If both `PartialOrd` and `Ord` are implemented, they must agree. This is commonly done by
    /// wrapping the result of `cmp` in `Some` for `partial_cmp`. Not doing this may silently
    /// introduce an error upon refactoring.
    ///
    /// ### Known issues
    /// Code that calls the `.into()` method instead will be flagged as incorrect, despite `.into()`
    /// wrapping it in `Some`.
    ///
    /// ### Limitations
    /// Will not lint if `Self` and `Rhs` do not have the same type.
    ///
    /// ### Example
    /// ```rust
    /// # use std::cmp::Ordering;
    /// #[derive(Eq, PartialEq)]
    /// struct A(u32);
    ///
    /// impl Ord for A {
    ///     fn cmp(&self, other: &Self) -> Ordering {
    ///         // ...
    /// #       todo!();
    ///     }
    /// }
    ///
    /// impl PartialOrd for A {
    ///     fn partial_cmp(&self, other: &Self) -> Option<Ordering> {
    ///         // ...
    /// #       todo!();
    ///     }
    /// }
    /// ```
    /// Use instead:
    /// ```rust
    /// # use std::cmp::Ordering;
    /// #[derive(Eq, PartialEq)]
    /// struct A(u32);
    ///
    /// impl Ord for A {
    ///     fn cmp(&self, other: &Self) -> Ordering {
    ///         // ...
    /// #       todo!();
    ///     }
    /// }
    ///
    /// impl PartialOrd for A {
    ///     fn partial_cmp(&self, other: &Self) -> Option<Ordering> {
    ///         Some(self.cmp(other))
    ///     }
    /// }
    /// ```
    #[clippy::version = "1.72.0"]
    pub INCORRECT_PARTIAL_ORD_IMPL_ON_ORD_TYPE,
    correctness,
    "manual implementation of `PartialOrd` when `Ord` is already implemented"
}
declare_lint_pass!(IncorrectImpls => [INCORRECT_CLONE_IMPL_ON_COPY_TYPE, INCORRECT_PARTIAL_ORD_IMPL_ON_ORD_TYPE]);

impl LateLintPass<'_> for IncorrectImpls {
    #[expect(clippy::too_many_lines)]
    fn check_impl_item(&mut self, cx: &LateContext<'_>, impl_item: &ImplItem<'_>) {
        let Some(Node::Item(item)) = get_parent_node(cx.tcx, impl_item.hir_id()) else {
            return;
        };
        let Some(trait_impl) = cx.tcx.impl_trait_ref(item.owner_id).map(EarlyBinder::skip_binder) else {
            return;
        };
        if cx.tcx.is_automatically_derived(item.owner_id.to_def_id()) {
            return;
        }
        let ItemKind::Impl(_) = item.kind else {
            return;
        };
        let ImplItemKind::Fn(_, impl_item_id) = cx.tcx.hir().impl_item(impl_item.impl_item_id()).kind else {
            return;
        };
        let body = cx.tcx.hir().body(impl_item_id);
        let ExprKind::Block(block, ..) = body.value.kind else {
            return;
        };

        if cx.tcx.is_diagnostic_item(sym::Clone, trait_impl.def_id)
            && let Some(copy_def_id) = cx.tcx.get_diagnostic_item(sym::Copy)
            && implements_trait(
                    cx,
                    trait_impl.self_ty(),
                    copy_def_id,
                    &[],
                )
        {
            if impl_item.ident.name == sym::clone {
                if block.stmts.is_empty()
                    && let Some(expr) = block.expr
                    && let ExprKind::Unary(UnOp::Deref, deref) = expr.kind
                    && let ExprKind::Path(qpath) = deref.kind
                    && last_path_segment(&qpath).ident.name == kw::SelfLower
                {} else {
                    span_lint_and_sugg(
                        cx,
                        INCORRECT_CLONE_IMPL_ON_COPY_TYPE,
                        block.span,
                        "incorrect implementation of `clone` on a `Copy` type",
                        "change this to",
                        "{ *self }".to_owned(),
                        Applicability::MaybeIncorrect,
                    );

                    return;
                }
            }

            if impl_item.ident.name == sym::clone_from {
                span_lint_and_sugg(
                    cx,
                    INCORRECT_CLONE_IMPL_ON_COPY_TYPE,
                    impl_item.span,
                    "incorrect implementation of `clone_from` on a `Copy` type",
                    "remove it",
                    String::new(),
                    Applicability::MaybeIncorrect,
                );

                return;
            }
        }

        if cx.tcx.is_diagnostic_item(sym::PartialOrd, trait_impl.def_id)
            && impl_item.ident.name == sym::partial_cmp
            && let Some(ord_def_id) = cx
                .tcx
                .diagnostic_items(trait_impl.def_id.krate)
                .name_to_id
                .get(&sym::Ord)
<<<<<<< HEAD
            && implements_trait(
                    cx,
                    trait_impl.self_ty(),
                    *ord_def_id,
                    &[],
                )
=======
            && implements_trait(cx, hir_ty_to_ty(cx.tcx, imp.self_ty), *ord_def_id, &[])
>>>>>>> 3f7c9b19
        {
            // If the `cmp` call likely needs to be fully qualified in the suggestion
            // (like `std::cmp::Ord::cmp`). It's unfortunate we must put this here but we can't
            // access `cmp_expr` in the suggestion without major changes, as we lint in `else`.
            let mut needs_fully_qualified = false;

            if block.stmts.is_empty()
                && let Some(expr) = block.expr
                && let ExprKind::Call(
                        Expr {
                            kind: ExprKind::Path(some_path),
                            hir_id: some_hir_id,
                            ..
                        },
                        [cmp_expr],
                    ) = expr.kind
                && is_res_lang_ctor(cx, cx.qpath_res(some_path, *some_hir_id), LangItem::OptionSome)
                // Fix #11178, allow `Self::cmp(self, ..)` too
                && self_cmp_call(cx, cmp_expr, impl_item.owner_id.def_id, &mut needs_fully_qualified)
            {} else {
                // If `Self` and `Rhs` are not the same type, bail. This makes creating a valid
                // suggestion tons more complex.
                if let [lhs, rhs, ..] = trait_impl.args.as_slice() && lhs != rhs {
                    return;
                }

                span_lint_and_then(
                    cx,
                    INCORRECT_PARTIAL_ORD_IMPL_ON_ORD_TYPE,
                    item.span,
                    "incorrect implementation of `partial_cmp` on an `Ord` type",
                    |diag| {
                        let [_, other] = body.params else {
                            return;
                        };
                        let Some(std_or_core) = std_or_core(cx) else {
                            return;
                        };

                        let suggs = match (other.pat.simple_ident(), needs_fully_qualified) {
                            (Some(other_ident), true) => vec![(
                                block.span,
                                format!("{{ Some({std_or_core}::cmp::Ord::cmp(self, {})) }}", other_ident.name),
                            )],
                            (Some(other_ident), false) => {
                                vec![(block.span, format!("{{ Some(self.cmp({})) }}", other_ident.name))]
                            },
                            (None, true) => vec![
                                (
                                    block.span,
                                    format!("{{ Some({std_or_core}::cmp::Ord::cmp(self, other)) }}"),
                                ),
                                (other.pat.span, "other".to_owned()),
                            ],
                            (None, false) => vec![
                                (block.span, "{ Some(self.cmp(other)) }".to_owned()),
                                (other.pat.span, "other".to_owned()),
                            ],
                        };

                        diag.multipart_suggestion(
                            "change this to",
                            suggs,
                            Applicability::Unspecified,
                        );
                    }
                );
            }
        }
    }
}

/// Returns whether this is any of `self.cmp(..)`, `Self::cmp(self, ..)` or `Ord::cmp(self, ..)`.
fn self_cmp_call<'tcx>(
    cx: &LateContext<'tcx>,
    cmp_expr: &'tcx Expr<'tcx>,
    def_id: LocalDefId,
    needs_fully_qualified: &mut bool,
) -> bool {
    match cmp_expr.kind {
        ExprKind::Call(path, [_self, _other]) => path_res(cx, path)
            .opt_def_id()
            .is_some_and(|def_id| match_def_path(cx, def_id, &ORD_CMP)),
        ExprKind::MethodCall(_, _, [_other], ..) => {
            // We can set this to true here no matter what as if it's a `MethodCall` and goes to the
            // `else` branch, it must be a method named `cmp` that isn't `Ord::cmp`
            *needs_fully_qualified = true;

            // It's a bit annoying but `typeck_results` only gives us the CURRENT body, which we
            // have none, not of any `LocalDefId` we want, so we must call the query itself to avoid
            // an immediate ICE
            cx.tcx
                .typeck(def_id)
                .type_dependent_def_id(cmp_expr.hir_id)
                .is_some_and(|def_id| match_def_path(cx, def_id, &ORD_CMP))
        },
        _ => false,
    }
}<|MERGE_RESOLUTION|>--- conflicted
+++ resolved
@@ -188,16 +188,12 @@
                 .diagnostic_items(trait_impl.def_id.krate)
                 .name_to_id
                 .get(&sym::Ord)
-<<<<<<< HEAD
             && implements_trait(
                     cx,
                     trait_impl.self_ty(),
                     *ord_def_id,
                     &[],
                 )
-=======
-            && implements_trait(cx, hir_ty_to_ty(cx.tcx, imp.self_ty), *ord_def_id, &[])
->>>>>>> 3f7c9b19
         {
             // If the `cmp` call likely needs to be fully qualified in the suggestion
             // (like `std::cmp::Ord::cmp`). It's unfortunate we must put this here but we can't
