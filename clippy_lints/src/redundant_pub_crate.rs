use clippy_utils::diagnostics::span_lint_and_then;
use clippy_utils::source::HasSession;
use rustc_errors::Applicability;
use rustc_hir::def::{DefKind, Res};
use rustc_hir::{Item, ItemKind, UseKind};
use rustc_lint::{LateContext, LateLintPass};
use rustc_middle::ty;
use rustc_session::impl_lint_pass;
use rustc_span::def_id::CRATE_DEF_ID;

declare_clippy_lint! {
    /// ### What it does
    /// Checks for items declared `pub(crate)` that are not crate visible because they
    /// are inside a private module.
    ///
    /// ### Why is this bad?
    /// Writing `pub(crate)` is misleading when it's redundant due to the parent
    /// module's visibility.
    ///
    /// ### Example
    /// ```no_run
    /// mod internal {
    ///     pub(crate) fn internal_fn() { }
    /// }
    /// ```
    /// This function is not visible outside the module and it can be declared with `pub` or
    /// private visibility
    /// ```no_run
    /// mod internal {
    ///     pub fn internal_fn() { }
    /// }
    /// ```
    #[clippy::version = "1.44.0"]
    pub REDUNDANT_PUB_CRATE,
    nursery,
    "Using `pub(crate)` visibility on items that are not crate visible due to the visibility of the module that contains them."
}

#[derive(Default)]
pub struct RedundantPubCrate {
    is_exported: Vec<bool>,
}

impl_lint_pass!(RedundantPubCrate => [REDUNDANT_PUB_CRATE]);

impl<'tcx> LateLintPass<'tcx> for RedundantPubCrate {
    fn check_item(&mut self, cx: &LateContext<'tcx>, item: &'tcx Item<'tcx>) {
        if cx.tcx.visibility(item.owner_id.def_id) == ty::Visibility::Restricted(CRATE_DEF_ID.to_def_id())
            && !cx.effective_visibilities.is_exported(item.owner_id.def_id)
            && self.is_exported.last() == Some(&false)
            && !is_ignorable_export(item)
            && !item.span.in_external_macro(cx.sess().source_map())
        {
            let span = item
                .kind
                .ident()
                .map_or(item.span, |ident| item.span.with_hi(ident.span.hi()));
            let descr = cx.tcx.def_kind(item.owner_id).descr(item.owner_id.to_def_id());
            span_lint_and_then(
                cx,
                REDUNDANT_PUB_CRATE,
                span,
                format!("pub(crate) {descr} inside private module"),
                |diag| {
                    diag.span_suggestion(
                        item.vis_span,
                        "consider using",
                        "pub".to_string(),
                        Applicability::MachineApplicable,
                    );
                },
            );
        }

        if let ItemKind::Mod { .. } = item.kind {
            self.is_exported
                .push(cx.effective_visibilities.is_exported(item.owner_id.def_id));
        }
    }

    fn check_item_post(&mut self, _cx: &LateContext<'tcx>, item: &'tcx Item<'tcx>) {
        if let ItemKind::Mod { .. } = item.kind {
            self.is_exported.pop().expect("unbalanced check_item/check_item_post");
        }
    }
}

// We ignore macro exports. And `ListStem` uses, which aren't interesting.
fn is_ignorable_export<'tcx>(item: &'tcx Item<'tcx>) -> bool {
    if let ItemKind::Use(path, kind) = item.kind {
<<<<<<< HEAD
        let ignore = matches!(path.res.macro_ns, Some(Res::Def(DefKind::Macro(_), _)))
            || kind == UseKind::ListStem;
=======
        let ignore = matches!(path.res.macro_ns, Some(Res::Def(DefKind::Macro(_), _))) || kind == UseKind::ListStem;
>>>>>>> 87796795
        if ignore {
            return true;
        }
    } else if let ItemKind::Macro(..) = item.kind {
        return true;
    }

    false
}<|MERGE_RESOLUTION|>--- conflicted
+++ resolved
@@ -88,12 +88,7 @@
 // We ignore macro exports. And `ListStem` uses, which aren't interesting.
 fn is_ignorable_export<'tcx>(item: &'tcx Item<'tcx>) -> bool {
     if let ItemKind::Use(path, kind) = item.kind {
-<<<<<<< HEAD
-        let ignore = matches!(path.res.macro_ns, Some(Res::Def(DefKind::Macro(_), _)))
-            || kind == UseKind::ListStem;
-=======
         let ignore = matches!(path.res.macro_ns, Some(Res::Def(DefKind::Macro(_), _))) || kind == UseKind::ListStem;
->>>>>>> 87796795
         if ignore {
             return true;
         }
