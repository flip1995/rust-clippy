use std::ops::ControlFlow;

use clippy_utils::diagnostics::span_lint_and_sugg;
use clippy_utils::peel_blocks;
use clippy_utils::source::{snippet, walk_span_to_context};
use clippy_utils::ty::implements_trait;
use clippy_utils::visitors::for_each_expr;
use rustc_errors::Applicability;
<<<<<<< HEAD
use rustc_hir::{Closure, ClosureKind, CoroutineKind, CoroutineSource, CoroutineDesugaring, Expr, ExprKind, MatchSource};
=======
use rustc_hir::{
    Closure, ClosureKind, CoroutineDesugaring, CoroutineKind, CoroutineSource, Expr, ExprKind, MatchSource,
};
>>>>>>> 6b06f4ee
use rustc_lint::{LateContext, LateLintPass};
use rustc_middle::lint::in_external_macro;
use rustc_middle::ty::UpvarCapture;
use rustc_session::declare_lint_pass;

declare_clippy_lint! {
    /// ### What it does
    /// Checks for `async` block that only returns `await` on a future.
    ///
    /// ### Why is this bad?
    /// It is simpler and more efficient to use the future directly.
    ///
    /// ### Example
    /// ```no_run
    /// let f = async {
    ///    1 + 2
    /// };
    /// let fut = async {
    ///     f.await
    /// };
    /// ```
    /// Use instead:
    /// ```no_run
    /// let f = async {
    ///    1 + 2
    /// };
    /// let fut = f;
    /// ```
    #[clippy::version = "1.70.0"]
    pub REDUNDANT_ASYNC_BLOCK,
    complexity,
    "`async { future.await }` can be replaced by `future`"
}
declare_lint_pass!(RedundantAsyncBlock => [REDUNDANT_ASYNC_BLOCK]);

impl<'tcx> LateLintPass<'tcx> for RedundantAsyncBlock {
    fn check_expr(&mut self, cx: &LateContext<'tcx>, expr: &'tcx Expr<'_>) {
        let span = expr.span;
        if !in_external_macro(cx.tcx.sess, span) &&
            let Some(body_expr) = desugar_async_block(cx, expr) &&
            let Some(expr) = desugar_await(peel_blocks(body_expr)) &&
            // The await prefix must not come from a macro as its content could change in the future.
            expr.span.eq_ctxt(body_expr.span) &&
            // The await prefix must implement Future, as implementing IntoFuture is not enough.
            let Some(future_trait) = cx.tcx.lang_items().future_trait() &&
            implements_trait(cx, cx.typeck_results().expr_ty(expr), future_trait, &[]) &&
            // An async block does not have immediate side-effects from a `.await` point-of-view.
            (!expr.can_have_side_effects() || desugar_async_block(cx, expr).is_some()) &&
            let Some(shortened_span) = walk_span_to_context(expr.span, span.ctxt())
        {
            span_lint_and_sugg(
                cx,
                REDUNDANT_ASYNC_BLOCK,
                span,
                "this async expression only awaits a single future",
                "you can reduce it to",
                snippet(cx, shortened_span, "..").into_owned(),
                Applicability::MachineApplicable,
            );
        }
    }
}

/// If `expr` is a desugared `async` block, return the original expression if it does not capture
/// any variable by ref.
fn desugar_async_block<'tcx>(cx: &LateContext<'tcx>, expr: &'tcx Expr<'_>) -> Option<&'tcx Expr<'tcx>> {
    if let ExprKind::Closure(Closure { body, def_id, kind, .. }) = expr.kind
        && let body = cx.tcx.hir().body(*body)
<<<<<<< HEAD
        && matches!(kind, ClosureKind::Coroutine(CoroutineKind::Desugared(CoroutineDesugaring::Async, CoroutineSource::Block)))
=======
        && matches!(
            kind,
            ClosureKind::Coroutine(CoroutineKind::Desugared(
                CoroutineDesugaring::Async,
                CoroutineSource::Block
            ))
        )
>>>>>>> 6b06f4ee
    {
        cx.typeck_results()
            .closure_min_captures
            .get(def_id)
            .map_or(true, |m| {
                m.values().all(|places| {
                    places
                        .iter()
                        .all(|place| matches!(place.info.capture_kind, UpvarCapture::ByValue))
                })
            })
            .then_some(body.value)
    } else {
        None
    }
}

/// If `expr` is a desugared `.await`, return the original expression if it does not come from a
/// macro expansion.
fn desugar_await<'tcx>(expr: &'tcx Expr<'_>) -> Option<&'tcx Expr<'tcx>> {
    if let ExprKind::Match(match_value, _, MatchSource::AwaitDesugar) = expr.kind
        && let ExprKind::Call(_, [into_future_arg]) = match_value.kind
        && let ctxt = expr.span.ctxt()
        && for_each_expr(into_future_arg, |e| {
            walk_span_to_context(e.span, ctxt).map_or(ControlFlow::Break(()), |_| ControlFlow::Continue(()))
        })
        .is_none()
    {
        Some(into_future_arg)
    } else {
        None
    }
}<|MERGE_RESOLUTION|>--- conflicted
+++ resolved
@@ -6,13 +6,9 @@
 use clippy_utils::ty::implements_trait;
 use clippy_utils::visitors::for_each_expr;
 use rustc_errors::Applicability;
-<<<<<<< HEAD
-use rustc_hir::{Closure, ClosureKind, CoroutineKind, CoroutineSource, CoroutineDesugaring, Expr, ExprKind, MatchSource};
-=======
 use rustc_hir::{
     Closure, ClosureKind, CoroutineDesugaring, CoroutineKind, CoroutineSource, Expr, ExprKind, MatchSource,
 };
->>>>>>> 6b06f4ee
 use rustc_lint::{LateContext, LateLintPass};
 use rustc_middle::lint::in_external_macro;
 use rustc_middle::ty::UpvarCapture;
@@ -81,9 +77,6 @@
 fn desugar_async_block<'tcx>(cx: &LateContext<'tcx>, expr: &'tcx Expr<'_>) -> Option<&'tcx Expr<'tcx>> {
     if let ExprKind::Closure(Closure { body, def_id, kind, .. }) = expr.kind
         && let body = cx.tcx.hir().body(*body)
-<<<<<<< HEAD
-        && matches!(kind, ClosureKind::Coroutine(CoroutineKind::Desugared(CoroutineDesugaring::Async, CoroutineSource::Block)))
-=======
         && matches!(
             kind,
             ClosureKind::Coroutine(CoroutineKind::Desugared(
@@ -91,7 +84,6 @@
                 CoroutineSource::Block
             ))
         )
->>>>>>> 6b06f4ee
     {
         cx.typeck_results()
             .closure_min_captures
