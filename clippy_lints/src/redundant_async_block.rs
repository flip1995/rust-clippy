use std::ops::ControlFlow;

use clippy_utils::{
    diagnostics::span_lint_and_sugg,
    peel_blocks,
    source::{snippet, walk_span_to_context},
    visitors::for_each_expr,
};
use rustc_errors::Applicability;
use rustc_hir::{AsyncGeneratorKind, Closure, Expr, ExprKind, GeneratorKind, MatchSource};
use rustc_lint::{LateContext, LateLintPass};
use rustc_middle::{lint::in_external_macro, ty::UpvarCapture};
use rustc_session::{declare_lint_pass, declare_tool_lint};

declare_clippy_lint! {
    /// ### What it does
    /// Checks for `async` block that only returns `await` on a future.
    ///
    /// ### Why is this bad?
    /// It is simpler and more efficient to use the future directly.
    ///
    /// ### Example
    /// ```rust
    /// let f = async {
    ///    1 + 2
    /// };
    /// let fut = async {
    ///     f.await
    /// };
    /// ```
    /// Use instead:
    /// ```rust
    /// let f = async {
    ///    1 + 2
    /// };
    /// let fut = f;
    /// ```
    #[clippy::version = "1.69.0"]
    pub REDUNDANT_ASYNC_BLOCK,
    complexity,
    "`async { future.await }` can be replaced by `future`"
}
declare_lint_pass!(RedundantAsyncBlock => [REDUNDANT_ASYNC_BLOCK]);

<<<<<<< HEAD
impl EarlyLintPass for RedundantAsyncBlock {
    fn check_expr(&mut self, cx: &EarlyContext<'_>, expr: &Expr) {
        if expr.span.from_expansion() {
            return;
        }
        if let ExprKind::Async(_, block) = &expr.kind && block.stmts.len() == 1 &&
            let Some(Stmt { kind: StmtKind::Expr(last), .. }) = block.stmts.last() &&
            let ExprKind::Await(future) = &last.kind &&
            !future.span.from_expansion() &&
            !await_in_expr(future)
=======
impl<'tcx> LateLintPass<'tcx> for RedundantAsyncBlock {
    fn check_expr(&mut self, cx: &LateContext<'tcx>, expr: &'tcx Expr<'_>) {
        let span = expr.span;
        if !in_external_macro(cx.tcx.sess, span) &&
            let Some(body_expr) = desugar_async_block(cx, expr) &&
            let Some(expr) = desugar_await(peel_blocks(body_expr)) &&
            // The await prefix must not come from a macro as its content could change in the future.
            expr.span.ctxt() == body_expr.span.ctxt() &&
            // An async block does not have immediate side-effects from a `.await` point-of-view.
            (!expr.can_have_side_effects() || desugar_async_block(cx, expr).is_some()) &&
            let Some(shortened_span) = walk_span_to_context(expr.span, span.ctxt())
>>>>>>> db9ab21b
        {
            span_lint_and_sugg(
                cx,
                REDUNDANT_ASYNC_BLOCK,
                span,
                "this async expression only awaits a single future",
                "you can reduce it to",
                snippet(cx, shortened_span, "..").into_owned(),
                Applicability::MachineApplicable,
            );
        }
    }
}

/// If `expr` is a desugared `async` block, return the original expression if it does not capture
/// any variable by ref.
fn desugar_async_block<'tcx>(cx: &LateContext<'tcx>, expr: &'tcx Expr<'_>) -> Option<&'tcx Expr<'tcx>> {
    if let ExprKind::Closure(Closure { body, def_id, .. }) = expr.kind &&
        let body = cx.tcx.hir().body(*body) &&
        matches!(body.generator_kind, Some(GeneratorKind::Async(AsyncGeneratorKind::Block)))
    {
        cx
            .typeck_results()
            .closure_min_captures
            .get(def_id)
            .map_or(true, |m| {
                m.values().all(|places| {
                    places
                        .iter()
                        .all(|place| matches!(place.info.capture_kind, UpvarCapture::ByValue))
                })
            })
            .then_some(body.value)
    } else {
        None
    }
}

/// If `expr` is a desugared `.await`, return the original expression if it does not come from a
/// macro expansion.
fn desugar_await<'tcx>(expr: &'tcx Expr<'_>) -> Option<&'tcx Expr<'tcx>> {
    if let ExprKind::Match(match_value, _, MatchSource::AwaitDesugar) = expr.kind &&
        let ExprKind::Call(_, [into_future_arg]) = match_value.kind &&
        let ctxt = expr.span.ctxt() &&
        for_each_expr(into_future_arg, |e|
            walk_span_to_context(e.span, ctxt)
                .map_or(ControlFlow::Break(()), |_| ControlFlow::Continue(()))).is_none()
    {
        Some(into_future_arg)
    } else {
        None
    }
}<|MERGE_RESOLUTION|>--- conflicted
+++ resolved
@@ -42,18 +42,6 @@
 }
 declare_lint_pass!(RedundantAsyncBlock => [REDUNDANT_ASYNC_BLOCK]);
 
-<<<<<<< HEAD
-impl EarlyLintPass for RedundantAsyncBlock {
-    fn check_expr(&mut self, cx: &EarlyContext<'_>, expr: &Expr) {
-        if expr.span.from_expansion() {
-            return;
-        }
-        if let ExprKind::Async(_, block) = &expr.kind && block.stmts.len() == 1 &&
-            let Some(Stmt { kind: StmtKind::Expr(last), .. }) = block.stmts.last() &&
-            let ExprKind::Await(future) = &last.kind &&
-            !future.span.from_expansion() &&
-            !await_in_expr(future)
-=======
 impl<'tcx> LateLintPass<'tcx> for RedundantAsyncBlock {
     fn check_expr(&mut self, cx: &LateContext<'tcx>, expr: &'tcx Expr<'_>) {
         let span = expr.span;
@@ -65,7 +53,6 @@
             // An async block does not have immediate side-effects from a `.await` point-of-view.
             (!expr.can_have_side_effects() || desugar_async_block(cx, expr).is_some()) &&
             let Some(shortened_span) = walk_span_to_context(expr.span, span.ctxt())
->>>>>>> db9ab21b
         {
             span_lint_and_sugg(
                 cx,
