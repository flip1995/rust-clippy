use crate::rustc_lint::LintContext;
use clippy_utils::diagnostics::{span_lint, span_lint_and_then};
use clippy_utils::get_parent_expr;
use clippy_utils::sugg::Sugg;
use rustc_errors::Applicability;
use rustc_hir as hir;
use rustc_hir::intravisit::{Visitor as HirVisitor, Visitor};
<<<<<<< HEAD
use rustc_hir::{intravisit as hir_visit, CoroutineKind, CoroutineSource, CoroutineDesugaring, Node, ClosureKind};
=======
use rustc_hir::{intravisit as hir_visit, ClosureKind, CoroutineDesugaring, CoroutineKind, CoroutineSource, Node};
>>>>>>> ac4c2094
use rustc_lint::{LateContext, LateLintPass};
use rustc_middle::hir::nested_filter;
use rustc_middle::lint::in_external_macro;
use rustc_middle::ty;
use rustc_session::declare_lint_pass;

declare_clippy_lint! {
    /// ### What it does
    /// Detects closures called in the same expression where they
    /// are defined.
    ///
    /// ### Why is this bad?
    /// It is unnecessarily adding to the expression's
    /// complexity.
    ///
    /// ### Example
    /// ```no_run
    /// let a = (|| 42)();
    /// ```
    ///
    /// Use instead:
    /// ```no_run
    /// let a = 42;
    /// ```
    #[clippy::version = "pre 1.29.0"]
    pub REDUNDANT_CLOSURE_CALL,
    complexity,
    "throwaway closures called in the expression they are defined"
}

declare_lint_pass!(RedundantClosureCall => [REDUNDANT_CLOSURE_CALL]);

// Used to find `return` statements or equivalents e.g., `?`
struct ReturnVisitor {
    found_return: bool,
}

impl ReturnVisitor {
    #[must_use]
    fn new() -> Self {
        Self { found_return: false }
    }
}

impl<'tcx> Visitor<'tcx> for ReturnVisitor {
    fn visit_expr(&mut self, ex: &'tcx hir::Expr<'tcx>) {
        if let hir::ExprKind::Ret(_) | hir::ExprKind::Match(.., hir::MatchSource::TryDesugar(_)) = ex.kind {
            self.found_return = true;
        } else {
            hir_visit::walk_expr(self, ex);
        }
    }
}

/// Checks if the body is owned by an async closure.
/// Returns true for `async || whatever_expression`, but false for `|| async { whatever_expression
/// }`.
fn is_async_closure(body: &hir::Body<'_>) -> bool {
    if let hir::ExprKind::Closure(innermost_closure_generated_by_desugar) = body.value.kind
        // checks whether it is `async || whatever_expression`
<<<<<<< HEAD
        && let ClosureKind::Coroutine(CoroutineKind::Desugared(CoroutineDesugaring::Async, CoroutineSource::Closure)) = innermost_closure_generated_by_desugar.kind
=======
        && let ClosureKind::Coroutine(CoroutineKind::Desugared(CoroutineDesugaring::Async, CoroutineSource::Closure))
            = innermost_closure_generated_by_desugar.kind
>>>>>>> ac4c2094
    {
        true
    } else {
        false
    }
}

/// Tries to find the innermost closure:
/// ```rust,ignore
/// (|| || || || 42)()()()()
///  ^^^^^^^^^^^^^^          given this nested closure expression
///           ^^^^^          we want to return this closure
/// ```
/// It also has a parameter for how many steps to go in at most, so as to
/// not take more closures than there are calls.
fn find_innermost_closure<'tcx>(
    cx: &LateContext<'tcx>,
    mut expr: &'tcx hir::Expr<'tcx>,
    mut steps: usize,
) -> Option<(&'tcx hir::Expr<'tcx>, &'tcx hir::FnDecl<'tcx>, ty::Asyncness)> {
    let mut data = None;

    while let hir::ExprKind::Closure(closure) = expr.kind
        && let body = cx.tcx.hir().body(closure.body)
        && {
            let mut visitor = ReturnVisitor::new();
            visitor.visit_expr(body.value);
            !visitor.found_return
        }
        && steps > 0
    {
        expr = body.value;
        data = Some((
            body.value,
            closure.fn_decl,
            if is_async_closure(body) {
                ty::Asyncness::Yes
            } else {
                ty::Asyncness::No
            },
        ));
        steps -= 1;
    }

    data
}

/// "Walks up" the chain of calls to find the outermost call expression, and returns the depth:
/// ```rust,ignore
/// (|| || || 3)()()()
///             ^^      this is the call expression we were given
///                 ^^  this is what we want to return (and the depth is 3)
/// ```
fn get_parent_call_exprs<'tcx>(
    cx: &LateContext<'tcx>,
    mut expr: &'tcx hir::Expr<'tcx>,
) -> (&'tcx hir::Expr<'tcx>, usize) {
    let mut depth = 1;
    while let Some(parent) = get_parent_expr(cx, expr)
        && let hir::ExprKind::Call(recv, _) = parent.kind
        && expr.span == recv.span
    {
        expr = parent;
        depth += 1;
    }
    (expr, depth)
}

impl<'tcx> LateLintPass<'tcx> for RedundantClosureCall {
    fn check_expr(&mut self, cx: &LateContext<'tcx>, expr: &'tcx hir::Expr<'tcx>) {
        if in_external_macro(cx.sess(), expr.span) {
            return;
        }

        if let hir::ExprKind::Call(recv, _) = expr.kind
            // don't lint if the receiver is a call, too.
            // we do this in order to prevent linting multiple times; consider:
            // `(|| || 1)()()`
            //           ^^  we only want to lint for this call (but we walk up the calls to consider both calls).
            // without this check, we'd end up linting twice.
            && !matches!(recv.kind, hir::ExprKind::Call(..))
            && let (full_expr, call_depth) = get_parent_call_exprs(cx, expr)
            && let Some((body, fn_decl, coroutine_kind)) = find_innermost_closure(cx, recv, call_depth)
        {
            span_lint_and_then(
                cx,
                REDUNDANT_CLOSURE_CALL,
                full_expr.span,
                "try not to call a closure in the expression where it is declared",
                |diag| {
                    if fn_decl.inputs.is_empty() {
                        let mut applicability = Applicability::MachineApplicable;
                        let mut hint =
                            Sugg::hir_with_context(cx, body, full_expr.span.ctxt(), "..", &mut applicability);

                        if coroutine_kind.is_async()
                            && let hir::ExprKind::Closure(closure) = body.kind
                        {
                            let async_closure_body = cx.tcx.hir().body(closure.body);

                            // `async x` is a syntax error, so it becomes `async { x }`
                            if !matches!(async_closure_body.value.kind, hir::ExprKind::Block(_, _)) {
                                hint = hint.blockify();
                            }

                            hint = hint.asyncify();
                        }

                        let is_in_fn_call_arg =
                            clippy_utils::get_parent_node(cx.tcx, expr.hir_id).is_some_and(|x| match x {
                                Node::Expr(expr) => matches!(expr.kind, hir::ExprKind::Call(_, _)),
                                _ => false,
                            });

                        // avoid clippy::double_parens
                        if !is_in_fn_call_arg {
                            hint = hint.maybe_par();
                        };

                        diag.span_suggestion(full_expr.span, "try doing something like", hint, applicability);
                    }
                },
            );
        }
    }

    fn check_block(&mut self, cx: &LateContext<'tcx>, block: &'tcx hir::Block<'_>) {
        fn count_closure_usage<'tcx>(
            cx: &LateContext<'tcx>,
            block: &'tcx hir::Block<'_>,
            path: &'tcx hir::Path<'tcx>,
        ) -> usize {
            struct ClosureUsageCount<'a, 'tcx> {
                cx: &'a LateContext<'tcx>,
                path: &'tcx hir::Path<'tcx>,
                count: usize,
            }
            impl<'a, 'tcx> hir_visit::Visitor<'tcx> for ClosureUsageCount<'a, 'tcx> {
                type NestedFilter = nested_filter::OnlyBodies;

                fn visit_expr(&mut self, expr: &'tcx hir::Expr<'tcx>) {
                    if let hir::ExprKind::Call(closure, _) = expr.kind
                        && let hir::ExprKind::Path(hir::QPath::Resolved(_, path)) = closure.kind
                        && self.path.segments[0].ident == path.segments[0].ident
                        && self.path.res == path.res
                    {
                        self.count += 1;
                    }
                    hir_visit::walk_expr(self, expr);
                }

                fn nested_visit_map(&mut self) -> Self::Map {
                    self.cx.tcx.hir()
                }
            }
            let mut closure_usage_count = ClosureUsageCount { cx, path, count: 0 };
            closure_usage_count.visit_block(block);
            closure_usage_count.count
        }

        for w in block.stmts.windows(2) {
            if let hir::StmtKind::Local(local) = w[0].kind
                && let Option::Some(t) = local.init
                && let hir::ExprKind::Closure { .. } = t.kind
                && let hir::PatKind::Binding(_, _, ident, _) = local.pat.kind
                && let hir::StmtKind::Semi(second) = w[1].kind
                && let hir::ExprKind::Assign(_, call, _) = second.kind
                && let hir::ExprKind::Call(closure, _) = call.kind
                && let hir::ExprKind::Path(hir::QPath::Resolved(_, path)) = closure.kind
                && ident == path.segments[0].ident
                && count_closure_usage(cx, block, path) == 1
            {
                span_lint(
                    cx,
                    REDUNDANT_CLOSURE_CALL,
                    second.span,
                    "closure called just once immediately after it was declared",
                );
            }
        }
    }
}<|MERGE_RESOLUTION|>--- conflicted
+++ resolved
@@ -5,11 +5,7 @@
 use rustc_errors::Applicability;
 use rustc_hir as hir;
 use rustc_hir::intravisit::{Visitor as HirVisitor, Visitor};
-<<<<<<< HEAD
-use rustc_hir::{intravisit as hir_visit, CoroutineKind, CoroutineSource, CoroutineDesugaring, Node, ClosureKind};
-=======
 use rustc_hir::{intravisit as hir_visit, ClosureKind, CoroutineDesugaring, CoroutineKind, CoroutineSource, Node};
->>>>>>> ac4c2094
 use rustc_lint::{LateContext, LateLintPass};
 use rustc_middle::hir::nested_filter;
 use rustc_middle::lint::in_external_macro;
@@ -70,12 +66,8 @@
 fn is_async_closure(body: &hir::Body<'_>) -> bool {
     if let hir::ExprKind::Closure(innermost_closure_generated_by_desugar) = body.value.kind
         // checks whether it is `async || whatever_expression`
-<<<<<<< HEAD
-        && let ClosureKind::Coroutine(CoroutineKind::Desugared(CoroutineDesugaring::Async, CoroutineSource::Closure)) = innermost_closure_generated_by_desugar.kind
-=======
         && let ClosureKind::Coroutine(CoroutineKind::Desugared(CoroutineDesugaring::Async, CoroutineSource::Closure))
             = innermost_closure_generated_by_desugar.kind
->>>>>>> ac4c2094
     {
         true
     } else {
