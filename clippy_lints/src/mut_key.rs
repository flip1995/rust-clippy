use clippy_utils::diagnostics::span_lint;
use clippy_utils::{def_path_def_ids, trait_ref_of_method};
use rustc_data_structures::fx::FxHashSet;
use rustc_hir as hir;
use rustc_lint::{LateContext, LateLintPass};
use rustc_middle::ty::TypeVisitableExt;
use rustc_middle::ty::{Adt, Array, Ref, Slice, Tuple, Ty};
use rustc_session::{declare_tool_lint, impl_lint_pass};
use rustc_span::def_id::LocalDefId;
use rustc_span::source_map::Span;
use rustc_span::symbol::sym;
use std::iter;

declare_clippy_lint! {
    /// ### What it does
    /// Checks for sets/maps with mutable key types.
    ///
    /// ### Why is this bad?
    /// All of `HashMap`, `HashSet`, `BTreeMap` and
    /// `BtreeSet` rely on either the hash or the order of keys be unchanging,
    /// so having types with interior mutability is a bad idea.
    ///
    /// ### Known problems
    ///
    /// #### False Positives
    /// It's correct to use a struct that contains interior mutability as a key, when its
    /// implementation of `Hash` or `Ord` doesn't access any of the interior mutable types.
    /// However, this lint is unable to recognize this, so it will often cause false positives in
    /// theses cases.  The `bytes` crate is a great example of this.
    ///
    /// #### False Negatives
    /// For custom `struct`s/`enum`s, this lint is unable to check for interior mutability behind
    /// indirection.  For example, `struct BadKey<'a>(&'a Cell<usize>)` will be seen as immutable
    /// and cause a false negative if its implementation of `Hash`/`Ord` accesses the `Cell`.
    ///
    /// This lint does check a few cases for indirection.  Firstly, using some standard library
    /// types (`Option`, `Result`, `Box`, `Rc`, `Arc`, `Vec`, `VecDeque`, `BTreeMap` and
    /// `BTreeSet`) directly as keys (e.g. in `HashMap<Box<Cell<usize>>, ()>`) **will** trigger the
    /// lint, because the impls of `Hash`/`Ord` for these types directly call `Hash`/`Ord` on their
    /// contained type.
    ///
    /// Secondly, the implementations of `Hash` and `Ord` for raw pointers (`*const T` or `*mut T`)
    /// apply only to the **address** of the contained value.  Therefore, interior mutability
    /// behind raw pointers (e.g. in `HashSet<*mut Cell<usize>>`) can't impact the value of `Hash`
    /// or `Ord`, and therefore will not trigger this link.  For more info, see issue
    /// [#6745](https://github.com/rust-lang/rust-clippy/issues/6745).
    ///
    /// ### Example
    /// ```rust
    /// use std::cmp::{PartialEq, Eq};
    /// use std::collections::HashSet;
    /// use std::hash::{Hash, Hasher};
    /// use std::sync::atomic::AtomicUsize;
    ///# #[allow(unused)]
    ///
    /// struct Bad(AtomicUsize);
    /// impl PartialEq for Bad {
    ///     fn eq(&self, rhs: &Self) -> bool {
    ///          ..
    /// ; unimplemented!();
    ///     }
    /// }
    ///
    /// impl Eq for Bad {}
    ///
    /// impl Hash for Bad {
    ///     fn hash<H: Hasher>(&self, h: &mut H) {
    ///         ..
    /// ; unimplemented!();
    ///     }
    /// }
    ///
    /// fn main() {
    ///     let _: HashSet<Bad> = HashSet::new();
    /// }
    /// ```
    #[clippy::version = "1.42.0"]
    pub MUTABLE_KEY_TYPE,
    suspicious,
    "Check for mutable `Map`/`Set` key type"
}

#[derive(Clone)]
pub struct MutableKeyType {
    ignore_interior_mutability: Vec<String>,
    ignore_mut_def_ids: FxHashSet<hir::def_id::DefId>,
}

impl_lint_pass!(MutableKeyType => [ MUTABLE_KEY_TYPE ]);

impl<'tcx> LateLintPass<'tcx> for MutableKeyType {
    fn check_crate(&mut self, cx: &LateContext<'tcx>) {
        self.ignore_mut_def_ids.clear();
        let mut path = Vec::new();
        for ty in &self.ignore_interior_mutability {
            path.extend(ty.split("::"));
            for id in def_path_def_ids(cx, &path[..]) {
                self.ignore_mut_def_ids.insert(id);
            }
            path.clear();
        }
    }

    fn check_item(&mut self, cx: &LateContext<'tcx>, item: &'tcx hir::Item<'tcx>) {
        if let hir::ItemKind::Fn(ref sig, ..) = item.kind {
            self.check_sig(cx, item.owner_id.def_id, sig.decl);
        }
    }

    fn check_impl_item(&mut self, cx: &LateContext<'tcx>, item: &'tcx hir::ImplItem<'tcx>) {
        if let hir::ImplItemKind::Fn(ref sig, ..) = item.kind {
            if trait_ref_of_method(cx, item.owner_id.def_id).is_none() {
                self.check_sig(cx, item.owner_id.def_id, sig.decl);
            }
        }
    }

    fn check_trait_item(&mut self, cx: &LateContext<'tcx>, item: &'tcx hir::TraitItem<'tcx>) {
        if let hir::TraitItemKind::Fn(ref sig, ..) = item.kind {
            self.check_sig(cx, item.owner_id.def_id, sig.decl);
        }
    }

    fn check_local(&mut self, cx: &LateContext<'_>, local: &hir::Local<'_>) {
        if let hir::PatKind::Wild = local.pat.kind {
            return;
        }
        self.check_ty_(cx, local.span, cx.typeck_results().pat_ty(local.pat));
    }
}

impl MutableKeyType {
    pub fn new(ignore_interior_mutability: Vec<String>) -> Self {
        Self {
            ignore_interior_mutability,
            ignore_mut_def_ids: FxHashSet::default(),
        }
    }

    fn check_sig(&self, cx: &LateContext<'_>, fn_def_id: LocalDefId, decl: &hir::FnDecl<'_>) {
        let fn_sig = cx.tcx.fn_sig(fn_def_id).subst_identity();
        for (hir_ty, ty) in iter::zip(decl.inputs, fn_sig.inputs().skip_binder()) {
            self.check_ty_(cx, hir_ty.span, *ty);
        }
        self.check_ty_(cx, decl.output.span(), cx.tcx.erase_late_bound_regions(fn_sig.output()));
    }

    // We want to lint 1. sets or maps with 2. not immutable key types and 3. no unerased
    // generics (because the compiler cannot ensure immutability for unknown types).
    fn check_ty_<'tcx>(&self, cx: &LateContext<'tcx>, span: Span, ty: Ty<'tcx>) {
        let ty = ty.peel_refs();
        if let Adt(def, substs) = ty.kind() {
            let is_keyed_type = [sym::HashMap, sym::BTreeMap, sym::HashSet, sym::BTreeSet]
                .iter()
                .any(|diag_item| cx.tcx.is_diagnostic_item(*diag_item, def.did()));
            if is_keyed_type && self.is_interior_mutable_type(cx, substs.type_at(0)) {
                span_lint(cx, MUTABLE_KEY_TYPE, span, "mutable key type");
            }
        }
    }

    /// Determines if a type contains interior mutability which would affect its implementation of
    /// [`Hash`] or [`Ord`].
    fn is_interior_mutable_type<'tcx>(&self, cx: &LateContext<'tcx>, ty: Ty<'tcx>) -> bool {
        match *ty.kind() {
            Ref(_, inner_ty, mutbl) => mutbl == hir::Mutability::Mut || self.is_interior_mutable_type(cx, inner_ty),
            Slice(inner_ty) => self.is_interior_mutable_type(cx, inner_ty),
            Array(inner_ty, size) => {
<<<<<<< HEAD
                size.try_eval_target_usize(cx.tcx, cx.param_env).map_or(true, |u| u != 0)
=======
                size.try_eval_target_usize(cx.tcx, cx.param_env)
                    .map_or(true, |u| u != 0)
>>>>>>> 149392b0
                    && self.is_interior_mutable_type(cx, inner_ty)
            },
            Tuple(fields) => fields.iter().any(|ty| self.is_interior_mutable_type(cx, ty)),
            Adt(def, substs) => {
                // Special case for collections in `std` who's impl of `Hash` or `Ord` delegates to
                // that of their type parameters.  Note: we don't include `HashSet` and `HashMap`
                // because they have no impl for `Hash` or `Ord`.
                let def_id = def.did();
                let is_std_collection = [
                    sym::Option,
                    sym::Result,
                    sym::LinkedList,
                    sym::Vec,
                    sym::VecDeque,
                    sym::BTreeMap,
                    sym::BTreeSet,
                    sym::Rc,
                    sym::Arc,
                ]
                .iter()
                .any(|diag_item| cx.tcx.is_diagnostic_item(*diag_item, def_id));
                let is_box = Some(def_id) == cx.tcx.lang_items().owned_box();
                if is_std_collection || is_box || self.ignore_mut_def_ids.contains(&def_id) {
                    // The type is mutable if any of its type parameters are
                    substs.types().any(|ty| self.is_interior_mutable_type(cx, ty))
                } else {
                    !ty.has_escaping_bound_vars()
                        && cx.tcx.layout_of(cx.param_env.and(ty)).is_ok()
                        && !ty.is_freeze(cx.tcx, cx.param_env)
                }
            },
            _ => false,
        }
    }
}<|MERGE_RESOLUTION|>--- conflicted
+++ resolved
@@ -166,12 +166,8 @@
             Ref(_, inner_ty, mutbl) => mutbl == hir::Mutability::Mut || self.is_interior_mutable_type(cx, inner_ty),
             Slice(inner_ty) => self.is_interior_mutable_type(cx, inner_ty),
             Array(inner_ty, size) => {
-<<<<<<< HEAD
-                size.try_eval_target_usize(cx.tcx, cx.param_env).map_or(true, |u| u != 0)
-=======
                 size.try_eval_target_usize(cx.tcx, cx.param_env)
                     .map_or(true, |u| u != 0)
->>>>>>> 149392b0
                     && self.is_interior_mutable_type(cx, inner_ty)
             },
             Tuple(fields) => fields.iter().any(|ty| self.is_interior_mutable_type(cx, ty)),
