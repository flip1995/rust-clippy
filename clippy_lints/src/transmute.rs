use crate::utils::{
    is_normalizable, last_path_segment, match_def_path, paths, snippet, span_lint, span_lint_and_sugg,
    span_lint_and_then, sugg,
};
use if_chain::if_chain;
use rustc_ast::ast;
use rustc_errors::Applicability;
use rustc_hir::{Expr, ExprKind, GenericArg, Mutability, QPath, TyKind, UnOp};
use rustc_lint::{LateContext, LateLintPass};
use rustc_middle::ty::{self, cast::CastKind, Ty};
use rustc_session::{declare_lint_pass, declare_tool_lint};
use rustc_span::DUMMY_SP;
use rustc_typeck::check::{cast::CastCheck, FnCtxt, Inherited};
use std::borrow::Cow;

declare_clippy_lint! {
    /// **What it does:** Checks for transmutes that can't ever be correct on any
    /// architecture.
    ///
    /// **Why is this bad?** It's basically guaranteed to be undefined behaviour.
    ///
    /// **Known problems:** When accessing C, users might want to store pointer
    /// sized objects in `extradata` arguments to save an allocation.
    ///
    /// **Example:**
    /// ```ignore
    /// let ptr: *const T = core::intrinsics::transmute('x')
    /// ```
    pub WRONG_TRANSMUTE,
    correctness,
    "transmutes that are confusing at best, undefined behaviour at worst and always useless"
}

// FIXME: Move this to `complexity` again, after #5343 is fixed
declare_clippy_lint! {
    /// **What it does:** Checks for transmutes to the original type of the object
    /// and transmutes that could be a cast.
    ///
    /// **Why is this bad?** Readability. The code tricks people into thinking that
    /// something complex is going on.
    ///
    /// **Known problems:** None.
    ///
    /// **Example:**
    /// ```rust,ignore
    /// core::intrinsics::transmute(t); // where the result type is the same as `t`'s
    /// ```
    pub USELESS_TRANSMUTE,
    nursery,
    "transmutes that have the same to and from types or could be a cast/coercion"
}

// FIXME: Merge this lint with USELESS_TRANSMUTE once that is out of the nursery.
declare_clippy_lint! {
    /// **What it does:**Checks for transmutes that could be a pointer cast.
    ///
    /// **Why is this bad?** Readability. The code tricks people into thinking that
    /// something complex is going on.
    ///
    /// **Known problems:** None.
    ///
    /// **Example:**
    ///
<<<<<<< HEAD
    /// ```rust,ignore
    /// core::intrinsics::transmute::<*const [i32], *const [u16]>(p)
    /// ```
    /// Use instead:
    /// ```rust
    /// p as *const [u16]
=======
    /// ```rust
    /// # let p: *const [i32] = &[];
    /// unsafe { std::mem::transmute::<*const [i32], *const [u16]>(p) };
    /// ```
    /// Use instead:
    /// ```rust
    /// # let p: *const [i32] = &[];
    /// p as *const [u16];
>>>>>>> 53fd6338
    /// ```
    pub TRANSMUTES_EXPRESSIBLE_AS_PTR_CASTS,
    complexity,
    "transmutes that could be a pointer cast"
}

declare_clippy_lint! {
    /// **What it does:** Checks for transmutes between a type `T` and `*T`.
    ///
    /// **Why is this bad?** It's easy to mistakenly transmute between a type and a
    /// pointer to that type.
    ///
    /// **Known problems:** None.
    ///
    /// **Example:**
    /// ```rust,ignore
    /// core::intrinsics::transmute(t) // where the result type is the same as
    ///                                // `*t` or `&t`'s
    /// ```
    pub CROSSPOINTER_TRANSMUTE,
    complexity,
    "transmutes that have to or from types that are a pointer to the other"
}

declare_clippy_lint! {
    /// **What it does:** Checks for transmutes from a pointer to a reference.
    ///
    /// **Why is this bad?** This can always be rewritten with `&` and `*`.
    ///
    /// **Known problems:** None.
    ///
    /// **Example:**
    /// ```rust,ignore
    /// unsafe {
    ///     let _: &T = std::mem::transmute(p); // where p: *const T
    /// }
    ///
    /// // can be written:
    /// let _: &T = &*p;
    /// ```
    pub TRANSMUTE_PTR_TO_REF,
    complexity,
    "transmutes from a pointer to a reference type"
}

declare_clippy_lint! {
    /// **What it does:** Checks for transmutes from an integer to a `char`.
    ///
    /// **Why is this bad?** Not every integer is a Unicode scalar value.
    ///
    /// **Known problems:**
    /// - [`from_u32`] which this lint suggests using is slower than `transmute`
    /// as it needs to validate the input.
    /// If you are certain that the input is always a valid Unicode scalar value,
    /// use [`from_u32_unchecked`] which is as fast as `transmute`
    /// but has a semantically meaningful name.
    /// - You might want to handle `None` returned from [`from_u32`] instead of calling `unwrap`.
    ///
    /// [`from_u32`]: https://doc.rust-lang.org/std/char/fn.from_u32.html
    /// [`from_u32_unchecked`]: https://doc.rust-lang.org/std/char/fn.from_u32_unchecked.html
    ///
    /// **Example:**
    /// ```rust
    /// let x = 1_u32;
    /// unsafe {
    ///     let _: char = std::mem::transmute(x); // where x: u32
    /// }
    ///
    /// // should be:
    /// let _ = std::char::from_u32(x).unwrap();
    /// ```
    pub TRANSMUTE_INT_TO_CHAR,
    complexity,
    "transmutes from an integer to a `char`"
}

declare_clippy_lint! {
    /// **What it does:** Checks for transmutes from a `&[u8]` to a `&str`.
    ///
    /// **Why is this bad?** Not every byte slice is a valid UTF-8 string.
    ///
    /// **Known problems:**
    /// - [`from_utf8`] which this lint suggests using is slower than `transmute`
    /// as it needs to validate the input.
    /// If you are certain that the input is always a valid UTF-8,
    /// use [`from_utf8_unchecked`] which is as fast as `transmute`
    /// but has a semantically meaningful name.
    /// - You might want to handle errors returned from [`from_utf8`] instead of calling `unwrap`.
    ///
    /// [`from_utf8`]: https://doc.rust-lang.org/std/str/fn.from_utf8.html
    /// [`from_utf8_unchecked`]: https://doc.rust-lang.org/std/str/fn.from_utf8_unchecked.html
    ///
    /// **Example:**
    /// ```rust
    /// let b: &[u8] = &[1_u8, 2_u8];
    /// unsafe {
    ///     let _: &str = std::mem::transmute(b); // where b: &[u8]
    /// }
    ///
    /// // should be:
    /// let _ = std::str::from_utf8(b).unwrap();
    /// ```
    pub TRANSMUTE_BYTES_TO_STR,
    complexity,
    "transmutes from a `&[u8]` to a `&str`"
}

declare_clippy_lint! {
    /// **What it does:** Checks for transmutes from an integer to a `bool`.
    ///
    /// **Why is this bad?** This might result in an invalid in-memory representation of a `bool`.
    ///
    /// **Known problems:** None.
    ///
    /// **Example:**
    /// ```rust
    /// let x = 1_u8;
    /// unsafe {
    ///     let _: bool = std::mem::transmute(x); // where x: u8
    /// }
    ///
    /// // should be:
    /// let _: bool = x != 0;
    /// ```
    pub TRANSMUTE_INT_TO_BOOL,
    complexity,
    "transmutes from an integer to a `bool`"
}

declare_clippy_lint! {
    /// **What it does:** Checks for transmutes from an integer to a float.
    ///
    /// **Why is this bad?** Transmutes are dangerous and error-prone, whereas `from_bits` is intuitive
    /// and safe.
    ///
    /// **Known problems:** None.
    ///
    /// **Example:**
    /// ```rust
    /// unsafe {
    ///     let _: f32 = std::mem::transmute(1_u32); // where x: u32
    /// }
    ///
    /// // should be:
    /// let _: f32 = f32::from_bits(1_u32);
    /// ```
    pub TRANSMUTE_INT_TO_FLOAT,
    complexity,
    "transmutes from an integer to a float"
}

declare_clippy_lint! {
    /// **What it does:** Checks for transmutes from a float to an integer.
    ///
    /// **Why is this bad?** Transmutes are dangerous and error-prone, whereas `to_bits` is intuitive
    /// and safe.
    ///
    /// **Known problems:** None.
    ///
    /// **Example:**
    /// ```rust
    /// unsafe {
    ///     let _: u32 = std::mem::transmute(1f32);
    /// }
    ///
    /// // should be:
    /// let _: u32 = 1f32.to_bits();
    /// ```
    pub TRANSMUTE_FLOAT_TO_INT,
    complexity,
    "transmutes from a float to an integer"
}

declare_clippy_lint! {
    /// **What it does:** Checks for transmutes from a pointer to a pointer, or
    /// from a reference to a reference.
    ///
    /// **Why is this bad?** Transmutes are dangerous, and these can instead be
    /// written as casts.
    ///
    /// **Known problems:** None.
    ///
    /// **Example:**
    /// ```rust
    /// let ptr = &1u32 as *const u32;
    /// unsafe {
    ///     // pointer-to-pointer transmute
    ///     let _: *const f32 = std::mem::transmute(ptr);
    ///     // ref-ref transmute
    ///     let _: &f32 = std::mem::transmute(&1u32);
    /// }
    /// // These can be respectively written:
    /// let _ = ptr as *const f32;
    /// let _ = unsafe{ &*(&1u32 as *const u32 as *const f32) };
    /// ```
    pub TRANSMUTE_PTR_TO_PTR,
    complexity,
    "transmutes from a pointer to a pointer / a reference to a reference"
}

declare_clippy_lint! {
    /// **What it does:** Checks for transmutes between collections whose
    /// types have different ABI, size or alignment.
    ///
    /// **Why is this bad?** This is undefined behavior.
    ///
    /// **Known problems:** Currently, we cannot know whether a type is a
    /// collection, so we just lint the ones that come with `std`.
    ///
    /// **Example:**
    /// ```rust
    /// // different size, therefore likely out-of-bounds memory access
    /// // You absolutely do not want this in your code!
    /// unsafe {
    ///     std::mem::transmute::<_, Vec<u32>>(vec![2_u16])
    /// };
    /// ```
    ///
    /// You must always iterate, map and collect the values:
    ///
    /// ```rust
    /// vec![2_u16].into_iter().map(u32::from).collect::<Vec<_>>();
    /// ```
    pub UNSOUND_COLLECTION_TRANSMUTE,
    correctness,
    "transmute between collections of layout-incompatible types"
}

declare_lint_pass!(Transmute => [
    CROSSPOINTER_TRANSMUTE,
    TRANSMUTE_PTR_TO_REF,
    TRANSMUTE_PTR_TO_PTR,
    USELESS_TRANSMUTE,
    WRONG_TRANSMUTE,
    TRANSMUTE_INT_TO_CHAR,
    TRANSMUTE_BYTES_TO_STR,
    TRANSMUTE_INT_TO_BOOL,
    TRANSMUTE_INT_TO_FLOAT,
    TRANSMUTE_FLOAT_TO_INT,
    UNSOUND_COLLECTION_TRANSMUTE,
    TRANSMUTES_EXPRESSIBLE_AS_PTR_CASTS,
]);

// used to check for UNSOUND_COLLECTION_TRANSMUTE
static COLLECTIONS: &[&[&str]] = &[
    &paths::VEC,
    &paths::VEC_DEQUE,
    &paths::BINARY_HEAP,
    &paths::BTREESET,
    &paths::BTREEMAP,
    &paths::HASHSET,
    &paths::HASHMAP,
];
impl<'tcx> LateLintPass<'tcx> for Transmute {
    #[allow(clippy::similar_names, clippy::too_many_lines)]
    fn check_expr(&mut self, cx: &LateContext<'tcx>, e: &'tcx Expr<'_>) {
        if_chain! {
            if let ExprKind::Call(ref path_expr, ref args) = e.kind;
            if let ExprKind::Path(ref qpath) = path_expr.kind;
            if let Some(def_id) = cx.qpath_res(qpath, path_expr.hir_id).opt_def_id();
            if match_def_path(cx, def_id, &paths::TRANSMUTE);
            then {
                let from_ty = cx.typeck_results().expr_ty(&args[0]);
                let to_ty = cx.typeck_results().expr_ty(e);

                match (&from_ty.kind, &to_ty.kind) {
                    _ if from_ty == to_ty => span_lint(
                        cx,
                        USELESS_TRANSMUTE,
                        e.span,
                        &format!("transmute from a type (`{}`) to itself", from_ty),
                    ),
                    (ty::Ref(_, rty, rty_mutbl), ty::RawPtr(ptr_ty)) => span_lint_and_then(
                        cx,
                        USELESS_TRANSMUTE,
                        e.span,
                        "transmute from a reference to a pointer",
                        |diag| {
                            if let Some(arg) = sugg::Sugg::hir_opt(cx, &args[0]) {
                                let rty_and_mut = ty::TypeAndMut {
                                    ty: rty,
                                    mutbl: *rty_mutbl,
                                };

                                let sugg = if *ptr_ty == rty_and_mut {
                                    arg.as_ty(to_ty)
                                } else {
                                    arg.as_ty(cx.tcx.mk_ptr(rty_and_mut)).as_ty(to_ty)
                                };

                                diag.span_suggestion(e.span, "try", sugg.to_string(), Applicability::Unspecified);
                            }
                        },
                    ),
                    (ty::Int(_) | ty::Uint(_), ty::RawPtr(_)) => span_lint_and_then(
                        cx,
                        USELESS_TRANSMUTE,
                        e.span,
                        "transmute from an integer to a pointer",
                        |diag| {
                            if let Some(arg) = sugg::Sugg::hir_opt(cx, &args[0]) {
                                diag.span_suggestion(
                                    e.span,
                                    "try",
                                    arg.as_ty(&to_ty.to_string()).to_string(),
                                    Applicability::Unspecified,
                                );
                            }
                        },
                    ),
                    (ty::Float(_) | ty::Char, ty::Ref(..) | ty::RawPtr(_)) => span_lint(
                        cx,
                        WRONG_TRANSMUTE,
                        e.span,
                        &format!("transmute from a `{}` to a pointer", from_ty),
                    ),
                    (ty::RawPtr(from_ptr), _) if from_ptr.ty == to_ty => span_lint(
                        cx,
                        CROSSPOINTER_TRANSMUTE,
                        e.span,
                        &format!(
                            "transmute from a type (`{}`) to the type that it points to (`{}`)",
                            from_ty, to_ty
                        ),
                    ),
                    (_, ty::RawPtr(to_ptr)) if to_ptr.ty == from_ty => span_lint(
                        cx,
                        CROSSPOINTER_TRANSMUTE,
                        e.span,
                        &format!(
                            "transmute from a type (`{}`) to a pointer to that type (`{}`)",
                            from_ty, to_ty
                        ),
                    ),
                    (ty::RawPtr(from_pty), ty::Ref(_, to_ref_ty, mutbl)) => span_lint_and_then(
                        cx,
                        TRANSMUTE_PTR_TO_REF,
                        e.span,
                        &format!(
                            "transmute from a pointer type (`{}`) to a reference type \
                             (`{}`)",
                            from_ty, to_ty
                        ),
                        |diag| {
                            let arg = sugg::Sugg::hir(cx, &args[0], "..");
                            let (deref, cast) = if *mutbl == Mutability::Mut {
                                ("&mut *", "*mut")
                            } else {
                                ("&*", "*const")
                            };

                            let arg = if from_pty.ty == *to_ref_ty {
                                arg
                            } else {
                                arg.as_ty(&format!("{} {}", cast, get_type_snippet(cx, qpath, to_ref_ty)))
                            };

                            diag.span_suggestion(
                                e.span,
                                "try",
                                sugg::make_unop(deref, arg).to_string(),
                                Applicability::Unspecified,
                            );
                        },
                    ),
                    (ty::Int(ast::IntTy::I32) | ty::Uint(ast::UintTy::U32), &ty::Char) => {
                        span_lint_and_then(
                            cx,
                            TRANSMUTE_INT_TO_CHAR,
                            e.span,
                            &format!("transmute from a `{}` to a `char`", from_ty),
                            |diag| {
                                let arg = sugg::Sugg::hir(cx, &args[0], "..");
                                let arg = if let ty::Int(_) = from_ty.kind {
                                    arg.as_ty(ast::UintTy::U32.name_str())
                                } else {
                                    arg
                                };
                                diag.span_suggestion(
                                    e.span,
                                    "consider using",
                                    format!("std::char::from_u32({}).unwrap()", arg.to_string()),
                                    Applicability::Unspecified,
                                );
                            },
                        )
                    },
                    (ty::Ref(_, ty_from, from_mutbl), ty::Ref(_, ty_to, to_mutbl)) => {
                        if_chain! {
                            if let (&ty::Slice(slice_ty), &ty::Str) = (&ty_from.kind, &ty_to.kind);
                            if let ty::Uint(ast::UintTy::U8) = slice_ty.kind;
                            if from_mutbl == to_mutbl;
                            then {
                                let postfix = if *from_mutbl == Mutability::Mut {
                                    "_mut"
                                } else {
                                    ""
                                };

                                span_lint_and_sugg(
                                    cx,
                                    TRANSMUTE_BYTES_TO_STR,
                                    e.span,
                                    &format!("transmute from a `{}` to a `{}`", from_ty, to_ty),
                                    "consider using",
                                    format!(
                                        "std::str::from_utf8{}({}).unwrap()",
                                        postfix,
                                        snippet(cx, args[0].span, ".."),
                                    ),
                                    Applicability::Unspecified,
                                );
                            } else {
                                if cx.tcx.erase_regions(&from_ty) != cx.tcx.erase_regions(&to_ty) {
                                    span_lint_and_then(
                                        cx,
                                        TRANSMUTE_PTR_TO_PTR,
                                        e.span,
                                        "transmute from a reference to a reference",
                                        |diag| if let Some(arg) = sugg::Sugg::hir_opt(cx, &args[0]) {
                                            let ty_from_and_mut = ty::TypeAndMut {
                                                ty: ty_from,
                                                mutbl: *from_mutbl
                                            };
                                            let ty_to_and_mut = ty::TypeAndMut { ty: ty_to, mutbl: *to_mutbl };
                                            let sugg_paren = arg
                                                .as_ty(cx.tcx.mk_ptr(ty_from_and_mut))
                                                .as_ty(cx.tcx.mk_ptr(ty_to_and_mut));
                                            let sugg = if *to_mutbl == Mutability::Mut {
                                                sugg_paren.mut_addr_deref()
                                            } else {
                                                sugg_paren.addr_deref()
                                            };
                                            diag.span_suggestion(
                                                e.span,
                                                "try",
                                                sugg.to_string(),
                                                Applicability::Unspecified,
                                            );
                                        },
                                    )
                                }
                            }
                        }
                    },
                    (ty::RawPtr(_), ty::RawPtr(to_ty)) => span_lint_and_then(
                        cx,
                        TRANSMUTE_PTR_TO_PTR,
                        e.span,
                        "transmute from a pointer to a pointer",
                        |diag| {
                            if let Some(arg) = sugg::Sugg::hir_opt(cx, &args[0]) {
                                let sugg = arg.as_ty(cx.tcx.mk_ptr(*to_ty));
                                diag.span_suggestion(e.span, "try", sugg.to_string(), Applicability::Unspecified);
                            }
                        },
                    ),
                    (ty::Int(ast::IntTy::I8) | ty::Uint(ast::UintTy::U8), ty::Bool) => {
                        span_lint_and_then(
                            cx,
                            TRANSMUTE_INT_TO_BOOL,
                            e.span,
                            &format!("transmute from a `{}` to a `bool`", from_ty),
                            |diag| {
                                let arg = sugg::Sugg::hir(cx, &args[0], "..");
                                let zero = sugg::Sugg::NonParen(Cow::from("0"));
                                diag.span_suggestion(
                                    e.span,
                                    "consider using",
                                    sugg::make_binop(ast::BinOpKind::Ne, &arg, &zero).to_string(),
                                    Applicability::Unspecified,
                                );
                            },
                        )
                    },
                    (ty::Int(_) | ty::Uint(_), ty::Float(_)) => span_lint_and_then(
                        cx,
                        TRANSMUTE_INT_TO_FLOAT,
                        e.span,
                        &format!("transmute from a `{}` to a `{}`", from_ty, to_ty),
                        |diag| {
                            let arg = sugg::Sugg::hir(cx, &args[0], "..");
                            let arg = if let ty::Int(int_ty) = from_ty.kind {
                                arg.as_ty(format!(
                                    "u{}",
                                    int_ty.bit_width().map_or_else(|| "size".to_string(), |v| v.to_string())
                                ))
                            } else {
                                arg
                            };
                            diag.span_suggestion(
                                e.span,
                                "consider using",
                                format!("{}::from_bits({})", to_ty, arg.to_string()),
                                Applicability::Unspecified,
                            );
                        },
                    ),
                    (ty::Float(float_ty), ty::Int(_) | ty::Uint(_)) => span_lint_and_then(
                        cx,
                        TRANSMUTE_FLOAT_TO_INT,
                        e.span,
                        &format!("transmute from a `{}` to a `{}`", from_ty, to_ty),
                        |diag| {
                            let mut expr = &args[0];
                            let mut arg = sugg::Sugg::hir(cx, expr, "..");

                            if let ExprKind::Unary(UnOp::UnNeg, inner_expr) = &expr.kind {
                                expr = &inner_expr;
                            }

                            if_chain! {
                                // if the expression is a float literal and it is unsuffixed then
                                // add a suffix so the suggestion is valid and unambiguous
                                let op = format!("{}{}", arg, float_ty.name_str()).into();
                                if let ExprKind::Lit(lit) = &expr.kind;
                                if let ast::LitKind::Float(_, ast::LitFloatType::Unsuffixed) = lit.node;
                                then {
                                    match arg {
                                        sugg::Sugg::MaybeParen(_) => arg = sugg::Sugg::MaybeParen(op),
                                        _ => arg = sugg::Sugg::NonParen(op)
                                    }
                                }
                            }

                            arg = sugg::Sugg::NonParen(format!("{}.to_bits()", arg.maybe_par()).into());

                            // cast the result of `to_bits` if `to_ty` is signed
                            arg = if let ty::Int(int_ty) = to_ty.kind {
                                arg.as_ty(int_ty.name_str().to_string())
                            } else {
                                arg
                            };

                            diag.span_suggestion(
                                e.span,
                                "consider using",
                                arg.to_string(),
                                Applicability::Unspecified,
                            );
                        },
                    ),
                    (ty::Adt(from_adt, from_substs), ty::Adt(to_adt, to_substs)) => {
                        if from_adt.did != to_adt.did ||
                                !COLLECTIONS.iter().any(|path| match_def_path(cx, to_adt.did, path)) {
                            return;
                        }
                        if from_substs.types().zip(to_substs.types())
                                              .any(|(from_ty, to_ty)| is_layout_incompatible(cx, from_ty, to_ty)) {
                            span_lint(
                                cx,
                                UNSOUND_COLLECTION_TRANSMUTE,
                                e.span,
                                &format!(
                                    "transmute from `{}` to `{}` with mismatched layout is unsound",
                                    from_ty,
                                    to_ty
                                )
                            );
                        }
                    },
                    (_, _) if can_be_expressed_as_pointer_cast(cx, e, from_ty, to_ty) => span_lint_and_then(
                        cx,
                        TRANSMUTES_EXPRESSIBLE_AS_PTR_CASTS,
                        e.span,
                        &format!(
                            "transmute from `{}` to `{}` which could be expressed as a pointer cast instead",
                            from_ty,
                            to_ty
                        ),
                        |diag| {
                            if let Some(arg) = sugg::Sugg::hir_opt(cx, &args[0]) {
                                let sugg = arg.as_ty(&to_ty.to_string()).to_string();
                                diag.span_suggestion(e.span, "try", sugg, Applicability::MachineApplicable);
                            }
                        }
                    ),
                    _ => {
                        return;
                    },
                }
            }
        }
    }
}

/// Gets the snippet of `Bar` in `…::transmute<Foo, &Bar>`. If that snippet is
/// not available , use
/// the type's `ToString` implementation. In weird cases it could lead to types
/// with invalid `'_`
/// lifetime, but it should be rare.
fn get_type_snippet(cx: &LateContext<'_>, path: &QPath<'_>, to_ref_ty: Ty<'_>) -> String {
    let seg = last_path_segment(path);
    if_chain! {
        if let Some(ref params) = seg.args;
        if !params.parenthesized;
        if let Some(to_ty) = params.args.iter().filter_map(|arg| match arg {
            GenericArg::Type(ty) => Some(ty),
            _ => None,
        }).nth(1);
        if let TyKind::Rptr(_, ref to_ty) = to_ty.kind;
        then {
            return snippet(cx, to_ty.ty.span, &to_ref_ty.to_string()).to_string();
        }
    }

    to_ref_ty.to_string()
}

// check if the component types of the transmuted collection and the result have different ABI,
// size or alignment
fn is_layout_incompatible<'tcx>(cx: &LateContext<'tcx>, from: Ty<'tcx>, to: Ty<'tcx>) -> bool {
    let empty_param_env = ty::ParamEnv::empty();
    // check if `from` and `to` are normalizable to avoid ICE (#4968)
    if !(is_normalizable(cx, empty_param_env, from) && is_normalizable(cx, empty_param_env, to)) {
        return false;
    }
    let from_ty_layout = cx.tcx.layout_of(empty_param_env.and(from));
    let to_ty_layout = cx.tcx.layout_of(empty_param_env.and(to));
    if let (Ok(from_layout), Ok(to_layout)) = (from_ty_layout, to_ty_layout) {
        from_layout.size != to_layout.size || from_layout.align != to_layout.align || from_layout.abi != to_layout.abi
    } else {
        // no idea about layout, so don't lint
        false
    }
}

/// Check if the type conversion can be expressed as a pointer cast, instead of
/// a transmute. In certain cases, including some invalid casts from array
/// references to pointers, this may cause additional errors to be emitted and/or
/// ICE error messages. This function will panic if that occurs.
fn can_be_expressed_as_pointer_cast<'tcx>(
    cx: &LateContext<'tcx>,
    e: &'tcx Expr<'_>,
    from_ty: Ty<'tcx>,
    to_ty: Ty<'tcx>,
) -> bool {
<<<<<<< HEAD
    use CastKind::*;
=======
    use CastKind::{AddrPtrCast, ArrayPtrCast, FnPtrAddrCast, FnPtrPtrCast, PtrAddrCast, PtrPtrCast};
>>>>>>> 53fd6338
    matches!(
        check_cast(cx, e, from_ty, to_ty),
        Some(PtrPtrCast | PtrAddrCast | AddrPtrCast | ArrayPtrCast | FnPtrPtrCast | FnPtrAddrCast)
    )
}

<<<<<<< HEAD
/// If a cast from from_ty to to_ty is valid, returns an Ok containing the kind of
=======
/// If a cast from `from_ty` to `to_ty` is valid, returns an Ok containing the kind of
>>>>>>> 53fd6338
/// the cast. In certain cases, including some invalid casts from array references
/// to pointers, this may cause additional errors to be emitted and/or ICE error
/// messages. This function will panic if that occurs.
fn check_cast<'tcx>(cx: &LateContext<'tcx>, e: &'tcx Expr<'_>, from_ty: Ty<'tcx>, to_ty: Ty<'tcx>) -> Option<CastKind> {
    let hir_id = e.hir_id;
    let local_def_id = hir_id.owner;

    Inherited::build(cx.tcx, local_def_id).enter(|inherited| {
        let fn_ctxt = FnCtxt::new(&inherited, cx.param_env, hir_id);

        // If we already have errors, we can't be sure we can pointer cast.
        assert!(
            !fn_ctxt.errors_reported_since_creation(),
            "Newly created FnCtxt contained errors"
        );

        if let Ok(check) = CastCheck::new(
            &fn_ctxt, e, from_ty, to_ty,
            // We won't show any error to the user, so we don't care what the span is here.
            DUMMY_SP, DUMMY_SP,
        ) {
            let res = check.do_check(&fn_ctxt);

            // do_check's documentation says that it might return Ok and create
            // errors in the fcx instead of returing Err in some cases. Those cases
            // should be filtered out before getting here.
            assert!(
                !fn_ctxt.errors_reported_since_creation(),
                "`fn_ctxt` contained errors after cast check!"
            );

            res.ok()
        } else {
            None
        }
    })
}<|MERGE_RESOLUTION|>--- conflicted
+++ resolved
@@ -61,14 +61,6 @@
     ///
     /// **Example:**
     ///
-<<<<<<< HEAD
-    /// ```rust,ignore
-    /// core::intrinsics::transmute::<*const [i32], *const [u16]>(p)
-    /// ```
-    /// Use instead:
-    /// ```rust
-    /// p as *const [u16]
-=======
     /// ```rust
     /// # let p: *const [i32] = &[];
     /// unsafe { std::mem::transmute::<*const [i32], *const [u16]>(p) };
@@ -77,7 +69,6 @@
     /// ```rust
     /// # let p: *const [i32] = &[];
     /// p as *const [u16];
->>>>>>> 53fd6338
     /// ```
     pub TRANSMUTES_EXPRESSIBLE_AS_PTR_CASTS,
     complexity,
@@ -715,22 +706,14 @@
     from_ty: Ty<'tcx>,
     to_ty: Ty<'tcx>,
 ) -> bool {
-<<<<<<< HEAD
-    use CastKind::*;
-=======
     use CastKind::{AddrPtrCast, ArrayPtrCast, FnPtrAddrCast, FnPtrPtrCast, PtrAddrCast, PtrPtrCast};
->>>>>>> 53fd6338
     matches!(
         check_cast(cx, e, from_ty, to_ty),
         Some(PtrPtrCast | PtrAddrCast | AddrPtrCast | ArrayPtrCast | FnPtrPtrCast | FnPtrAddrCast)
     )
 }
 
-<<<<<<< HEAD
-/// If a cast from from_ty to to_ty is valid, returns an Ok containing the kind of
-=======
 /// If a cast from `from_ty` to `to_ty` is valid, returns an Ok containing the kind of
->>>>>>> 53fd6338
 /// the cast. In certain cases, including some invalid casts from array references
 /// to pointers, this may cause additional errors to be emitted and/or ICE error
 /// messages. This function will panic if that occurs.
