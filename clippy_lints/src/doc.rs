use crate::utils::{
    implements_trait, is_entrypoint_fn, is_type_diagnostic_item, match_panic_def_id, method_chain_args, return_ty,
    span_lint, span_lint_and_note,
};
use if_chain::if_chain;
use itertools::Itertools;
use rustc_ast::ast::{Async, AttrKind, Attribute, FnKind, FnRetTy, ItemKind};
use rustc_ast::token::CommentKind;
use rustc_data_structures::fx::FxHashSet;
use rustc_data_structures::sync::Lrc;
use rustc_errors::emitter::EmitterWriter;
use rustc_errors::Handler;
use rustc_hir as hir;
use rustc_hir::intravisit::{self, NestedVisitorMap, Visitor};
use rustc_hir::{Expr, ExprKind, QPath};
use rustc_lint::{LateContext, LateLintPass};
use rustc_middle::hir::map::Map;
use rustc_middle::lint::in_external_macro;
use rustc_middle::ty;
use rustc_parse::maybe_new_parser_from_source_str;
use rustc_parse::parser::ForceCollect;
use rustc_session::parse::ParseSess;
use rustc_session::{declare_tool_lint, impl_lint_pass};
use rustc_span::edition::Edition;
use rustc_span::source_map::{BytePos, FilePathMapping, MultiSpan, SourceMap, Span};
use rustc_span::{sym, FileName, Pos};
use std::io;
use std::ops::Range;
use url::Url;

declare_clippy_lint! {
    /// **What it does:** Checks for the presence of `_`, `::` or camel-case words
    /// outside ticks in documentation.
    ///
    /// **Why is this bad?** *Rustdoc* supports markdown formatting, `_`, `::` and
    /// camel-case probably indicates some code which should be included between
    /// ticks. `_` can also be used for emphasis in markdown, this lint tries to
    /// consider that.
    ///
    /// **Known problems:** Lots of bad docs won’t be fixed, what the lint checks
    /// for is limited, and there are still false positives.
    ///
    /// In addition, when writing documentation comments, including `[]` brackets
    /// inside a link text would trip the parser. Therfore, documenting link with
    /// `[`SmallVec<[T; INLINE_CAPACITY]>`]` and then [`SmallVec<[T; INLINE_CAPACITY]>`]: SmallVec
    /// would fail.
    ///
    /// **Examples:**
    /// ```rust
    /// /// Do something with the foo_bar parameter. See also
    /// /// that::other::module::foo.
    /// // ^ `foo_bar` and `that::other::module::foo` should be ticked.
    /// fn doit(foo_bar: usize) {}
    /// ```
    ///
    /// ```rust
    /// // Link text with `[]` brackets should be written as following:
    /// /// Consume the array and return the inner
    /// /// [`SmallVec<[T; INLINE_CAPACITY]>`][SmallVec].
    /// /// [SmallVec]: SmallVec
    /// fn main() {}
    /// ```
    pub DOC_MARKDOWN,
    pedantic,
    "presence of `_`, `::` or camel-case outside backticks in documentation"
}

declare_clippy_lint! {
    /// **What it does:** Checks for the doc comments of publicly visible
    /// unsafe functions and warns if there is no `# Safety` section.
    ///
    /// **Why is this bad?** Unsafe functions should document their safety
    /// preconditions, so that users can be sure they are using them safely.
    ///
    /// **Known problems:** None.
    ///
    /// **Examples:**
    /// ```rust
    ///# type Universe = ();
    /// /// This function should really be documented
    /// pub unsafe fn start_apocalypse(u: &mut Universe) {
    ///     unimplemented!();
    /// }
    /// ```
    ///
    /// At least write a line about safety:
    ///
    /// ```rust
    ///# type Universe = ();
    /// /// # Safety
    /// ///
    /// /// This function should not be called before the horsemen are ready.
    /// pub unsafe fn start_apocalypse(u: &mut Universe) {
    ///     unimplemented!();
    /// }
    /// ```
    pub MISSING_SAFETY_DOC,
    style,
    "`pub unsafe fn` without `# Safety` docs"
}

declare_clippy_lint! {
    /// **What it does:** Checks the doc comments of publicly visible functions that
    /// return a `Result` type and warns if there is no `# Errors` section.
    ///
    /// **Why is this bad?** Documenting the type of errors that can be returned from a
    /// function can help callers write code to handle the errors appropriately.
    ///
    /// **Known problems:** None.
    ///
    /// **Examples:**
    ///
    /// Since the following function returns a `Result` it has an `# Errors` section in
    /// its doc comment:
    ///
    /// ```rust
    ///# use std::io;
    /// /// # Errors
    /// ///
    /// /// Will return `Err` if `filename` does not exist or the user does not have
    /// /// permission to read it.
    /// pub fn read(filename: String) -> io::Result<String> {
    ///     unimplemented!();
    /// }
    /// ```
    pub MISSING_ERRORS_DOC,
    pedantic,
    "`pub fn` returns `Result` without `# Errors` in doc comment"
}

declare_clippy_lint! {
    /// **What it does:** Checks the doc comments of publicly visible functions that
    /// may panic and warns if there is no `# Panics` section.
    ///
    /// **Why is this bad?** Documenting the scenarios in which panicking occurs
    /// can help callers who do not want to panic to avoid those situations.
    ///
    /// **Known problems:** None.
    ///
    /// **Examples:**
    ///
    /// Since the following function may panic it has a `# Panics` section in
    /// its doc comment:
    ///
    /// ```rust
    /// /// # Panics
    /// ///
    /// /// Will panic if y is 0
    /// pub fn divide_by(x: i32, y: i32) -> i32 {
    ///     if y == 0 {
    ///         panic!("Cannot divide by 0")
    ///     } else {
    ///         x / y
    ///     }
    /// }
    /// ```
    pub MISSING_PANICS_DOC,
    pedantic,
    "`pub fn` may panic without `# Panics` in doc comment"
}

declare_clippy_lint! {
    /// **What it does:** Checks for `fn main() { .. }` in doctests
    ///
    /// **Why is this bad?** The test can be shorter (and likely more readable)
    /// if the `fn main()` is left implicit.
    ///
    /// **Known problems:** None.
    ///
    /// **Examples:**
    /// ``````rust
    /// /// An example of a doctest with a `main()` function
    /// ///
    /// /// # Examples
    /// ///
    /// /// ```
    /// /// fn main() {
    /// ///     // this needs not be in an `fn`
    /// /// }
    /// /// ```
    /// fn needless_main() {
    ///     unimplemented!();
    /// }
    /// ``````
    pub NEEDLESS_DOCTEST_MAIN,
    style,
    "presence of `fn main() {` in code examples"
}

#[allow(clippy::module_name_repetitions)]
#[derive(Clone)]
pub struct DocMarkdown {
    valid_idents: FxHashSet<String>,
    in_trait_impl: bool,
}

impl DocMarkdown {
    pub fn new(valid_idents: FxHashSet<String>) -> Self {
        Self {
            valid_idents,
            in_trait_impl: false,
        }
    }
}

impl_lint_pass!(DocMarkdown =>
    [DOC_MARKDOWN, MISSING_SAFETY_DOC, MISSING_ERRORS_DOC, MISSING_PANICS_DOC, NEEDLESS_DOCTEST_MAIN]
);

impl<'tcx> LateLintPass<'tcx> for DocMarkdown {
    fn check_crate(&mut self, cx: &LateContext<'tcx>, krate: &'tcx hir::Crate<'_>) {
        check_attrs(cx, &self.valid_idents, &krate.item.attrs);
    }

    fn check_item(&mut self, cx: &LateContext<'tcx>, item: &'tcx hir::Item<'_>) {
        let headers = check_attrs(cx, &self.valid_idents, &item.attrs);
        match item.kind {
            hir::ItemKind::Fn(ref sig, _, body_id) => {
                if !(is_entrypoint_fn(cx, cx.tcx.hir().local_def_id(item.hir_id).to_def_id())
                    || in_external_macro(cx.tcx.sess, item.span))
                {
                    let body = cx.tcx.hir().body(body_id);
                    let impl_item_def_id = cx.tcx.hir().local_def_id(item.hir_id);
                    let mut fpu = FindPanicUnwrap {
                        cx,
                        typeck_results: cx.tcx.typeck(impl_item_def_id),
                        panic_span: None,
                    };
                    fpu.visit_expr(&body.value);
                    lint_for_missing_headers(cx, item.hir_id, item.span, sig, headers, Some(body_id), fpu.panic_span);
                }
            },
            hir::ItemKind::Impl(ref impl_) => {
                self.in_trait_impl = impl_.of_trait.is_some();
            },
            _ => {},
        }
    }

    fn check_item_post(&mut self, _cx: &LateContext<'tcx>, item: &'tcx hir::Item<'_>) {
        if let hir::ItemKind::Impl { .. } = item.kind {
            self.in_trait_impl = false;
        }
    }

    fn check_trait_item(&mut self, cx: &LateContext<'tcx>, item: &'tcx hir::TraitItem<'_>) {
        let headers = check_attrs(cx, &self.valid_idents, &item.attrs);
        if let hir::TraitItemKind::Fn(ref sig, ..) = item.kind {
            if !in_external_macro(cx.tcx.sess, item.span) {
                lint_for_missing_headers(cx, item.hir_id, item.span, sig, headers, None, None);
            }
        }
    }

    fn check_impl_item(&mut self, cx: &LateContext<'tcx>, item: &'tcx hir::ImplItem<'_>) {
        let headers = check_attrs(cx, &self.valid_idents, &item.attrs);
        if self.in_trait_impl || in_external_macro(cx.tcx.sess, item.span) {
            return;
        }
        if let hir::ImplItemKind::Fn(ref sig, body_id) = item.kind {
            let body = cx.tcx.hir().body(body_id);
            let impl_item_def_id = cx.tcx.hir().local_def_id(item.hir_id);
            let mut fpu = FindPanicUnwrap {
                cx,
                typeck_results: cx.tcx.typeck(impl_item_def_id),
                panic_span: None,
            };
            fpu.visit_expr(&body.value);
            lint_for_missing_headers(cx, item.hir_id, item.span, sig, headers, Some(body_id), fpu.panic_span);
        }
    }
}

fn lint_for_missing_headers<'tcx>(
    cx: &LateContext<'tcx>,
    hir_id: hir::HirId,
    span: impl Into<MultiSpan> + Copy,
    sig: &hir::FnSig<'_>,
    headers: DocHeaders,
    body_id: Option<hir::BodyId>,
    panic_span: Option<Span>,
) {
    if !cx.access_levels.is_exported(hir_id) {
        return; // Private functions do not require doc comments
    }
    if !headers.safety && sig.header.unsafety == hir::Unsafety::Unsafe {
        span_lint(
            cx,
            MISSING_SAFETY_DOC,
            span,
            "unsafe function's docs miss `# Safety` section",
        );
    }
    if !headers.panics && panic_span.is_some() {
        span_lint_and_note(
            cx,
            MISSING_PANICS_DOC,
            span,
            "docs for function which may panic missing `# Panics` section",
            panic_span,
            "first possible panic found here",
        );
    }
    if !headers.errors {
        if is_type_diagnostic_item(cx, return_ty(cx, hir_id), sym::result_type) {
            span_lint(
                cx,
                MISSING_ERRORS_DOC,
                span,
                "docs for function returning `Result` missing `# Errors` section",
            );
        } else {
            if_chain! {
                if let Some(body_id) = body_id;
                if let Some(future) = cx.tcx.lang_items().future_trait();
                let def_id = cx.tcx.hir().body_owner_def_id(body_id);
                let mir = cx.tcx.optimized_mir(def_id.to_def_id());
                let ret_ty = mir.return_ty();
                if implements_trait(cx, ret_ty, future, &[]);
                if let ty::Opaque(_, subs) = ret_ty.kind();
                if let Some(gen) = subs.types().next();
                if let ty::Generator(_, subs, _) = gen.kind();
                if is_type_diagnostic_item(cx, subs.as_generator().return_ty(), sym::result_type);
                then {
                    span_lint(
                        cx,
                        MISSING_ERRORS_DOC,
                        span,
                        "docs for function returning `Result` missing `# Errors` section",
                    );
                }
            }
        }
    }
}

/// Cleanup documentation decoration.
///
/// We can't use `rustc_ast::attr::AttributeMethods::with_desugared_doc` or
/// `rustc_ast::parse::lexer::comments::strip_doc_comment_decoration` because we
/// need to keep track of
/// the spans but this function is inspired from the later.
#[allow(clippy::cast_possible_truncation)]
#[must_use]
pub fn strip_doc_comment_decoration(doc: &str, comment_kind: CommentKind, span: Span) -> (String, Vec<(usize, Span)>) {
    // one-line comments lose their prefix
    if comment_kind == CommentKind::Line {
        let mut doc = doc.to_owned();
        doc.push('\n');
        let len = doc.len();
        // +3 skips the opening delimiter
        return (doc, vec![(len, span.with_lo(span.lo() + BytePos(3)))]);
    }

    let mut sizes = vec![];
    let mut contains_initial_stars = false;
    for line in doc.lines() {
        let offset = line.as_ptr() as usize - doc.as_ptr() as usize;
        debug_assert_eq!(offset as u32 as usize, offset);
        contains_initial_stars |= line.trim_start().starts_with('*');
        // +1 adds the newline, +3 skips the opening delimiter
        sizes.push((line.len() + 1, span.with_lo(span.lo() + BytePos(3 + offset as u32))));
    }
    if !contains_initial_stars {
        return (doc.to_string(), sizes);
    }
    // remove the initial '*'s if any
    let mut no_stars = String::with_capacity(doc.len());
    for line in doc.lines() {
        let mut chars = line.chars();
        while let Some(c) = chars.next() {
            if c.is_whitespace() {
                no_stars.push(c);
            } else {
                no_stars.push(if c == '*' { ' ' } else { c });
                break;
            }
        }
        no_stars.push_str(chars.as_str());
        no_stars.push('\n');
    }

    (no_stars, sizes)
}

#[derive(Copy, Clone)]
struct DocHeaders {
    safety: bool,
    errors: bool,
    panics: bool,
}

fn check_attrs<'a>(cx: &LateContext<'_>, valid_idents: &FxHashSet<String>, attrs: &'a [Attribute]) -> DocHeaders {
    let mut doc = String::new();
    let mut spans = vec![];

    for attr in attrs {
        if let AttrKind::DocComment(comment_kind, comment) = attr.kind {
            let (comment, current_spans) = strip_doc_comment_decoration(&comment.as_str(), comment_kind, attr.span);
            spans.extend_from_slice(&current_spans);
            doc.push_str(&comment);
        } else if attr.has_name(sym::doc) {
            // ignore mix of sugared and non-sugared doc
            // don't trigger the safety or errors check
            return DocHeaders {
                safety: true,
                errors: true,
                panics: true,
            };
        }
    }

    let mut current = 0;
    for &mut (ref mut offset, _) in &mut spans {
        let offset_copy = *offset;
        *offset = current;
        current += offset_copy;
    }

    if doc.is_empty() {
        return DocHeaders {
            safety: false,
            errors: false,
            panics: false,
        };
    }

    let parser = pulldown_cmark::Parser::new(&doc).into_offset_iter();
    // Iterate over all `Events` and combine consecutive events into one
    let events = parser.coalesce(|previous, current| {
        use pulldown_cmark::Event::Text;

        let previous_range = previous.1;
        let current_range = current.1;

        match (previous.0, current.0) {
            (Text(previous), Text(current)) => {
                let mut previous = previous.to_string();
                previous.push_str(&current);
                Ok((Text(previous.into()), previous_range))
            },
            (previous, current) => Err(((previous, previous_range), (current, current_range))),
        }
    });
    check_doc(cx, valid_idents, events, &spans)
}

const RUST_CODE: &[&str] = &["rust", "no_run", "should_panic", "compile_fail"];

fn check_doc<'a, Events: Iterator<Item = (pulldown_cmark::Event<'a>, Range<usize>)>>(
    cx: &LateContext<'_>,
    valid_idents: &FxHashSet<String>,
    events: Events,
    spans: &[(usize, Span)],
) -> DocHeaders {
    // true if a safety header was found
    use pulldown_cmark::CodeBlockKind;
    use pulldown_cmark::Event::{
        Code, End, FootnoteReference, HardBreak, Html, Rule, SoftBreak, Start, TaskListMarker, Text,
    };
    use pulldown_cmark::Tag::{CodeBlock, Heading, Link};

    let mut headers = DocHeaders {
        safety: false,
        errors: false,
        panics: false,
    };
    let mut in_code = false;
    let mut in_link = None;
    let mut in_heading = false;
    let mut is_rust = false;
    let mut edition = None;
    for (event, range) in events {
        match event {
            Start(CodeBlock(ref kind)) => {
                in_code = true;
                if let CodeBlockKind::Fenced(lang) = kind {
                    for item in lang.split(',') {
                        if item == "ignore" {
                            is_rust = false;
                            break;
                        }
                        if let Some(stripped) = item.strip_prefix("edition") {
                            is_rust = true;
                            edition = stripped.parse::<Edition>().ok();
                        } else if item.is_empty() || RUST_CODE.contains(&item) {
                            is_rust = true;
                        }
                    }
                }
            },
            End(CodeBlock(_)) => {
                in_code = false;
                is_rust = false;
            },
            Start(Link(_, url, _)) => in_link = Some(url),
            End(Link(..)) => in_link = None,
            Start(Heading(_)) => in_heading = true,
            End(Heading(_)) => in_heading = false,
            Start(_tag) | End(_tag) => (), // We don't care about other tags
            Html(_html) => (),             // HTML is weird, just ignore it
            SoftBreak | HardBreak | TaskListMarker(_) | Code(_) | Rule => (),
            FootnoteReference(text) | Text(text) => {
                if Some(&text) == in_link.as_ref() {
                    // Probably a link of the form `<http://example.com>`
                    // Which are represented as a link to "http://example.com" with
                    // text "http://example.com" by pulldown-cmark
                    continue;
                }
                headers.safety |= in_heading && text.trim() == "Safety";
                headers.errors |= in_heading && text.trim() == "Errors";
                headers.panics |= in_heading && text.trim() == "Panics";
                let index = match spans.binary_search_by(|c| c.0.cmp(&range.start)) {
                    Ok(o) => o,
                    Err(e) => e - 1,
                };
                let (begin, span) = spans[index];
                if in_code {
                    if is_rust {
                        let edition = edition.unwrap_or_else(|| cx.tcx.sess.edition());
                        check_code(cx, &text, edition, span);
                    }
                } else {
                    // Adjust for the beginning of the current `Event`
                    let span = span.with_lo(span.lo() + BytePos::from_usize(range.start - begin));

                    check_text(cx, valid_idents, &text, span);
                }
            },
        }
    }
    headers
}

fn check_code(cx: &LateContext<'_>, text: &str, edition: Edition, span: Span) {
    fn has_needless_main(code: &str, edition: Edition) -> bool {
        rustc_driver::catch_fatal_errors(|| {
            rustc_span::with_session_globals(edition, || {
                let filename = FileName::anon_source_code(code);

                let sm = Lrc::new(SourceMap::new(FilePathMapping::empty()));
                let emitter = EmitterWriter::new(box io::sink(), None, false, false, false, None, false);
                let handler = Handler::with_emitter(false, None, box emitter);
                let sess = ParseSess::with_span_handler(handler, sm);

                let mut parser = match maybe_new_parser_from_source_str(&sess, filename, code.into()) {
                    Ok(p) => p,
                    Err(errs) => {
                        for mut err in errs {
                            err.cancel();
                        }
                        return false;
                    },
                };

                let mut relevant_main_found = false;
                loop {
                    match parser.parse_item(ForceCollect::No) {
                        Ok(Some(item)) => match &item.kind {
                            // Tests with one of these items are ignored
                            ItemKind::Static(..)
                            | ItemKind::Const(..)
                            | ItemKind::ExternCrate(..)
                            | ItemKind::ForeignMod(..) => return false,
                            // We found a main function ...
<<<<<<< HEAD
                            ItemKind::Fn(box FnKind(_, sig, _, Some(block)))
                                if item.ident.name == sym::main =>
                            {
=======
                            ItemKind::Fn(box FnKind(_, sig, _, Some(block))) if item.ident.name == sym::main => {
>>>>>>> 0500da9d
                                let is_async = matches!(sig.header.asyncness, Async::Yes { .. });
                                let returns_nothing = match &sig.decl.output {
                                    FnRetTy::Default(..) => true,
                                    FnRetTy::Ty(ty) if ty.kind.is_unit() => true,
                                    _ => false,
                                };

                                if returns_nothing && !is_async && !block.stmts.is_empty() {
                                    // This main function should be linted, but only if there are no other functions
                                    relevant_main_found = true;
                                } else {
                                    // This main function should not be linted, we're done
                                    return false;
                                }
                            },
                            // Another function was found; this case is ignored too
                            ItemKind::Fn(..) => return false,
                            _ => {},
                        },
                        Ok(None) => break,
                        Err(mut e) => {
                            e.cancel();
                            return false;
                        },
                    }
                }

                relevant_main_found
            })
        })
        .ok()
        .unwrap_or_default()
    }

    if has_needless_main(text, edition) {
        span_lint(cx, NEEDLESS_DOCTEST_MAIN, span, "needless `fn main` in doctest");
    }
}

fn check_text(cx: &LateContext<'_>, valid_idents: &FxHashSet<String>, text: &str, span: Span) {
    for word in text.split(|c: char| c.is_whitespace() || c == '\'') {
        // Trim punctuation as in `some comment (see foo::bar).`
        //                                                   ^^
        // Or even as in `_foo bar_` which is emphasized.
        let word = word.trim_matches(|c: char| !c.is_alphanumeric());

        if valid_idents.contains(word) {
            continue;
        }

        // Adjust for the current word
        let offset = word.as_ptr() as usize - text.as_ptr() as usize;
        let span = Span::new(
            span.lo() + BytePos::from_usize(offset),
            span.lo() + BytePos::from_usize(offset + word.len()),
            span.ctxt(),
        );

        check_word(cx, word, span);
    }
}

fn check_word(cx: &LateContext<'_>, word: &str, span: Span) {
    /// Checks if a string is camel-case, i.e., contains at least two uppercase
    /// letters (`Clippy` is ok) and one lower-case letter (`NASA` is ok).
    /// Plurals are also excluded (`IDs` is ok).
    fn is_camel_case(s: &str) -> bool {
        if s.starts_with(|c: char| c.is_digit(10)) {
            return false;
        }

        let s = s.strip_suffix('s').unwrap_or(s);

        s.chars().all(char::is_alphanumeric)
            && s.chars().filter(|&c| c.is_uppercase()).take(2).count() > 1
            && s.chars().filter(|&c| c.is_lowercase()).take(1).count() > 0
    }

    fn has_underscore(s: &str) -> bool {
        s != "_" && !s.contains("\\_") && s.contains('_')
    }

    fn has_hyphen(s: &str) -> bool {
        s != "-" && s.contains('-')
    }

    if let Ok(url) = Url::parse(word) {
        // try to get around the fact that `foo::bar` parses as a valid URL
        if !url.cannot_be_a_base() {
            span_lint(
                cx,
                DOC_MARKDOWN,
                span,
                "you should put bare URLs between `<`/`>` or make a proper Markdown link",
            );

            return;
        }
    }

    // We assume that mixed-case words are not meant to be put inside bacticks. (Issue #2343)
    if has_underscore(word) && has_hyphen(word) {
        return;
    }

    if has_underscore(word) || word.contains("::") || is_camel_case(word) {
        span_lint(
            cx,
            DOC_MARKDOWN,
            span,
            &format!("you should put `{}` between ticks in the documentation", word),
        );
    }
}

struct FindPanicUnwrap<'a, 'tcx> {
    cx: &'a LateContext<'tcx>,
    panic_span: Option<Span>,
    typeck_results: &'tcx ty::TypeckResults<'tcx>,
}

impl<'a, 'tcx> Visitor<'tcx> for FindPanicUnwrap<'a, 'tcx> {
    type Map = Map<'tcx>;

    fn visit_expr(&mut self, expr: &'tcx Expr<'_>) {
        if self.panic_span.is_some() {
            return;
        }

        // check for `begin_panic`
        if_chain! {
            if let ExprKind::Call(ref func_expr, _) = expr.kind;
            if let ExprKind::Path(QPath::Resolved(_, ref path)) = func_expr.kind;
            if let Some(path_def_id) = path.res.opt_def_id();
            if match_panic_def_id(self.cx, path_def_id);
            then {
                self.panic_span = Some(expr.span);
            }
        }

        // check for `unwrap`
        if let Some(arglists) = method_chain_args(expr, &["unwrap"]) {
            let reciever_ty = self.typeck_results.expr_ty(&arglists[0][0]).peel_refs();
            if is_type_diagnostic_item(self.cx, reciever_ty, sym::option_type)
                || is_type_diagnostic_item(self.cx, reciever_ty, sym::result_type)
            {
                self.panic_span = Some(expr.span);
            }
        }

        // and check sub-expressions
        intravisit::walk_expr(self, expr);
    }

    fn nested_visit_map(&mut self) -> NestedVisitorMap<Self::Map> {
        NestedVisitorMap::OnlyBodies(self.cx.tcx.hir())
    }
}<|MERGE_RESOLUTION|>--- conflicted
+++ resolved
@@ -563,13 +563,9 @@
                             | ItemKind::ExternCrate(..)
                             | ItemKind::ForeignMod(..) => return false,
                             // We found a main function ...
-<<<<<<< HEAD
                             ItemKind::Fn(box FnKind(_, sig, _, Some(block)))
                                 if item.ident.name == sym::main =>
                             {
-=======
-                            ItemKind::Fn(box FnKind(_, sig, _, Some(block))) if item.ident.name == sym::main => {
->>>>>>> 0500da9d
                                 let is_async = matches!(sig.header.asyncness, Async::Yes { .. });
                                 let returns_nothing = match &sig.decl.output {
                                     FnRetTy::Default(..) => true,
