--- conflicted
+++ resolved
@@ -621,13 +621,8 @@
                 let filename = FileName::anon_source_code(&code);
 
                 let sm = Lrc::new(SourceMap::new(FilePathMapping::empty()));
-<<<<<<< HEAD
-                let fallback_bundle = rustc_errors::fallback_fluent_bundle(false)
-                    .expect("failed to load fallback fluent bundle");
-=======
                 let fallback_bundle =
                     rustc_errors::fallback_fluent_bundle(false).expect("failed to load fallback fluent bundle");
->>>>>>> 23270f40
                 let emitter = EmitterWriter::new(
                     Box::new(io::sink()),
                     None,
