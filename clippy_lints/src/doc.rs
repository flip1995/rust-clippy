use clippy_utils::attrs::is_doc_hidden;
use clippy_utils::diagnostics::{span_lint, span_lint_and_help, span_lint_and_note, span_lint_and_then};
use clippy_utils::macros::{is_panic, root_macro_call_first_node};
use clippy_utils::source::{first_line_of_span, snippet_with_applicability};
use clippy_utils::ty::{implements_trait, is_type_diagnostic_item};
use clippy_utils::{is_entrypoint_fn, method_chain_args, return_ty};
use if_chain::if_chain;
use itertools::Itertools;
use pulldown_cmark::Event::{
    Code, End, FootnoteReference, HardBreak, Html, Rule, SoftBreak, Start, TaskListMarker, Text,
};
use pulldown_cmark::Tag::{CodeBlock, Heading, Item, Link, Paragraph};
use pulldown_cmark::{BrokenLink, CodeBlockKind, CowStr, Options};
use rustc_ast::ast::{Async, AttrKind, Attribute, Fn, FnRetTy, ItemKind};
use rustc_ast::token::CommentKind;
use rustc_data_structures::fx::FxHashSet;
use rustc_data_structures::sync::Lrc;
use rustc_errors::emitter::EmitterWriter;
use rustc_errors::{Applicability, Handler, SuggestionStyle, TerminalUrl};
use rustc_hir as hir;
use rustc_hir::intravisit::{self, Visitor};
use rustc_hir::{AnonConst, Expr};
use rustc_lint::{LateContext, LateLintPass};
use rustc_middle::hir::nested_filter;
use rustc_middle::lint::in_external_macro;
use rustc_middle::ty;
use rustc_parse::maybe_new_parser_from_source_str;
use rustc_parse::parser::ForceCollect;
use rustc_session::parse::ParseSess;
use rustc_session::{declare_tool_lint, impl_lint_pass};
use rustc_span::edition::Edition;
use rustc_span::source_map::{BytePos, FilePathMapping, SourceMap, Span};
use rustc_span::{sym, FileName, Pos};
use std::io;
use std::ops::Range;
use std::thread;
use url::Url;

declare_clippy_lint! {
    /// ### What it does
    /// Checks for the presence of `_`, `::` or camel-case words
    /// outside ticks in documentation.
    ///
    /// ### Why is this bad?
    /// *Rustdoc* supports markdown formatting, `_`, `::` and
    /// camel-case probably indicates some code which should be included between
    /// ticks. `_` can also be used for emphasis in markdown, this lint tries to
    /// consider that.
    ///
    /// ### Known problems
    /// Lots of bad docs won’t be fixed, what the lint checks
    /// for is limited, and there are still false positives. HTML elements and their
    /// content are not linted.
    ///
    /// In addition, when writing documentation comments, including `[]` brackets
    /// inside a link text would trip the parser. Therefore, documenting link with
    /// `[`SmallVec<[T; INLINE_CAPACITY]>`]` and then [`SmallVec<[T; INLINE_CAPACITY]>`]: SmallVec
    /// would fail.
    ///
    /// ### Examples
    /// ```rust
    /// /// Do something with the foo_bar parameter. See also
    /// /// that::other::module::foo.
    /// // ^ `foo_bar` and `that::other::module::foo` should be ticked.
    /// fn doit(foo_bar: usize) {}
    /// ```
    ///
    /// ```rust
    /// // Link text with `[]` brackets should be written as following:
    /// /// Consume the array and return the inner
    /// /// [`SmallVec<[T; INLINE_CAPACITY]>`][SmallVec].
    /// /// [SmallVec]: SmallVec
    /// fn main() {}
    /// ```
    #[clippy::version = "pre 1.29.0"]
    pub DOC_MARKDOWN,
    pedantic,
    "presence of `_`, `::` or camel-case outside backticks in documentation"
}

declare_clippy_lint! {
    /// ### What it does
    /// Checks for the doc comments of publicly visible
    /// unsafe functions and warns if there is no `# Safety` section.
    ///
    /// ### Why is this bad?
    /// Unsafe functions should document their safety
    /// preconditions, so that users can be sure they are using them safely.
    ///
    /// ### Examples
    /// ```rust
    ///# type Universe = ();
    /// /// This function should really be documented
    /// pub unsafe fn start_apocalypse(u: &mut Universe) {
    ///     unimplemented!();
    /// }
    /// ```
    ///
    /// At least write a line about safety:
    ///
    /// ```rust
    ///# type Universe = ();
    /// /// # Safety
    /// ///
    /// /// This function should not be called before the horsemen are ready.
    /// pub unsafe fn start_apocalypse(u: &mut Universe) {
    ///     unimplemented!();
    /// }
    /// ```
    #[clippy::version = "1.39.0"]
    pub MISSING_SAFETY_DOC,
    style,
    "`pub unsafe fn` without `# Safety` docs"
}

declare_clippy_lint! {
    /// ### What it does
    /// Checks the doc comments of publicly visible functions that
    /// return a `Result` type and warns if there is no `# Errors` section.
    ///
    /// ### Why is this bad?
    /// Documenting the type of errors that can be returned from a
    /// function can help callers write code to handle the errors appropriately.
    ///
    /// ### Examples
    /// Since the following function returns a `Result` it has an `# Errors` section in
    /// its doc comment:
    ///
    /// ```rust
    ///# use std::io;
    /// /// # Errors
    /// ///
    /// /// Will return `Err` if `filename` does not exist or the user does not have
    /// /// permission to read it.
    /// pub fn read(filename: String) -> io::Result<String> {
    ///     unimplemented!();
    /// }
    /// ```
    #[clippy::version = "1.41.0"]
    pub MISSING_ERRORS_DOC,
    pedantic,
    "`pub fn` returns `Result` without `# Errors` in doc comment"
}

declare_clippy_lint! {
    /// ### What it does
    /// Checks the doc comments of publicly visible functions that
    /// may panic and warns if there is no `# Panics` section.
    ///
    /// ### Why is this bad?
    /// Documenting the scenarios in which panicking occurs
    /// can help callers who do not want to panic to avoid those situations.
    ///
    /// ### Examples
    /// Since the following function may panic it has a `# Panics` section in
    /// its doc comment:
    ///
    /// ```rust
    /// /// # Panics
    /// ///
    /// /// Will panic if y is 0
    /// pub fn divide_by(x: i32, y: i32) -> i32 {
    ///     if y == 0 {
    ///         panic!("Cannot divide by 0")
    ///     } else {
    ///         x / y
    ///     }
    /// }
    /// ```
    #[clippy::version = "1.51.0"]
    pub MISSING_PANICS_DOC,
    pedantic,
    "`pub fn` may panic without `# Panics` in doc comment"
}

declare_clippy_lint! {
    /// ### What it does
    /// Checks for `fn main() { .. }` in doctests
    ///
    /// ### Why is this bad?
    /// The test can be shorter (and likely more readable)
    /// if the `fn main()` is left implicit.
    ///
    /// ### Examples
    /// ```rust
    /// /// An example of a doctest with a `main()` function
    /// ///
    /// /// # Examples
    /// ///
    /// /// ```
    /// /// fn main() {
    /// ///     // this needs not be in an `fn`
    /// /// }
    /// /// ```
    /// fn needless_main() {
    ///     unimplemented!();
    /// }
    /// ```
    #[clippy::version = "1.40.0"]
    pub NEEDLESS_DOCTEST_MAIN,
    style,
    "presence of `fn main() {` in code examples"
}

declare_clippy_lint! {
    /// ### What it does
    /// Detects the syntax `['foo']` in documentation comments (notice quotes instead of backticks)
    /// outside of code blocks
    /// ### Why is this bad?
    /// It is likely a typo when defining an intra-doc link
    ///
    /// ### Example
    /// ```rust
    /// /// See also: ['foo']
    /// fn bar() {}
    /// ```
    /// Use instead:
    /// ```rust
    /// /// See also: [`foo`]
    /// fn bar() {}
    /// ```
    #[clippy::version = "1.63.0"]
    pub DOC_LINK_WITH_QUOTES,
    pedantic,
    "possible typo for an intra-doc link"
}

declare_clippy_lint! {
    /// ### What it does
    /// Checks for the doc comments of publicly visible
    /// safe functions and traits and warns if there is a `# Safety` section.
    ///
    /// ### Why is this bad?
    /// Safe functions and traits are safe to implement and therefore do not
    /// need to describe safety preconditions that users are required to uphold.
    ///
    /// ### Examples
    /// ```rust
    ///# type Universe = ();
    /// /// # Safety
    /// ///
    /// /// This function should not be called before the horsemen are ready.
    /// pub fn start_apocalypse_but_safely(u: &mut Universe) {
    ///     unimplemented!();
    /// }
    /// ```
    ///
    /// The function is safe, so there shouldn't be any preconditions
    /// that have to be explained for safety reasons.
    ///
    /// ```rust
    ///# type Universe = ();
    /// /// This function should really be documented
    /// pub fn start_apocalypse(u: &mut Universe) {
    ///     unimplemented!();
    /// }
    /// ```
    #[clippy::version = "1.67.0"]
    pub UNNECESSARY_SAFETY_DOC,
    restriction,
    "`pub fn` or `pub trait` with `# Safety` docs"
}

#[expect(clippy::module_name_repetitions)]
#[derive(Clone)]
pub struct DocMarkdown {
    valid_idents: FxHashSet<String>,
    in_trait_impl: bool,
}

impl DocMarkdown {
    pub fn new(valid_idents: FxHashSet<String>) -> Self {
        Self {
            valid_idents,
            in_trait_impl: false,
        }
    }
}

impl_lint_pass!(DocMarkdown => [
    DOC_LINK_WITH_QUOTES,
    DOC_MARKDOWN,
    MISSING_SAFETY_DOC,
    MISSING_ERRORS_DOC,
    MISSING_PANICS_DOC,
    NEEDLESS_DOCTEST_MAIN,
    UNNECESSARY_SAFETY_DOC,
]);

impl<'tcx> LateLintPass<'tcx> for DocMarkdown {
    fn check_crate(&mut self, cx: &LateContext<'tcx>) {
        let attrs = cx.tcx.hir().attrs(hir::CRATE_HIR_ID);
        check_attrs(cx, &self.valid_idents, attrs);
    }

    fn check_item(&mut self, cx: &LateContext<'tcx>, item: &'tcx hir::Item<'_>) {
        let attrs = cx.tcx.hir().attrs(item.hir_id());
        let Some(headers) = check_attrs(cx, &self.valid_idents, attrs) else { return };
        match item.kind {
            hir::ItemKind::Fn(ref sig, _, body_id) => {
                if !(is_entrypoint_fn(cx, item.owner_id.to_def_id()) || in_external_macro(cx.tcx.sess, item.span)) {
                    let body = cx.tcx.hir().body(body_id);
                    let mut fpu = FindPanicUnwrap {
                        cx,
                        typeck_results: cx.tcx.typeck(item.owner_id.def_id),
                        panic_span: None,
                    };
                    fpu.visit_expr(body.value);
                    lint_for_missing_headers(cx, item.owner_id, sig, headers, Some(body_id), fpu.panic_span);
                }
            },
            hir::ItemKind::Impl(impl_) => {
                self.in_trait_impl = impl_.of_trait.is_some();
            },
            hir::ItemKind::Trait(_, unsafety, ..) => match (headers.safety, unsafety) {
                (false, hir::Unsafety::Unsafe) => span_lint(
                    cx,
                    MISSING_SAFETY_DOC,
                    cx.tcx.def_span(item.owner_id),
                    "docs for unsafe trait missing `# Safety` section",
                ),
                (true, hir::Unsafety::Normal) => span_lint(
                    cx,
                    UNNECESSARY_SAFETY_DOC,
                    cx.tcx.def_span(item.owner_id),
                    "docs for safe trait have unnecessary `# Safety` section",
                ),
                _ => (),
            },
            _ => (),
        }
    }

    fn check_item_post(&mut self, _cx: &LateContext<'tcx>, item: &'tcx hir::Item<'_>) {
        if let hir::ItemKind::Impl { .. } = item.kind {
            self.in_trait_impl = false;
        }
    }

    fn check_trait_item(&mut self, cx: &LateContext<'tcx>, item: &'tcx hir::TraitItem<'_>) {
        let attrs = cx.tcx.hir().attrs(item.hir_id());
        let Some(headers) = check_attrs(cx, &self.valid_idents, attrs) else { return };
        if let hir::TraitItemKind::Fn(ref sig, ..) = item.kind {
            if !in_external_macro(cx.tcx.sess, item.span) {
                lint_for_missing_headers(cx, item.owner_id, sig, headers, None, None);
            }
        }
    }

    fn check_impl_item(&mut self, cx: &LateContext<'tcx>, item: &'tcx hir::ImplItem<'_>) {
        let attrs = cx.tcx.hir().attrs(item.hir_id());
        let Some(headers) = check_attrs(cx, &self.valid_idents, attrs) else { return };
        if self.in_trait_impl || in_external_macro(cx.tcx.sess, item.span) {
            return;
        }
        if let hir::ImplItemKind::Fn(ref sig, body_id) = item.kind {
            let body = cx.tcx.hir().body(body_id);
            let mut fpu = FindPanicUnwrap {
                cx,
                typeck_results: cx.tcx.typeck(item.owner_id.def_id),
                panic_span: None,
            };
            fpu.visit_expr(body.value);
            lint_for_missing_headers(cx, item.owner_id, sig, headers, Some(body_id), fpu.panic_span);
        }
    }
}

fn lint_for_missing_headers(
    cx: &LateContext<'_>,
    owner_id: hir::OwnerId,
    sig: &hir::FnSig<'_>,
    headers: DocHeaders,
    body_id: Option<hir::BodyId>,
    panic_span: Option<Span>,
) {
    if !cx.effective_visibilities.is_exported(owner_id.def_id) {
        return; // Private functions do not require doc comments
    }

    // do not lint if any parent has `#[doc(hidden)]` attribute (#7347)
    if cx
        .tcx
        .hir()
        .parent_iter(owner_id.into())
        .any(|(id, _node)| is_doc_hidden(cx.tcx.hir().attrs(id)))
    {
        return;
    }

    let span = cx.tcx.def_span(owner_id);
    match (headers.safety, sig.header.unsafety) {
        (false, hir::Unsafety::Unsafe) => span_lint(
            cx,
            MISSING_SAFETY_DOC,
            span,
            "unsafe function's docs miss `# Safety` section",
        ),
        (true, hir::Unsafety::Normal) => span_lint(
            cx,
            UNNECESSARY_SAFETY_DOC,
            span,
            "safe function's docs have unnecessary `# Safety` section",
        ),
        _ => (),
    }
    if !headers.panics && panic_span.is_some() {
        span_lint_and_note(
            cx,
            MISSING_PANICS_DOC,
            span,
            "docs for function which may panic missing `# Panics` section",
            panic_span,
            "first possible panic found here",
        );
    }
    if !headers.errors {
        if is_type_diagnostic_item(cx, return_ty(cx, owner_id), sym::Result) {
            span_lint(
                cx,
                MISSING_ERRORS_DOC,
                span,
                "docs for function returning `Result` missing `# Errors` section",
            );
        } else {
            if_chain! {
                if let Some(body_id) = body_id;
                if let Some(future) = cx.tcx.lang_items().future_trait();
                let typeck = cx.tcx.typeck_body(body_id);
                let body = cx.tcx.hir().body(body_id);
                let ret_ty = typeck.expr_ty(body.value);
                if implements_trait(cx, ret_ty, future, &[]);
                if let ty::Generator(_, subs, _) = ret_ty.kind();
                if is_type_diagnostic_item(cx, subs.as_generator().return_ty(), sym::Result);
                then {
                    span_lint(
                        cx,
                        MISSING_ERRORS_DOC,
                        span,
                        "docs for function returning `Result` missing `# Errors` section",
                    );
                }
            }
        }
    }
}

/// Cleanup documentation decoration.
///
/// We can't use `rustc_ast::attr::AttributeMethods::with_desugared_doc` or
/// `rustc_ast::parse::lexer::comments::strip_doc_comment_decoration` because we
/// need to keep track of
/// the spans but this function is inspired from the later.
#[expect(clippy::cast_possible_truncation)]
#[must_use]
pub fn strip_doc_comment_decoration(doc: &str, comment_kind: CommentKind, span: Span) -> (String, Vec<(usize, Span)>) {
    // one-line comments lose their prefix
    if comment_kind == CommentKind::Line {
        let mut doc = doc.to_owned();
        doc.push('\n');
        let len = doc.len();
        // +3 skips the opening delimiter
        return (doc, vec![(len, span.with_lo(span.lo() + BytePos(3)))]);
    }

    let mut sizes = vec![];
    let mut contains_initial_stars = false;
    for line in doc.lines() {
        let offset = line.as_ptr() as usize - doc.as_ptr() as usize;
        debug_assert_eq!(offset as u32 as usize, offset);
        contains_initial_stars |= line.trim_start().starts_with('*');
        // +1 adds the newline, +3 skips the opening delimiter
        sizes.push((line.len() + 1, span.with_lo(span.lo() + BytePos(3 + offset as u32))));
    }
    if !contains_initial_stars {
        return (doc.to_string(), sizes);
    }
    // remove the initial '*'s if any
    let mut no_stars = String::with_capacity(doc.len());
    for line in doc.lines() {
        let mut chars = line.chars();
        for c in &mut chars {
            if c.is_whitespace() {
                no_stars.push(c);
            } else {
                no_stars.push(if c == '*' { ' ' } else { c });
                break;
            }
        }
        no_stars.push_str(chars.as_str());
        no_stars.push('\n');
    }

    (no_stars, sizes)
}

#[derive(Copy, Clone, Default)]
struct DocHeaders {
    safety: bool,
    errors: bool,
    panics: bool,
}

fn check_attrs(cx: &LateContext<'_>, valid_idents: &FxHashSet<String>, attrs: &[Attribute]) -> Option<DocHeaders> {
    /// We don't want the parser to choke on intra doc links. Since we don't
    /// actually care about rendering them, just pretend that all broken links are
    /// point to a fake address.
    #[expect(clippy::unnecessary_wraps)] // we're following a type signature
    fn fake_broken_link_callback<'a>(_: BrokenLink<'_>) -> Option<(CowStr<'a>, CowStr<'a>)> {
        Some(("fake".into(), "fake".into()))
    }

    let mut doc = String::new();
    let mut spans = vec![];

    for attr in attrs {
        if let AttrKind::DocComment(comment_kind, comment) = attr.kind {
            let (comment, current_spans) = strip_doc_comment_decoration(comment.as_str(), comment_kind, attr.span);
            spans.extend_from_slice(&current_spans);
            doc.push_str(&comment);
        } else if attr.has_name(sym::doc) {
            // ignore mix of sugared and non-sugared doc
            // don't trigger the safety or errors check
            return None;
        }
    }

    let mut current = 0;
    for &mut (ref mut offset, _) in &mut spans {
        let offset_copy = *offset;
        *offset = current;
        current += offset_copy;
    }

    if doc.is_empty() {
        return Some(DocHeaders::default());
    }

    let mut cb = fake_broken_link_callback;

    let parser =
        pulldown_cmark::Parser::new_with_broken_link_callback(&doc, Options::empty(), Some(&mut cb)).into_offset_iter();
    // Iterate over all `Events` and combine consecutive events into one
    let events = parser.coalesce(|previous, current| {
        let previous_range = previous.1;
        let current_range = current.1;

        match (previous.0, current.0) {
            (Text(previous), Text(current)) => {
                let mut previous = previous.to_string();
                previous.push_str(&current);
                Ok((Text(previous.into()), previous_range))
            },
            (previous, current) => Err(((previous, previous_range), (current, current_range))),
        }
    });
    Some(check_doc(cx, valid_idents, events, &spans))
}

const RUST_CODE: &[&str] = &["rust", "no_run", "should_panic", "compile_fail"];

fn check_doc<'a, Events: Iterator<Item = (pulldown_cmark::Event<'a>, Range<usize>)>>(
    cx: &LateContext<'_>,
    valid_idents: &FxHashSet<String>,
    events: Events,
    spans: &[(usize, Span)],
) -> DocHeaders {
    // true if a safety header was found
    let mut headers = DocHeaders::default();
    let mut in_code = false;
    let mut in_link = None;
    let mut in_heading = false;
    let mut is_rust = false;
    let mut edition = None;
    let mut ticks_unbalanced = false;
    let mut text_to_check: Vec<(CowStr<'_>, Span)> = Vec::new();
    let mut paragraph_span = spans.get(0).expect("function isn't called if doc comment is empty").1;
    for (event, range) in events {
        match event {
            Start(CodeBlock(ref kind)) => {
                in_code = true;
                if let CodeBlockKind::Fenced(lang) = kind {
                    for item in lang.split(',') {
                        if item == "ignore" {
                            is_rust = false;
                            break;
                        }
                        if let Some(stripped) = item.strip_prefix("edition") {
                            is_rust = true;
                            edition = stripped.parse::<Edition>().ok();
                        } else if item.is_empty() || RUST_CODE.contains(&item) {
                            is_rust = true;
                        }
                    }
                }
            },
            End(CodeBlock(_)) => {
                in_code = false;
                is_rust = false;
            },
            Start(Link(_, url, _)) => in_link = Some(url),
            End(Link(..)) => in_link = None,
            Start(Heading(_, _, _) | Paragraph | Item) => {
                if let Start(Heading(_, _, _)) = event {
                    in_heading = true;
                }
                ticks_unbalanced = false;
                let (_, span) = get_current_span(spans, range.start);
                paragraph_span = first_line_of_span(cx, span);
            },
            End(Heading(_, _, _) | Paragraph | Item) => {
                if let End(Heading(_, _, _)) = event {
                    in_heading = false;
                }
                if ticks_unbalanced {
                    span_lint_and_help(
                        cx,
                        DOC_MARKDOWN,
                        paragraph_span,
                        "backticks are unbalanced",
                        None,
                        "a backtick may be missing a pair",
                    );
                } else {
                    for (text, span) in text_to_check {
                        check_text(cx, valid_idents, &text, span);
                    }
                }
                text_to_check = Vec::new();
            },
            Start(_tag) | End(_tag) => (), // We don't care about other tags
            Html(_html) => (),             // HTML is weird, just ignore it
            SoftBreak | HardBreak | TaskListMarker(_) | Code(_) | Rule => (),
            FootnoteReference(text) | Text(text) => {
                let (begin, span) = get_current_span(spans, range.start);
                paragraph_span = paragraph_span.with_hi(span.hi());
                ticks_unbalanced |= text.contains('`') && !in_code;
                if Some(&text) == in_link.as_ref() || ticks_unbalanced {
                    // Probably a link of the form `<http://example.com>`
                    // Which are represented as a link to "http://example.com" with
                    // text "http://example.com" by pulldown-cmark
                    continue;
                }
                let trimmed_text = text.trim();
                headers.safety |= in_heading && trimmed_text == "Safety";
                headers.safety |= in_heading && trimmed_text == "Implementation safety";
                headers.safety |= in_heading && trimmed_text == "Implementation Safety";
                headers.errors |= in_heading && trimmed_text == "Errors";
                headers.panics |= in_heading && trimmed_text == "Panics";
                if in_code {
                    if is_rust {
                        let edition = edition.unwrap_or_else(|| cx.tcx.sess.edition());
                        check_code(cx, &text, edition, span);
                    }
                } else {
                    check_link_quotes(cx, in_link.is_some(), trimmed_text, span, &range, begin, text.len());
                    // Adjust for the beginning of the current `Event`
                    let span = span.with_lo(span.lo() + BytePos::from_usize(range.start - begin));
                    if let Some(link) = in_link.as_ref()
                      && let Ok(url) = Url::parse(link)
                      && (url.scheme() == "https" || url.scheme() == "http") {
                        // Don't check the text associated with external URLs
                        continue;
                    }
                    text_to_check.push((text, span));
                }
            },
        }
    }
    headers
}

fn check_link_quotes(
    cx: &LateContext<'_>,
    in_link: bool,
    trimmed_text: &str,
    span: Span,
    range: &Range<usize>,
    begin: usize,
    text_len: usize,
) {
    if in_link && trimmed_text.starts_with('\'') && trimmed_text.ends_with('\'') {
        // fix the span to only point at the text within the link
        let lo = span.lo() + BytePos::from_usize(range.start - begin);
        span_lint(
            cx,
            DOC_LINK_WITH_QUOTES,
            span.with_lo(lo).with_hi(lo + BytePos::from_usize(text_len)),
            "possible intra-doc link using quotes instead of backticks",
        );
    }
}

fn get_current_span(spans: &[(usize, Span)], idx: usize) -> (usize, Span) {
    let index = match spans.binary_search_by(|c| c.0.cmp(&idx)) {
        Ok(o) => o,
        Err(e) => e - 1,
    };
    spans[index]
}

fn check_code(cx: &LateContext<'_>, text: &str, edition: Edition, span: Span) {
    fn has_needless_main(code: String, edition: Edition) -> bool {
        rustc_driver::catch_fatal_errors(|| {
            rustc_span::create_session_globals_then(edition, || {
                let filename = FileName::anon_source_code(&code);

                let sm = Lrc::new(SourceMap::new(FilePathMapping::empty()));
<<<<<<< HEAD
                let fallback_bundle = rustc_errors::fallback_fluent_bundle(
                    rustc_driver::DEFAULT_LOCALE_RESOURCES.to_vec(),
                    false
                );
=======
                let fallback_bundle =
                    rustc_errors::fallback_fluent_bundle(rustc_driver::DEFAULT_LOCALE_RESOURCES.to_vec(), false);
>>>>>>> 72fbdca9
                let emitter = EmitterWriter::new(
                    Box::new(io::sink()),
                    None,
                    None,
                    fallback_bundle,
                    false,
                    false,
                    false,
                    None,
                    false,
                    false,
                    TerminalUrl::No,
                );
                let handler = Handler::with_emitter(false, None, Box::new(emitter));
                let sess = ParseSess::with_span_handler(handler, sm);

                let mut parser = match maybe_new_parser_from_source_str(&sess, filename, code) {
                    Ok(p) => p,
                    Err(errs) => {
                        drop(errs);
                        return false;
                    },
                };

                let mut relevant_main_found = false;
                loop {
                    match parser.parse_item(ForceCollect::No) {
                        Ok(Some(item)) => match &item.kind {
                            ItemKind::Fn(box Fn {
                                sig, body: Some(block), ..
                            }) if item.ident.name == sym::main => {
                                let is_async = matches!(sig.header.asyncness, Async::Yes { .. });
                                let returns_nothing = match &sig.decl.output {
                                    FnRetTy::Default(..) => true,
                                    FnRetTy::Ty(ty) if ty.kind.is_unit() => true,
                                    FnRetTy::Ty(_) => false,
                                };

                                if returns_nothing && !is_async && !block.stmts.is_empty() {
                                    // This main function should be linted, but only if there are no other functions
                                    relevant_main_found = true;
                                } else {
                                    // This main function should not be linted, we're done
                                    return false;
                                }
                            },
                            // Tests with one of these items are ignored
                            ItemKind::Static(..)
                            | ItemKind::Const(..)
                            | ItemKind::ExternCrate(..)
                            | ItemKind::ForeignMod(..)
                            // Another function was found; this case is ignored
                            | ItemKind::Fn(..) => return false,
                            _ => {},
                        },
                        Ok(None) => break,
                        Err(e) => {
                            e.cancel();
                            return false;
                        },
                    }
                }

                relevant_main_found
            })
        })
        .ok()
        .unwrap_or_default()
    }

    // Because of the global session, we need to create a new session in a different thread with
    // the edition we need.
    let text = text.to_owned();
    if thread::spawn(move || has_needless_main(text, edition))
        .join()
        .expect("thread::spawn failed")
    {
        span_lint(cx, NEEDLESS_DOCTEST_MAIN, span, "needless `fn main` in doctest");
    }
}

fn check_text(cx: &LateContext<'_>, valid_idents: &FxHashSet<String>, text: &str, span: Span) {
    for word in text.split(|c: char| c.is_whitespace() || c == '\'') {
        // Trim punctuation as in `some comment (see foo::bar).`
        //                                                   ^^
        // Or even as in `_foo bar_` which is emphasized. Also preserve `::` as a prefix/suffix.
        let mut word = word.trim_matches(|c: char| !c.is_alphanumeric() && c != ':');

        // Remove leading or trailing single `:` which may be part of a sentence.
        if word.starts_with(':') && !word.starts_with("::") {
            word = word.trim_start_matches(':');
        }
        if word.ends_with(':') && !word.ends_with("::") {
            word = word.trim_end_matches(':');
        }

        if valid_idents.contains(word) || word.chars().all(|c| c == ':') {
            continue;
        }

        // Adjust for the current word
        let offset = word.as_ptr() as usize - text.as_ptr() as usize;
        let span = Span::new(
            span.lo() + BytePos::from_usize(offset),
            span.lo() + BytePos::from_usize(offset + word.len()),
            span.ctxt(),
            span.parent(),
        );

        check_word(cx, word, span);
    }
}

fn check_word(cx: &LateContext<'_>, word: &str, span: Span) {
    /// Checks if a string is camel-case, i.e., contains at least two uppercase
    /// letters (`Clippy` is ok) and one lower-case letter (`NASA` is ok).
    /// Plurals are also excluded (`IDs` is ok).
    fn is_camel_case(s: &str) -> bool {
        if s.starts_with(|c: char| c.is_ascii_digit()) {
            return false;
        }

        let s = s.strip_suffix('s').unwrap_or(s);

        s.chars().all(char::is_alphanumeric)
            && s.chars().filter(|&c| c.is_uppercase()).take(2).count() > 1
            && s.chars().filter(|&c| c.is_lowercase()).take(1).count() > 0
    }

    fn has_underscore(s: &str) -> bool {
        s != "_" && !s.contains("\\_") && s.contains('_')
    }

    fn has_hyphen(s: &str) -> bool {
        s != "-" && s.contains('-')
    }

    if let Ok(url) = Url::parse(word) {
        // try to get around the fact that `foo::bar` parses as a valid URL
        if !url.cannot_be_a_base() {
            span_lint(
                cx,
                DOC_MARKDOWN,
                span,
                "you should put bare URLs between `<`/`>` or make a proper Markdown link",
            );

            return;
        }
    }

    // We assume that mixed-case words are not meant to be put inside backticks. (Issue #2343)
    if has_underscore(word) && has_hyphen(word) {
        return;
    }

    if has_underscore(word) || word.contains("::") || is_camel_case(word) {
        let mut applicability = Applicability::MachineApplicable;

        span_lint_and_then(
            cx,
            DOC_MARKDOWN,
            span,
            "item in documentation is missing backticks",
            |diag| {
                let snippet = snippet_with_applicability(cx, span, "..", &mut applicability);
                diag.span_suggestion_with_style(
                    span,
                    "try",
                    format!("`{snippet}`"),
                    applicability,
                    // always show the suggestion in a separate line, since the
                    // inline presentation adds another pair of backticks
                    SuggestionStyle::ShowAlways,
                );
            },
        );
    }
}

struct FindPanicUnwrap<'a, 'tcx> {
    cx: &'a LateContext<'tcx>,
    panic_span: Option<Span>,
    typeck_results: &'tcx ty::TypeckResults<'tcx>,
}

impl<'a, 'tcx> Visitor<'tcx> for FindPanicUnwrap<'a, 'tcx> {
    type NestedFilter = nested_filter::OnlyBodies;

    fn visit_expr(&mut self, expr: &'tcx Expr<'_>) {
        if self.panic_span.is_some() {
            return;
        }

        if let Some(macro_call) = root_macro_call_first_node(self.cx, expr) {
            if is_panic(self.cx, macro_call.def_id)
                || matches!(
                    self.cx.tcx.item_name(macro_call.def_id).as_str(),
                    "assert" | "assert_eq" | "assert_ne" | "todo"
                )
            {
                self.panic_span = Some(macro_call.span);
            }
        }

        // check for `unwrap`
        if let Some(arglists) = method_chain_args(expr, &["unwrap"]) {
            let receiver_ty = self.typeck_results.expr_ty(arglists[0].0).peel_refs();
            if is_type_diagnostic_item(self.cx, receiver_ty, sym::Option)
                || is_type_diagnostic_item(self.cx, receiver_ty, sym::Result)
            {
                self.panic_span = Some(expr.span);
            }
        }

        // and check sub-expressions
        intravisit::walk_expr(self, expr);
    }

    // Panics in const blocks will cause compilation to fail.
    fn visit_anon_const(&mut self, _: &'tcx AnonConst) {}

    fn nested_visit_map(&mut self) -> Self::Map {
        self.cx.tcx.hir()
    }
}<|MERGE_RESOLUTION|>--- conflicted
+++ resolved
@@ -706,15 +706,8 @@
                 let filename = FileName::anon_source_code(&code);
 
                 let sm = Lrc::new(SourceMap::new(FilePathMapping::empty()));
-<<<<<<< HEAD
-                let fallback_bundle = rustc_errors::fallback_fluent_bundle(
-                    rustc_driver::DEFAULT_LOCALE_RESOURCES.to_vec(),
-                    false
-                );
-=======
                 let fallback_bundle =
                     rustc_errors::fallback_fluent_bundle(rustc_driver::DEFAULT_LOCALE_RESOURCES.to_vec(), false);
->>>>>>> 72fbdca9
                 let emitter = EmitterWriter::new(
                     Box::new(io::sink()),
                     None,
