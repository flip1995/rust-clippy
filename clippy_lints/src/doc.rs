use clippy_utils::attrs::is_doc_hidden;
use clippy_utils::diagnostics::{span_lint, span_lint_and_help, span_lint_and_note, span_lint_and_then};
use clippy_utils::macros::{is_panic, root_macro_call_first_node};
use clippy_utils::source::snippet_with_applicability;
use clippy_utils::ty::{implements_trait, is_type_diagnostic_item};
use clippy_utils::{is_entrypoint_fn, method_chain_args, return_ty};
use if_chain::if_chain;
use pulldown_cmark::Event::{
    Code, End, FootnoteReference, HardBreak, Html, Rule, SoftBreak, Start, TaskListMarker, Text,
};
use pulldown_cmark::Tag::{CodeBlock, Heading, Item, Link, Paragraph};
use pulldown_cmark::{BrokenLink, CodeBlockKind, CowStr, Options};
use rustc_ast::ast::{Async, Attribute, Fn, FnRetTy, ItemKind};
use rustc_data_structures::fx::FxHashSet;
use rustc_data_structures::sync::Lrc;
use rustc_errors::emitter::EmitterWriter;
use rustc_errors::{Applicability, Handler, SuggestionStyle};
use rustc_hir as hir;
use rustc_hir::intravisit::{self, Visitor};
use rustc_hir::{AnonConst, Expr};
use rustc_lint::{LateContext, LateLintPass};
use rustc_middle::hir::nested_filter;
use rustc_middle::lint::in_external_macro;
use rustc_middle::ty;
use rustc_parse::maybe_new_parser_from_source_str;
use rustc_parse::parser::ForceCollect;
use rustc_resolve::rustdoc::{
    add_doc_fragment, attrs_to_doc_fragments, main_body_opts, source_span_for_markdown_range, DocFragment,
};
use rustc_session::parse::ParseSess;
use rustc_session::{declare_tool_lint, impl_lint_pass};
use rustc_span::edition::Edition;
use rustc_span::source_map::{BytePos, FilePathMapping, SourceMap, Span};
use rustc_span::{sym, FileName, Pos};
use std::ops::Range;
use std::{io, thread};
use url::Url;

declare_clippy_lint! {
    /// ### What it does
    /// Checks for the presence of `_`, `::` or camel-case words
    /// outside ticks in documentation.
    ///
    /// ### Why is this bad?
    /// *Rustdoc* supports markdown formatting, `_`, `::` and
    /// camel-case probably indicates some code which should be included between
    /// ticks. `_` can also be used for emphasis in markdown, this lint tries to
    /// consider that.
    ///
    /// ### Known problems
    /// Lots of bad docs won’t be fixed, what the lint checks
    /// for is limited, and there are still false positives. HTML elements and their
    /// content are not linted.
    ///
    /// In addition, when writing documentation comments, including `[]` brackets
    /// inside a link text would trip the parser. Therefore, documenting link with
    /// `[`SmallVec<[T; INLINE_CAPACITY]>`]` and then [`SmallVec<[T; INLINE_CAPACITY]>`]: SmallVec
    /// would fail.
    ///
    /// ### Examples
    /// ```rust
    /// /// Do something with the foo_bar parameter. See also
    /// /// that::other::module::foo.
    /// // ^ `foo_bar` and `that::other::module::foo` should be ticked.
    /// fn doit(foo_bar: usize) {}
    /// ```
    ///
    /// ```rust
    /// // Link text with `[]` brackets should be written as following:
    /// /// Consume the array and return the inner
    /// /// [`SmallVec<[T; INLINE_CAPACITY]>`][SmallVec].
    /// /// [SmallVec]: SmallVec
    /// fn main() {}
    /// ```
    #[clippy::version = "pre 1.29.0"]
    pub DOC_MARKDOWN,
    pedantic,
    "presence of `_`, `::` or camel-case outside backticks in documentation"
}

declare_clippy_lint! {
    /// ### What it does
    /// Checks for the doc comments of publicly visible
    /// unsafe functions and warns if there is no `# Safety` section.
    ///
    /// ### Why is this bad?
    /// Unsafe functions should document their safety
    /// preconditions, so that users can be sure they are using them safely.
    ///
    /// ### Examples
    /// ```rust
    ///# type Universe = ();
    /// /// This function should really be documented
    /// pub unsafe fn start_apocalypse(u: &mut Universe) {
    ///     unimplemented!();
    /// }
    /// ```
    ///
    /// At least write a line about safety:
    ///
    /// ```rust
    ///# type Universe = ();
    /// /// # Safety
    /// ///
    /// /// This function should not be called before the horsemen are ready.
    /// pub unsafe fn start_apocalypse(u: &mut Universe) {
    ///     unimplemented!();
    /// }
    /// ```
    #[clippy::version = "1.39.0"]
    pub MISSING_SAFETY_DOC,
    style,
    "`pub unsafe fn` without `# Safety` docs"
}

declare_clippy_lint! {
    /// ### What it does
    /// Checks the doc comments of publicly visible functions that
    /// return a `Result` type and warns if there is no `# Errors` section.
    ///
    /// ### Why is this bad?
    /// Documenting the type of errors that can be returned from a
    /// function can help callers write code to handle the errors appropriately.
    ///
    /// ### Examples
    /// Since the following function returns a `Result` it has an `# Errors` section in
    /// its doc comment:
    ///
    /// ```rust
    ///# use std::io;
    /// /// # Errors
    /// ///
    /// /// Will return `Err` if `filename` does not exist or the user does not have
    /// /// permission to read it.
    /// pub fn read(filename: String) -> io::Result<String> {
    ///     unimplemented!();
    /// }
    /// ```
    #[clippy::version = "1.41.0"]
    pub MISSING_ERRORS_DOC,
    pedantic,
    "`pub fn` returns `Result` without `# Errors` in doc comment"
}

declare_clippy_lint! {
    /// ### What it does
    /// Checks the doc comments of publicly visible functions that
    /// may panic and warns if there is no `# Panics` section.
    ///
    /// ### Why is this bad?
    /// Documenting the scenarios in which panicking occurs
    /// can help callers who do not want to panic to avoid those situations.
    ///
    /// ### Examples
    /// Since the following function may panic it has a `# Panics` section in
    /// its doc comment:
    ///
    /// ```rust
    /// /// # Panics
    /// ///
    /// /// Will panic if y is 0
    /// pub fn divide_by(x: i32, y: i32) -> i32 {
    ///     if y == 0 {
    ///         panic!("Cannot divide by 0")
    ///     } else {
    ///         x / y
    ///     }
    /// }
    /// ```
    #[clippy::version = "1.51.0"]
    pub MISSING_PANICS_DOC,
    pedantic,
    "`pub fn` may panic without `# Panics` in doc comment"
}

declare_clippy_lint! {
    /// ### What it does
    /// Checks for `fn main() { .. }` in doctests
    ///
    /// ### Why is this bad?
    /// The test can be shorter (and likely more readable)
    /// if the `fn main()` is left implicit.
    ///
    /// ### Examples
    /// ```rust
    /// /// An example of a doctest with a `main()` function
    /// ///
    /// /// # Examples
    /// ///
    /// /// ```
    /// /// fn main() {
    /// ///     // this needs not be in an `fn`
    /// /// }
    /// /// ```
    /// fn needless_main() {
    ///     unimplemented!();
    /// }
    /// ```
    #[clippy::version = "1.40.0"]
    pub NEEDLESS_DOCTEST_MAIN,
    style,
    "presence of `fn main() {` in code examples"
}

declare_clippy_lint! {
    /// ### What it does
    /// Detects the syntax `['foo']` in documentation comments (notice quotes instead of backticks)
    /// outside of code blocks
    /// ### Why is this bad?
    /// It is likely a typo when defining an intra-doc link
    ///
    /// ### Example
    /// ```rust
    /// /// See also: ['foo']
    /// fn bar() {}
    /// ```
    /// Use instead:
    /// ```rust
    /// /// See also: [`foo`]
    /// fn bar() {}
    /// ```
    #[clippy::version = "1.63.0"]
    pub DOC_LINK_WITH_QUOTES,
    pedantic,
    "possible typo for an intra-doc link"
}

declare_clippy_lint! {
    /// ### What it does
    /// Checks for the doc comments of publicly visible
    /// safe functions and traits and warns if there is a `# Safety` section.
    ///
    /// ### Why is this bad?
    /// Safe functions and traits are safe to implement and therefore do not
    /// need to describe safety preconditions that users are required to uphold.
    ///
    /// ### Examples
    /// ```rust
    ///# type Universe = ();
    /// /// # Safety
    /// ///
    /// /// This function should not be called before the horsemen are ready.
    /// pub fn start_apocalypse_but_safely(u: &mut Universe) {
    ///     unimplemented!();
    /// }
    /// ```
    ///
    /// The function is safe, so there shouldn't be any preconditions
    /// that have to be explained for safety reasons.
    ///
    /// ```rust
    ///# type Universe = ();
    /// /// This function should really be documented
    /// pub fn start_apocalypse(u: &mut Universe) {
    ///     unimplemented!();
    /// }
    /// ```
    #[clippy::version = "1.67.0"]
    pub UNNECESSARY_SAFETY_DOC,
    restriction,
    "`pub fn` or `pub trait` with `# Safety` docs"
}

#[expect(clippy::module_name_repetitions)]
#[derive(Clone)]
pub struct DocMarkdown {
    valid_idents: FxHashSet<String>,
    in_trait_impl: bool,
}

impl DocMarkdown {
    pub fn new(valid_idents: FxHashSet<String>) -> Self {
        Self {
            valid_idents,
            in_trait_impl: false,
        }
    }
}

impl_lint_pass!(DocMarkdown => [
    DOC_LINK_WITH_QUOTES,
    DOC_MARKDOWN,
    MISSING_SAFETY_DOC,
    MISSING_ERRORS_DOC,
    MISSING_PANICS_DOC,
    NEEDLESS_DOCTEST_MAIN,
    UNNECESSARY_SAFETY_DOC,
]);

impl<'tcx> LateLintPass<'tcx> for DocMarkdown {
    fn check_crate(&mut self, cx: &LateContext<'tcx>) {
        let attrs = cx.tcx.hir().attrs(hir::CRATE_HIR_ID);
        check_attrs(cx, &self.valid_idents, attrs);
    }

    fn check_item(&mut self, cx: &LateContext<'tcx>, item: &'tcx hir::Item<'_>) {
        let attrs = cx.tcx.hir().attrs(item.hir_id());
        let Some(headers) = check_attrs(cx, &self.valid_idents, attrs) else {
            return;
        };
        match item.kind {
            hir::ItemKind::Fn(ref sig, _, body_id) => {
                if !(is_entrypoint_fn(cx, item.owner_id.to_def_id()) || in_external_macro(cx.tcx.sess, item.span)) {
                    let body = cx.tcx.hir().body(body_id);
                    let mut fpu = FindPanicUnwrap {
                        cx,
                        typeck_results: cx.tcx.typeck(item.owner_id.def_id),
                        panic_span: None,
                    };
                    fpu.visit_expr(body.value);
                    lint_for_missing_headers(cx, item.owner_id, sig, headers, Some(body_id), fpu.panic_span);
                }
            },
            hir::ItemKind::Impl(impl_) => {
                self.in_trait_impl = impl_.of_trait.is_some();
            },
            hir::ItemKind::Trait(_, unsafety, ..) => match (headers.safety, unsafety) {
                (false, hir::Unsafety::Unsafe) => span_lint(
                    cx,
                    MISSING_SAFETY_DOC,
                    cx.tcx.def_span(item.owner_id),
                    "docs for unsafe trait missing `# Safety` section",
                ),
                (true, hir::Unsafety::Normal) => span_lint(
                    cx,
                    UNNECESSARY_SAFETY_DOC,
                    cx.tcx.def_span(item.owner_id),
                    "docs for safe trait have unnecessary `# Safety` section",
                ),
                _ => (),
            },
            _ => (),
        }
    }

    fn check_item_post(&mut self, _cx: &LateContext<'tcx>, item: &'tcx hir::Item<'_>) {
        if let hir::ItemKind::Impl { .. } = item.kind {
            self.in_trait_impl = false;
        }
    }

    fn check_trait_item(&mut self, cx: &LateContext<'tcx>, item: &'tcx hir::TraitItem<'_>) {
        let attrs = cx.tcx.hir().attrs(item.hir_id());
        let Some(headers) = check_attrs(cx, &self.valid_idents, attrs) else {
            return;
        };
        if let hir::TraitItemKind::Fn(ref sig, ..) = item.kind {
            if !in_external_macro(cx.tcx.sess, item.span) {
                lint_for_missing_headers(cx, item.owner_id, sig, headers, None, None);
            }
        }
    }

    fn check_impl_item(&mut self, cx: &LateContext<'tcx>, item: &'tcx hir::ImplItem<'_>) {
        let attrs = cx.tcx.hir().attrs(item.hir_id());
        let Some(headers) = check_attrs(cx, &self.valid_idents, attrs) else {
            return;
        };
        if self.in_trait_impl || in_external_macro(cx.tcx.sess, item.span) {
            return;
        }
        if let hir::ImplItemKind::Fn(ref sig, body_id) = item.kind {
            let body = cx.tcx.hir().body(body_id);
            let mut fpu = FindPanicUnwrap {
                cx,
                typeck_results: cx.tcx.typeck(item.owner_id.def_id),
                panic_span: None,
            };
            fpu.visit_expr(body.value);
            lint_for_missing_headers(cx, item.owner_id, sig, headers, Some(body_id), fpu.panic_span);
        }
    }
}

fn lint_for_missing_headers(
    cx: &LateContext<'_>,
    owner_id: hir::OwnerId,
    sig: &hir::FnSig<'_>,
    headers: DocHeaders,
    body_id: Option<hir::BodyId>,
    panic_span: Option<Span>,
) {
    if !cx.effective_visibilities.is_exported(owner_id.def_id) {
        return; // Private functions do not require doc comments
    }

    // do not lint if any parent has `#[doc(hidden)]` attribute (#7347)
    if cx
        .tcx
        .hir()
        .parent_iter(owner_id.into())
        .any(|(id, _node)| is_doc_hidden(cx.tcx.hir().attrs(id)))
    {
        return;
    }

    let span = cx.tcx.def_span(owner_id);
    match (headers.safety, sig.header.unsafety) {
        (false, hir::Unsafety::Unsafe) => span_lint(
            cx,
            MISSING_SAFETY_DOC,
            span,
            "unsafe function's docs miss `# Safety` section",
        ),
        (true, hir::Unsafety::Normal) => span_lint(
            cx,
            UNNECESSARY_SAFETY_DOC,
            span,
            "safe function's docs have unnecessary `# Safety` section",
        ),
        _ => (),
    }
    if !headers.panics && panic_span.is_some() {
        span_lint_and_note(
            cx,
            MISSING_PANICS_DOC,
            span,
            "docs for function which may panic missing `# Panics` section",
            panic_span,
            "first possible panic found here",
        );
    }
    if !headers.errors {
        if is_type_diagnostic_item(cx, return_ty(cx, owner_id), sym::Result) {
            span_lint(
                cx,
                MISSING_ERRORS_DOC,
                span,
                "docs for function returning `Result` missing `# Errors` section",
            );
        } else {
            if_chain! {
                if let Some(body_id) = body_id;
                if let Some(future) = cx.tcx.lang_items().future_trait();
                let typeck = cx.tcx.typeck_body(body_id);
                let body = cx.tcx.hir().body(body_id);
                let ret_ty = typeck.expr_ty(body.value);
                if implements_trait(cx, ret_ty, future, &[]);
                if let ty::Generator(_, subs, _) = ret_ty.kind();
                if is_type_diagnostic_item(cx, subs.as_generator().return_ty(), sym::Result);
                then {
                    span_lint(
                        cx,
                        MISSING_ERRORS_DOC,
                        span,
                        "docs for function returning `Result` missing `# Errors` section",
                    );
                }
            }
        }
    }
}

#[derive(Copy, Clone)]
struct Fragments<'a> {
    doc: &'a str,
    fragments: &'a [DocFragment],
}

impl Fragments<'_> {
    fn span(self, cx: &LateContext<'_>, range: Range<usize>) -> Option<Span> {
<<<<<<< HEAD
        source_span_for_markdown_range(cx.tcx, &self.doc, &range, &self.fragments)
=======
        source_span_for_markdown_range(cx.tcx, self.doc, &range, self.fragments)
>>>>>>> 7671c283
    }
}

#[derive(Copy, Clone, Default)]
struct DocHeaders {
    safety: bool,
    errors: bool,
    panics: bool,
}

fn check_attrs(cx: &LateContext<'_>, valid_idents: &FxHashSet<String>, attrs: &[Attribute]) -> Option<DocHeaders> {
    /// We don't want the parser to choke on intra doc links. Since we don't
    /// actually care about rendering them, just pretend that all broken links
    /// point to a fake address.
    #[expect(clippy::unnecessary_wraps)] // we're following a type signature
    fn fake_broken_link_callback<'a>(_: BrokenLink<'_>) -> Option<(CowStr<'a>, CowStr<'a>)> {
        Some(("fake".into(), "fake".into()))
    }

    if is_doc_hidden(attrs) {
        return None;
    }

    let (fragments, _) = attrs_to_doc_fragments(attrs.iter().map(|attr| (attr, None)), true);
    let mut doc = String::new();
    for fragment in &fragments {
        add_doc_fragment(&mut doc, fragment);
    }
    doc.pop();

    if doc.is_empty() {
        return Some(DocHeaders::default());
    }

    let mut cb = fake_broken_link_callback;

    // disable smart punctuation to pick up ['link'] more easily
    let opts = main_body_opts() - Options::ENABLE_SMART_PUNCTUATION;
    let parser = pulldown_cmark::Parser::new_with_broken_link_callback(&doc, opts, Some(&mut cb));

    Some(check_doc(
        cx,
        valid_idents,
        parser.into_offset_iter(),
        Fragments {
            fragments: &fragments,
            doc: &doc,
        },
    ))
}

const RUST_CODE: &[&str] = &["rust", "no_run", "should_panic", "compile_fail"];

#[allow(clippy::too_many_lines)] // Only a big match statement
fn check_doc<'a, Events: Iterator<Item = (pulldown_cmark::Event<'a>, Range<usize>)>>(
    cx: &LateContext<'_>,
    valid_idents: &FxHashSet<String>,
    events: Events,
    fragments: Fragments<'_>,
) -> DocHeaders {
    // true if a safety header was found
    let mut headers = DocHeaders::default();
    let mut in_code = false;
    let mut in_link = None;
    let mut in_heading = false;
    let mut is_rust = false;
    let mut no_test = false;
    let mut edition = None;
    let mut ticks_unbalanced = false;
    let mut text_to_check: Vec<(CowStr<'_>, Range<usize>)> = Vec::new();
    let mut paragraph_range = 0..0;
    for (event, range) in events {
        match event {
            Start(CodeBlock(ref kind)) => {
                in_code = true;
                if let CodeBlockKind::Fenced(lang) = kind {
                    for item in lang.split(',') {
                        if item == "ignore" {
                            is_rust = false;
                            break;
                        } else if item == "no_test" {
                            no_test = true;
                        }
                        if let Some(stripped) = item.strip_prefix("edition") {
                            is_rust = true;
                            edition = stripped.parse::<Edition>().ok();
                        } else if item.is_empty() || RUST_CODE.contains(&item) {
                            is_rust = true;
                        }
                    }
                }
            },
            End(CodeBlock(_)) => {
                in_code = false;
                is_rust = false;
            },
            Start(Link(_, url, _)) => in_link = Some(url),
            End(Link(..)) => in_link = None,
            Start(Heading(_, _, _) | Paragraph | Item) => {
                if let Start(Heading(_, _, _)) = event {
                    in_heading = true;
                }
                ticks_unbalanced = false;
                paragraph_range = range;
            },
            End(Heading(_, _, _) | Paragraph | Item) => {
                if let End(Heading(_, _, _)) = event {
                    in_heading = false;
                }
                if ticks_unbalanced
                    && let Some(span) = fragments.span(cx, paragraph_range.clone())
                {
                    span_lint_and_help(
                        cx,
                        DOC_MARKDOWN,
                        span,
                        "backticks are unbalanced",
                        None,
                        "a backtick may be missing a pair",
                    );
                } else {
                    for (text, range) in text_to_check {
                        if let Some(span) = fragments.span(cx, range) {
                            check_text(cx, valid_idents, &text, span);
                        }
                    }
                }
                text_to_check = Vec::new();
            },
            Start(_tag) | End(_tag) => (), // We don't care about other tags
            Html(_html) => (),             // HTML is weird, just ignore it
            SoftBreak | HardBreak | TaskListMarker(_) | Code(_) | Rule => (),
            FootnoteReference(text) | Text(text) => {
                paragraph_range.end = range.end;
                ticks_unbalanced |= text.contains('`') && !in_code;
                if Some(&text) == in_link.as_ref() || ticks_unbalanced {
                    // Probably a link of the form `<http://example.com>`
                    // Which are represented as a link to "http://example.com" with
                    // text "http://example.com" by pulldown-cmark
                    continue;
                }
                let trimmed_text = text.trim();
                headers.safety |= in_heading && trimmed_text == "Safety";
                headers.safety |= in_heading && trimmed_text == "Implementation safety";
                headers.safety |= in_heading && trimmed_text == "Implementation Safety";
                headers.errors |= in_heading && trimmed_text == "Errors";
                headers.panics |= in_heading && trimmed_text == "Panics";
                if in_code {
                    if is_rust && !no_test {
                        let edition = edition.unwrap_or_else(|| cx.tcx.sess.edition());
                        check_code(cx, &text, edition, range.clone(), fragments);
                    }
                } else {
                    if in_link.is_some() {
                        check_link_quotes(cx, trimmed_text, range.clone(), fragments);
                    }
                    if let Some(link) = in_link.as_ref()
                      && let Ok(url) = Url::parse(link)
                      && (url.scheme() == "https" || url.scheme() == "http") {
                        // Don't check the text associated with external URLs
                        continue;
                    }
                    text_to_check.push((text, range));
                }
            },
        }
    }
    headers
}

fn check_link_quotes(cx: &LateContext<'_>, trimmed_text: &str, range: Range<usize>, fragments: Fragments<'_>) {
    if trimmed_text.starts_with('\'')
        && trimmed_text.ends_with('\'')
        && let Some(span) = fragments.span(cx, range)
    {
        span_lint(
            cx,
            DOC_LINK_WITH_QUOTES,
            span,
            "possible intra-doc link using quotes instead of backticks",
        );
    }
}

fn check_code(cx: &LateContext<'_>, text: &str, edition: Edition, range: Range<usize>, fragments: Fragments<'_>) {
    fn has_needless_main(code: String, edition: Edition) -> bool {
        rustc_driver::catch_fatal_errors(|| {
            rustc_span::create_session_globals_then(edition, || {
                let filename = FileName::anon_source_code(&code);

                let sm = Lrc::new(SourceMap::new(FilePathMapping::empty()));
                let fallback_bundle =
                    rustc_errors::fallback_fluent_bundle(rustc_driver::DEFAULT_LOCALE_RESOURCES.to_vec(), false);
                let emitter = EmitterWriter::new(Box::new(io::sink()), fallback_bundle);
                let handler = Handler::with_emitter(Box::new(emitter)).disable_warnings();
                let sess = ParseSess::with_span_handler(handler, sm);

                let mut parser = match maybe_new_parser_from_source_str(&sess, filename, code) {
                    Ok(p) => p,
                    Err(errs) => {
                        drop(errs);
                        return false;
                    },
                };

                let mut relevant_main_found = false;
                loop {
                    match parser.parse_item(ForceCollect::No) {
                        Ok(Some(item)) => match &item.kind {
                            ItemKind::Fn(box Fn {
                                sig, body: Some(block), ..
                            }) if item.ident.name == sym::main => {
                                let is_async = matches!(sig.header.asyncness, Async::Yes { .. });
                                let returns_nothing = match &sig.decl.output {
                                    FnRetTy::Default(..) => true,
                                    FnRetTy::Ty(ty) if ty.kind.is_unit() => true,
                                    FnRetTy::Ty(_) => false,
                                };

                                if returns_nothing && !is_async && !block.stmts.is_empty() {
                                    // This main function should be linted, but only if there are no other functions
                                    relevant_main_found = true;
                                } else {
                                    // This main function should not be linted, we're done
                                    return false;
                                }
                            },
                            // Tests with one of these items are ignored
                            ItemKind::Static(..)
                            | ItemKind::Const(..)
                            | ItemKind::ExternCrate(..)
                            | ItemKind::ForeignMod(..)
                            // Another function was found; this case is ignored
                            | ItemKind::Fn(..) => return false,
                            _ => {},
                        },
                        Ok(None) => break,
                        Err(e) => {
                            e.cancel();
                            return false;
                        },
                    }
                }

                relevant_main_found
            })
        })
        .ok()
        .unwrap_or_default()
    }

    let trailing_whitespace = text.len() - text.trim_end().len();

    // Because of the global session, we need to create a new session in a different thread with
    // the edition we need.
    let text = text.to_owned();
    if thread::spawn(move || has_needless_main(text, edition)).join().expect("thread::spawn failed")
        && let Some(span) = fragments.span(cx, range.start..range.end - trailing_whitespace)
    {
        span_lint(cx, NEEDLESS_DOCTEST_MAIN, span, "needless `fn main` in doctest");
    }
}

fn check_text(cx: &LateContext<'_>, valid_idents: &FxHashSet<String>, text: &str, span: Span) {
    for word in text.split(|c: char| c.is_whitespace() || c == '\'') {
        // Trim punctuation as in `some comment (see foo::bar).`
        //                                                   ^^
        // Or even as in `_foo bar_` which is emphasized. Also preserve `::` as a prefix/suffix.
        let mut word = word.trim_matches(|c: char| !c.is_alphanumeric() && c != ':');

        // Remove leading or trailing single `:` which may be part of a sentence.
        if word.starts_with(':') && !word.starts_with("::") {
            word = word.trim_start_matches(':');
        }
        if word.ends_with(':') && !word.ends_with("::") {
            word = word.trim_end_matches(':');
        }

        if valid_idents.contains(word) || word.chars().all(|c| c == ':') {
            continue;
        }

        // Adjust for the current word
        let offset = word.as_ptr() as usize - text.as_ptr() as usize;
        let span = Span::new(
            span.lo() + BytePos::from_usize(offset),
            span.lo() + BytePos::from_usize(offset + word.len()),
            span.ctxt(),
            span.parent(),
        );

        check_word(cx, word, span);
    }
}

fn check_word(cx: &LateContext<'_>, word: &str, span: Span) {
    /// Checks if a string is camel-case, i.e., contains at least two uppercase
    /// letters (`Clippy` is ok) and one lower-case letter (`NASA` is ok).
    /// Plurals are also excluded (`IDs` is ok).
    fn is_camel_case(s: &str) -> bool {
        if s.starts_with(|c: char| c.is_ascii_digit()) {
            return false;
        }

        let s = s.strip_suffix('s').unwrap_or(s);

        s.chars().all(char::is_alphanumeric)
            && s.chars().filter(|&c| c.is_uppercase()).take(2).count() > 1
            && s.chars().filter(|&c| c.is_lowercase()).take(1).count() > 0
    }

    fn has_underscore(s: &str) -> bool {
        s != "_" && !s.contains("\\_") && s.contains('_')
    }

    fn has_hyphen(s: &str) -> bool {
        s != "-" && s.contains('-')
    }

    if let Ok(url) = Url::parse(word) {
        // try to get around the fact that `foo::bar` parses as a valid URL
        if !url.cannot_be_a_base() {
            span_lint(
                cx,
                DOC_MARKDOWN,
                span,
                "you should put bare URLs between `<`/`>` or make a proper Markdown link",
            );

            return;
        }
    }

    // We assume that mixed-case words are not meant to be put inside backticks. (Issue #2343)
    if has_underscore(word) && has_hyphen(word) {
        return;
    }

    if has_underscore(word) || word.contains("::") || is_camel_case(word) {
        let mut applicability = Applicability::MachineApplicable;

        span_lint_and_then(
            cx,
            DOC_MARKDOWN,
            span,
            "item in documentation is missing backticks",
            |diag| {
                let snippet = snippet_with_applicability(cx, span, "..", &mut applicability);
                diag.span_suggestion_with_style(
                    span,
                    "try",
                    format!("`{snippet}`"),
                    applicability,
                    // always show the suggestion in a separate line, since the
                    // inline presentation adds another pair of backticks
                    SuggestionStyle::ShowAlways,
                );
            },
        );
    }
}

struct FindPanicUnwrap<'a, 'tcx> {
    cx: &'a LateContext<'tcx>,
    panic_span: Option<Span>,
    typeck_results: &'tcx ty::TypeckResults<'tcx>,
}

impl<'a, 'tcx> Visitor<'tcx> for FindPanicUnwrap<'a, 'tcx> {
    type NestedFilter = nested_filter::OnlyBodies;

    fn visit_expr(&mut self, expr: &'tcx Expr<'_>) {
        if self.panic_span.is_some() {
            return;
        }

        if let Some(macro_call) = root_macro_call_first_node(self.cx, expr) {
            if is_panic(self.cx, macro_call.def_id)
                || matches!(
                    self.cx.tcx.item_name(macro_call.def_id).as_str(),
                    "assert" | "assert_eq" | "assert_ne"
                )
            {
                self.panic_span = Some(macro_call.span);
            }
        }

        // check for `unwrap` and `expect` for both `Option` and `Result`
        if let Some(arglists) = method_chain_args(expr, &["unwrap"]).or(method_chain_args(expr, &["expect"])) {
            let receiver_ty = self.typeck_results.expr_ty(arglists[0].0).peel_refs();
            if is_type_diagnostic_item(self.cx, receiver_ty, sym::Option)
                || is_type_diagnostic_item(self.cx, receiver_ty, sym::Result)
            {
                self.panic_span = Some(expr.span);
            }
        }

        // and check sub-expressions
        intravisit::walk_expr(self, expr);
    }

    // Panics in const blocks will cause compilation to fail.
    fn visit_anon_const(&mut self, _: &'tcx AnonConst) {}

    fn nested_visit_map(&mut self) -> Self::Map {
        self.cx.tcx.hir()
    }
}<|MERGE_RESOLUTION|>--- conflicted
+++ resolved
@@ -459,11 +459,7 @@
 
 impl Fragments<'_> {
     fn span(self, cx: &LateContext<'_>, range: Range<usize>) -> Option<Span> {
-<<<<<<< HEAD
-        source_span_for_markdown_range(cx.tcx, &self.doc, &range, &self.fragments)
-=======
         source_span_for_markdown_range(cx.tcx, self.doc, &range, self.fragments)
->>>>>>> 7671c283
     }
 }
 
