--- conflicted
+++ resolved
@@ -621,15 +621,8 @@
                 let filename = FileName::anon_source_code(&code);
 
                 let sm = Lrc::new(SourceMap::new(FilePathMapping::empty()));
-<<<<<<< HEAD
-                let fallback_bundle = rustc_errors::fallback_fluent_bundle(
-                    rustc_errors::DEFAULT_LOCALE_RESOURCES,
-                    false
-                );
-=======
                 let fallback_bundle =
                     rustc_errors::fallback_fluent_bundle(rustc_errors::DEFAULT_LOCALE_RESOURCES, false);
->>>>>>> 7c21f91b
                 let emitter = EmitterWriter::new(
                     Box::new(io::sink()),
                     None,
