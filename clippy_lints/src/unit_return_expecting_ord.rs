use clippy_utils::diagnostics::{span_lint, span_lint_and_help};
use rustc_hir::def_id::DefId;
use rustc_hir::{Closure, Expr, ExprKind, StmtKind};
use rustc_lint::{LateContext, LateLintPass};
use rustc_middle::ty;
use rustc_middle::ty::{ClauseKind, GenericPredicates, ProjectionPredicate, TraitPredicate};
use rustc_session::declare_lint_pass;
use rustc_span::{sym, BytePos, Span};

declare_clippy_lint! {
    /// ### What it does
    /// Checks for functions that expect closures of type
    /// Fn(...) -> Ord where the implemented closure returns the unit type.
    /// The lint also suggests to remove the semi-colon at the end of the statement if present.
    ///
    /// ### Why is this bad?
    /// Likely, returning the unit type is unintentional, and
    /// could simply be caused by an extra semi-colon. Since () implements Ord
    /// it doesn't cause a compilation error.
    /// This is the same reasoning behind the unit_cmp lint.
    ///
    /// ### Known problems
    /// If returning unit is intentional, then there is no
    /// way of specifying this without triggering needless_return lint
    ///
    /// ### Example
    /// ```no_run
    /// let mut twins = vec![(1, 1), (2, 2)];
    /// twins.sort_by_key(|x| { x.1; });
    /// ```
    #[clippy::version = "1.47.0"]
    pub UNIT_RETURN_EXPECTING_ORD,
    correctness,
    "fn arguments of type Fn(...) -> Ord returning the unit type ()."
}

declare_lint_pass!(UnitReturnExpectingOrd => [UNIT_RETURN_EXPECTING_ORD]);

fn get_trait_predicates_for_trait_id<'tcx>(
    cx: &LateContext<'tcx>,
    generics: GenericPredicates<'tcx>,
    trait_id: Option<DefId>,
) -> Vec<TraitPredicate<'tcx>> {
    let mut preds = Vec::new();
    for (pred, _) in generics.predicates {
        if let ClauseKind::Trait(poly_trait_pred) = pred.kind().skip_binder()
<<<<<<< HEAD
            && let trait_pred = cx.tcx.instantiate_bound_regions_with_erased(pred.kind().rebind(poly_trait_pred))
=======
            && let trait_pred = cx
                .tcx
                .instantiate_bound_regions_with_erased(pred.kind().rebind(poly_trait_pred))
>>>>>>> 740d9fe4
            && let Some(trait_def_id) = trait_id
            && trait_def_id == trait_pred.trait_ref.def_id
        {
            preds.push(trait_pred);
        }
    }
    preds
}

fn get_projection_pred<'tcx>(
    cx: &LateContext<'tcx>,
    generics: GenericPredicates<'tcx>,
    trait_pred: TraitPredicate<'tcx>,
) -> Option<ProjectionPredicate<'tcx>> {
    generics.predicates.iter().find_map(|(proj_pred, _)| {
        if let ClauseKind::Projection(pred) = proj_pred.kind().skip_binder() {
<<<<<<< HEAD
            let projection_pred = cx.tcx.instantiate_bound_regions_with_erased(proj_pred.kind().rebind(pred));
=======
            let projection_pred = cx
                .tcx
                .instantiate_bound_regions_with_erased(proj_pred.kind().rebind(pred));
>>>>>>> 740d9fe4
            if projection_pred.projection_ty.args == trait_pred.trait_ref.args {
                return Some(projection_pred);
            }
        }
        None
    })
}

fn get_args_to_check<'tcx>(cx: &LateContext<'tcx>, expr: &'tcx Expr<'tcx>) -> Vec<(usize, String)> {
    let mut args_to_check = Vec::new();
    if let Some(def_id) = cx.typeck_results().type_dependent_def_id(expr.hir_id) {
        let fn_sig = cx.tcx.fn_sig(def_id).instantiate_identity();
        let generics = cx.tcx.predicates_of(def_id);
        let fn_mut_preds = get_trait_predicates_for_trait_id(cx, generics, cx.tcx.lang_items().fn_mut_trait());
        let ord_preds = get_trait_predicates_for_trait_id(cx, generics, cx.tcx.get_diagnostic_item(sym::Ord));
        let partial_ord_preds =
            get_trait_predicates_for_trait_id(cx, generics, cx.tcx.lang_items().partial_ord_trait());
        // Trying to call instantiate_bound_regions_with_erased on fn_sig.inputs() gives the following error
        // The trait `rustc::ty::TypeFoldable<'_>` is not implemented for
        // `&[rustc_middle::ty::Ty<'_>]`
        let inputs_output = cx.tcx.instantiate_bound_regions_with_erased(fn_sig.inputs_and_output());
        inputs_output
            .iter()
            .rev()
            .skip(1)
            .rev()
            .enumerate()
            .for_each(|(i, inp)| {
                for trait_pred in &fn_mut_preds {
                    if trait_pred.self_ty() == inp
                        && let Some(return_ty_pred) = get_projection_pred(cx, generics, *trait_pred)
                    {
                        if ord_preds
                            .iter()
                            .any(|ord| Some(ord.self_ty()) == return_ty_pred.term.ty())
                        {
                            args_to_check.push((i, "Ord".to_string()));
                        } else if partial_ord_preds
                            .iter()
                            .any(|pord| pord.self_ty() == return_ty_pred.term.ty().unwrap())
                        {
                            args_to_check.push((i, "PartialOrd".to_string()));
                        }
                    }
                }
            });
    }
    args_to_check
}

fn check_arg<'tcx>(cx: &LateContext<'tcx>, arg: &'tcx Expr<'tcx>) -> Option<(Span, Option<Span>)> {
    if let ExprKind::Closure(&Closure { body, fn_decl_span, .. }) = arg.kind
        && let ty::Closure(_def_id, args) = &cx.typeck_results().node_type(arg.hir_id).kind()
        && let ret_ty = args.as_closure().sig().output()
        && let ty = cx.tcx.instantiate_bound_regions_with_erased(ret_ty)
        && ty.is_unit()
    {
        let body = cx.tcx.hir().body(body);
        if let ExprKind::Block(block, _) = body.value.kind
            && block.expr.is_none()
            && let Some(stmt) = block.stmts.last()
            && let StmtKind::Semi(_) = stmt.kind
        {
            let data = stmt.span.data();
            // Make a span out of the semicolon for the help message
            Some((fn_decl_span, Some(data.with_lo(data.hi - BytePos(1)))))
        } else {
            Some((fn_decl_span, None))
        }
    } else {
        None
    }
}

impl<'tcx> LateLintPass<'tcx> for UnitReturnExpectingOrd {
    fn check_expr(&mut self, cx: &LateContext<'tcx>, expr: &'tcx Expr<'tcx>) {
        if let ExprKind::MethodCall(_, receiver, args, _) = expr.kind {
            let arg_indices = get_args_to_check(cx, expr);
            let args = std::iter::once(receiver).chain(args.iter()).collect::<Vec<_>>();
            for (i, trait_name) in arg_indices {
                if i < args.len() {
                    match check_arg(cx, args[i]) {
                        Some((span, None)) => {
                            span_lint(
                                cx,
                                UNIT_RETURN_EXPECTING_ORD,
                                span,
                                &format!(
                                    "this closure returns \
                                   the unit type which also implements {trait_name}"
                                ),
                            );
                        },
                        Some((span, Some(last_semi))) => {
                            span_lint_and_help(
                                cx,
                                UNIT_RETURN_EXPECTING_ORD,
                                span,
                                &format!(
                                    "this closure returns \
                                   the unit type which also implements {trait_name}"
                                ),
                                Some(last_semi),
                                "probably caused by this trailing semicolon",
                            );
                        },
                        None => {},
                    }
                }
            }
        }
    }
}<|MERGE_RESOLUTION|>--- conflicted
+++ resolved
@@ -44,13 +44,9 @@
     let mut preds = Vec::new();
     for (pred, _) in generics.predicates {
         if let ClauseKind::Trait(poly_trait_pred) = pred.kind().skip_binder()
-<<<<<<< HEAD
-            && let trait_pred = cx.tcx.instantiate_bound_regions_with_erased(pred.kind().rebind(poly_trait_pred))
-=======
             && let trait_pred = cx
                 .tcx
                 .instantiate_bound_regions_with_erased(pred.kind().rebind(poly_trait_pred))
->>>>>>> 740d9fe4
             && let Some(trait_def_id) = trait_id
             && trait_def_id == trait_pred.trait_ref.def_id
         {
@@ -67,13 +63,9 @@
 ) -> Option<ProjectionPredicate<'tcx>> {
     generics.predicates.iter().find_map(|(proj_pred, _)| {
         if let ClauseKind::Projection(pred) = proj_pred.kind().skip_binder() {
-<<<<<<< HEAD
-            let projection_pred = cx.tcx.instantiate_bound_regions_with_erased(proj_pred.kind().rebind(pred));
-=======
             let projection_pred = cx
                 .tcx
                 .instantiate_bound_regions_with_erased(proj_pred.kind().rebind(pred));
->>>>>>> 740d9fe4
             if projection_pred.projection_ty.args == trait_pred.trait_ref.args {
                 return Some(projection_pred);
             }
