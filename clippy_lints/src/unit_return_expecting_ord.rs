use clippy_utils::diagnostics::{span_lint, span_lint_and_help};
use clippy_utils::{get_trait_def_id, paths};
use if_chain::if_chain;
use rustc_hir::def_id::DefId;
use rustc_hir::{Expr, ExprKind, StmtKind};
use rustc_lint::{LateContext, LateLintPass};
use rustc_middle::ty;
use rustc_middle::ty::{GenericPredicates, PredicateKind, ProjectionPredicate, TraitPredicate};
use rustc_session::{declare_lint_pass, declare_tool_lint};
use rustc_span::{BytePos, Span};

declare_clippy_lint! {
    /// ### What it does
    /// Checks for functions that expect closures of type
    /// Fn(...) -> Ord where the implemented closure returns the unit type.
    /// The lint also suggests to remove the semi-colon at the end of the statement if present.
    ///
    /// ### Why is this bad?
    /// Likely, returning the unit type is unintentional, and
    /// could simply be caused by an extra semi-colon. Since () implements Ord
    /// it doesn't cause a compilation error.
    /// This is the same reasoning behind the unit_cmp lint.
    ///
    /// ### Known problems
    /// If returning unit is intentional, then there is no
    /// way of specifying this without triggering needless_return lint
    ///
    /// ### Example
    /// ```rust
    /// let mut twins = vec!((1, 1), (2, 2));
    /// twins.sort_by_key(|x| { x.1; });
    /// ```
    #[clippy::version = "1.47.0"]
    pub UNIT_RETURN_EXPECTING_ORD,
    correctness,
    "fn arguments of type Fn(...) -> Ord returning the unit type ()."
}

declare_lint_pass!(UnitReturnExpectingOrd => [UNIT_RETURN_EXPECTING_ORD]);

fn get_trait_predicates_for_trait_id<'tcx>(
    cx: &LateContext<'tcx>,
    generics: GenericPredicates<'tcx>,
    trait_id: Option<DefId>,
) -> Vec<TraitPredicate<'tcx>> {
    let mut preds = Vec::new();
    for (pred, _) in generics.predicates {
        if_chain! {
            if let PredicateKind::Trait(poly_trait_pred) = pred.kind().skip_binder();
            let trait_pred = cx.tcx.erase_late_bound_regions(pred.kind().rebind(poly_trait_pred));
            if let Some(trait_def_id) = trait_id;
            if trait_def_id == trait_pred.trait_ref.def_id;
            then {
                preds.push(trait_pred);
            }
        }
    }
    preds
}

fn get_projection_pred<'tcx>(
    cx: &LateContext<'tcx>,
    generics: GenericPredicates<'tcx>,
    trait_pred: TraitPredicate<'tcx>,
) -> Option<ProjectionPredicate<'tcx>> {
    generics.predicates.iter().find_map(|(proj_pred, _)| {
        if let ty::PredicateKind::Projection(pred) = proj_pred.kind().skip_binder() {
            let projection_pred = cx.tcx.erase_late_bound_regions(proj_pred.kind().rebind(pred));
            if projection_pred.projection_ty.substs == trait_pred.trait_ref.substs {
                return Some(projection_pred);
            }
        }
        None
    })
}

fn get_args_to_check<'tcx>(cx: &LateContext<'tcx>, expr: &'tcx Expr<'tcx>) -> Vec<(usize, String)> {
    let mut args_to_check = Vec::new();
    if let Some(def_id) = cx.typeck_results().type_dependent_def_id(expr.hir_id) {
        let fn_sig = cx.tcx.fn_sig(def_id);
        let generics = cx.tcx.predicates_of(def_id);
        let fn_mut_preds = get_trait_predicates_for_trait_id(cx, generics, cx.tcx.lang_items().fn_mut_trait());
        let ord_preds = get_trait_predicates_for_trait_id(cx, generics, get_trait_def_id(cx, &paths::ORD));
        let partial_ord_preds =
            get_trait_predicates_for_trait_id(cx, generics, cx.tcx.lang_items().partial_ord_trait());
        // Trying to call erase_late_bound_regions on fn_sig.inputs() gives the following error
        // The trait `rustc::ty::TypeFoldable<'_>` is not implemented for `&[&rustc::ty::TyS<'_>]`
        let inputs_output = cx.tcx.erase_late_bound_regions(fn_sig.inputs_and_output());
        inputs_output
            .iter()
            .rev()
            .skip(1)
            .rev()
            .enumerate()
            .for_each(|(i, inp)| {
                for trait_pred in &fn_mut_preds {
                    if_chain! {
                        if trait_pred.self_ty() == inp;
                        if let Some(return_ty_pred) = get_projection_pred(cx, generics, *trait_pred);
                        then {
<<<<<<< HEAD
                            if ord_preds.iter().any(|ord| Some(ord.self_ty()) ==
                            return_ty_pred.term.ty()) {
                                args_to_check.push((i, "Ord".to_string()));
                            } else if partial_ord_preds.iter().any(|pord| pord.self_ty() == return_ty_pred.term.ty().unwrap()) {
=======
                            if ord_preds.iter().any(|ord| Some(ord.self_ty()) == return_ty_pred.term.ty()) {
                                args_to_check.push((i, "Ord".to_string()));
                            } else if partial_ord_preds.iter().any(|pord| {
                                pord.self_ty() == return_ty_pred.term.ty().unwrap()
                            }) {
>>>>>>> c4c07498
                                args_to_check.push((i, "PartialOrd".to_string()));
                            }
                        }
                    }
                }
            });
    }
    args_to_check
}

fn check_arg<'tcx>(cx: &LateContext<'tcx>, arg: &'tcx Expr<'tcx>) -> Option<(Span, Option<Span>)> {
    if_chain! {
        if let ExprKind::Closure(_, _fn_decl, body_id, span, _) = arg.kind;
        if let ty::Closure(_def_id, substs) = &cx.typeck_results().node_type(arg.hir_id).kind();
        let ret_ty = substs.as_closure().sig().output();
        let ty = cx.tcx.erase_late_bound_regions(ret_ty);
        if ty.is_unit();
        then {
            let body = cx.tcx.hir().body(body_id);
            if_chain! {
                if let ExprKind::Block(block, _) = body.value.kind;
                if block.expr.is_none();
                if let Some(stmt) = block.stmts.last();
                if let StmtKind::Semi(_) = stmt.kind;
                then {
                    let data = stmt.span.data();
                    // Make a span out of the semicolon for the help message
                    Some((span, Some(data.with_lo(data.hi-BytePos(1)))))
                } else {
                    Some((span, None))
                }
            }
        } else {
            None
        }
    }
}

impl<'tcx> LateLintPass<'tcx> for UnitReturnExpectingOrd {
    fn check_expr(&mut self, cx: &LateContext<'tcx>, expr: &'tcx Expr<'tcx>) {
        if let ExprKind::MethodCall(_, args, _) = expr.kind {
            let arg_indices = get_args_to_check(cx, expr);
            for (i, trait_name) in arg_indices {
                if i < args.len() {
                    match check_arg(cx, &args[i]) {
                        Some((span, None)) => {
                            span_lint(
                                cx,
                                UNIT_RETURN_EXPECTING_ORD,
                                span,
                                &format!(
                                    "this closure returns \
                                   the unit type which also implements {}",
                                    trait_name
                                ),
                            );
                        },
                        Some((span, Some(last_semi))) => {
                            span_lint_and_help(
                                cx,
                                UNIT_RETURN_EXPECTING_ORD,
                                span,
                                &format!(
                                    "this closure returns \
                                   the unit type which also implements {}",
                                    trait_name
                                ),
                                Some(last_semi),
                                "probably caused by this trailing semicolon",
                            );
                        },
                        None => {},
                    }
                }
            }
        }
    }
}<|MERGE_RESOLUTION|>--- conflicted
+++ resolved
@@ -98,18 +98,11 @@
                         if trait_pred.self_ty() == inp;
                         if let Some(return_ty_pred) = get_projection_pred(cx, generics, *trait_pred);
                         then {
-<<<<<<< HEAD
-                            if ord_preds.iter().any(|ord| Some(ord.self_ty()) ==
-                            return_ty_pred.term.ty()) {
-                                args_to_check.push((i, "Ord".to_string()));
-                            } else if partial_ord_preds.iter().any(|pord| pord.self_ty() == return_ty_pred.term.ty().unwrap()) {
-=======
                             if ord_preds.iter().any(|ord| Some(ord.self_ty()) == return_ty_pred.term.ty()) {
                                 args_to_check.push((i, "Ord".to_string()));
                             } else if partial_ord_preds.iter().any(|pord| {
                                 pord.self_ty() == return_ty_pred.term.ty().unwrap()
                             }) {
->>>>>>> c4c07498
                                 args_to_check.push((i, "PartialOrd".to_string()));
                             }
                         }
