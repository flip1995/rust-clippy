--- conflicted
+++ resolved
@@ -69,7 +69,10 @@
 
 impl<'a, 'tcx> NumericFallbackVisitor<'a, 'tcx> {
     fn new(cx: &'a LateContext<'tcx>) -> Self {
-        Self { ty_bounds: vec![TyBound::Nothing], cx }
+        Self {
+            ty_bounds: vec![TyBound::Nothing],
+            cx,
+        }
     }
 
     /// Check whether a passed literal has potential to cause fallback or not.
@@ -126,25 +129,19 @@
                     }
                     return;
                 }
-            }
+            },
 
             ExprKind::MethodCall(_, receiver, args, _) => {
                 if let Some(def_id) = self.cx.typeck_results().type_dependent_def_id(expr.hir_id) {
                     let fn_sig = self.cx.tcx.fn_sig(def_id).skip_binder();
-<<<<<<< HEAD
-                    for (expr, bound) in
-                        iter::zip(std::iter::once(*receiver).chain(args.iter()), fn_sig.inputs())
-                    {
-=======
                     for (expr, bound) in iter::zip(std::iter::once(*receiver).chain(args.iter()), fn_sig.inputs()) {
->>>>>>> 8d3b9be9
                         self.ty_bounds.push(TyBound::Ty(*bound));
                         self.visit_expr(expr);
                         self.ty_bounds.pop();
                     }
                     return;
                 }
-            }
+            },
 
             ExprKind::Struct(_, fields, base) => {
                 let ty = self.cx.typeck_results().expr_ty(expr);
@@ -179,15 +176,15 @@
                         return;
                     }
                 }
-            }
+            },
 
             ExprKind::Lit(lit) => {
                 let ty = self.cx.typeck_results().expr_ty(expr);
                 self.check_lit(lit, ty, expr.hir_id);
                 return;
-            }
-
-            _ => {}
+            },
+
+            _ => {},
         }
 
         walk_expr(self, expr);
@@ -201,7 +198,7 @@
                 } else {
                     self.ty_bounds.push(TyBound::Nothing);
                 }
-            }
+            },
 
             _ => self.ty_bounds.push(TyBound::Nothing),
         }
