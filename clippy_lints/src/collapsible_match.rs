use clippy_utils::diagnostics::span_lint_and_then;
<<<<<<< HEAD
use clippy_utils::visitors::LocalUsedVisitor;
use clippy_utils::{higher, is_lang_ctor, is_unit_expr, path_to_local, peel_ref_operators, SpanlessEq};
=======
use clippy_utils::higher::IfLetOrMatch;
use clippy_utils::visitors::is_local_used;
use clippy_utils::{is_lang_ctor, is_unit_expr, path_to_local, peel_ref_operators, SpanlessEq};
>>>>>>> 27afd6ad
use if_chain::if_chain;
use rustc_hir::LangItem::OptionNone;
use rustc_hir::{Arm, Expr, ExprKind, Guard, HirId, MatchSource, Pat, PatKind, StmtKind};
use rustc_lint::{LateContext, LateLintPass};
use rustc_session::{declare_lint_pass, declare_tool_lint};
use rustc_span::{MultiSpan, Span};

declare_clippy_lint! {
    /// ### What it does
    /// Finds nested `match` or `if let` expressions where the patterns may be "collapsed" together
    /// without adding any branches.
    ///
    /// Note that this lint is not intended to find _all_ cases where nested match patterns can be merged, but only
    /// cases where merging would most likely make the code more readable.
    ///
    /// ### Why is this bad?
    /// It is unnecessarily verbose and complex.
    ///
    /// ### Example
    /// ```rust
    /// fn func(opt: Option<Result<u64, String>>) {
    ///     let n = match opt {
    ///         Some(n) => match n {
    ///             Ok(n) => n,
    ///             _ => return,
    ///         }
    ///         None => return,
    ///     };
    /// }
    /// ```
    /// Use instead:
    /// ```rust
    /// fn func(opt: Option<Result<u64, String>>) {
    ///     let n = match opt {
    ///         Some(Ok(n)) => n,
    ///         _ => return,
    ///     };
    /// }
    /// ```
    pub COLLAPSIBLE_MATCH,
    style,
    "Nested `match` or `if let` expressions where the patterns may be \"collapsed\" together."
}

declare_lint_pass!(CollapsibleMatch => [COLLAPSIBLE_MATCH]);

impl<'tcx> LateLintPass<'tcx> for CollapsibleMatch {
    fn check_expr(&mut self, cx: &LateContext<'tcx>, expr: &Expr<'tcx>) {
        match IfLetOrMatch::parse(cx, expr) {
            Some(IfLetOrMatch::Match(_, arms, _)) => {
                if let Some(els_arm) = arms.iter().rfind(|arm| arm_is_wild_like(cx, arm)) {
                    for arm in arms {
                        check_arm(cx, true, arm.pat, arm.body, arm.guard.as_ref(), Some(els_arm.body));
                    }
                }
<<<<<<< HEAD
            }
            Some(IfLetOrMatch::IfLet(_, pat, body, els)) => {
                check_arm(cx, false, pat, body, None, els);
            }
            None => {}
=======
            },
            Some(IfLetOrMatch::IfLet(_, pat, body, els)) => {
                check_arm(cx, false, pat, body, None, els);
            },
            None => {},
>>>>>>> 27afd6ad
        }
    }
}

fn check_arm<'tcx>(
    cx: &LateContext<'tcx>,
    outer_is_match: bool,
    outer_pat: &'tcx Pat<'tcx>,
    outer_then_body: &'tcx Expr<'tcx>,
    outer_guard: Option<&'tcx Guard<'tcx>>,
<<<<<<< HEAD
    outer_else_body: Option<&'tcx Expr<'tcx>>
=======
    outer_else_body: Option<&'tcx Expr<'tcx>>,
>>>>>>> 27afd6ad
) {
    let inner_expr = strip_singleton_blocks(outer_then_body);
    if_chain! {
        if let Some(inner) = IfLetOrMatch::parse(cx, inner_expr);
        if let Some((inner_scrutinee, inner_then_pat, inner_else_body)) = match inner {
            IfLetOrMatch::IfLet(scrutinee, pat, _, els) => Some((scrutinee, pat, els)),
            IfLetOrMatch::Match(scrutinee, arms, ..) => if_chain! {
                // if there are more than two arms, collapsing would be non-trivial
                if arms.len() == 2 && arms.iter().all(|a| a.guard.is_none());
                // one of the arms must be "wild-like"
                if let Some(wild_idx) = arms.iter().rposition(|a| arm_is_wild_like(cx, a));
                then {
                    let (then, els) = (&arms[1 - wild_idx], &arms[wild_idx]);
                    Some((scrutinee, then.pat, Some(els.body)))
                } else {
                    None
                }
            },
        };
        if outer_pat.span.ctxt() == inner_scrutinee.span.ctxt();
        // match expression must be a local binding
        // match <local> { .. }
        if let Some(binding_id) = path_to_local(peel_ref_operators(cx, inner_scrutinee));
        if !pat_contains_or(inner_then_pat);
        // the binding must come from the pattern of the containing match arm
        // ..<local>.. => match <local> { .. }
        if let Some(binding_span) = find_pat_binding(outer_pat, binding_id);
        // the "else" branches must be equal
        if match (outer_else_body, inner_else_body) {
            (None, None) => true,
            (None, Some(e)) | (Some(e), None) => is_unit_expr(e),
            (Some(a), Some(b)) => SpanlessEq::new(cx).eq_expr(a, b),
        };
        // the binding must not be used in the if guard
<<<<<<< HEAD
        let mut used_visitor = LocalUsedVisitor::new(cx, binding_id);
        if outer_guard.map_or(true, |(Guard::If(e) | Guard::IfLet(_, e))| !used_visitor.check_expr(e));
        // ...or anywhere in the inner expression
        if match inner {
            IfLetOrMatch::IfLet(_, _, body, els) => {
                !used_visitor.check_expr(body) && els.map_or(true, |e| !used_visitor.check_expr(e))
            },
            IfLetOrMatch::Match(_, arms, ..) => !arms.iter().any(|arm| used_visitor.check_arm(arm)),
=======
        if outer_guard.map_or(true, |(Guard::If(e) | Guard::IfLet(_, e))| !is_local_used(cx, *e, binding_id));
        // ...or anywhere in the inner expression
        if match inner {
            IfLetOrMatch::IfLet(_, _, body, els) => {
                !is_local_used(cx, body, binding_id) && els.map_or(true, |e| !is_local_used(cx, e, binding_id))
            },
            IfLetOrMatch::Match(_, arms, ..) => !arms.iter().any(|arm| is_local_used(cx, arm, binding_id)),
>>>>>>> 27afd6ad
        };
        then {
            let msg = format!(
                "this `{}` can be collapsed into the outer `{}`",
                if matches!(inner, IfLetOrMatch::Match(..)) { "match" } else { "if let" },
                if outer_is_match { "match" } else { "if let" },
            );
            span_lint_and_then(
                cx,
                COLLAPSIBLE_MATCH,
                inner_expr.span,
                &msg,
                |diag| {
                    let mut help_span = MultiSpan::from_spans(vec![binding_span, inner_then_pat.span]);
                    help_span.push_span_label(binding_span, "replace this binding".into());
                    help_span.push_span_label(inner_then_pat.span, "with this pattern".into());
                    diag.span_help(help_span, "the outer pattern can be modified to include the inner pattern");
                },
            );
        }
    }
}

fn strip_singleton_blocks<'hir>(mut expr: &'hir Expr<'hir>) -> &'hir Expr<'hir> {
    while let ExprKind::Block(block, _) = expr.kind {
        match (block.stmts, block.expr) {
            ([stmt], None) => match stmt.kind {
                StmtKind::Expr(e) | StmtKind::Semi(e) => expr = e,
                _ => break,
            },
            ([], Some(e)) => expr = e,
            _ => break,
        }
    }
    expr
}

<<<<<<< HEAD
enum IfLetOrMatch<'hir> {
    Match(&'hir Expr<'hir>, &'hir [Arm<'hir>], MatchSource),
    /// scrutinee, pattern, then block, else block
    IfLet(&'hir Expr<'hir>, &'hir Pat<'hir>, &'hir Expr<'hir>, Option<&'hir Expr<'hir>>),
}

impl<'hir> IfLetOrMatch<'hir> {
    fn parse(cx: &LateContext<'_>, expr: &Expr<'hir>) -> Option<Self> {
        match expr.kind {
            ExprKind::Match(expr, arms, source) => Some(Self::Match(expr, arms, source)),
            _ => higher::IfLet::hir(cx, expr).map(|higher::IfLet { let_expr, let_pat, if_then, if_else }| {
                Self::IfLet(let_expr, let_pat, if_then, if_else)
            })
        }
    }
}

=======
>>>>>>> 27afd6ad
/// A "wild-like" arm has a wild (`_`) or `None` pattern and no guard. Such arms can be "collapsed"
/// into a single wild arm without any significant loss in semantics or readability.
fn arm_is_wild_like(cx: &LateContext<'_>, arm: &Arm<'_>) -> bool {
    if arm.guard.is_some() {
        return false;
    }
    match arm.pat.kind {
        PatKind::Binding(..) | PatKind::Wild => true,
        PatKind::Path(ref qpath) => is_lang_ctor(cx, qpath, OptionNone),
        _ => false,
    }
}

fn find_pat_binding(pat: &Pat<'_>, hir_id: HirId) -> Option<Span> {
    let mut span = None;
    pat.walk_short(|p| match &p.kind {
        // ignore OR patterns
        PatKind::Or(_) => false,
        PatKind::Binding(_bm, _, _ident, _) => {
            let found = p.hir_id == hir_id;
            if found {
                span = Some(p.span);
            }
            !found
        },
        _ => true,
    });
    span
}

fn pat_contains_or(pat: &Pat<'_>) -> bool {
    let mut result = false;
    pat.walk(|p| {
        let is_or = matches!(p.kind, PatKind::Or(_));
        result |= is_or;
        !is_or
    });
    result
}<|MERGE_RESOLUTION|>--- conflicted
+++ resolved
@@ -1,15 +1,10 @@
 use clippy_utils::diagnostics::span_lint_and_then;
-<<<<<<< HEAD
-use clippy_utils::visitors::LocalUsedVisitor;
-use clippy_utils::{higher, is_lang_ctor, is_unit_expr, path_to_local, peel_ref_operators, SpanlessEq};
-=======
 use clippy_utils::higher::IfLetOrMatch;
 use clippy_utils::visitors::is_local_used;
 use clippy_utils::{is_lang_ctor, is_unit_expr, path_to_local, peel_ref_operators, SpanlessEq};
->>>>>>> 27afd6ad
 use if_chain::if_chain;
 use rustc_hir::LangItem::OptionNone;
-use rustc_hir::{Arm, Expr, ExprKind, Guard, HirId, MatchSource, Pat, PatKind, StmtKind};
+use rustc_hir::{Arm, Expr, ExprKind, Guard, HirId, Pat, PatKind, StmtKind};
 use rustc_lint::{LateContext, LateLintPass};
 use rustc_session::{declare_lint_pass, declare_tool_lint};
 use rustc_span::{MultiSpan, Span};
@@ -62,19 +57,11 @@
                         check_arm(cx, true, arm.pat, arm.body, arm.guard.as_ref(), Some(els_arm.body));
                     }
                 }
-<<<<<<< HEAD
-            }
-            Some(IfLetOrMatch::IfLet(_, pat, body, els)) => {
-                check_arm(cx, false, pat, body, None, els);
-            }
-            None => {}
-=======
             },
             Some(IfLetOrMatch::IfLet(_, pat, body, els)) => {
                 check_arm(cx, false, pat, body, None, els);
             },
             None => {},
->>>>>>> 27afd6ad
         }
     }
 }
@@ -85,11 +72,7 @@
     outer_pat: &'tcx Pat<'tcx>,
     outer_then_body: &'tcx Expr<'tcx>,
     outer_guard: Option<&'tcx Guard<'tcx>>,
-<<<<<<< HEAD
-    outer_else_body: Option<&'tcx Expr<'tcx>>
-=======
     outer_else_body: Option<&'tcx Expr<'tcx>>,
->>>>>>> 27afd6ad
 ) {
     let inner_expr = strip_singleton_blocks(outer_then_body);
     if_chain! {
@@ -124,16 +107,6 @@
             (Some(a), Some(b)) => SpanlessEq::new(cx).eq_expr(a, b),
         };
         // the binding must not be used in the if guard
-<<<<<<< HEAD
-        let mut used_visitor = LocalUsedVisitor::new(cx, binding_id);
-        if outer_guard.map_or(true, |(Guard::If(e) | Guard::IfLet(_, e))| !used_visitor.check_expr(e));
-        // ...or anywhere in the inner expression
-        if match inner {
-            IfLetOrMatch::IfLet(_, _, body, els) => {
-                !used_visitor.check_expr(body) && els.map_or(true, |e| !used_visitor.check_expr(e))
-            },
-            IfLetOrMatch::Match(_, arms, ..) => !arms.iter().any(|arm| used_visitor.check_arm(arm)),
-=======
         if outer_guard.map_or(true, |(Guard::If(e) | Guard::IfLet(_, e))| !is_local_used(cx, *e, binding_id));
         // ...or anywhere in the inner expression
         if match inner {
@@ -141,7 +114,6 @@
                 !is_local_used(cx, body, binding_id) && els.map_or(true, |e| !is_local_used(cx, e, binding_id))
             },
             IfLetOrMatch::Match(_, arms, ..) => !arms.iter().any(|arm| is_local_used(cx, arm, binding_id)),
->>>>>>> 27afd6ad
         };
         then {
             let msg = format!(
@@ -179,26 +151,6 @@
     expr
 }
 
-<<<<<<< HEAD
-enum IfLetOrMatch<'hir> {
-    Match(&'hir Expr<'hir>, &'hir [Arm<'hir>], MatchSource),
-    /// scrutinee, pattern, then block, else block
-    IfLet(&'hir Expr<'hir>, &'hir Pat<'hir>, &'hir Expr<'hir>, Option<&'hir Expr<'hir>>),
-}
-
-impl<'hir> IfLetOrMatch<'hir> {
-    fn parse(cx: &LateContext<'_>, expr: &Expr<'hir>) -> Option<Self> {
-        match expr.kind {
-            ExprKind::Match(expr, arms, source) => Some(Self::Match(expr, arms, source)),
-            _ => higher::IfLet::hir(cx, expr).map(|higher::IfLet { let_expr, let_pat, if_then, if_else }| {
-                Self::IfLet(let_expr, let_pat, if_then, if_else)
-            })
-        }
-    }
-}
-
-=======
->>>>>>> 27afd6ad
 /// A "wild-like" arm has a wild (`_`) or `None` pattern and no guard. Such arms can be "collapsed"
 /// into a single wild arm without any significant loss in semantics or readability.
 fn arm_is_wild_like(cx: &LateContext<'_>, arm: &Arm<'_>) -> bool {
