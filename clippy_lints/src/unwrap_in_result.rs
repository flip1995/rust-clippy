--- conflicted
+++ resolved
@@ -83,11 +83,7 @@
     fn visit_expr(&mut self, expr: &'tcx Expr<'_>) {
         // check for `expect`
         if let Some(arglists) = method_chain_args(expr, &["expect"]) {
-<<<<<<< HEAD
-            let receiver_ty = self.typeck_results.expr_ty(&arglists[0].0).peel_refs();
-=======
             let receiver_ty = self.typeck_results.expr_ty(arglists[0].0).peel_refs();
->>>>>>> b52fb523
             if is_type_diagnostic_item(self.lcx, receiver_ty, sym::Option)
                 || is_type_diagnostic_item(self.lcx, receiver_ty, sym::Result)
             {
@@ -97,11 +93,7 @@
 
         // check for `unwrap`
         if let Some(arglists) = method_chain_args(expr, &["unwrap"]) {
-<<<<<<< HEAD
-            let receiver_ty = self.typeck_results.expr_ty(&arglists[0].0).peel_refs();
-=======
             let receiver_ty = self.typeck_results.expr_ty(arglists[0].0).peel_refs();
->>>>>>> b52fb523
             if is_type_diagnostic_item(self.lcx, receiver_ty, sym::Option)
                 || is_type_diagnostic_item(self.lcx, receiver_ty, sym::Result)
             {
