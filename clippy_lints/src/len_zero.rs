--- conflicted
+++ resolved
@@ -134,7 +134,7 @@
             if item.ident.name == sym::len;
             if let ImplItemKind::Fn(sig, _) = &item.kind;
             if sig.decl.implicit_self.has_implicit_self();
-            if cx.access_levels.is_exported(item.def_id);
+            if cx.access_levels.is_exported(item.def_id.def_id);
             if matches!(sig.decl.output, FnRetTy::Return(_));
             if let Some(imp) = get_parent_as_impl(cx.tcx, item.hir_id());
             if imp.of_trait.is_none();
@@ -210,12 +210,8 @@
         }
     }
 
-<<<<<<< HEAD
-    if cx.access_levels.is_exported(visited_trait.def_id) && trait_items.iter().any(|i| is_named_self(cx, i, sym::len))
-=======
     if cx.access_levels.is_exported(visited_trait.def_id.def_id)
         && trait_items.iter().any(|i| is_named_self(cx, i, sym::len))
->>>>>>> cde09228
     {
         let mut current_and_super_traits = DefIdSet::default();
         fill_trait_set(visited_trait.def_id.to_def_id(), &mut current_and_super_traits, cx);
