use clippy_utils::diagnostics::{span_lint, span_lint_and_sugg, span_lint_and_then};
use clippy_utils::source::snippet_with_context;
use clippy_utils::sugg::Sugg;
use clippy_utils::{get_item_name, get_parent_as_impl, is_lint_allowed, peel_ref_operators};
use rustc_ast::ast::LitKind;
use rustc_errors::Applicability;
use rustc_hir::def::Res;
use rustc_hir::def_id::{DefId, DefIdSet};
use rustc_hir::{
    AssocItemKind, BinOpKind, Expr, ExprKind, FnRetTy, GenericArg, GenericBound, ImplItem, ImplItemKind,
<<<<<<< HEAD
    ImplicitSelfKind, Item, ItemKind, Mutability, Node, PatKind, PathSegment, PrimTy, QPath, TraitItemRef,
    TyKind, TypeBindingKind, OpaqueTyOrigin,
=======
    ImplicitSelfKind, Item, ItemKind, Mutability, Node, OpaqueTyOrigin, PatKind, PathSegment, PrimTy, QPath,
    TraitItemRef, TyKind, TypeBindingKind,
>>>>>>> ac4c2094
};
use rustc_lint::{LateContext, LateLintPass};
use rustc_middle::ty::{self, AssocKind, FnSig, Ty};
use rustc_session::declare_lint_pass;
use rustc_span::source_map::Spanned;
use rustc_span::symbol::sym;
use rustc_span::{Span, Symbol};

declare_clippy_lint! {
    /// ### What it does
    /// Checks for getting the length of something via `.len()`
    /// just to compare to zero, and suggests using `.is_empty()` where applicable.
    ///
    /// ### Why is this bad?
    /// Some structures can answer `.is_empty()` much faster
    /// than calculating their length. So it is good to get into the habit of using
    /// `.is_empty()`, and having it is cheap.
    /// Besides, it makes the intent clearer than a manual comparison in some contexts.
    ///
    /// ### Example
    /// ```ignore
    /// if x.len() == 0 {
    ///     ..
    /// }
    /// if y.len() != 0 {
    ///     ..
    /// }
    /// ```
    /// instead use
    /// ```ignore
    /// if x.is_empty() {
    ///     ..
    /// }
    /// if !y.is_empty() {
    ///     ..
    /// }
    /// ```
    #[clippy::version = "pre 1.29.0"]
    pub LEN_ZERO,
    style,
    "checking `.len() == 0` or `.len() > 0` (or similar) when `.is_empty()` could be used instead"
}

declare_clippy_lint! {
    /// ### What it does
    /// Checks for items that implement `.len()` but not
    /// `.is_empty()`.
    ///
    /// ### Why is this bad?
    /// It is good custom to have both methods, because for
    /// some data structures, asking about the length will be a costly operation,
    /// whereas `.is_empty()` can usually answer in constant time. Also it used to
    /// lead to false positives on the [`len_zero`](#len_zero) lint – currently that
    /// lint will ignore such entities.
    ///
    /// ### Example
    /// ```ignore
    /// impl X {
    ///     pub fn len(&self) -> usize {
    ///         ..
    ///     }
    /// }
    /// ```
    #[clippy::version = "pre 1.29.0"]
    pub LEN_WITHOUT_IS_EMPTY,
    style,
    "traits or impls with a public `len` method but no corresponding `is_empty` method"
}

declare_clippy_lint! {
    /// ### What it does
    /// Checks for comparing to an empty slice such as `""` or `[]`,
    /// and suggests using `.is_empty()` where applicable.
    ///
    /// ### Why is this bad?
    /// Some structures can answer `.is_empty()` much faster
    /// than checking for equality. So it is good to get into the habit of using
    /// `.is_empty()`, and having it is cheap.
    /// Besides, it makes the intent clearer than a manual comparison in some contexts.
    ///
    /// ### Example
    ///
    /// ```ignore
    /// if s == "" {
    ///     ..
    /// }
    ///
    /// if arr == [] {
    ///     ..
    /// }
    /// ```
    /// Use instead:
    /// ```ignore
    /// if s.is_empty() {
    ///     ..
    /// }
    ///
    /// if arr.is_empty() {
    ///     ..
    /// }
    /// ```
    #[clippy::version = "1.49.0"]
    pub COMPARISON_TO_EMPTY,
    style,
    "checking `x == \"\"` or `x == []` (or similar) when `.is_empty()` could be used instead"
}

declare_lint_pass!(LenZero => [LEN_ZERO, LEN_WITHOUT_IS_EMPTY, COMPARISON_TO_EMPTY]);

impl<'tcx> LateLintPass<'tcx> for LenZero {
    fn check_item(&mut self, cx: &LateContext<'tcx>, item: &'tcx Item<'_>) {
        if item.span.from_expansion() {
            return;
        }

        if let ItemKind::Trait(_, _, _, _, trait_items) = item.kind {
            check_trait_items(cx, item, trait_items);
        }
    }

    fn check_impl_item(&mut self, cx: &LateContext<'tcx>, item: &'tcx ImplItem<'_>) {
        if item.ident.name == sym::len
            && let ImplItemKind::Fn(sig, _) = &item.kind
            && sig.decl.implicit_self.has_implicit_self()
            && sig.decl.inputs.len() == 1
            && cx.effective_visibilities.is_exported(item.owner_id.def_id)
            && matches!(sig.decl.output, FnRetTy::Return(_))
            && let Some(imp) = get_parent_as_impl(cx.tcx, item.hir_id())
            && imp.of_trait.is_none()
            && let TyKind::Path(ty_path) = &imp.self_ty.kind
            && let Some(ty_id) = cx.qpath_res(ty_path, imp.self_ty.hir_id).opt_def_id()
            && let Some(local_id) = ty_id.as_local()
            && let ty_hir_id = cx.tcx.local_def_id_to_hir_id(local_id)
            && !is_lint_allowed(cx, LEN_WITHOUT_IS_EMPTY, ty_hir_id)
            && let Some(output) =
                parse_len_output(cx, cx.tcx.fn_sig(item.owner_id).instantiate_identity().skip_binder())
        {
            let (name, kind) = match cx.tcx.opt_hir_node(ty_hir_id) {
                Some(Node::ForeignItem(x)) => (x.ident.name, "extern type"),
                Some(Node::Item(x)) => match x.kind {
                    ItemKind::Struct(..) => (x.ident.name, "struct"),
                    ItemKind::Enum(..) => (x.ident.name, "enum"),
                    ItemKind::Union(..) => (x.ident.name, "union"),
                    _ => (x.ident.name, "type"),
                },
                _ => return,
            };
            check_for_is_empty(cx, sig.span, sig.decl.implicit_self, output, ty_id, name, kind);
        }
    }

    fn check_expr(&mut self, cx: &LateContext<'tcx>, expr: &'tcx Expr<'_>) {
        if expr.span.from_expansion() {
            return;
        }

        if let ExprKind::Let(lt) = expr.kind
            && has_is_empty(cx, lt.init)
            && match lt.pat.kind {
                PatKind::Slice([], None, []) => true,
                PatKind::Lit(lit) if is_empty_string(lit) => true,
                _ => false,
            }
        {
            let mut applicability = Applicability::MachineApplicable;

            let lit1 = peel_ref_operators(cx, lt.init);
            let lit_str = Sugg::hir_with_context(cx, lit1, lt.span.ctxt(), "_", &mut applicability).maybe_par();

            span_lint_and_sugg(
                cx,
                COMPARISON_TO_EMPTY,
                lt.span,
                "comparison to empty slice using `if let`",
                "using `is_empty` is clearer and more explicit",
                format!("{lit_str}.is_empty()"),
                applicability,
            );
        }

        if let ExprKind::Binary(Spanned { node: cmp, .. }, left, right) = expr.kind {
            // expr.span might contains parenthesis, see issue #10529
            let actual_span = left.span.with_hi(right.span.hi());
            match cmp {
                BinOpKind::Eq => {
                    check_cmp(cx, actual_span, left, right, "", 0); // len == 0
                    check_cmp(cx, actual_span, right, left, "", 0); // 0 == len
                },
                BinOpKind::Ne => {
                    check_cmp(cx, actual_span, left, right, "!", 0); // len != 0
                    check_cmp(cx, actual_span, right, left, "!", 0); // 0 != len
                },
                BinOpKind::Gt => {
                    check_cmp(cx, actual_span, left, right, "!", 0); // len > 0
                    check_cmp(cx, actual_span, right, left, "", 1); // 1 > len
                },
                BinOpKind::Lt => {
                    check_cmp(cx, actual_span, left, right, "", 1); // len < 1
                    check_cmp(cx, actual_span, right, left, "!", 0); // 0 < len
                },
                BinOpKind::Ge => check_cmp(cx, actual_span, left, right, "!", 1), // len >= 1
                BinOpKind::Le => check_cmp(cx, actual_span, right, left, "!", 1), // 1 <= len
                _ => (),
            }
        }
    }
}

fn check_trait_items(cx: &LateContext<'_>, visited_trait: &Item<'_>, trait_items: &[TraitItemRef]) {
    fn is_named_self(cx: &LateContext<'_>, item: &TraitItemRef, name: Symbol) -> bool {
        item.ident.name == name
            && if let AssocItemKind::Fn { has_self } = item.kind {
                has_self && {
                    cx.tcx
                        .fn_sig(item.id.owner_id)
                        .skip_binder()
                        .inputs()
                        .skip_binder()
                        .len()
                        == 1
                }
            } else {
                false
            }
    }

    // fill the set with current and super traits
    fn fill_trait_set(traitt: DefId, set: &mut DefIdSet, cx: &LateContext<'_>) {
        if set.insert(traitt) {
            for supertrait in rustc_trait_selection::traits::supertrait_def_ids(cx.tcx, traitt) {
                fill_trait_set(supertrait, set, cx);
            }
        }
    }

    if cx.effective_visibilities.is_exported(visited_trait.owner_id.def_id)
        && trait_items.iter().any(|i| is_named_self(cx, i, sym::len))
    {
        let mut current_and_super_traits = DefIdSet::default();
        fill_trait_set(visited_trait.owner_id.to_def_id(), &mut current_and_super_traits, cx);
        let is_empty = sym!(is_empty);

        let is_empty_method_found = current_and_super_traits
            .items()
            .flat_map(|&i| cx.tcx.associated_items(i).filter_by_name_unhygienic(is_empty))
            .any(|i| {
                i.kind == ty::AssocKind::Fn
                    && i.fn_has_self_parameter
                    && cx.tcx.fn_sig(i.def_id).skip_binder().inputs().skip_binder().len() == 1
            });

        if !is_empty_method_found {
            span_lint(
                cx,
                LEN_WITHOUT_IS_EMPTY,
                visited_trait.span,
                &format!(
                    "trait `{}` has a `len` method but no (possibly inherited) `is_empty` method",
                    visited_trait.ident.name
                ),
            );
        }
    }
}

#[derive(Debug, Clone, Copy)]
enum LenOutput {
    Integral,
    Option(DefId),
    Result(DefId),
}

fn extract_future_output<'tcx>(cx: &LateContext<'tcx>, ty: Ty<'tcx>) -> Option<&'tcx PathSegment<'tcx>> {
    if let ty::Alias(_, alias_ty) = ty.kind()
        && let Some(Node::Item(item)) = cx.tcx.hir().get_if_local(alias_ty.def_id)
        && let Item {
            kind: ItemKind::OpaqueTy(opaque),
            ..
        } = item
        && let OpaqueTyOrigin::AsyncFn(_) = opaque.origin
        && let [GenericBound::Trait(trait_ref, _)] = &opaque.bounds
        && let Some(segment) = trait_ref.trait_ref.path.segments.last()
        && let Some(generic_args) = segment.args
        && generic_args.bindings.len() == 1
        && let TypeBindingKind::Equality {
            term:
                rustc_hir::Term::Ty(rustc_hir::Ty {
                    kind: TyKind::Path(QPath::Resolved(_, path)),
                    ..
                }),
        } = &generic_args.bindings[0].kind
        && path.segments.len() == 1
    {
        return Some(&path.segments[0]);
    }

    None
}

fn is_first_generic_integral<'tcx>(segment: &'tcx PathSegment<'tcx>) -> bool {
    if let Some(generic_args) = segment.args {
        if generic_args.args.is_empty() {
            return false;
        }
        let arg = &generic_args.args[0];
        if let GenericArg::Type(rustc_hir::Ty {
            kind: TyKind::Path(QPath::Resolved(_, path)),
            ..
        }) = arg
        {
            let segments = &path.segments;
            let segment = &segments[0];
            let res = &segment.res;
            if matches!(res, Res::PrimTy(PrimTy::Uint(_))) || matches!(res, Res::PrimTy(PrimTy::Int(_))) {
                return true;
            }
        }
    }

    false
}

fn parse_len_output<'tcx>(cx: &LateContext<'tcx>, sig: FnSig<'tcx>) -> Option<LenOutput> {
    if let Some(segment) = extract_future_output(cx, sig.output()) {
        let res = segment.res;

        if matches!(res, Res::PrimTy(PrimTy::Uint(_))) || matches!(res, Res::PrimTy(PrimTy::Int(_))) {
            return Some(LenOutput::Integral);
        }

        if let Res::Def(_, def_id) = res {
            if cx.tcx.is_diagnostic_item(sym::Option, def_id) && is_first_generic_integral(segment) {
                return Some(LenOutput::Option(def_id));
            } else if cx.tcx.is_diagnostic_item(sym::Result, def_id) && is_first_generic_integral(segment) {
                return Some(LenOutput::Result(def_id));
            }
        }

        return None;
    }

    match *sig.output().kind() {
        ty::Int(_) | ty::Uint(_) => Some(LenOutput::Integral),
        ty::Adt(adt, subs) if cx.tcx.is_diagnostic_item(sym::Option, adt.did()) => {
            subs.type_at(0).is_integral().then(|| LenOutput::Option(adt.did()))
        },
        ty::Adt(adt, subs) if cx.tcx.is_diagnostic_item(sym::Result, adt.did()) => {
            subs.type_at(0).is_integral().then(|| LenOutput::Result(adt.did()))
        },
        _ => None,
    }
}

impl LenOutput {
    fn matches_is_empty_output<'tcx>(self, cx: &LateContext<'tcx>, ty: Ty<'tcx>) -> bool {
        if let Some(segment) = extract_future_output(cx, ty) {
            return match (self, segment.res) {
                (_, Res::PrimTy(PrimTy::Bool)) => true,
                (Self::Option(_), Res::Def(_, def_id)) if cx.tcx.is_diagnostic_item(sym::Option, def_id) => true,
                (Self::Result(_), Res::Def(_, def_id)) if cx.tcx.is_diagnostic_item(sym::Result, def_id) => true,
                _ => false,
            };
        }

        match (self, ty.kind()) {
            (_, &ty::Bool) => true,
            (Self::Option(id), &ty::Adt(adt, subs)) if id == adt.did() => subs.type_at(0).is_bool(),
            (Self::Result(id), &ty::Adt(adt, subs)) if id == adt.did() => subs.type_at(0).is_bool(),
            _ => false,
        }
    }

    fn expected_sig(self, self_kind: ImplicitSelfKind) -> String {
        let self_ref = match self_kind {
            ImplicitSelfKind::ImmRef => "&",
            ImplicitSelfKind::MutRef => "&mut ",
            _ => "",
        };
        match self {
            Self::Integral => format!("expected signature: `({self_ref}self) -> bool`"),
            Self::Option(_) => {
                format!("expected signature: `({self_ref}self) -> bool` or `({self_ref}self) -> Option<bool>")
            },
            Self::Result(..) => {
                format!("expected signature: `({self_ref}self) -> bool` or `({self_ref}self) -> Result<bool>")
            },
        }
    }
}

/// Checks if the given signature matches the expectations for `is_empty`
fn check_is_empty_sig<'tcx>(
    cx: &LateContext<'tcx>,
    sig: FnSig<'tcx>,
    self_kind: ImplicitSelfKind,
    len_output: LenOutput,
) -> bool {
    match &**sig.inputs_and_output {
        [arg, res] if len_output.matches_is_empty_output(cx, *res) => {
            matches!(
                (arg.kind(), self_kind),
                (ty::Ref(_, _, Mutability::Not), ImplicitSelfKind::ImmRef)
                    | (ty::Ref(_, _, Mutability::Mut), ImplicitSelfKind::MutRef)
            ) || (!arg.is_ref() && matches!(self_kind, ImplicitSelfKind::Imm | ImplicitSelfKind::Mut))
        },
        _ => false,
    }
}

/// Checks if the given type has an `is_empty` method with the appropriate signature.
fn check_for_is_empty(
    cx: &LateContext<'_>,
    span: Span,
    self_kind: ImplicitSelfKind,
    output: LenOutput,
    impl_ty: DefId,
    item_name: Symbol,
    item_kind: &str,
) {
    // Implementor may be a type alias, in which case we need to get the `DefId` of the aliased type to
    // find the correct inherent impls.
    let impl_ty = if let Some(adt) = cx.tcx.type_of(impl_ty).skip_binder().ty_adt_def() {
        adt.did()
    } else {
        return;
    };

    let is_empty = Symbol::intern("is_empty");
    let is_empty = cx
        .tcx
        .inherent_impls(impl_ty)
        .iter()
        .flat_map(|&id| cx.tcx.associated_items(id).filter_by_name_unhygienic(is_empty))
        .find(|item| item.kind == AssocKind::Fn);

    let (msg, is_empty_span, self_kind) = match is_empty {
        None => (
            format!(
                "{item_kind} `{}` has a public `len` method, but no `is_empty` method",
                item_name.as_str(),
            ),
            None,
            None,
        ),
        Some(is_empty) if !cx.effective_visibilities.is_exported(is_empty.def_id.expect_local()) => (
            format!(
                "{item_kind} `{}` has a public `len` method, but a private `is_empty` method",
                item_name.as_str(),
            ),
            Some(cx.tcx.def_span(is_empty.def_id)),
            None,
        ),
        Some(is_empty)
            if !(is_empty.fn_has_self_parameter
                && check_is_empty_sig(
                    cx,
                    cx.tcx.fn_sig(is_empty.def_id).instantiate_identity().skip_binder(),
                    self_kind,
                    output,
                )) =>
        {
            (
                format!(
                    "{item_kind} `{}` has a public `len` method, but the `is_empty` method has an unexpected signature",
                    item_name.as_str(),
                ),
                Some(cx.tcx.def_span(is_empty.def_id)),
                Some(self_kind),
            )
        },
        Some(_) => return,
    };

    span_lint_and_then(cx, LEN_WITHOUT_IS_EMPTY, span, &msg, |db| {
        if let Some(span) = is_empty_span {
            db.span_note(span, "`is_empty` defined here");
        }
        if let Some(self_kind) = self_kind {
            db.note(output.expected_sig(self_kind));
        }
    });
}

fn check_cmp(cx: &LateContext<'_>, span: Span, method: &Expr<'_>, lit: &Expr<'_>, op: &str, compare_to: u32) {
    if let (&ExprKind::MethodCall(method_path, receiver, args, _), ExprKind::Lit(lit)) = (&method.kind, &lit.kind) {
        // check if we are in an is_empty() method
        if let Some(name) = get_item_name(cx, method) {
            if name.as_str() == "is_empty" {
                return;
            }
        }

        check_len(
            cx,
            span,
            method_path.ident.name,
            receiver,
            args,
            &lit.node,
            op,
            compare_to,
        );
    } else {
        check_empty_expr(cx, span, method, lit, op);
    }
}

// FIXME(flip1995): Figure out how to reduce the number of arguments
#[allow(clippy::too_many_arguments)]
fn check_len(
    cx: &LateContext<'_>,
    span: Span,
    method_name: Symbol,
    receiver: &Expr<'_>,
    args: &[Expr<'_>],
    lit: &LitKind,
    op: &str,
    compare_to: u32,
) {
    if let LitKind::Int(lit, _) = *lit {
        // check if length is compared to the specified number
        if lit != u128::from(compare_to) {
            return;
        }

        if method_name == sym::len && args.is_empty() && has_is_empty(cx, receiver) {
            let mut applicability = Applicability::MachineApplicable;
            span_lint_and_sugg(
                cx,
                LEN_ZERO,
                span,
                &format!("length comparison to {}", if compare_to == 0 { "zero" } else { "one" }),
                &format!("using `{op}is_empty` is clearer and more explicit"),
                format!(
                    "{op}{}.is_empty()",
                    snippet_with_context(cx, receiver.span, span.ctxt(), "_", &mut applicability).0,
                ),
                applicability,
            );
        }
    }
}

fn check_empty_expr(cx: &LateContext<'_>, span: Span, lit1: &Expr<'_>, lit2: &Expr<'_>, op: &str) {
    if (is_empty_array(lit2) || is_empty_string(lit2)) && has_is_empty(cx, lit1) {
        let mut applicability = Applicability::MachineApplicable;

        let lit1 = peel_ref_operators(cx, lit1);
        let lit_str = Sugg::hir_with_context(cx, lit1, span.ctxt(), "_", &mut applicability).maybe_par();

        span_lint_and_sugg(
            cx,
            COMPARISON_TO_EMPTY,
            span,
            "comparison to empty slice",
            &format!("using `{op}is_empty` is clearer and more explicit"),
            format!("{op}{lit_str}.is_empty()"),
            applicability,
        );
    }
}

fn is_empty_string(expr: &Expr<'_>) -> bool {
    if let ExprKind::Lit(lit) = expr.kind {
        if let LitKind::Str(lit, _) = lit.node {
            let lit = lit.as_str();
            return lit.is_empty();
        }
    }
    false
}

fn is_empty_array(expr: &Expr<'_>) -> bool {
    if let ExprKind::Array(arr) = expr.kind {
        return arr.is_empty();
    }
    false
}

/// Checks if this type has an `is_empty` method.
fn has_is_empty(cx: &LateContext<'_>, expr: &Expr<'_>) -> bool {
    /// Gets an `AssocItem` and return true if it matches `is_empty(self)`.
    fn is_is_empty(cx: &LateContext<'_>, item: &ty::AssocItem) -> bool {
        if item.kind == ty::AssocKind::Fn {
            let sig = cx.tcx.fn_sig(item.def_id).skip_binder();
            let ty = sig.skip_binder();
            ty.inputs().len() == 1
        } else {
            false
        }
    }

    /// Checks the inherent impl's items for an `is_empty(self)` method.
    fn has_is_empty_impl(cx: &LateContext<'_>, id: DefId) -> bool {
        let is_empty = sym!(is_empty);
        cx.tcx.inherent_impls(id).iter().any(|imp| {
            cx.tcx
                .associated_items(*imp)
                .filter_by_name_unhygienic(is_empty)
                .any(|item| is_is_empty(cx, item))
        })
    }

    let ty = &cx.typeck_results().expr_ty(expr).peel_refs();
    match ty.kind() {
        ty::Dynamic(tt, ..) => tt.principal().map_or(false, |principal| {
            let is_empty = sym!(is_empty);
            cx.tcx
                .associated_items(principal.def_id())
                .filter_by_name_unhygienic(is_empty)
                .any(|item| is_is_empty(cx, item))
        }),
        ty::Alias(ty::Projection, ref proj) => has_is_empty_impl(cx, proj.def_id),
        ty::Adt(id, _) => has_is_empty_impl(cx, id.did()),
        ty::Array(..) | ty::Slice(..) | ty::Str => true,
        _ => false,
    }
}<|MERGE_RESOLUTION|>--- conflicted
+++ resolved
@@ -8,13 +8,8 @@
 use rustc_hir::def_id::{DefId, DefIdSet};
 use rustc_hir::{
     AssocItemKind, BinOpKind, Expr, ExprKind, FnRetTy, GenericArg, GenericBound, ImplItem, ImplItemKind,
-<<<<<<< HEAD
-    ImplicitSelfKind, Item, ItemKind, Mutability, Node, PatKind, PathSegment, PrimTy, QPath, TraitItemRef,
-    TyKind, TypeBindingKind, OpaqueTyOrigin,
-=======
     ImplicitSelfKind, Item, ItemKind, Mutability, Node, OpaqueTyOrigin, PatKind, PathSegment, PrimTy, QPath,
     TraitItemRef, TyKind, TypeBindingKind,
->>>>>>> ac4c2094
 };
 use rustc_lint::{LateContext, LateLintPass};
 use rustc_middle::ty::{self, AssocKind, FnSig, Ty};
