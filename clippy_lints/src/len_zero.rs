use clippy_utils::diagnostics::{span_lint, span_lint_and_sugg, span_lint_and_then};
use clippy_utils::source::snippet_with_applicability;
use clippy_utils::{get_item_name, get_parent_as_impl, is_lint_allowed};
use if_chain::if_chain;
use rustc_ast::ast::LitKind;
use rustc_errors::Applicability;
use rustc_hir::def_id::DefIdSet;
use rustc_hir::{
    def_id::DefId, AssocItemKind, BinOpKind, Expr, ExprKind, FnRetTy, ImplItem, ImplItemKind, ImplicitSelfKind, Item,
    ItemKind, Mutability, Node, TraitItemRef, TyKind,
};
use rustc_lint::{LateContext, LateLintPass};
use rustc_middle::ty::{self, AssocKind, FnSig, Ty};
use rustc_session::{declare_lint_pass, declare_tool_lint};
use rustc_span::{
    source_map::{Span, Spanned, Symbol},
    symbol::sym,
};

declare_clippy_lint! {
    /// ### What it does
    /// Checks for getting the length of something via `.len()`
    /// just to compare to zero, and suggests using `.is_empty()` where applicable.
    ///
    /// ### Why is this bad?
    /// Some structures can answer `.is_empty()` much faster
    /// than calculating their length. So it is good to get into the habit of using
    /// `.is_empty()`, and having it is cheap.
    /// Besides, it makes the intent clearer than a manual comparison in some contexts.
    ///
    /// ### Example
    /// ```ignore
    /// if x.len() == 0 {
    ///     ..
    /// }
    /// if y.len() != 0 {
    ///     ..
    /// }
    /// ```
    /// instead use
    /// ```ignore
    /// if x.is_empty() {
    ///     ..
    /// }
    /// if !y.is_empty() {
    ///     ..
    /// }
    /// ```
    #[clippy::version = "pre 1.29.0"]
    pub LEN_ZERO,
    style,
    "checking `.len() == 0` or `.len() > 0` (or similar) when `.is_empty()` could be used instead"
}

declare_clippy_lint! {
    /// ### What it does
    /// Checks for items that implement `.len()` but not
    /// `.is_empty()`.
    ///
    /// ### Why is this bad?
    /// It is good custom to have both methods, because for
    /// some data structures, asking about the length will be a costly operation,
    /// whereas `.is_empty()` can usually answer in constant time. Also it used to
    /// lead to false positives on the [`len_zero`](#len_zero) lint – currently that
    /// lint will ignore such entities.
    ///
    /// ### Example
    /// ```ignore
    /// impl X {
    ///     pub fn len(&self) -> usize {
    ///         ..
    ///     }
    /// }
    /// ```
    #[clippy::version = "pre 1.29.0"]
    pub LEN_WITHOUT_IS_EMPTY,
    style,
    "traits or impls with a public `len` method but no corresponding `is_empty` method"
}

declare_clippy_lint! {
    /// ### What it does
    /// Checks for comparing to an empty slice such as `""` or `[]`,
    /// and suggests using `.is_empty()` where applicable.
    ///
    /// ### Why is this bad?
    /// Some structures can answer `.is_empty()` much faster
    /// than checking for equality. So it is good to get into the habit of using
    /// `.is_empty()`, and having it is cheap.
    /// Besides, it makes the intent clearer than a manual comparison in some contexts.
    ///
    /// ### Example
    ///
    /// ```ignore
    /// if s == "" {
    ///     ..
    /// }
    ///
    /// if arr == [] {
    ///     ..
    /// }
    /// ```
    /// Use instead:
    /// ```ignore
    /// if s.is_empty() {
    ///     ..
    /// }
    ///
    /// if arr.is_empty() {
    ///     ..
    /// }
    /// ```
    #[clippy::version = "1.49.0"]
    pub COMPARISON_TO_EMPTY,
    style,
    "checking `x == \"\"` or `x == []` (or similar) when `.is_empty()` could be used instead"
}

declare_lint_pass!(LenZero => [LEN_ZERO, LEN_WITHOUT_IS_EMPTY, COMPARISON_TO_EMPTY]);

impl<'tcx> LateLintPass<'tcx> for LenZero {
    fn check_item(&mut self, cx: &LateContext<'tcx>, item: &'tcx Item<'_>) {
        if item.span.from_expansion() {
            return;
        }

        if let ItemKind::Trait(_, _, _, _, trait_items) = item.kind {
            check_trait_items(cx, item, trait_items);
        }
    }

    fn check_impl_item(&mut self, cx: &LateContext<'tcx>, item: &'tcx ImplItem<'_>) {
        if_chain! {
            if item.ident.name == sym::len;
            if let ImplItemKind::Fn(sig, _) = &item.kind;
            if sig.decl.implicit_self.has_implicit_self();
            if cx.access_levels.is_exported(item.def_id.def_id);
            if matches!(sig.decl.output, FnRetTy::Return(_));
            if let Some(imp) = get_parent_as_impl(cx.tcx, item.hir_id());
            if imp.of_trait.is_none();
            if let TyKind::Path(ty_path) = &imp.self_ty.kind;
            if let Some(ty_id) = cx.qpath_res(ty_path, imp.self_ty.hir_id).opt_def_id();
            if let Some(local_id) = ty_id.as_local();
            let ty_hir_id = cx.tcx.hir().local_def_id_to_hir_id(local_id);
            if !is_lint_allowed(cx, LEN_WITHOUT_IS_EMPTY, ty_hir_id);
            if let Some(output) = parse_len_output(cx, cx.tcx.fn_sig(item.def_id).skip_binder());
            then {
                let (name, kind) = match cx.tcx.hir().find(ty_hir_id) {
                    Some(Node::ForeignItem(x)) => (x.ident.name, "extern type"),
                    Some(Node::Item(x)) => match x.kind {
                        ItemKind::Struct(..) => (x.ident.name, "struct"),
                        ItemKind::Enum(..) => (x.ident.name, "enum"),
                        ItemKind::Union(..) => (x.ident.name, "union"),
                        _ => (x.ident.name, "type"),
                    }
                    _ => return,
                };
                check_for_is_empty(cx, sig.span, sig.decl.implicit_self, output, ty_id, name, kind)
            }
        }
    }

    fn check_expr(&mut self, cx: &LateContext<'tcx>, expr: &'tcx Expr<'_>) {
        if expr.span.from_expansion() {
            return;
        }

        if let ExprKind::Binary(Spanned { node: cmp, .. }, left, right) = expr.kind {
            match cmp {
                BinOpKind::Eq => {
                    check_cmp(cx, expr.span, left, right, "", 0); // len == 0
                    check_cmp(cx, expr.span, right, left, "", 0); // 0 == len
                },
                BinOpKind::Ne => {
                    check_cmp(cx, expr.span, left, right, "!", 0); // len != 0
                    check_cmp(cx, expr.span, right, left, "!", 0); // 0 != len
                },
                BinOpKind::Gt => {
                    check_cmp(cx, expr.span, left, right, "!", 0); // len > 0
                    check_cmp(cx, expr.span, right, left, "", 1); // 1 > len
                },
                BinOpKind::Lt => {
                    check_cmp(cx, expr.span, left, right, "", 1); // len < 1
                    check_cmp(cx, expr.span, right, left, "!", 0); // 0 < len
                },
                BinOpKind::Ge => check_cmp(cx, expr.span, left, right, "!", 1), // len >= 1
                BinOpKind::Le => check_cmp(cx, expr.span, right, left, "!", 1), // 1 <= len
                _ => (),
            }
        }
    }
}

fn check_trait_items(cx: &LateContext<'_>, visited_trait: &Item<'_>, trait_items: &[TraitItemRef]) {
    fn is_named_self(cx: &LateContext<'_>, item: &TraitItemRef, name: Symbol) -> bool {
        item.ident.name == name
            && if let AssocItemKind::Fn { has_self } = item.kind {
                has_self && { cx.tcx.fn_sig(item.id.def_id).inputs().skip_binder().len() == 1 }
            } else {
                false
            }
    }

    // fill the set with current and super traits
    fn fill_trait_set(traitt: DefId, set: &mut DefIdSet, cx: &LateContext<'_>) {
        if set.insert(traitt) {
            for supertrait in rustc_trait_selection::traits::supertrait_def_ids(cx.tcx, traitt) {
                fill_trait_set(supertrait, set, cx);
            }
        }
    }

<<<<<<< HEAD
    if cx.access_levels.is_exported(visited_trait.def_id.def_id) && trait_items.iter().any(|i| is_named_self(cx, i, sym::len))
=======
    if cx.access_levels.is_exported(visited_trait.def_id.def_id)
        && trait_items.iter().any(|i| is_named_self(cx, i, sym::len))
>>>>>>> f8155d90
    {
        let mut current_and_super_traits = DefIdSet::default();
        fill_trait_set(visited_trait.def_id.to_def_id(), &mut current_and_super_traits, cx);
        let is_empty = sym!(is_empty);

        let is_empty_method_found = current_and_super_traits
            .iter()
            .flat_map(|&i| cx.tcx.associated_items(i).filter_by_name_unhygienic(is_empty))
            .any(|i| {
                i.kind == ty::AssocKind::Fn
                    && i.fn_has_self_parameter
                    && cx.tcx.fn_sig(i.def_id).inputs().skip_binder().len() == 1
            });

        if !is_empty_method_found {
            span_lint(
                cx,
                LEN_WITHOUT_IS_EMPTY,
                visited_trait.span,
                &format!(
                    "trait `{}` has a `len` method but no (possibly inherited) `is_empty` method",
                    visited_trait.ident.name
                ),
            );
        }
    }
}

#[derive(Debug, Clone, Copy)]
enum LenOutput<'tcx> {
    Integral,
    Option(DefId),
    Result(DefId, Ty<'tcx>),
}
fn parse_len_output<'tcx>(cx: &LateContext<'_>, sig: FnSig<'tcx>) -> Option<LenOutput<'tcx>> {
    match *sig.output().kind() {
        ty::Int(_) | ty::Uint(_) => Some(LenOutput::Integral),
        ty::Adt(adt, subs) if cx.tcx.is_diagnostic_item(sym::Option, adt.did()) => {
            subs.type_at(0).is_integral().then(|| LenOutput::Option(adt.did()))
        },
        ty::Adt(adt, subs) if cx.tcx.is_diagnostic_item(sym::Result, adt.did()) => subs
            .type_at(0)
            .is_integral()
            .then(|| LenOutput::Result(adt.did(), subs.type_at(1))),
        _ => None,
    }
}

impl<'tcx> LenOutput<'tcx> {
    fn matches_is_empty_output(self, ty: Ty<'tcx>) -> bool {
        match (self, ty.kind()) {
            (_, &ty::Bool) => true,
            (Self::Option(id), &ty::Adt(adt, subs)) if id == adt.did() => subs.type_at(0).is_bool(),
            (Self::Result(id, err_ty), &ty::Adt(adt, subs)) if id == adt.did() => {
                subs.type_at(0).is_bool() && subs.type_at(1) == err_ty
            },
            _ => false,
        }
    }

    fn expected_sig(self, self_kind: ImplicitSelfKind) -> String {
        let self_ref = match self_kind {
            ImplicitSelfKind::ImmRef => "&",
            ImplicitSelfKind::MutRef => "&mut ",
            _ => "",
        };
        match self {
            Self::Integral => format!("expected signature: `({self_ref}self) -> bool`"),
            Self::Option(_) => {
                format!("expected signature: `({self_ref}self) -> bool` or `({self_ref}self) -> Option<bool>")
            },
            Self::Result(..) => {
                format!("expected signature: `({self_ref}self) -> bool` or `({self_ref}self) -> Result<bool>")
            },
        }
    }
}

/// Checks if the given signature matches the expectations for `is_empty`
fn check_is_empty_sig<'tcx>(sig: FnSig<'tcx>, self_kind: ImplicitSelfKind, len_output: LenOutput<'tcx>) -> bool {
    match &**sig.inputs_and_output {
        [arg, res] if len_output.matches_is_empty_output(*res) => {
            matches!(
                (arg.kind(), self_kind),
                (ty::Ref(_, _, Mutability::Not), ImplicitSelfKind::ImmRef)
                    | (ty::Ref(_, _, Mutability::Mut), ImplicitSelfKind::MutRef)
            ) || (!arg.is_ref() && matches!(self_kind, ImplicitSelfKind::Imm | ImplicitSelfKind::Mut))
        },
        _ => false,
    }
}

/// Checks if the given type has an `is_empty` method with the appropriate signature.
fn check_for_is_empty<'tcx>(
    cx: &LateContext<'tcx>,
    span: Span,
    self_kind: ImplicitSelfKind,
    output: LenOutput<'tcx>,
    impl_ty: DefId,
    item_name: Symbol,
    item_kind: &str,
) {
    let is_empty = Symbol::intern("is_empty");
    let is_empty = cx
        .tcx
        .inherent_impls(impl_ty)
        .iter()
        .flat_map(|&id| cx.tcx.associated_items(id).filter_by_name_unhygienic(is_empty))
        .find(|item| item.kind == AssocKind::Fn);

    let (msg, is_empty_span, self_kind) = match is_empty {
        None => (
            format!(
                "{item_kind} `{}` has a public `len` method, but no `is_empty` method",
                item_name.as_str(),
            ),
            None,
            None,
        ),
        Some(is_empty) if !cx.access_levels.is_exported(is_empty.def_id.expect_local()) => (
            format!(
                "{item_kind} `{}` has a public `len` method, but a private `is_empty` method",
                item_name.as_str(),
            ),
            Some(cx.tcx.def_span(is_empty.def_id)),
            None,
        ),
        Some(is_empty)
            if !(is_empty.fn_has_self_parameter
                && check_is_empty_sig(cx.tcx.fn_sig(is_empty.def_id).skip_binder(), self_kind, output)) =>
        {
            (
                format!(
                    "{item_kind} `{}` has a public `len` method, but the `is_empty` method has an unexpected signature",
                    item_name.as_str(),
                ),
                Some(cx.tcx.def_span(is_empty.def_id)),
                Some(self_kind),
            )
        },
        Some(_) => return,
    };

    span_lint_and_then(cx, LEN_WITHOUT_IS_EMPTY, span, &msg, |db| {
        if let Some(span) = is_empty_span {
            db.span_note(span, "`is_empty` defined here");
        }
        if let Some(self_kind) = self_kind {
            db.note(&output.expected_sig(self_kind));
        }
    });
}

fn check_cmp(cx: &LateContext<'_>, span: Span, method: &Expr<'_>, lit: &Expr<'_>, op: &str, compare_to: u32) {
    if let (&ExprKind::MethodCall(method_path, receiver, args, _), &ExprKind::Lit(ref lit)) = (&method.kind, &lit.kind)
    {
        // check if we are in an is_empty() method
        if let Some(name) = get_item_name(cx, method) {
            if name.as_str() == "is_empty" {
                return;
            }
        }

        check_len(
            cx,
            span,
            method_path.ident.name,
            receiver,
            args,
            &lit.node,
            op,
            compare_to,
        );
    } else {
        check_empty_expr(cx, span, method, lit, op);
    }
}

// FIXME(flip1995): Figure out how to reduce the number of arguments
#[allow(clippy::too_many_arguments)]
fn check_len(
    cx: &LateContext<'_>,
    span: Span,
    method_name: Symbol,
    receiver: &Expr<'_>,
    args: &[Expr<'_>],
    lit: &LitKind,
    op: &str,
    compare_to: u32,
) {
    if let LitKind::Int(lit, _) = *lit {
        // check if length is compared to the specified number
        if lit != u128::from(compare_to) {
            return;
        }

        if method_name == sym::len && args.is_empty() && has_is_empty(cx, receiver) {
            let mut applicability = Applicability::MachineApplicable;
            span_lint_and_sugg(
                cx,
                LEN_ZERO,
                span,
                &format!("length comparison to {}", if compare_to == 0 { "zero" } else { "one" }),
                &format!("using `{op}is_empty` is clearer and more explicit"),
                format!(
                    "{op}{}.is_empty()",
                    snippet_with_applicability(cx, receiver.span, "_", &mut applicability)
                ),
                applicability,
            );
        }
    }
}

fn check_empty_expr(cx: &LateContext<'_>, span: Span, lit1: &Expr<'_>, lit2: &Expr<'_>, op: &str) {
    if (is_empty_array(lit2) || is_empty_string(lit2)) && has_is_empty(cx, lit1) {
        let mut applicability = Applicability::MachineApplicable;
        span_lint_and_sugg(
            cx,
            COMPARISON_TO_EMPTY,
            span,
            "comparison to empty slice",
            &format!("using `{op}is_empty` is clearer and more explicit"),
            format!(
                "{op}{}.is_empty()",
                snippet_with_applicability(cx, lit1.span, "_", &mut applicability)
            ),
            applicability,
        );
    }
}

fn is_empty_string(expr: &Expr<'_>) -> bool {
    if let ExprKind::Lit(ref lit) = expr.kind {
        if let LitKind::Str(lit, _) = lit.node {
            let lit = lit.as_str();
            return lit.is_empty();
        }
    }
    false
}

fn is_empty_array(expr: &Expr<'_>) -> bool {
    if let ExprKind::Array(arr) = expr.kind {
        return arr.is_empty();
    }
    false
}

/// Checks if this type has an `is_empty` method.
fn has_is_empty(cx: &LateContext<'_>, expr: &Expr<'_>) -> bool {
    /// Gets an `AssocItem` and return true if it matches `is_empty(self)`.
    fn is_is_empty(cx: &LateContext<'_>, item: &ty::AssocItem) -> bool {
        if item.kind == ty::AssocKind::Fn {
            let sig = cx.tcx.fn_sig(item.def_id);
            let ty = sig.skip_binder();
            ty.inputs().len() == 1
        } else {
            false
        }
    }

    /// Checks the inherent impl's items for an `is_empty(self)` method.
    fn has_is_empty_impl(cx: &LateContext<'_>, id: DefId) -> bool {
        let is_empty = sym!(is_empty);
        cx.tcx.inherent_impls(id).iter().any(|imp| {
            cx.tcx
                .associated_items(*imp)
                .filter_by_name_unhygienic(is_empty)
                .any(|item| is_is_empty(cx, item))
        })
    }

    let ty = &cx.typeck_results().expr_ty(expr).peel_refs();
    match ty.kind() {
        ty::Dynamic(tt, ..) => tt.principal().map_or(false, |principal| {
            let is_empty = sym!(is_empty);
            cx.tcx
                .associated_items(principal.def_id())
                .filter_by_name_unhygienic(is_empty)
                .any(|item| is_is_empty(cx, item))
        }),
        ty::Projection(ref proj) => has_is_empty_impl(cx, proj.item_def_id),
        ty::Adt(id, _) => has_is_empty_impl(cx, id.did()),
        ty::Array(..) | ty::Slice(..) | ty::Str => true,
        _ => false,
    }
}<|MERGE_RESOLUTION|>--- conflicted
+++ resolved
@@ -210,12 +210,8 @@
         }
     }
 
-<<<<<<< HEAD
-    if cx.access_levels.is_exported(visited_trait.def_id.def_id) && trait_items.iter().any(|i| is_named_self(cx, i, sym::len))
-=======
     if cx.access_levels.is_exported(visited_trait.def_id.def_id)
         && trait_items.iter().any(|i| is_named_self(cx, i, sym::len))
->>>>>>> f8155d90
     {
         let mut current_and_super_traits = DefIdSet::default();
         fill_trait_set(visited_trait.def_id.to_def_id(), &mut current_and_super_traits, cx);
