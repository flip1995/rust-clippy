--- conflicted
+++ resolved
@@ -370,12 +370,8 @@
 }
 
 fn check_cmp(cx: &LateContext<'_>, span: Span, method: &Expr<'_>, lit: &Expr<'_>, op: &str, compare_to: u32) {
-<<<<<<< HEAD
-    if let (&ExprKind::MethodCall(method_path, receiver, args, _), &ExprKind::Lit(ref lit)) = (&method.kind, &lit.kind) {
-=======
     if let (&ExprKind::MethodCall(method_path, receiver, args, _), &ExprKind::Lit(ref lit)) = (&method.kind, &lit.kind)
     {
->>>>>>> b52fb523
         // check if we are in an is_empty() method
         if let Some(name) = get_item_name(cx, method) {
             if name.as_str() == "is_empty" {
@@ -383,9 +379,6 @@
             }
         }
 
-<<<<<<< HEAD
-        check_len(cx, span, method_path.ident.name, receiver, args, &lit.node, op, compare_to);
-=======
         check_len(
             cx,
             span,
@@ -396,7 +389,6 @@
             op,
             compare_to,
         );
->>>>>>> b52fb523
     } else {
         check_empty_expr(cx, span, method, lit, op);
     }
