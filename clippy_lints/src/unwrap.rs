--- conflicted
+++ resolved
@@ -251,15 +251,7 @@
                 local_id: unwrap_info.local_id,
             };
 
-<<<<<<< HEAD
-            let vis = ExprUseVisitor::for_clippy(
-                self.cx,
-                cond.hir_id.owner.def_id,
-                &mut delegate,
-            );
-=======
             let vis = ExprUseVisitor::for_clippy(self.cx, cond.hir_id.owner.def_id, &mut delegate);
->>>>>>> 2efebd2f
             vis.walk_expr(cond).into_ok();
             vis.walk_expr(branch).into_ok();
 
