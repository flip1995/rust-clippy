--- conflicted
+++ resolved
@@ -346,15 +346,9 @@
     if !is_copy(cx, ty) {
         if ty_subs.non_erasable_generics().next().is_some() {
             let has_copy_impl = cx.tcx.all_local_trait_impls(()).get(&copy_id).map_or(false, |impls| {
-<<<<<<< HEAD
                 impls
                     .iter()
                     .any(|&id| matches!(cx.tcx.type_of(id).instantiate_identity().kind(), ty::Adt(adt, _) if ty_adt.did() == adt.did()))
-=======
-                impls.iter().any(|&id| {
-                    matches!(cx.tcx.type_of(id).subst_identity().kind(), ty::Adt(adt, _) if ty_adt.did() == adt.did())
-                })
->>>>>>> b08b526e
             });
             if !has_copy_impl {
                 return;
