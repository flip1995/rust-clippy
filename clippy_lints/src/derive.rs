use clippy_utils::diagnostics::{span_lint_and_note, span_lint_and_then, span_lint_hir_and_then};
use clippy_utils::ty::{implements_trait, implements_trait_with_env, is_copy};
use clippy_utils::{has_non_exhaustive_attr, is_lint_allowed, match_def_path, paths};
use rustc_errors::Applicability;
use rustc_hir::def_id::DefId;
use rustc_hir::intravisit::{walk_expr, walk_fn, walk_item, FnKind, Visitor};
use rustc_hir::{
<<<<<<< HEAD
    self as hir, BlockCheckMode, BodyId, Expr, ExprKind, FnDecl, Safety, Impl, Item, ItemKind, UnsafeSource,
=======
    self as hir, BlockCheckMode, BodyId, Expr, ExprKind, FnDecl, Impl, Item, ItemKind, Safety, UnsafeSource,
>>>>>>> c9139bd5
};
use rustc_lint::{LateContext, LateLintPass};
use rustc_middle::hir::nested_filter;
use rustc_middle::traits::Reveal;
use rustc_middle::ty::{
<<<<<<< HEAD
    self, ClauseKind, GenericArgKind, GenericParamDefKind, ParamEnv, Upcast, TraitPredicate, Ty, TyCtxt,
=======
    self, ClauseKind, GenericArgKind, GenericParamDefKind, ParamEnv, TraitPredicate, Ty, TyCtxt, Upcast,
>>>>>>> c9139bd5
};
use rustc_session::declare_lint_pass;
use rustc_span::def_id::LocalDefId;
use rustc_span::{sym, Span};

declare_clippy_lint! {
    /// ### What it does
    /// Lints against manual `PartialEq` implementations for types with a derived `Hash`
    /// implementation.
    ///
    /// ### Why is this bad?
    /// The implementation of these traits must agree (for
    /// example for use with `HashMap`) so it’s probably a bad idea to use a
    /// default-generated `Hash` implementation with an explicitly defined
    /// `PartialEq`. In particular, the following must hold for any type:
    ///
    /// ```text
    /// k1 == k2 ⇒ hash(k1) == hash(k2)
    /// ```
    ///
    /// ### Example
    /// ```ignore
    /// #[derive(Hash)]
    /// struct Foo;
    ///
    /// impl PartialEq for Foo {
    ///     ...
    /// }
    /// ```
    #[clippy::version = "pre 1.29.0"]
    pub DERIVED_HASH_WITH_MANUAL_EQ,
    correctness,
    "deriving `Hash` but implementing `PartialEq` explicitly"
}

declare_clippy_lint! {
    /// ### What it does
    /// Lints against manual `PartialOrd` and `Ord` implementations for types with a derived `Ord`
    /// or `PartialOrd` implementation.
    ///
    /// ### Why is this bad?
    /// The implementation of these traits must agree (for
    /// example for use with `sort`) so it’s probably a bad idea to use a
    /// default-generated `Ord` implementation with an explicitly defined
    /// `PartialOrd`. In particular, the following must hold for any type
    /// implementing `Ord`:
    ///
    /// ```text
    /// k1.cmp(&k2) == k1.partial_cmp(&k2).unwrap()
    /// ```
    ///
    /// ### Example
    /// ```rust,ignore
    /// #[derive(Ord, PartialEq, Eq)]
    /// struct Foo;
    ///
    /// impl PartialOrd for Foo {
    ///     ...
    /// }
    /// ```
    /// Use instead:
    /// ```rust,ignore
    /// #[derive(PartialEq, Eq)]
    /// struct Foo;
    ///
    /// impl PartialOrd for Foo {
    ///     fn partial_cmp(&self, other: &Foo) -> Option<Ordering> {
    ///        Some(self.cmp(other))
    ///     }
    /// }
    ///
    /// impl Ord for Foo {
    ///     ...
    /// }
    /// ```
    /// or, if you don't need a custom ordering:
    /// ```rust,ignore
    /// #[derive(Ord, PartialOrd, PartialEq, Eq)]
    /// struct Foo;
    /// ```
    #[clippy::version = "1.47.0"]
    pub DERIVE_ORD_XOR_PARTIAL_ORD,
    correctness,
    "deriving `Ord` but implementing `PartialOrd` explicitly"
}

declare_clippy_lint! {
    /// ### What it does
    /// Checks for explicit `Clone` implementations for `Copy`
    /// types.
    ///
    /// ### Why is this bad?
    /// To avoid surprising behavior, these traits should
    /// agree and the behavior of `Copy` cannot be overridden. In almost all
    /// situations a `Copy` type should have a `Clone` implementation that does
    /// nothing more than copy the object, which is what `#[derive(Copy, Clone)]`
    /// gets you.
    ///
    /// ### Example
    /// ```rust,ignore
    /// #[derive(Copy)]
    /// struct Foo;
    ///
    /// impl Clone for Foo {
    ///     // ..
    /// }
    /// ```
    #[clippy::version = "pre 1.29.0"]
    pub EXPL_IMPL_CLONE_ON_COPY,
    pedantic,
    "implementing `Clone` explicitly on `Copy` types"
}

declare_clippy_lint! {
    /// ### What it does
    /// Checks for deriving `serde::Deserialize` on a type that
    /// has methods using `unsafe`.
    ///
    /// ### Why is this bad?
    /// Deriving `serde::Deserialize` will create a constructor
    /// that may violate invariants held by another constructor.
    ///
    /// ### Example
    /// ```rust,ignore
    /// use serde::Deserialize;
    ///
    /// #[derive(Deserialize)]
    /// pub struct Foo {
    ///     // ..
    /// }
    ///
    /// impl Foo {
    ///     pub fn new() -> Self {
    ///         // setup here ..
    ///     }
    ///
    ///     pub unsafe fn parts() -> (&str, &str) {
    ///         // assumes invariants hold
    ///     }
    /// }
    /// ```
    #[clippy::version = "1.45.0"]
    pub UNSAFE_DERIVE_DESERIALIZE,
    pedantic,
    "deriving `serde::Deserialize` on a type that has methods using `unsafe`"
}

declare_clippy_lint! {
    /// ### What it does
    /// Checks for types that derive `PartialEq` and could implement `Eq`.
    ///
    /// ### Why is this bad?
    /// If a type `T` derives `PartialEq` and all of its members implement `Eq`,
    /// then `T` can always implement `Eq`. Implementing `Eq` allows `T` to be used
    /// in APIs that require `Eq` types. It also allows structs containing `T` to derive
    /// `Eq` themselves.
    ///
    /// ### Example
    /// ```no_run
    /// #[derive(PartialEq)]
    /// struct Foo {
    ///     i_am_eq: i32,
    ///     i_am_eq_too: Vec<String>,
    /// }
    /// ```
    /// Use instead:
    /// ```no_run
    /// #[derive(PartialEq, Eq)]
    /// struct Foo {
    ///     i_am_eq: i32,
    ///     i_am_eq_too: Vec<String>,
    /// }
    /// ```
    #[clippy::version = "1.63.0"]
    pub DERIVE_PARTIAL_EQ_WITHOUT_EQ,
    nursery,
    "deriving `PartialEq` on a type that can implement `Eq`, without implementing `Eq`"
}

declare_lint_pass!(Derive => [
    EXPL_IMPL_CLONE_ON_COPY,
    DERIVED_HASH_WITH_MANUAL_EQ,
    DERIVE_ORD_XOR_PARTIAL_ORD,
    UNSAFE_DERIVE_DESERIALIZE,
    DERIVE_PARTIAL_EQ_WITHOUT_EQ
]);

impl<'tcx> LateLintPass<'tcx> for Derive {
    fn check_item(&mut self, cx: &LateContext<'tcx>, item: &'tcx Item<'_>) {
        if let ItemKind::Impl(Impl {
            of_trait: Some(ref trait_ref),
            ..
        }) = item.kind
        {
            let ty = cx.tcx.type_of(item.owner_id).instantiate_identity();
            let is_automatically_derived = cx.tcx.has_attr(item.owner_id, sym::automatically_derived);

            check_hash_peq(cx, item.span, trait_ref, ty, is_automatically_derived);
            check_ord_partial_ord(cx, item.span, trait_ref, ty, is_automatically_derived);

            if is_automatically_derived {
                check_unsafe_derive_deserialize(cx, item, trait_ref, ty);
                check_partial_eq_without_eq(cx, item.span, trait_ref, ty);
            } else {
                check_copy_clone(cx, item, trait_ref, ty);
            }
        }
    }
}

/// Implementation of the `DERIVED_HASH_WITH_MANUAL_EQ` lint.
fn check_hash_peq<'tcx>(
    cx: &LateContext<'tcx>,
    span: Span,
    trait_ref: &hir::TraitRef<'_>,
    ty: Ty<'tcx>,
    hash_is_automatically_derived: bool,
) {
    if let Some(peq_trait_def_id) = cx.tcx.lang_items().eq_trait()
        && let Some(def_id) = trait_ref.trait_def_id()
        && cx.tcx.is_diagnostic_item(sym::Hash, def_id)
    {
        // Look for the PartialEq implementations for `ty`
        cx.tcx.for_each_relevant_impl(peq_trait_def_id, ty, |impl_id| {
            let peq_is_automatically_derived = cx.tcx.has_attr(impl_id, sym::automatically_derived);

            if !hash_is_automatically_derived || peq_is_automatically_derived {
                return;
            }

            let trait_ref = cx.tcx.impl_trait_ref(impl_id).expect("must be a trait implementation");

            // Only care about `impl PartialEq<Foo> for Foo`
            // For `impl PartialEq<B> for A, input_types is [A, B]
            if trait_ref.instantiate_identity().args.type_at(1) == ty {
                span_lint_and_then(
                    cx,
                    DERIVED_HASH_WITH_MANUAL_EQ,
                    span,
                    "you are deriving `Hash` but have implemented `PartialEq` explicitly",
                    |diag| {
                        if let Some(local_def_id) = impl_id.as_local() {
                            let hir_id = cx.tcx.local_def_id_to_hir_id(local_def_id);
                            diag.span_note(cx.tcx.hir().span(hir_id), "`PartialEq` implemented here");
                        }
                    },
                );
            }
        });
    }
}

/// Implementation of the `DERIVE_ORD_XOR_PARTIAL_ORD` lint.
fn check_ord_partial_ord<'tcx>(
    cx: &LateContext<'tcx>,
    span: Span,
    trait_ref: &hir::TraitRef<'_>,
    ty: Ty<'tcx>,
    ord_is_automatically_derived: bool,
) {
    if let Some(ord_trait_def_id) = cx.tcx.get_diagnostic_item(sym::Ord)
        && let Some(partial_ord_trait_def_id) = cx.tcx.lang_items().partial_ord_trait()
        && let Some(def_id) = &trait_ref.trait_def_id()
        && *def_id == ord_trait_def_id
    {
        // Look for the PartialOrd implementations for `ty`
        cx.tcx.for_each_relevant_impl(partial_ord_trait_def_id, ty, |impl_id| {
            let partial_ord_is_automatically_derived = cx.tcx.has_attr(impl_id, sym::automatically_derived);

            if partial_ord_is_automatically_derived == ord_is_automatically_derived {
                return;
            }

            let trait_ref = cx.tcx.impl_trait_ref(impl_id).expect("must be a trait implementation");

            // Only care about `impl PartialOrd<Foo> for Foo`
            // For `impl PartialOrd<B> for A, input_types is [A, B]
            if trait_ref.instantiate_identity().args.type_at(1) == ty {
                let mess = if partial_ord_is_automatically_derived {
                    "you are implementing `Ord` explicitly but have derived `PartialOrd`"
                } else {
                    "you are deriving `Ord` but have implemented `PartialOrd` explicitly"
                };

                span_lint_and_then(cx, DERIVE_ORD_XOR_PARTIAL_ORD, span, mess, |diag| {
                    if let Some(local_def_id) = impl_id.as_local() {
                        let hir_id = cx.tcx.local_def_id_to_hir_id(local_def_id);
                        diag.span_note(cx.tcx.hir().span(hir_id), "`PartialOrd` implemented here");
                    }
                });
            }
        });
    }
}

/// Implementation of the `EXPL_IMPL_CLONE_ON_COPY` lint.
fn check_copy_clone<'tcx>(cx: &LateContext<'tcx>, item: &Item<'_>, trait_ref: &hir::TraitRef<'_>, ty: Ty<'tcx>) {
    let clone_id = match cx.tcx.lang_items().clone_trait() {
        Some(id) if trait_ref.trait_def_id() == Some(id) => id,
        _ => return,
    };
    let Some(copy_id) = cx.tcx.lang_items().copy_trait() else {
        return;
    };
    let (ty_adt, ty_subs) = match *ty.kind() {
        // Unions can't derive clone.
        ty::Adt(adt, subs) if !adt.is_union() => (adt, subs),
        _ => return,
    };
    // If the current self type doesn't implement Copy (due to generic constraints), search to see if
    // there's a Copy impl for any instance of the adt.
    if !is_copy(cx, ty) {
        if ty_subs.non_erasable_generics(cx.tcx, ty_adt.did()).next().is_some() {
            let has_copy_impl = cx.tcx.all_local_trait_impls(()).get(&copy_id).map_or(false, |impls| {
                impls.iter().any(|&id| {
                    matches!(cx.tcx.type_of(id).instantiate_identity().kind(), ty::Adt(adt, _)
                                        if ty_adt.did() == adt.did())
                })
            });
            if !has_copy_impl {
                return;
            }
        } else {
            return;
        }
    }
    // Derive constrains all generic types to requiring Clone. Check if any type is not constrained for
    // this impl.
    if ty_subs.types().any(|ty| !implements_trait(cx, ty, clone_id, &[])) {
        return;
    }
    // `#[repr(packed)]` structs with type/const parameters can't derive `Clone`.
    // https://github.com/rust-lang/rust-clippy/issues/10188
    if ty_adt.repr().packed()
        && ty_subs
            .iter()
            .any(|arg| matches!(arg.unpack(), GenericArgKind::Type(_) | GenericArgKind::Const(_)))
    {
        return;
    }

    span_lint_and_note(
        cx,
        EXPL_IMPL_CLONE_ON_COPY,
        item.span,
        "you are implementing `Clone` explicitly on a `Copy` type",
        Some(item.span),
        "consider deriving `Clone` or removing `Copy`",
    );
}

/// Implementation of the `UNSAFE_DERIVE_DESERIALIZE` lint.
fn check_unsafe_derive_deserialize<'tcx>(
    cx: &LateContext<'tcx>,
    item: &Item<'_>,
    trait_ref: &hir::TraitRef<'_>,
    ty: Ty<'tcx>,
) {
    fn has_unsafe<'tcx>(cx: &LateContext<'tcx>, item: &'tcx Item<'_>) -> bool {
        let mut visitor = UnsafeVisitor { cx, has_unsafe: false };
        walk_item(&mut visitor, item);
        visitor.has_unsafe
    }

    if let Some(trait_def_id) = trait_ref.trait_def_id()
        && match_def_path(cx, trait_def_id, &paths::SERDE_DESERIALIZE)
        && let ty::Adt(def, _) = ty.kind()
        && let Some(local_def_id) = def.did().as_local()
        && let adt_hir_id = cx.tcx.local_def_id_to_hir_id(local_def_id)
        && !is_lint_allowed(cx, UNSAFE_DERIVE_DESERIALIZE, adt_hir_id)
        && cx
            .tcx
            .inherent_impls(def.did())
            .into_iter()
            .flatten()
            .map(|imp_did| cx.tcx.hir().expect_item(imp_did.expect_local()))
            .any(|imp| has_unsafe(cx, imp))
    {
        span_lint_hir_and_then(
            cx,
            UNSAFE_DERIVE_DESERIALIZE,
            adt_hir_id,
            item.span,
            "you are deriving `serde::Deserialize` on a type that has methods using `unsafe`",
            |diag| {
                diag.help(
                    "consider implementing `serde::Deserialize` manually. See https://serde.rs/impl-deserialize.html",
                );
            },
        );
    }
}

struct UnsafeVisitor<'a, 'tcx> {
    cx: &'a LateContext<'tcx>,
    has_unsafe: bool,
}

impl<'tcx> Visitor<'tcx> for UnsafeVisitor<'_, 'tcx> {
    type NestedFilter = nested_filter::All;

    fn visit_fn(&mut self, kind: FnKind<'tcx>, decl: &'tcx FnDecl<'_>, body_id: BodyId, _: Span, id: LocalDefId) {
        if self.has_unsafe {
            return;
        }

        if let Some(header) = kind.header()
            && header.safety == Safety::Unsafe
        {
            self.has_unsafe = true;
        }

        walk_fn(self, kind, decl, body_id, id);
    }

    fn visit_expr(&mut self, expr: &'tcx Expr<'_>) {
        if self.has_unsafe {
            return;
        }

        if let ExprKind::Block(block, _) = expr.kind {
            if block.rules == BlockCheckMode::UnsafeBlock(UnsafeSource::UserProvided) {
                self.has_unsafe = true;
            }
        }

        walk_expr(self, expr);
    }

    fn nested_visit_map(&mut self) -> Self::Map {
        self.cx.tcx.hir()
    }
}

/// Implementation of the `DERIVE_PARTIAL_EQ_WITHOUT_EQ` lint.
fn check_partial_eq_without_eq<'tcx>(cx: &LateContext<'tcx>, span: Span, trait_ref: &hir::TraitRef<'_>, ty: Ty<'tcx>) {
    if let ty::Adt(adt, args) = ty.kind()
        && cx.tcx.visibility(adt.did()).is_public()
        && let Some(eq_trait_def_id) = cx.tcx.get_diagnostic_item(sym::Eq)
        && let Some(def_id) = trait_ref.trait_def_id()
        && cx.tcx.is_diagnostic_item(sym::PartialEq, def_id)
        && !has_non_exhaustive_attr(cx.tcx, *adt)
        && !ty_implements_eq_trait(cx.tcx, ty, eq_trait_def_id)
        && let param_env = param_env_for_derived_eq(cx.tcx, adt.did(), eq_trait_def_id)
        && let Some(local_def_id) = adt.did().as_local()
        // If all of our fields implement `Eq`, we can implement `Eq` too
        && adt
            .all_fields()
            .map(|f| f.ty(cx.tcx, args))
            .all(|ty| implements_trait_with_env(cx.tcx, param_env, ty, eq_trait_def_id, None, &[]))
    {
        span_lint_hir_and_then(
            cx,
            DERIVE_PARTIAL_EQ_WITHOUT_EQ,
            cx.tcx.local_def_id_to_hir_id(local_def_id),
            span.ctxt().outer_expn_data().call_site,
            "you are deriving `PartialEq` and can implement `Eq`",
            |diag| {
                diag.span_suggestion(
                    span.ctxt().outer_expn_data().call_site,
                    "consider deriving `Eq` as well",
                    "PartialEq, Eq",
                    Applicability::MachineApplicable,
                );
            },
        );
    }
}

fn ty_implements_eq_trait<'tcx>(tcx: TyCtxt<'tcx>, ty: Ty<'tcx>, eq_trait_id: DefId) -> bool {
    tcx.non_blanket_impls_for_ty(eq_trait_id, ty).next().is_some()
}

/// Creates the `ParamEnv` used for the give type's derived `Eq` impl.
fn param_env_for_derived_eq(tcx: TyCtxt<'_>, did: DefId, eq_trait_id: DefId) -> ParamEnv<'_> {
    // Initial map from generic index to param def.
    // Vec<(param_def, needs_eq)>
    let mut params = tcx
        .generics_of(did)
        .own_params
        .iter()
        .map(|p| (p, matches!(p.kind, GenericParamDefKind::Type { .. })))
        .collect::<Vec<_>>();

    let ty_predicates = tcx.predicates_of(did).predicates;
    for (p, _) in ty_predicates {
        if let ClauseKind::Trait(p) = p.kind().skip_binder()
            && p.trait_ref.def_id == eq_trait_id
            && let ty::Param(self_ty) = p.trait_ref.self_ty().kind()
        {
            // Flag types which already have an `Eq` bound.
            params[self_ty.index as usize].1 = false;
        }
    }

    ParamEnv::new(
        tcx.mk_clauses_from_iter(ty_predicates.iter().map(|&(p, _)| p).chain(
            params.iter().filter(|&&(_, needs_eq)| needs_eq).map(|&(param, _)| {
                ClauseKind::Trait(TraitPredicate {
                    trait_ref: ty::TraitRef::new(tcx, eq_trait_id, [tcx.mk_param_from_def(param)]),
                    polarity: ty::PredicatePolarity::Positive,
                })
                .upcast(tcx)
            }),
        )),
        Reveal::UserFacing,
    )
}<|MERGE_RESOLUTION|>--- conflicted
+++ resolved
@@ -5,21 +5,13 @@
 use rustc_hir::def_id::DefId;
 use rustc_hir::intravisit::{walk_expr, walk_fn, walk_item, FnKind, Visitor};
 use rustc_hir::{
-<<<<<<< HEAD
-    self as hir, BlockCheckMode, BodyId, Expr, ExprKind, FnDecl, Safety, Impl, Item, ItemKind, UnsafeSource,
-=======
     self as hir, BlockCheckMode, BodyId, Expr, ExprKind, FnDecl, Impl, Item, ItemKind, Safety, UnsafeSource,
->>>>>>> c9139bd5
 };
 use rustc_lint::{LateContext, LateLintPass};
 use rustc_middle::hir::nested_filter;
 use rustc_middle::traits::Reveal;
 use rustc_middle::ty::{
-<<<<<<< HEAD
-    self, ClauseKind, GenericArgKind, GenericParamDefKind, ParamEnv, Upcast, TraitPredicate, Ty, TyCtxt,
-=======
     self, ClauseKind, GenericArgKind, GenericParamDefKind, ParamEnv, TraitPredicate, Ty, TyCtxt, Upcast,
->>>>>>> c9139bd5
 };
 use rustc_session::declare_lint_pass;
 use rustc_span::def_id::LocalDefId;
