use clippy_utils::diagnostics::{span_lint_and_help, span_lint_and_note, span_lint_and_sugg, span_lint_and_then};
use clippy_utils::paths;
use clippy_utils::ty::{implements_trait, implements_trait_with_env, is_copy};
use clippy_utils::{is_lint_allowed, match_def_path};
use if_chain::if_chain;
use rustc_errors::Applicability;
use rustc_hir::def_id::DefId;
use rustc_hir::intravisit::{walk_expr, walk_fn, walk_item, FnKind, Visitor};
use rustc_hir::{
    self as hir, BlockCheckMode, BodyId, Constness, Expr, ExprKind, FnDecl, Impl, Item, ItemKind, UnsafeSource,
    Unsafety,
};
use rustc_lint::{LateContext, LateLintPass};
use rustc_middle::hir::nested_filter;
use rustc_middle::traits::Reveal;
use rustc_middle::ty::{
<<<<<<< HEAD
    self, BoundConstness, ClauseKind, GenericArgKind, GenericParamDefKind, ImplPolarity, ParamEnv,
    ToPredicate, TraitPredicate, Ty, TyCtxt,
=======
    self, BoundConstness, ClauseKind, GenericArgKind, GenericParamDefKind, ImplPolarity, ParamEnv, ToPredicate,
    TraitPredicate, Ty, TyCtxt,
>>>>>>> 37f4c172
};
use rustc_session::{declare_lint_pass, declare_tool_lint};
use rustc_span::def_id::LocalDefId;
use rustc_span::source_map::Span;
use rustc_span::sym;

declare_clippy_lint! {
    /// ### What it does
    /// Lints against manual `PartialEq` implementations for types with a derived `Hash`
    /// implementation.
    ///
    /// ### Why is this bad?
    /// The implementation of these traits must agree (for
    /// example for use with `HashMap`) so it’s probably a bad idea to use a
    /// default-generated `Hash` implementation with an explicitly defined
    /// `PartialEq`. In particular, the following must hold for any type:
    ///
    /// ```text
    /// k1 == k2 ⇒ hash(k1) == hash(k2)
    /// ```
    ///
    /// ### Example
    /// ```ignore
    /// #[derive(Hash)]
    /// struct Foo;
    ///
    /// impl PartialEq for Foo {
    ///     ...
    /// }
    /// ```
    #[clippy::version = "pre 1.29.0"]
    pub DERIVED_HASH_WITH_MANUAL_EQ,
    correctness,
    "deriving `Hash` but implementing `PartialEq` explicitly"
}

declare_clippy_lint! {
    /// ### What it does
    /// Lints against manual `PartialOrd` and `Ord` implementations for types with a derived `Ord`
    /// or `PartialOrd` implementation.
    ///
    /// ### Why is this bad?
    /// The implementation of these traits must agree (for
    /// example for use with `sort`) so it’s probably a bad idea to use a
    /// default-generated `Ord` implementation with an explicitly defined
    /// `PartialOrd`. In particular, the following must hold for any type
    /// implementing `Ord`:
    ///
    /// ```text
    /// k1.cmp(&k2) == k1.partial_cmp(&k2).unwrap()
    /// ```
    ///
    /// ### Example
    /// ```rust,ignore
    /// #[derive(Ord, PartialEq, Eq)]
    /// struct Foo;
    ///
    /// impl PartialOrd for Foo {
    ///     ...
    /// }
    /// ```
    /// Use instead:
    /// ```rust,ignore
    /// #[derive(PartialEq, Eq)]
    /// struct Foo;
    ///
    /// impl PartialOrd for Foo {
    ///     fn partial_cmp(&self, other: &Foo) -> Option<Ordering> {
    ///        Some(self.cmp(other))
    ///     }
    /// }
    ///
    /// impl Ord for Foo {
    ///     ...
    /// }
    /// ```
    /// or, if you don't need a custom ordering:
    /// ```rust,ignore
    /// #[derive(Ord, PartialOrd, PartialEq, Eq)]
    /// struct Foo;
    /// ```
    #[clippy::version = "1.47.0"]
    pub DERIVE_ORD_XOR_PARTIAL_ORD,
    correctness,
    "deriving `Ord` but implementing `PartialOrd` explicitly"
}

declare_clippy_lint! {
    /// ### What it does
    /// Checks for explicit `Clone` implementations for `Copy`
    /// types.
    ///
    /// ### Why is this bad?
    /// To avoid surprising behavior, these traits should
    /// agree and the behavior of `Copy` cannot be overridden. In almost all
    /// situations a `Copy` type should have a `Clone` implementation that does
    /// nothing more than copy the object, which is what `#[derive(Copy, Clone)]`
    /// gets you.
    ///
    /// ### Example
    /// ```rust,ignore
    /// #[derive(Copy)]
    /// struct Foo;
    ///
    /// impl Clone for Foo {
    ///     // ..
    /// }
    /// ```
    #[clippy::version = "pre 1.29.0"]
    pub EXPL_IMPL_CLONE_ON_COPY,
    pedantic,
    "implementing `Clone` explicitly on `Copy` types"
}

declare_clippy_lint! {
    /// ### What it does
    /// Checks for deriving `serde::Deserialize` on a type that
    /// has methods using `unsafe`.
    ///
    /// ### Why is this bad?
    /// Deriving `serde::Deserialize` will create a constructor
    /// that may violate invariants hold by another constructor.
    ///
    /// ### Example
    /// ```rust,ignore
    /// use serde::Deserialize;
    ///
    /// #[derive(Deserialize)]
    /// pub struct Foo {
    ///     // ..
    /// }
    ///
    /// impl Foo {
    ///     pub fn new() -> Self {
    ///         // setup here ..
    ///     }
    ///
    ///     pub unsafe fn parts() -> (&str, &str) {
    ///         // assumes invariants hold
    ///     }
    /// }
    /// ```
    #[clippy::version = "1.45.0"]
    pub UNSAFE_DERIVE_DESERIALIZE,
    pedantic,
    "deriving `serde::Deserialize` on a type that has methods using `unsafe`"
}

declare_clippy_lint! {
    /// ### What it does
    /// Checks for types that derive `PartialEq` and could implement `Eq`.
    ///
    /// ### Why is this bad?
    /// If a type `T` derives `PartialEq` and all of its members implement `Eq`,
    /// then `T` can always implement `Eq`. Implementing `Eq` allows `T` to be used
    /// in APIs that require `Eq` types. It also allows structs containing `T` to derive
    /// `Eq` themselves.
    ///
    /// ### Example
    /// ```rust
    /// #[derive(PartialEq)]
    /// struct Foo {
    ///     i_am_eq: i32,
    ///     i_am_eq_too: Vec<String>,
    /// }
    /// ```
    /// Use instead:
    /// ```rust
    /// #[derive(PartialEq, Eq)]
    /// struct Foo {
    ///     i_am_eq: i32,
    ///     i_am_eq_too: Vec<String>,
    /// }
    /// ```
    #[clippy::version = "1.63.0"]
    pub DERIVE_PARTIAL_EQ_WITHOUT_EQ,
    nursery,
    "deriving `PartialEq` on a type that can implement `Eq`, without implementing `Eq`"
}

declare_lint_pass!(Derive => [
    EXPL_IMPL_CLONE_ON_COPY,
    DERIVED_HASH_WITH_MANUAL_EQ,
    DERIVE_ORD_XOR_PARTIAL_ORD,
    UNSAFE_DERIVE_DESERIALIZE,
    DERIVE_PARTIAL_EQ_WITHOUT_EQ
]);

impl<'tcx> LateLintPass<'tcx> for Derive {
    fn check_item(&mut self, cx: &LateContext<'tcx>, item: &'tcx Item<'_>) {
        if let ItemKind::Impl(Impl {
            of_trait: Some(ref trait_ref),
            ..
        }) = item.kind
        {
            let ty = cx.tcx.type_of(item.owner_id).subst_identity();
            let is_automatically_derived = cx.tcx.has_attr(item.owner_id, sym::automatically_derived);

            check_hash_peq(cx, item.span, trait_ref, ty, is_automatically_derived);
            check_ord_partial_ord(cx, item.span, trait_ref, ty, is_automatically_derived);

            if is_automatically_derived {
                check_unsafe_derive_deserialize(cx, item, trait_ref, ty);
                check_partial_eq_without_eq(cx, item.span, trait_ref, ty);
            } else {
                check_copy_clone(cx, item, trait_ref, ty);
            }
        }
    }
}

/// Implementation of the `DERIVED_HASH_WITH_MANUAL_EQ` lint.
fn check_hash_peq<'tcx>(
    cx: &LateContext<'tcx>,
    span: Span,
    trait_ref: &hir::TraitRef<'_>,
    ty: Ty<'tcx>,
    hash_is_automatically_derived: bool,
) {
    if_chain! {
        if let Some(peq_trait_def_id) = cx.tcx.lang_items().eq_trait();
        if let Some(def_id) = trait_ref.trait_def_id();
        if cx.tcx.is_diagnostic_item(sym::Hash, def_id);
        then {
            // Look for the PartialEq implementations for `ty`
            cx.tcx.for_each_relevant_impl(peq_trait_def_id, ty, |impl_id| {
                let peq_is_automatically_derived = cx.tcx.has_attr(impl_id, sym::automatically_derived);

                if !hash_is_automatically_derived || peq_is_automatically_derived {
                    return;
                }

                let trait_ref = cx.tcx.impl_trait_ref(impl_id).expect("must be a trait implementation");

                // Only care about `impl PartialEq<Foo> for Foo`
                // For `impl PartialEq<B> for A, input_types is [A, B]
                if trait_ref.subst_identity().substs.type_at(1) == ty {
                    span_lint_and_then(
                        cx,
                        DERIVED_HASH_WITH_MANUAL_EQ,
                        span,
                        "you are deriving `Hash` but have implemented `PartialEq` explicitly",
                        |diag| {
                            if let Some(local_def_id) = impl_id.as_local() {
                                let hir_id = cx.tcx.hir().local_def_id_to_hir_id(local_def_id);
                                diag.span_note(
                                    cx.tcx.hir().span(hir_id),
                                    "`PartialEq` implemented here"
                                );
                            }
                        }
                    );
                }
            });
        }
    }
}

/// Implementation of the `DERIVE_ORD_XOR_PARTIAL_ORD` lint.
fn check_ord_partial_ord<'tcx>(
    cx: &LateContext<'tcx>,
    span: Span,
    trait_ref: &hir::TraitRef<'_>,
    ty: Ty<'tcx>,
    ord_is_automatically_derived: bool,
) {
    if_chain! {
        if let Some(ord_trait_def_id) = cx.tcx.get_diagnostic_item(sym::Ord);
        if let Some(partial_ord_trait_def_id) = cx.tcx.lang_items().partial_ord_trait();
        if let Some(def_id) = &trait_ref.trait_def_id();
        if *def_id == ord_trait_def_id;
        then {
            // Look for the PartialOrd implementations for `ty`
            cx.tcx.for_each_relevant_impl(partial_ord_trait_def_id, ty, |impl_id| {
                let partial_ord_is_automatically_derived = cx.tcx.has_attr(impl_id, sym::automatically_derived);

                if partial_ord_is_automatically_derived == ord_is_automatically_derived {
                    return;
                }

                let trait_ref = cx.tcx.impl_trait_ref(impl_id).expect("must be a trait implementation");

                // Only care about `impl PartialOrd<Foo> for Foo`
                // For `impl PartialOrd<B> for A, input_types is [A, B]
                if trait_ref.subst_identity().substs.type_at(1) == ty {
                    let mess = if partial_ord_is_automatically_derived {
                        "you are implementing `Ord` explicitly but have derived `PartialOrd`"
                    } else {
                        "you are deriving `Ord` but have implemented `PartialOrd` explicitly"
                    };

                    span_lint_and_then(
                        cx,
                        DERIVE_ORD_XOR_PARTIAL_ORD,
                        span,
                        mess,
                        |diag| {
                            if let Some(local_def_id) = impl_id.as_local() {
                                let hir_id = cx.tcx.hir().local_def_id_to_hir_id(local_def_id);
                                diag.span_note(
                                    cx.tcx.hir().span(hir_id),
                                    "`PartialOrd` implemented here"
                                );
                            }
                        }
                    );
                }
            });
        }
    }
}

/// Implementation of the `EXPL_IMPL_CLONE_ON_COPY` lint.
fn check_copy_clone<'tcx>(cx: &LateContext<'tcx>, item: &Item<'_>, trait_ref: &hir::TraitRef<'_>, ty: Ty<'tcx>) {
    let clone_id = match cx.tcx.lang_items().clone_trait() {
        Some(id) if trait_ref.trait_def_id() == Some(id) => id,
        _ => return,
    };
    let Some(copy_id) = cx.tcx.lang_items().copy_trait() else { return };
    let (ty_adt, ty_subs) = match *ty.kind() {
        // Unions can't derive clone.
        ty::Adt(adt, subs) if !adt.is_union() => (adt, subs),
        _ => return,
    };
    // If the current self type doesn't implement Copy (due to generic constraints), search to see if
    // there's a Copy impl for any instance of the adt.
    if !is_copy(cx, ty) {
        if ty_subs.non_erasable_generics().next().is_some() {
            let has_copy_impl = cx.tcx.all_local_trait_impls(()).get(&copy_id).map_or(false, |impls| {
                impls
                    .iter()
                    .any(|&id| matches!(cx.tcx.type_of(id).subst_identity().kind(), ty::Adt(adt, _) if ty_adt.did() == adt.did()))
            });
            if !has_copy_impl {
                return;
            }
        } else {
            return;
        }
    }
    // Derive constrains all generic types to requiring Clone. Check if any type is not constrained for
    // this impl.
    if ty_subs.types().any(|ty| !implements_trait(cx, ty, clone_id, &[])) {
        return;
    }
    // `#[repr(packed)]` structs with type/const parameters can't derive `Clone`.
    // https://github.com/rust-lang/rust-clippy/issues/10188
    if ty_adt.repr().packed()
        && ty_subs
            .iter()
            .any(|arg| matches!(arg.unpack(), GenericArgKind::Type(_) | GenericArgKind::Const(_)))
    {
        return;
    }

    span_lint_and_note(
        cx,
        EXPL_IMPL_CLONE_ON_COPY,
        item.span,
        "you are implementing `Clone` explicitly on a `Copy` type",
        Some(item.span),
        "consider deriving `Clone` or removing `Copy`",
    );
}

/// Implementation of the `UNSAFE_DERIVE_DESERIALIZE` lint.
fn check_unsafe_derive_deserialize<'tcx>(
    cx: &LateContext<'tcx>,
    item: &Item<'_>,
    trait_ref: &hir::TraitRef<'_>,
    ty: Ty<'tcx>,
) {
    fn has_unsafe<'tcx>(cx: &LateContext<'tcx>, item: &'tcx Item<'_>) -> bool {
        let mut visitor = UnsafeVisitor { cx, has_unsafe: false };
        walk_item(&mut visitor, item);
        visitor.has_unsafe
    }

    if_chain! {
        if let Some(trait_def_id) = trait_ref.trait_def_id();
        if match_def_path(cx, trait_def_id, &paths::SERDE_DESERIALIZE);
        if let ty::Adt(def, _) = ty.kind();
        if let Some(local_def_id) = def.did().as_local();
        let adt_hir_id = cx.tcx.hir().local_def_id_to_hir_id(local_def_id);
        if !is_lint_allowed(cx, UNSAFE_DERIVE_DESERIALIZE, adt_hir_id);
        if cx.tcx.inherent_impls(def.did())
            .iter()
            .map(|imp_did| cx.tcx.hir().expect_item(imp_did.expect_local()))
            .any(|imp| has_unsafe(cx, imp));
        then {
            span_lint_and_help(
                cx,
                UNSAFE_DERIVE_DESERIALIZE,
                item.span,
                "you are deriving `serde::Deserialize` on a type that has methods using `unsafe`",
                None,
                "consider implementing `serde::Deserialize` manually. See https://serde.rs/impl-deserialize.html"
            );
        }
    }
}

struct UnsafeVisitor<'a, 'tcx> {
    cx: &'a LateContext<'tcx>,
    has_unsafe: bool,
}

impl<'tcx> Visitor<'tcx> for UnsafeVisitor<'_, 'tcx> {
    type NestedFilter = nested_filter::All;

    fn visit_fn(&mut self, kind: FnKind<'tcx>, decl: &'tcx FnDecl<'_>, body_id: BodyId, _: Span, id: LocalDefId) {
        if self.has_unsafe {
            return;
        }

        if_chain! {
            if let Some(header) = kind.header();
            if header.unsafety == Unsafety::Unsafe;
            then {
                self.has_unsafe = true;
            }
        }

        walk_fn(self, kind, decl, body_id, id);
    }

    fn visit_expr(&mut self, expr: &'tcx Expr<'_>) {
        if self.has_unsafe {
            return;
        }

        if let ExprKind::Block(block, _) = expr.kind {
            if block.rules == BlockCheckMode::UnsafeBlock(UnsafeSource::UserProvided) {
                self.has_unsafe = true;
            }
        }

        walk_expr(self, expr);
    }

    fn nested_visit_map(&mut self) -> Self::Map {
        self.cx.tcx.hir()
    }
}

/// Implementation of the `DERIVE_PARTIAL_EQ_WITHOUT_EQ` lint.
fn check_partial_eq_without_eq<'tcx>(cx: &LateContext<'tcx>, span: Span, trait_ref: &hir::TraitRef<'_>, ty: Ty<'tcx>) {
    if_chain! {
        if let ty::Adt(adt, substs) = ty.kind();
        if cx.tcx.visibility(adt.did()).is_public();
        if let Some(eq_trait_def_id) = cx.tcx.get_diagnostic_item(sym::Eq);
        if let Some(def_id) = trait_ref.trait_def_id();
        if cx.tcx.is_diagnostic_item(sym::PartialEq, def_id);
        let param_env = param_env_for_derived_eq(cx.tcx, adt.did(), eq_trait_def_id);
        if !implements_trait_with_env(cx.tcx, param_env, ty, eq_trait_def_id, []);
        // If all of our fields implement `Eq`, we can implement `Eq` too
        if adt
            .all_fields()
            .map(|f| f.ty(cx.tcx, substs))
            .all(|ty| implements_trait_with_env(cx.tcx, param_env, ty, eq_trait_def_id, []));
        then {
            span_lint_and_sugg(
                cx,
                DERIVE_PARTIAL_EQ_WITHOUT_EQ,
                span.ctxt().outer_expn_data().call_site,
                "you are deriving `PartialEq` and can implement `Eq`",
                "consider deriving `Eq` as well",
                "PartialEq, Eq".to_string(),
                Applicability::MachineApplicable,
            )
        }
    }
}

/// Creates the `ParamEnv` used for the give type's derived `Eq` impl.
fn param_env_for_derived_eq(tcx: TyCtxt<'_>, did: DefId, eq_trait_id: DefId) -> ParamEnv<'_> {
    // Initial map from generic index to param def.
    // Vec<(param_def, needs_eq)>
    let mut params = tcx
        .generics_of(did)
        .params
        .iter()
        .map(|p| (p, matches!(p.kind, GenericParamDefKind::Type { .. })))
        .collect::<Vec<_>>();

    let ty_predicates = tcx.predicates_of(did).predicates;
    for (p, _) in ty_predicates {
        if let ClauseKind::Trait(p) = p.kind().skip_binder()
            && p.trait_ref.def_id == eq_trait_id
            && let ty::Param(self_ty) = p.trait_ref.self_ty().kind()
            && p.constness == BoundConstness::NotConst
        {
            // Flag types which already have an `Eq` bound.
            params[self_ty.index as usize].1 = false;
        }
    }

    ParamEnv::new(
        tcx.mk_clauses_from_iter(ty_predicates.iter().map(|&(p, _)| p).chain(
            params.iter().filter(|&&(_, needs_eq)| needs_eq).map(|&(param, _)| {
                ClauseKind::Trait(TraitPredicate {
                    trait_ref: ty::TraitRef::new(tcx, eq_trait_id, [tcx.mk_param_from_def(param)]),
                    constness: BoundConstness::NotConst,
                    polarity: ImplPolarity::Positive,
<<<<<<< HEAD
                }).to_predicate(tcx)
=======
                })
                .to_predicate(tcx)
>>>>>>> 37f4c172
            }),
        )),
        Reveal::UserFacing,
        Constness::NotConst,
    )
}<|MERGE_RESOLUTION|>--- conflicted
+++ resolved
@@ -14,13 +14,8 @@
 use rustc_middle::hir::nested_filter;
 use rustc_middle::traits::Reveal;
 use rustc_middle::ty::{
-<<<<<<< HEAD
-    self, BoundConstness, ClauseKind, GenericArgKind, GenericParamDefKind, ImplPolarity, ParamEnv,
-    ToPredicate, TraitPredicate, Ty, TyCtxt,
-=======
     self, BoundConstness, ClauseKind, GenericArgKind, GenericParamDefKind, ImplPolarity, ParamEnv, ToPredicate,
     TraitPredicate, Ty, TyCtxt,
->>>>>>> 37f4c172
 };
 use rustc_session::{declare_lint_pass, declare_tool_lint};
 use rustc_span::def_id::LocalDefId;
@@ -525,12 +520,8 @@
                     trait_ref: ty::TraitRef::new(tcx, eq_trait_id, [tcx.mk_param_from_def(param)]),
                     constness: BoundConstness::NotConst,
                     polarity: ImplPolarity::Positive,
-<<<<<<< HEAD
-                }).to_predicate(tcx)
-=======
                 })
                 .to_predicate(tcx)
->>>>>>> 37f4c172
             }),
         )),
         Reveal::UserFacing,
