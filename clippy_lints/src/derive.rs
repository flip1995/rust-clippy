use clippy_utils::diagnostics::{span_lint_and_help, span_lint_and_note, span_lint_and_sugg, span_lint_and_then};
use clippy_utils::paths;
use clippy_utils::ty::{implements_trait, implements_trait_with_env, is_copy};
use clippy_utils::{is_lint_allowed, match_def_path};
use if_chain::if_chain;
use rustc_errors::Applicability;
use rustc_hir::def_id::DefId;
use rustc_hir::intravisit::{walk_expr, walk_fn, walk_item, FnKind, Visitor};
use rustc_hir::{
    self as hir, BlockCheckMode, BodyId, Constness, Expr, ExprKind, FnDecl, HirId, Impl, Item, ItemKind, UnsafeSource,
    Unsafety,
};
use rustc_lint::{LateContext, LateLintPass};
use rustc_middle::hir::nested_filter;
use rustc_middle::traits::Reveal;
use rustc_middle::ty::{
    self, Binder, BoundConstness, Clause, GenericParamDefKind, ImplPolarity, ParamEnv, PredicateKind, TraitPredicate,
    Ty, TyCtxt,
};
use rustc_session::{declare_lint_pass, declare_tool_lint};
use rustc_span::source_map::Span;
use rustc_span::sym;

declare_clippy_lint! {
    /// ### What it does
    /// Checks for deriving `Hash` but implementing `PartialEq`
    /// explicitly or vice versa.
    ///
    /// ### Why is this bad?
    /// The implementation of these traits must agree (for
    /// example for use with `HashMap`) so it’s probably a bad idea to use a
    /// default-generated `Hash` implementation with an explicitly defined
    /// `PartialEq`. In particular, the following must hold for any type:
    ///
    /// ```text
    /// k1 == k2 ⇒ hash(k1) == hash(k2)
    /// ```
    ///
    /// ### Example
    /// ```ignore
    /// #[derive(Hash)]
    /// struct Foo;
    ///
    /// impl PartialEq for Foo {
    ///     ...
    /// }
    /// ```
    #[clippy::version = "pre 1.29.0"]
    pub DERIVE_HASH_XOR_EQ,
    correctness,
    "deriving `Hash` but implementing `PartialEq` explicitly"
}

declare_clippy_lint! {
    /// ### What it does
    /// Checks for deriving `Ord` but implementing `PartialOrd`
    /// explicitly or vice versa.
    ///
    /// ### Why is this bad?
    /// The implementation of these traits must agree (for
    /// example for use with `sort`) so it’s probably a bad idea to use a
    /// default-generated `Ord` implementation with an explicitly defined
    /// `PartialOrd`. In particular, the following must hold for any type
    /// implementing `Ord`:
    ///
    /// ```text
    /// k1.cmp(&k2) == k1.partial_cmp(&k2).unwrap()
    /// ```
    ///
    /// ### Example
    /// ```rust,ignore
    /// #[derive(Ord, PartialEq, Eq)]
    /// struct Foo;
    ///
    /// impl PartialOrd for Foo {
    ///     ...
    /// }
    /// ```
    /// Use instead:
    /// ```rust,ignore
    /// #[derive(PartialEq, Eq)]
    /// struct Foo;
    ///
    /// impl PartialOrd for Foo {
    ///     fn partial_cmp(&self, other: &Foo) -> Option<Ordering> {
    ///        Some(self.cmp(other))
    ///     }
    /// }
    ///
    /// impl Ord for Foo {
    ///     ...
    /// }
    /// ```
    /// or, if you don't need a custom ordering:
    /// ```rust,ignore
    /// #[derive(Ord, PartialOrd, PartialEq, Eq)]
    /// struct Foo;
    /// ```
    #[clippy::version = "1.47.0"]
    pub DERIVE_ORD_XOR_PARTIAL_ORD,
    correctness,
    "deriving `Ord` but implementing `PartialOrd` explicitly"
}

declare_clippy_lint! {
    /// ### What it does
    /// Checks for explicit `Clone` implementations for `Copy`
    /// types.
    ///
    /// ### Why is this bad?
    /// To avoid surprising behavior, these traits should
    /// agree and the behavior of `Copy` cannot be overridden. In almost all
    /// situations a `Copy` type should have a `Clone` implementation that does
    /// nothing more than copy the object, which is what `#[derive(Copy, Clone)]`
    /// gets you.
    ///
    /// ### Example
    /// ```rust,ignore
    /// #[derive(Copy)]
    /// struct Foo;
    ///
    /// impl Clone for Foo {
    ///     // ..
    /// }
    /// ```
    #[clippy::version = "pre 1.29.0"]
    pub EXPL_IMPL_CLONE_ON_COPY,
    pedantic,
    "implementing `Clone` explicitly on `Copy` types"
}

declare_clippy_lint! {
    /// ### What it does
    /// Checks for deriving `serde::Deserialize` on a type that
    /// has methods using `unsafe`.
    ///
    /// ### Why is this bad?
    /// Deriving `serde::Deserialize` will create a constructor
    /// that may violate invariants hold by another constructor.
    ///
    /// ### Example
    /// ```rust,ignore
    /// use serde::Deserialize;
    ///
    /// #[derive(Deserialize)]
    /// pub struct Foo {
    ///     // ..
    /// }
    ///
    /// impl Foo {
    ///     pub fn new() -> Self {
    ///         // setup here ..
    ///     }
    ///
    ///     pub unsafe fn parts() -> (&str, &str) {
    ///         // assumes invariants hold
    ///     }
    /// }
    /// ```
    #[clippy::version = "1.45.0"]
    pub UNSAFE_DERIVE_DESERIALIZE,
    pedantic,
    "deriving `serde::Deserialize` on a type that has methods using `unsafe`"
}

declare_clippy_lint! {
    /// ### What it does
    /// Checks for types that derive `PartialEq` and could implement `Eq`.
    ///
    /// ### Why is this bad?
    /// If a type `T` derives `PartialEq` and all of its members implement `Eq`,
    /// then `T` can always implement `Eq`. Implementing `Eq` allows `T` to be used
    /// in APIs that require `Eq` types. It also allows structs containing `T` to derive
    /// `Eq` themselves.
    ///
    /// ### Example
    /// ```rust
    /// #[derive(PartialEq)]
    /// struct Foo {
    ///     i_am_eq: i32,
    ///     i_am_eq_too: Vec<String>,
    /// }
    /// ```
    /// Use instead:
    /// ```rust
    /// #[derive(PartialEq, Eq)]
    /// struct Foo {
    ///     i_am_eq: i32,
    ///     i_am_eq_too: Vec<String>,
    /// }
    /// ```
    #[clippy::version = "1.63.0"]
    pub DERIVE_PARTIAL_EQ_WITHOUT_EQ,
    nursery,
    "deriving `PartialEq` on a type that can implement `Eq`, without implementing `Eq`"
}

declare_lint_pass!(Derive => [
    EXPL_IMPL_CLONE_ON_COPY,
    DERIVE_HASH_XOR_EQ,
    DERIVE_ORD_XOR_PARTIAL_ORD,
    UNSAFE_DERIVE_DESERIALIZE,
    DERIVE_PARTIAL_EQ_WITHOUT_EQ
]);

impl<'tcx> LateLintPass<'tcx> for Derive {
    fn check_item(&mut self, cx: &LateContext<'tcx>, item: &'tcx Item<'_>) {
        if let ItemKind::Impl(Impl {
            of_trait: Some(ref trait_ref),
            ..
        }) = item.kind
        {
            let ty = cx.tcx.type_of(item.owner_id);
            let is_automatically_derived = cx.tcx.has_attr(item.owner_id.to_def_id(), sym::automatically_derived);

            check_hash_peq(cx, item.span, trait_ref, ty, is_automatically_derived);
            check_ord_partial_ord(cx, item.span, trait_ref, ty, is_automatically_derived);

            if is_automatically_derived {
                check_unsafe_derive_deserialize(cx, item, trait_ref, ty);
                check_partial_eq_without_eq(cx, item.span, trait_ref, ty);
            } else {
                check_copy_clone(cx, item, trait_ref, ty);
            }
        }
    }
}

/// Implementation of the `DERIVE_HASH_XOR_EQ` lint.
fn check_hash_peq<'tcx>(
    cx: &LateContext<'tcx>,
    span: Span,
    trait_ref: &hir::TraitRef<'_>,
    ty: Ty<'tcx>,
    hash_is_automatically_derived: bool,
) {
    if_chain! {
        if let Some(peq_trait_def_id) = cx.tcx.lang_items().eq_trait();
        if let Some(def_id) = trait_ref.trait_def_id();
        if cx.tcx.is_diagnostic_item(sym::Hash, def_id);
        then {
            // Look for the PartialEq implementations for `ty`
            cx.tcx.for_each_relevant_impl(peq_trait_def_id, ty, |impl_id| {
                let peq_is_automatically_derived = cx.tcx.has_attr(impl_id, sym::automatically_derived);

                if peq_is_automatically_derived == hash_is_automatically_derived {
                    return;
                }

                let trait_ref = cx.tcx.impl_trait_ref(impl_id).expect("must be a trait implementation");

                // Only care about `impl PartialEq<Foo> for Foo`
                // For `impl PartialEq<B> for A, input_types is [A, B]
                if trait_ref.substs.type_at(1) == ty {
                    let mess = if peq_is_automatically_derived {
                        "you are implementing `Hash` explicitly but have derived `PartialEq`"
                    } else {
                        "you are deriving `Hash` but have implemented `PartialEq` explicitly"
                    };

                    span_lint_and_then(
                        cx,
                        DERIVE_HASH_XOR_EQ,
                        span,
                        mess,
                        |diag| {
                            if let Some(local_def_id) = impl_id.as_local() {
                                let hir_id = cx.tcx.hir().local_def_id_to_hir_id(local_def_id);
                                diag.span_note(
                                    cx.tcx.hir().span(hir_id),
                                    "`PartialEq` implemented here"
                                );
                            }
                        }
                    );
                }
            });
        }
    }
}

/// Implementation of the `DERIVE_ORD_XOR_PARTIAL_ORD` lint.
fn check_ord_partial_ord<'tcx>(
    cx: &LateContext<'tcx>,
    span: Span,
    trait_ref: &hir::TraitRef<'_>,
    ty: Ty<'tcx>,
    ord_is_automatically_derived: bool,
) {
    if_chain! {
        if let Some(ord_trait_def_id) = cx.tcx.get_diagnostic_item(sym::Ord);
        if let Some(partial_ord_trait_def_id) = cx.tcx.lang_items().partial_ord_trait();
        if let Some(def_id) = &trait_ref.trait_def_id();
        if *def_id == ord_trait_def_id;
        then {
            // Look for the PartialOrd implementations for `ty`
            cx.tcx.for_each_relevant_impl(partial_ord_trait_def_id, ty, |impl_id| {
                let partial_ord_is_automatically_derived = cx.tcx.has_attr(impl_id, sym::automatically_derived);

                if partial_ord_is_automatically_derived == ord_is_automatically_derived {
                    return;
                }

                let trait_ref = cx.tcx.impl_trait_ref(impl_id).expect("must be a trait implementation");

                // Only care about `impl PartialOrd<Foo> for Foo`
                // For `impl PartialOrd<B> for A, input_types is [A, B]
                if trait_ref.substs.type_at(1) == ty {
                    let mess = if partial_ord_is_automatically_derived {
                        "you are implementing `Ord` explicitly but have derived `PartialOrd`"
                    } else {
                        "you are deriving `Ord` but have implemented `PartialOrd` explicitly"
                    };

                    span_lint_and_then(
                        cx,
                        DERIVE_ORD_XOR_PARTIAL_ORD,
                        span,
                        mess,
                        |diag| {
                            if let Some(local_def_id) = impl_id.as_local() {
                                let hir_id = cx.tcx.hir().local_def_id_to_hir_id(local_def_id);
                                diag.span_note(
                                    cx.tcx.hir().span(hir_id),
                                    "`PartialOrd` implemented here"
                                );
                            }
                        }
                    );
                }
            });
        }
    }
}

/// Implementation of the `EXPL_IMPL_CLONE_ON_COPY` lint.
fn check_copy_clone<'tcx>(cx: &LateContext<'tcx>, item: &Item<'_>, trait_ref: &hir::TraitRef<'_>, ty: Ty<'tcx>) {
    let clone_id = match cx.tcx.lang_items().clone_trait() {
        Some(id) if trait_ref.trait_def_id() == Some(id) => id,
        _ => return,
    };
    let Some(copy_id) = cx.tcx.lang_items().copy_trait() else { return };
    let (ty_adt, ty_subs) = match *ty.kind() {
        // Unions can't derive clone.
        ty::Adt(adt, subs) if !adt.is_union() => (adt, subs),
        _ => return,
    };
    // If the current self type doesn't implement Copy (due to generic constraints), search to see if
    // there's a Copy impl for any instance of the adt.
    if !is_copy(cx, ty) {
        if ty_subs.non_erasable_generics().next().is_some() {
            let has_copy_impl = cx.tcx.all_local_trait_impls(()).get(&copy_id).map_or(false, |impls| {
                impls
                    .iter()
                    .any(|&id| matches!(cx.tcx.type_of(id).kind(), ty::Adt(adt, _) if ty_adt.did() == adt.did()))
            });
            if !has_copy_impl {
                return;
            }
        } else {
            return;
        }
    }
    // Derive constrains all generic types to requiring Clone. Check if any type is not constrained for
    // this impl.
    if ty_subs.types().any(|ty| !implements_trait(cx, ty, clone_id, &[])) {
        return;
    }

    span_lint_and_note(
        cx,
        EXPL_IMPL_CLONE_ON_COPY,
        item.span,
        "you are implementing `Clone` explicitly on a `Copy` type",
        Some(item.span),
        "consider deriving `Clone` or removing `Copy`",
    );
}

/// Implementation of the `UNSAFE_DERIVE_DESERIALIZE` lint.
fn check_unsafe_derive_deserialize<'tcx>(
    cx: &LateContext<'tcx>,
    item: &Item<'_>,
    trait_ref: &hir::TraitRef<'_>,
    ty: Ty<'tcx>,
) {
    fn has_unsafe<'tcx>(cx: &LateContext<'tcx>, item: &'tcx Item<'_>) -> bool {
        let mut visitor = UnsafeVisitor { cx, has_unsafe: false };
        walk_item(&mut visitor, item);
        visitor.has_unsafe
    }

    if_chain! {
        if let Some(trait_def_id) = trait_ref.trait_def_id();
        if match_def_path(cx, trait_def_id, &paths::SERDE_DESERIALIZE);
        if let ty::Adt(def, _) = ty.kind();
        if let Some(local_def_id) = def.did().as_local();
        let adt_hir_id = cx.tcx.hir().local_def_id_to_hir_id(local_def_id);
        if !is_lint_allowed(cx, UNSAFE_DERIVE_DESERIALIZE, adt_hir_id);
        if cx.tcx.inherent_impls(def.did())
            .iter()
            .map(|imp_did| cx.tcx.hir().expect_item(imp_did.expect_local()))
            .any(|imp| has_unsafe(cx, imp));
        then {
            span_lint_and_help(
                cx,
                UNSAFE_DERIVE_DESERIALIZE,
                item.span,
                "you are deriving `serde::Deserialize` on a type that has methods using `unsafe`",
                None,
                "consider implementing `serde::Deserialize` manually. See https://serde.rs/impl-deserialize.html"
            );
        }
    }
}

struct UnsafeVisitor<'a, 'tcx> {
    cx: &'a LateContext<'tcx>,
    has_unsafe: bool,
}

impl<'tcx> Visitor<'tcx> for UnsafeVisitor<'_, 'tcx> {
    type NestedFilter = nested_filter::All;

    fn visit_fn(&mut self, kind: FnKind<'tcx>, decl: &'tcx FnDecl<'_>, body_id: BodyId, _: Span, id: HirId) {
        if self.has_unsafe {
            return;
        }

        if_chain! {
            if let Some(header) = kind.header();
            if header.unsafety == Unsafety::Unsafe;
            then {
                self.has_unsafe = true;
            }
        }

        walk_fn(self, kind, decl, body_id, id);
    }

    fn visit_expr(&mut self, expr: &'tcx Expr<'_>) {
        if self.has_unsafe {
            return;
        }

        if let ExprKind::Block(block, _) = expr.kind {
            if block.rules == BlockCheckMode::UnsafeBlock(UnsafeSource::UserProvided) {
                self.has_unsafe = true;
            }
        }

        walk_expr(self, expr);
    }

    fn nested_visit_map(&mut self) -> Self::Map {
        self.cx.tcx.hir()
    }
}

/// Implementation of the `DERIVE_PARTIAL_EQ_WITHOUT_EQ` lint.
fn check_partial_eq_without_eq<'tcx>(cx: &LateContext<'tcx>, span: Span, trait_ref: &hir::TraitRef<'_>, ty: Ty<'tcx>) {
    if_chain! {
        if let ty::Adt(adt, substs) = ty.kind();
        if cx.tcx.visibility(adt.did()).is_public();
        if let Some(eq_trait_def_id) = cx.tcx.get_diagnostic_item(sym::Eq);
        if let Some(def_id) = trait_ref.trait_def_id();
        if cx.tcx.is_diagnostic_item(sym::PartialEq, def_id);
        let param_env = param_env_for_derived_eq(cx.tcx, adt.did(), eq_trait_def_id);
        if !implements_trait_with_env(cx.tcx, param_env, ty, eq_trait_def_id, []);
        // If all of our fields implement `Eq`, we can implement `Eq` too
        if adt
            .all_fields()
            .map(|f| f.ty(cx.tcx, substs))
            .all(|ty| implements_trait_with_env(cx.tcx, param_env, ty, eq_trait_def_id, []));
        then {
            span_lint_and_sugg(
                cx,
                DERIVE_PARTIAL_EQ_WITHOUT_EQ,
                span.ctxt().outer_expn_data().call_site,
                "you are deriving `PartialEq` and can implement `Eq`",
                "consider deriving `Eq` as well",
                "PartialEq, Eq".to_string(),
                Applicability::MachineApplicable,
            )
        }
    }
}

/// Creates the `ParamEnv` used for the give type's derived `Eq` impl.
fn param_env_for_derived_eq(tcx: TyCtxt<'_>, did: DefId, eq_trait_id: DefId) -> ParamEnv<'_> {
    // Initial map from generic index to param def.
    // Vec<(param_def, needs_eq)>
    let mut params = tcx
        .generics_of(did)
        .params
        .iter()
        .map(|p| (p, matches!(p.kind, GenericParamDefKind::Type { .. })))
        .collect::<Vec<_>>();

    let ty_predicates = tcx.predicates_of(did).predicates;
    for (p, _) in ty_predicates {
        if let PredicateKind::Clause(Clause::Trait(p)) = p.kind().skip_binder()
            && p.trait_ref.def_id == eq_trait_id
            && let ty::Param(self_ty) = p.trait_ref.self_ty().kind()
            && p.constness == BoundConstness::NotConst
        {
            // Flag types which already have an `Eq` bound.
            params[self_ty.index as usize].1 = false;
        }
    }

    ParamEnv::new(
        tcx.mk_predicates(ty_predicates.iter().map(|&(p, _)| p).chain(
            params.iter().filter(|&&(_, needs_eq)| needs_eq).map(|&(param, _)| {
                tcx.mk_predicate(Binder::dummy(PredicateKind::Clause(Clause::Trait(TraitPredicate {
<<<<<<< HEAD
                    trait_ref: tcx.mk_trait_ref(
                        eq_trait_id,
                        [tcx.mk_param_from_def(param)],
                    ),
=======
                    trait_ref: tcx.mk_trait_ref(eq_trait_id, [tcx.mk_param_from_def(param)]),
>>>>>>> 4bdfb074
                    constness: BoundConstness::NotConst,
                    polarity: ImplPolarity::Positive,
                }))))
            }),
        )),
        Reveal::UserFacing,
        Constness::NotConst,
    )
}<|MERGE_RESOLUTION|>--- conflicted
+++ resolved
@@ -513,14 +513,7 @@
         tcx.mk_predicates(ty_predicates.iter().map(|&(p, _)| p).chain(
             params.iter().filter(|&&(_, needs_eq)| needs_eq).map(|&(param, _)| {
                 tcx.mk_predicate(Binder::dummy(PredicateKind::Clause(Clause::Trait(TraitPredicate {
-<<<<<<< HEAD
-                    trait_ref: tcx.mk_trait_ref(
-                        eq_trait_id,
-                        [tcx.mk_param_from_def(param)],
-                    ),
-=======
                     trait_ref: tcx.mk_trait_ref(eq_trait_id, [tcx.mk_param_from_def(param)]),
->>>>>>> 4bdfb074
                     constness: BoundConstness::NotConst,
                     polarity: ImplPolarity::Positive,
                 }))))
