--- conflicted
+++ resolved
@@ -385,11 +385,7 @@
         && cx
             .tcx
             .inherent_impls(def.did())
-<<<<<<< HEAD
-            .into_iter()
-=======
             .iter()
->>>>>>> e13476e9
             .map(|imp_did| cx.tcx.hir().expect_item(imp_did.expect_local()))
             .any(|imp| has_unsafe(cx, imp))
     {
