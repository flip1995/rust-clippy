use clippy_utils::diagnostics::{span_lint_and_help, span_lint_and_note, span_lint_and_then};
use clippy_utils::paths;
use clippy_utils::ty::{implements_trait, is_copy};
use clippy_utils::{get_trait_def_id, is_allowed, is_automatically_derived, match_def_path};
use if_chain::if_chain;
use rustc_hir::def_id::DefId;
use rustc_hir::intravisit::{walk_expr, walk_fn, walk_item, FnKind, NestedVisitorMap, Visitor};
use rustc_hir::{
    BlockCheckMode, BodyId, Expr, ExprKind, FnDecl, HirId, Impl, Item, ItemKind, TraitRef, UnsafeSource, Unsafety,
};
use rustc_lint::{LateContext, LateLintPass};
use rustc_middle::hir::map::Map;
use rustc_middle::ty::{self, Ty};
use rustc_session::{declare_lint_pass, declare_tool_lint};
use rustc_span::source_map::Span;

declare_clippy_lint! {
    /// **What it does:** Checks for deriving `Hash` but implementing `PartialEq`
    /// explicitly or vice versa.
    ///
    /// **Why is this bad?** The implementation of these traits must agree (for
    /// example for use with `HashMap`) so it’s probably a bad idea to use a
    /// default-generated `Hash` implementation with an explicitly defined
    /// `PartialEq`. In particular, the following must hold for any type:
    ///
    /// ```text
    /// k1 == k2 ⇒ hash(k1) == hash(k2)
    /// ```
    ///
    /// **Known problems:** None.
    ///
    /// **Example:**
    /// ```ignore
    /// #[derive(Hash)]
    /// struct Foo;
    ///
    /// impl PartialEq for Foo {
    ///     ...
    /// }
    /// ```
    pub DERIVE_HASH_XOR_EQ,
    correctness,
    "deriving `Hash` but implementing `PartialEq` explicitly"
}

declare_clippy_lint! {
    /// **What it does:** Checks for deriving `Ord` but implementing `PartialOrd`
    /// explicitly or vice versa.
    ///
    /// **Why is this bad?** The implementation of these traits must agree (for
    /// example for use with `sort`) so it’s probably a bad idea to use a
    /// default-generated `Ord` implementation with an explicitly defined
    /// `PartialOrd`. In particular, the following must hold for any type
    /// implementing `Ord`:
    ///
    /// ```text
    /// k1.cmp(&k2) == k1.partial_cmp(&k2).unwrap()
    /// ```
    ///
    /// **Known problems:** None.
    ///
    /// **Example:**
    ///
    /// ```rust,ignore
    /// #[derive(Ord, PartialEq, Eq)]
    /// struct Foo;
    ///
    /// impl PartialOrd for Foo {
    ///     ...
    /// }
    /// ```
    /// Use instead:
    /// ```rust,ignore
    /// #[derive(PartialEq, Eq)]
    /// struct Foo;
    ///
    /// impl PartialOrd for Foo {
    ///     fn partial_cmp(&self, other: &Foo) -> Option<Ordering> {
    ///        Some(self.cmp(other))
    ///     }
    /// }
    ///
    /// impl Ord for Foo {
    ///     ...
    /// }
    /// ```
    /// or, if you don't need a custom ordering:
    /// ```rust,ignore
    /// #[derive(Ord, PartialOrd, PartialEq, Eq)]
    /// struct Foo;
    /// ```
    pub DERIVE_ORD_XOR_PARTIAL_ORD,
    correctness,
    "deriving `Ord` but implementing `PartialOrd` explicitly"
}

declare_clippy_lint! {
    /// **What it does:** Checks for explicit `Clone` implementations for `Copy`
    /// types.
    ///
    /// **Why is this bad?** To avoid surprising behaviour, these traits should
    /// agree and the behaviour of `Copy` cannot be overridden. In almost all
    /// situations a `Copy` type should have a `Clone` implementation that does
    /// nothing more than copy the object, which is what `#[derive(Copy, Clone)]`
    /// gets you.
    ///
    /// **Known problems:** Bounds of generic types are sometimes wrong: https://github.com/rust-lang/rust/issues/26925
    ///
    /// **Example:**
    /// ```rust,ignore
    /// #[derive(Copy)]
    /// struct Foo;
    ///
    /// impl Clone for Foo {
    ///     // ..
    /// }
    /// ```
    pub EXPL_IMPL_CLONE_ON_COPY,
    pedantic,
    "implementing `Clone` explicitly on `Copy` types"
}

declare_clippy_lint! {
    /// **What it does:** Checks for deriving `serde::Deserialize` on a type that
    /// has methods using `unsafe`.
    ///
    /// **Why is this bad?** Deriving `serde::Deserialize` will create a constructor
    /// that may violate invariants hold by another constructor.
    ///
    /// **Known problems:** None.
    ///
    /// **Example:**
    ///
    /// ```rust,ignore
    /// use serde::Deserialize;
    ///
    /// #[derive(Deserialize)]
    /// pub struct Foo {
    ///     // ..
    /// }
    ///
    /// impl Foo {
    ///     pub fn new() -> Self {
    ///         // setup here ..
    ///     }
    ///
    ///     pub unsafe fn parts() -> (&str, &str) {
    ///         // assumes invariants hold
    ///     }
    /// }
    /// ```
    pub UNSAFE_DERIVE_DESERIALIZE,
    pedantic,
    "deriving `serde::Deserialize` on a type that has methods using `unsafe`"
}

declare_lint_pass!(Derive => [
    EXPL_IMPL_CLONE_ON_COPY,
    DERIVE_HASH_XOR_EQ,
    DERIVE_ORD_XOR_PARTIAL_ORD,
    UNSAFE_DERIVE_DESERIALIZE
]);

impl<'tcx> LateLintPass<'tcx> for Derive {
    fn check_item(&mut self, cx: &LateContext<'tcx>, item: &'tcx Item<'_>) {
        if let ItemKind::Impl(Impl {
            of_trait: Some(ref trait_ref),
            ..
        }) = item.kind
        {
            let ty = cx.tcx.type_of(item.def_id);
            let attrs = cx.tcx.hir().attrs(item.hir_id());
            let is_automatically_derived = is_automatically_derived(attrs);

            check_hash_peq(cx, item.span, trait_ref, ty, is_automatically_derived);
            check_ord_partial_ord(cx, item.span, trait_ref, ty, is_automatically_derived);

            if is_automatically_derived {
                check_unsafe_derive_deserialize(cx, item, trait_ref, ty);
            } else {
                check_copy_clone(cx, item, trait_ref, ty);
            }
        }
    }
}

/// Implementation of the `DERIVE_HASH_XOR_EQ` lint.
fn check_hash_peq<'tcx>(
    cx: &LateContext<'tcx>,
    span: Span,
    trait_ref: &TraitRef<'_>,
    ty: Ty<'tcx>,
    hash_is_automatically_derived: bool,
) {
    if_chain! {
        if let Some(peq_trait_def_id) = cx.tcx.lang_items().eq_trait();
        if let Some(def_id) = trait_ref.trait_def_id();
        if match_def_path(cx, def_id, &paths::HASH);
        then {
            // Look for the PartialEq implementations for `ty`
            cx.tcx.for_each_relevant_impl(peq_trait_def_id, ty, |impl_id| {
                let peq_is_automatically_derived = is_automatically_derived(cx.tcx.get_attrs(impl_id));

                if peq_is_automatically_derived == hash_is_automatically_derived {
                    return;
                }

                let trait_ref = cx.tcx.impl_trait_ref(impl_id).expect("must be a trait implementation");

                // Only care about `impl PartialEq<Foo> for Foo`
                // For `impl PartialEq<B> for A, input_types is [A, B]
                if trait_ref.substs.type_at(1) == ty {
                    let mess = if peq_is_automatically_derived {
                        "you are implementing `Hash` explicitly but have derived `PartialEq`"
                    } else {
                        "you are deriving `Hash` but have implemented `PartialEq` explicitly"
                    };

                    span_lint_and_then(
                        cx,
                        DERIVE_HASH_XOR_EQ,
                        span,
                        mess,
                        |diag| {
                            if let Some(local_def_id) = impl_id.as_local() {
                                let hir_id = cx.tcx.hir().local_def_id_to_hir_id(local_def_id);
                                diag.span_note(
                                    cx.tcx.hir().span(hir_id),
                                    "`PartialEq` implemented here"
                                );
                            }
                        }
                    );
                }
            });
        }
    }
}

/// Implementation of the `DERIVE_ORD_XOR_PARTIAL_ORD` lint.
fn check_ord_partial_ord<'tcx>(
    cx: &LateContext<'tcx>,
    span: Span,
    trait_ref: &TraitRef<'_>,
    ty: Ty<'tcx>,
    ord_is_automatically_derived: bool,
) {
    if_chain! {
        if let Some(ord_trait_def_id) = get_trait_def_id(cx, &paths::ORD);
        if let Some(partial_ord_trait_def_id) = cx.tcx.lang_items().partial_ord_trait();
        if let Some(def_id) = &trait_ref.trait_def_id();
        if *def_id == ord_trait_def_id;
        then {
            // Look for the PartialOrd implementations for `ty`
            cx.tcx.for_each_relevant_impl(partial_ord_trait_def_id, ty, |impl_id| {
                let partial_ord_is_automatically_derived = is_automatically_derived(cx.tcx.get_attrs(impl_id));

                if partial_ord_is_automatically_derived == ord_is_automatically_derived {
                    return;
                }

                let trait_ref = cx.tcx.impl_trait_ref(impl_id).expect("must be a trait implementation");

                // Only care about `impl PartialOrd<Foo> for Foo`
                // For `impl PartialOrd<B> for A, input_types is [A, B]
                if trait_ref.substs.type_at(1) == ty {
                    let mess = if partial_ord_is_automatically_derived {
                        "you are implementing `Ord` explicitly but have derived `PartialOrd`"
                    } else {
                        "you are deriving `Ord` but have implemented `PartialOrd` explicitly"
                    };

                    span_lint_and_then(
                        cx,
                        DERIVE_ORD_XOR_PARTIAL_ORD,
                        span,
                        mess,
                        |diag| {
                            if let Some(local_def_id) = impl_id.as_local() {
                                let hir_id = cx.tcx.hir().local_def_id_to_hir_id(local_def_id);
                                diag.span_note(
                                    cx.tcx.hir().span(hir_id),
                                    "`PartialOrd` implemented here"
                                );
                            }
                        }
                    );
                }
            });
        }
    }
}

/// Implementation of the `EXPL_IMPL_CLONE_ON_COPY` lint.
fn check_copy_clone<'tcx>(cx: &LateContext<'tcx>, item: &Item<'_>, trait_ref: &TraitRef<'_>, ty: Ty<'tcx>) {
    let clone_id = match cx.tcx.lang_items().clone_trait() {
        Some(id) if trait_ref.trait_def_id() == Some(id) => id,
        _ => return,
    };
    let copy_id = match cx.tcx.lang_items().copy_trait() {
        Some(id) => id,
        None => return,
    };
    let (ty_adt, ty_subs) = match *ty.kind() {
        // Unions can't derive clone.
        ty::Adt(adt, subs) if !adt.is_union() => (adt, subs),
        _ => return,
    };
    // If the current self type doesn't implement Copy (due to generic constraints), search to see if
    // there's a Copy impl for any instance of the adt.
    if !is_copy(cx, ty) {
        if ty_subs.non_erasable_generics().next().is_some() {
            let has_copy_impl = cx.tcx.all_local_trait_impls(()).get(&copy_id).map_or(false, |impls| {
                impls
                    .iter()
                    .any(|&id| matches!(cx.tcx.type_of(id).kind(), ty::Adt(adt, _) if ty_adt.did == adt.did))
            });
            if !has_copy_impl {
                return;
            }
        } else {
            return;
        }
    }
    // Derive constrains all generic types to requiring Clone. Check if any type is not constrained for
    // this impl.
    if ty_subs.types().any(|ty| !implements_trait(cx, ty, clone_id, &[])) {
        return;
    }

    span_lint_and_note(
        cx,
        EXPL_IMPL_CLONE_ON_COPY,
        item.span,
        "you are implementing `Clone` explicitly on a `Copy` type",
        Some(item.span),
        "consider deriving `Clone` or removing `Copy`",
    );
}

/// Implementation of the `UNSAFE_DERIVE_DESERIALIZE` lint.
fn check_unsafe_derive_deserialize<'tcx>(
    cx: &LateContext<'tcx>,
    item: &Item<'_>,
    trait_ref: &TraitRef<'_>,
    ty: Ty<'tcx>,
) {
    fn item_from_def_id<'tcx>(cx: &LateContext<'tcx>, def_id: DefId) -> &'tcx Item<'tcx> {
        let hir_id = cx.tcx.hir().local_def_id_to_hir_id(def_id.expect_local());
        cx.tcx.hir().expect_item(hir_id)
    }

    fn has_unsafe<'tcx>(cx: &LateContext<'tcx>, item: &'tcx Item<'_>) -> bool {
        let mut visitor = UnsafeVisitor { cx, has_unsafe: false };
        walk_item(&mut visitor, item);
        visitor.has_unsafe
    }

    if_chain! {
        if let Some(trait_def_id) = trait_ref.trait_def_id();
        if match_def_path(cx, trait_def_id, &paths::SERDE_DESERIALIZE);
        if let ty::Adt(def, _) = ty.kind();
        if let Some(local_def_id) = def.did.as_local();
        let adt_hir_id = cx.tcx.hir().local_def_id_to_hir_id(local_def_id);
        if !is_allowed(cx, UNSAFE_DERIVE_DESERIALIZE, adt_hir_id);
        if cx.tcx.inherent_impls(def.did)
            .iter()
            .map(|imp_did| item_from_def_id(cx, *imp_did))
            .any(|imp| has_unsafe(cx, imp));
        then {
            span_lint_and_help(
                cx,
                UNSAFE_DERIVE_DESERIALIZE,
                item.span,
                "you are deriving `serde::Deserialize` on a type that has methods using `unsafe`",
                None,
                "consider implementing `serde::Deserialize` manually. See https://serde.rs/impl-deserialize.html"
            );
        }
    }
}

struct UnsafeVisitor<'a, 'tcx> {
    cx: &'a LateContext<'tcx>,
    has_unsafe: bool,
}

impl<'tcx> Visitor<'tcx> for UnsafeVisitor<'_, 'tcx> {
    type Map = Map<'tcx>;

    fn visit_fn(&mut self, kind: FnKind<'tcx>, decl: &'tcx FnDecl<'_>, body_id: BodyId, span: Span, id: HirId) {
        if self.has_unsafe {
            return;
        }

        if_chain! {
            if let Some(header) = kind.header();
            if let Unsafety::Unsafe = header.unsafety;
            then {
                self.has_unsafe = true;
            }
        }

        walk_fn(self, kind, decl, body_id, span, id);
    }

    fn visit_expr(&mut self, expr: &'tcx Expr<'_>) {
        if self.has_unsafe {
            return;
        }

        if let ExprKind::Block(block, _) = expr.kind {
<<<<<<< HEAD
            match block.rules {
                BlockCheckMode::UnsafeBlock(UnsafeSource::UserProvided) => {
                    self.has_unsafe = true;
                },
                _ => {},
=======
            if let BlockCheckMode::UnsafeBlock(UnsafeSource::UserProvided) = block.rules {
                self.has_unsafe = true;
>>>>>>> d3e6aafa
            }
        }

        walk_expr(self, expr);
    }

    fn nested_visit_map(&mut self) -> NestedVisitorMap<Self::Map> {
        NestedVisitorMap::All(self.cx.tcx.hir())
    }
}<|MERGE_RESOLUTION|>--- conflicted
+++ resolved
@@ -410,16 +410,8 @@
         }
 
         if let ExprKind::Block(block, _) = expr.kind {
-<<<<<<< HEAD
-            match block.rules {
-                BlockCheckMode::UnsafeBlock(UnsafeSource::UserProvided) => {
-                    self.has_unsafe = true;
-                },
-                _ => {},
-=======
             if let BlockCheckMode::UnsafeBlock(UnsafeSource::UserProvided) = block.rules {
                 self.has_unsafe = true;
->>>>>>> d3e6aafa
             }
         }
 
