use clippy_utils::diagnostics::{span_lint_and_help, span_lint_and_note, span_lint_and_sugg, span_lint_and_then};
use clippy_utils::paths;
use clippy_utils::ty::{implements_trait, implements_trait_with_env, is_copy};
use clippy_utils::{is_lint_allowed, match_def_path};
use if_chain::if_chain;
use rustc_errors::Applicability;
use rustc_hir::def_id::DefId;
use rustc_hir::intravisit::{walk_expr, walk_fn, walk_item, FnKind, Visitor};
use rustc_hir::{
    self as hir, BlockCheckMode, BodyId, Constness, Expr, ExprKind, FnDecl, HirId, Impl, Item, ItemKind, UnsafeSource,
    Unsafety,
};
use rustc_lint::{LateContext, LateLintPass};
use rustc_middle::hir::nested_filter;
use rustc_middle::traits::Reveal;
use rustc_middle::ty::{
<<<<<<< HEAD
    self, Binder, BoundConstness, Clause, GenericParamDefKind, ImplPolarity, ParamEnv, PredicateKind, TraitPredicate, TraitRef,
    Ty, TyCtxt,
=======
    self, Binder, BoundConstness, Clause, GenericParamDefKind, ImplPolarity, ParamEnv, PredicateKind, TraitPredicate,
    TraitRef, Ty, TyCtxt,
>>>>>>> 8e1a1229
};
use rustc_session::{declare_lint_pass, declare_tool_lint};
use rustc_span::source_map::Span;
use rustc_span::sym;

declare_clippy_lint! {
    /// ### What it does
    /// Checks for deriving `Hash` but implementing `PartialEq`
    /// explicitly or vice versa.
    ///
    /// ### Why is this bad?
    /// The implementation of these traits must agree (for
    /// example for use with `HashMap`) so it’s probably a bad idea to use a
    /// default-generated `Hash` implementation with an explicitly defined
    /// `PartialEq`. In particular, the following must hold for any type:
    ///
    /// ```text
    /// k1 == k2 ⇒ hash(k1) == hash(k2)
    /// ```
    ///
    /// ### Example
    /// ```ignore
    /// #[derive(Hash)]
    /// struct Foo;
    ///
    /// impl PartialEq for Foo {
    ///     ...
    /// }
    /// ```
    #[clippy::version = "pre 1.29.0"]
    pub DERIVE_HASH_XOR_EQ,
    correctness,
    "deriving `Hash` but implementing `PartialEq` explicitly"
}

declare_clippy_lint! {
    /// ### What it does
    /// Checks for deriving `Ord` but implementing `PartialOrd`
    /// explicitly or vice versa.
    ///
    /// ### Why is this bad?
    /// The implementation of these traits must agree (for
    /// example for use with `sort`) so it’s probably a bad idea to use a
    /// default-generated `Ord` implementation with an explicitly defined
    /// `PartialOrd`. In particular, the following must hold for any type
    /// implementing `Ord`:
    ///
    /// ```text
    /// k1.cmp(&k2) == k1.partial_cmp(&k2).unwrap()
    /// ```
    ///
    /// ### Example
    /// ```rust,ignore
    /// #[derive(Ord, PartialEq, Eq)]
    /// struct Foo;
    ///
    /// impl PartialOrd for Foo {
    ///     ...
    /// }
    /// ```
    /// Use instead:
    /// ```rust,ignore
    /// #[derive(PartialEq, Eq)]
    /// struct Foo;
    ///
    /// impl PartialOrd for Foo {
    ///     fn partial_cmp(&self, other: &Foo) -> Option<Ordering> {
    ///        Some(self.cmp(other))
    ///     }
    /// }
    ///
    /// impl Ord for Foo {
    ///     ...
    /// }
    /// ```
    /// or, if you don't need a custom ordering:
    /// ```rust,ignore
    /// #[derive(Ord, PartialOrd, PartialEq, Eq)]
    /// struct Foo;
    /// ```
    #[clippy::version = "1.47.0"]
    pub DERIVE_ORD_XOR_PARTIAL_ORD,
    correctness,
    "deriving `Ord` but implementing `PartialOrd` explicitly"
}

declare_clippy_lint! {
    /// ### What it does
    /// Checks for explicit `Clone` implementations for `Copy`
    /// types.
    ///
    /// ### Why is this bad?
    /// To avoid surprising behavior, these traits should
    /// agree and the behavior of `Copy` cannot be overridden. In almost all
    /// situations a `Copy` type should have a `Clone` implementation that does
    /// nothing more than copy the object, which is what `#[derive(Copy, Clone)]`
    /// gets you.
    ///
    /// ### Example
    /// ```rust,ignore
    /// #[derive(Copy)]
    /// struct Foo;
    ///
    /// impl Clone for Foo {
    ///     // ..
    /// }
    /// ```
    #[clippy::version = "pre 1.29.0"]
    pub EXPL_IMPL_CLONE_ON_COPY,
    pedantic,
    "implementing `Clone` explicitly on `Copy` types"
}

declare_clippy_lint! {
    /// ### What it does
    /// Checks for deriving `serde::Deserialize` on a type that
    /// has methods using `unsafe`.
    ///
    /// ### Why is this bad?
    /// Deriving `serde::Deserialize` will create a constructor
    /// that may violate invariants hold by another constructor.
    ///
    /// ### Example
    /// ```rust,ignore
    /// use serde::Deserialize;
    ///
    /// #[derive(Deserialize)]
    /// pub struct Foo {
    ///     // ..
    /// }
    ///
    /// impl Foo {
    ///     pub fn new() -> Self {
    ///         // setup here ..
    ///     }
    ///
    ///     pub unsafe fn parts() -> (&str, &str) {
    ///         // assumes invariants hold
    ///     }
    /// }
    /// ```
    #[clippy::version = "1.45.0"]
    pub UNSAFE_DERIVE_DESERIALIZE,
    pedantic,
    "deriving `serde::Deserialize` on a type that has methods using `unsafe`"
}

declare_clippy_lint! {
    /// ### What it does
    /// Checks for types that derive `PartialEq` and could implement `Eq`.
    ///
    /// ### Why is this bad?
    /// If a type `T` derives `PartialEq` and all of its members implement `Eq`,
    /// then `T` can always implement `Eq`. Implementing `Eq` allows `T` to be used
    /// in APIs that require `Eq` types. It also allows structs containing `T` to derive
    /// `Eq` themselves.
    ///
    /// ### Example
    /// ```rust
    /// #[derive(PartialEq)]
    /// struct Foo {
    ///     i_am_eq: i32,
    ///     i_am_eq_too: Vec<String>,
    /// }
    /// ```
    /// Use instead:
    /// ```rust
    /// #[derive(PartialEq, Eq)]
    /// struct Foo {
    ///     i_am_eq: i32,
    ///     i_am_eq_too: Vec<String>,
    /// }
    /// ```
    #[clippy::version = "1.63.0"]
    pub DERIVE_PARTIAL_EQ_WITHOUT_EQ,
    nursery,
    "deriving `PartialEq` on a type that can implement `Eq`, without implementing `Eq`"
}

declare_lint_pass!(Derive => [
    EXPL_IMPL_CLONE_ON_COPY,
    DERIVE_HASH_XOR_EQ,
    DERIVE_ORD_XOR_PARTIAL_ORD,
    UNSAFE_DERIVE_DESERIALIZE,
    DERIVE_PARTIAL_EQ_WITHOUT_EQ
]);

impl<'tcx> LateLintPass<'tcx> for Derive {
    fn check_item(&mut self, cx: &LateContext<'tcx>, item: &'tcx Item<'_>) {
        if let ItemKind::Impl(Impl {
            of_trait: Some(ref trait_ref),
            ..
        }) = item.kind
        {
            let ty = cx.tcx.type_of(item.owner_id);
            let is_automatically_derived = cx.tcx.has_attr(item.owner_id.to_def_id(), sym::automatically_derived);

            check_hash_peq(cx, item.span, trait_ref, ty, is_automatically_derived);
            check_ord_partial_ord(cx, item.span, trait_ref, ty, is_automatically_derived);

            if is_automatically_derived {
                check_unsafe_derive_deserialize(cx, item, trait_ref, ty);
                check_partial_eq_without_eq(cx, item.span, trait_ref, ty);
            } else {
                check_copy_clone(cx, item, trait_ref, ty);
            }
        }
    }
}

/// Implementation of the `DERIVE_HASH_XOR_EQ` lint.
fn check_hash_peq<'tcx>(
    cx: &LateContext<'tcx>,
    span: Span,
    trait_ref: &hir::TraitRef<'_>,
    ty: Ty<'tcx>,
    hash_is_automatically_derived: bool,
) {
    if_chain! {
        if let Some(peq_trait_def_id) = cx.tcx.lang_items().eq_trait();
        if let Some(def_id) = trait_ref.trait_def_id();
        if cx.tcx.is_diagnostic_item(sym::Hash, def_id);
        then {
            // Look for the PartialEq implementations for `ty`
            cx.tcx.for_each_relevant_impl(peq_trait_def_id, ty, |impl_id| {
                let peq_is_automatically_derived = cx.tcx.has_attr(impl_id, sym::automatically_derived);

                if peq_is_automatically_derived == hash_is_automatically_derived {
                    return;
                }

                let trait_ref = cx.tcx.impl_trait_ref(impl_id).expect("must be a trait implementation");

                // Only care about `impl PartialEq<Foo> for Foo`
                // For `impl PartialEq<B> for A, input_types is [A, B]
                if trait_ref.substs.type_at(1) == ty {
                    let mess = if peq_is_automatically_derived {
                        "you are implementing `Hash` explicitly but have derived `PartialEq`"
                    } else {
                        "you are deriving `Hash` but have implemented `PartialEq` explicitly"
                    };

                    span_lint_and_then(
                        cx,
                        DERIVE_HASH_XOR_EQ,
                        span,
                        mess,
                        |diag| {
                            if let Some(local_def_id) = impl_id.as_local() {
                                let hir_id = cx.tcx.hir().local_def_id_to_hir_id(local_def_id);
                                diag.span_note(
                                    cx.tcx.hir().span(hir_id),
                                    "`PartialEq` implemented here"
                                );
                            }
                        }
                    );
                }
            });
        }
    }
}

/// Implementation of the `DERIVE_ORD_XOR_PARTIAL_ORD` lint.
fn check_ord_partial_ord<'tcx>(
    cx: &LateContext<'tcx>,
    span: Span,
    trait_ref: &hir::TraitRef<'_>,
    ty: Ty<'tcx>,
    ord_is_automatically_derived: bool,
) {
    if_chain! {
        if let Some(ord_trait_def_id) = cx.tcx.get_diagnostic_item(sym::Ord);
        if let Some(partial_ord_trait_def_id) = cx.tcx.lang_items().partial_ord_trait();
        if let Some(def_id) = &trait_ref.trait_def_id();
        if *def_id == ord_trait_def_id;
        then {
            // Look for the PartialOrd implementations for `ty`
            cx.tcx.for_each_relevant_impl(partial_ord_trait_def_id, ty, |impl_id| {
                let partial_ord_is_automatically_derived = cx.tcx.has_attr(impl_id, sym::automatically_derived);

                if partial_ord_is_automatically_derived == ord_is_automatically_derived {
                    return;
                }

                let trait_ref = cx.tcx.impl_trait_ref(impl_id).expect("must be a trait implementation");

                // Only care about `impl PartialOrd<Foo> for Foo`
                // For `impl PartialOrd<B> for A, input_types is [A, B]
                if trait_ref.substs.type_at(1) == ty {
                    let mess = if partial_ord_is_automatically_derived {
                        "you are implementing `Ord` explicitly but have derived `PartialOrd`"
                    } else {
                        "you are deriving `Ord` but have implemented `PartialOrd` explicitly"
                    };

                    span_lint_and_then(
                        cx,
                        DERIVE_ORD_XOR_PARTIAL_ORD,
                        span,
                        mess,
                        |diag| {
                            if let Some(local_def_id) = impl_id.as_local() {
                                let hir_id = cx.tcx.hir().local_def_id_to_hir_id(local_def_id);
                                diag.span_note(
                                    cx.tcx.hir().span(hir_id),
                                    "`PartialOrd` implemented here"
                                );
                            }
                        }
                    );
                }
            });
        }
    }
}

/// Implementation of the `EXPL_IMPL_CLONE_ON_COPY` lint.
fn check_copy_clone<'tcx>(cx: &LateContext<'tcx>, item: &Item<'_>, trait_ref: &hir::TraitRef<'_>, ty: Ty<'tcx>) {
    let clone_id = match cx.tcx.lang_items().clone_trait() {
        Some(id) if trait_ref.trait_def_id() == Some(id) => id,
        _ => return,
    };
    let Some(copy_id) = cx.tcx.lang_items().copy_trait() else { return };
    let (ty_adt, ty_subs) = match *ty.kind() {
        // Unions can't derive clone.
        ty::Adt(adt, subs) if !adt.is_union() => (adt, subs),
        _ => return,
    };
    // If the current self type doesn't implement Copy (due to generic constraints), search to see if
    // there's a Copy impl for any instance of the adt.
    if !is_copy(cx, ty) {
        if ty_subs.non_erasable_generics().next().is_some() {
            let has_copy_impl = cx.tcx.all_local_trait_impls(()).get(&copy_id).map_or(false, |impls| {
                impls
                    .iter()
                    .any(|&id| matches!(cx.tcx.type_of(id).kind(), ty::Adt(adt, _) if ty_adt.did() == adt.did()))
            });
            if !has_copy_impl {
                return;
            }
        } else {
            return;
        }
    }
    // Derive constrains all generic types to requiring Clone. Check if any type is not constrained for
    // this impl.
    if ty_subs.types().any(|ty| !implements_trait(cx, ty, clone_id, &[])) {
        return;
    }

    span_lint_and_note(
        cx,
        EXPL_IMPL_CLONE_ON_COPY,
        item.span,
        "you are implementing `Clone` explicitly on a `Copy` type",
        Some(item.span),
        "consider deriving `Clone` or removing `Copy`",
    );
}

/// Implementation of the `UNSAFE_DERIVE_DESERIALIZE` lint.
fn check_unsafe_derive_deserialize<'tcx>(
    cx: &LateContext<'tcx>,
    item: &Item<'_>,
    trait_ref: &hir::TraitRef<'_>,
    ty: Ty<'tcx>,
) {
    fn has_unsafe<'tcx>(cx: &LateContext<'tcx>, item: &'tcx Item<'_>) -> bool {
        let mut visitor = UnsafeVisitor { cx, has_unsafe: false };
        walk_item(&mut visitor, item);
        visitor.has_unsafe
    }

    if_chain! {
        if let Some(trait_def_id) = trait_ref.trait_def_id();
        if match_def_path(cx, trait_def_id, &paths::SERDE_DESERIALIZE);
        if let ty::Adt(def, _) = ty.kind();
        if let Some(local_def_id) = def.did().as_local();
        let adt_hir_id = cx.tcx.hir().local_def_id_to_hir_id(local_def_id);
        if !is_lint_allowed(cx, UNSAFE_DERIVE_DESERIALIZE, adt_hir_id);
        if cx.tcx.inherent_impls(def.did())
            .iter()
            .map(|imp_did| cx.tcx.hir().expect_item(imp_did.expect_local()))
            .any(|imp| has_unsafe(cx, imp));
        then {
            span_lint_and_help(
                cx,
                UNSAFE_DERIVE_DESERIALIZE,
                item.span,
                "you are deriving `serde::Deserialize` on a type that has methods using `unsafe`",
                None,
                "consider implementing `serde::Deserialize` manually. See https://serde.rs/impl-deserialize.html"
            );
        }
    }
}

struct UnsafeVisitor<'a, 'tcx> {
    cx: &'a LateContext<'tcx>,
    has_unsafe: bool,
}

impl<'tcx> Visitor<'tcx> for UnsafeVisitor<'_, 'tcx> {
    type NestedFilter = nested_filter::All;

    fn visit_fn(&mut self, kind: FnKind<'tcx>, decl: &'tcx FnDecl<'_>, body_id: BodyId, _: Span, id: HirId) {
        if self.has_unsafe {
            return;
        }

        if_chain! {
            if let Some(header) = kind.header();
            if header.unsafety == Unsafety::Unsafe;
            then {
                self.has_unsafe = true;
            }
        }

        walk_fn(self, kind, decl, body_id, id);
    }

    fn visit_expr(&mut self, expr: &'tcx Expr<'_>) {
        if self.has_unsafe {
            return;
        }

        if let ExprKind::Block(block, _) = expr.kind {
            if block.rules == BlockCheckMode::UnsafeBlock(UnsafeSource::UserProvided) {
                self.has_unsafe = true;
            }
        }

        walk_expr(self, expr);
    }

    fn nested_visit_map(&mut self) -> Self::Map {
        self.cx.tcx.hir()
    }
}

/// Implementation of the `DERIVE_PARTIAL_EQ_WITHOUT_EQ` lint.
fn check_partial_eq_without_eq<'tcx>(cx: &LateContext<'tcx>, span: Span, trait_ref: &hir::TraitRef<'_>, ty: Ty<'tcx>) {
    if_chain! {
        if let ty::Adt(adt, substs) = ty.kind();
        if cx.tcx.visibility(adt.did()).is_public();
        if let Some(eq_trait_def_id) = cx.tcx.get_diagnostic_item(sym::Eq);
        if let Some(def_id) = trait_ref.trait_def_id();
        if cx.tcx.is_diagnostic_item(sym::PartialEq, def_id);
        let param_env = param_env_for_derived_eq(cx.tcx, adt.did(), eq_trait_def_id);
        if !implements_trait_with_env(cx.tcx, param_env, ty, eq_trait_def_id, []);
        // If all of our fields implement `Eq`, we can implement `Eq` too
        if adt
            .all_fields()
            .map(|f| f.ty(cx.tcx, substs))
            .all(|ty| implements_trait_with_env(cx.tcx, param_env, ty, eq_trait_def_id, []));
        then {
            span_lint_and_sugg(
                cx,
                DERIVE_PARTIAL_EQ_WITHOUT_EQ,
                span.ctxt().outer_expn_data().call_site,
                "you are deriving `PartialEq` and can implement `Eq`",
                "consider deriving `Eq` as well",
                "PartialEq, Eq".to_string(),
                Applicability::MachineApplicable,
            )
        }
    }
}

/// Creates the `ParamEnv` used for the give type's derived `Eq` impl.
fn param_env_for_derived_eq(tcx: TyCtxt<'_>, did: DefId, eq_trait_id: DefId) -> ParamEnv<'_> {
    // Initial map from generic index to param def.
    // Vec<(param_def, needs_eq)>
    let mut params = tcx
        .generics_of(did)
        .params
        .iter()
        .map(|p| (p, matches!(p.kind, GenericParamDefKind::Type { .. })))
        .collect::<Vec<_>>();

    let ty_predicates = tcx.predicates_of(did).predicates;
    for (p, _) in ty_predicates {
        if let PredicateKind::Clause(Clause::Trait(p)) = p.kind().skip_binder()
            && p.trait_ref.def_id == eq_trait_id
            && let ty::Param(self_ty) = p.trait_ref.self_ty().kind()
            && p.constness == BoundConstness::NotConst
        {
            // Flag types which already have an `Eq` bound.
            params[self_ty.index as usize].1 = false;
        }
    }

    ParamEnv::new(
        tcx.mk_predicates(ty_predicates.iter().map(|&(p, _)| p).chain(
            params.iter().filter(|&&(_, needs_eq)| needs_eq).map(|&(param, _)| {
                tcx.mk_predicate(Binder::dummy(PredicateKind::Clause(Clause::Trait(TraitPredicate {
                    trait_ref: TraitRef::new(
                        eq_trait_id,
                        tcx.mk_substs(std::iter::once(tcx.mk_param_from_def(param))),
                    ),
                    constness: BoundConstness::NotConst,
                    polarity: ImplPolarity::Positive,
                }))))
            }),
        )),
        Reveal::UserFacing,
        Constness::NotConst,
    )
}<|MERGE_RESOLUTION|>--- conflicted
+++ resolved
@@ -14,13 +14,8 @@
 use rustc_middle::hir::nested_filter;
 use rustc_middle::traits::Reveal;
 use rustc_middle::ty::{
-<<<<<<< HEAD
-    self, Binder, BoundConstness, Clause, GenericParamDefKind, ImplPolarity, ParamEnv, PredicateKind, TraitPredicate, TraitRef,
-    Ty, TyCtxt,
-=======
     self, Binder, BoundConstness, Clause, GenericParamDefKind, ImplPolarity, ParamEnv, PredicateKind, TraitPredicate,
     TraitRef, Ty, TyCtxt,
->>>>>>> 8e1a1229
 };
 use rustc_session::{declare_lint_pass, declare_tool_lint};
 use rustc_span::source_map::Span;
