--- conflicted
+++ resolved
@@ -7,11 +7,7 @@
 use rustc_hir::def_id::DefId;
 use rustc_hir::intravisit::{walk_expr, walk_fn, walk_item, FnKind, NestedVisitorMap, Visitor};
 use rustc_hir::{
-<<<<<<< HEAD
-    BlockCheckMode, BodyId, Expr, ExprKind, FnDecl, HirId, Item, ItemKind, Impl, TraitRef, UnsafeSource, Unsafety,
-=======
     BlockCheckMode, BodyId, Expr, ExprKind, FnDecl, HirId, Impl, Item, ItemKind, TraitRef, UnsafeSource, Unsafety,
->>>>>>> 953f0247
 };
 use rustc_lint::{LateContext, LateLintPass};
 use rustc_middle::hir::map::Map;
