use std::ptr;

use clippy_config::Conf;
use clippy_utils::diagnostics::span_lint_and_then;
use clippy_utils::is_in_const_context;
use clippy_utils::macros::macro_backtrace;
use clippy_utils::ty::{InteriorMut, implements_trait};
use rustc_abi::VariantIdx;
use rustc_hir::def::{DefKind, Res};
use rustc_hir::def_id::DefId;
use rustc_hir::{
    BodyId, Expr, ExprKind, HirId, Impl, ImplItem, ImplItemKind, Item, ItemKind, Node, TraitItem, TraitItemKind, UnOp,
};
use rustc_lint::{LateContext, LateLintPass, Lint};
use rustc_middle::mir::interpret::{ErrorHandled, EvalToValTreeResult, GlobalId, ReportedErrorInfo};
use rustc_middle::ty::adjustment::Adjust;
use rustc_middle::ty::{self, Ty, TyCtxt};
use rustc_session::impl_lint_pass;
use rustc_span::{DUMMY_SP, Span, sym};

// FIXME: this is a correctness problem but there's no suitable
// warn-by-default category.
declare_clippy_lint! {
    /// ### What it does
    /// Checks for declaration of `const` items which is interior
    /// mutable (e.g., contains a `Cell`, `Mutex`, `AtomicXxxx`, etc.).
    ///
    /// ### Why is this bad?
    /// Consts are copied everywhere they are referenced, i.e.,
    /// every time you refer to the const a fresh instance of the `Cell` or `Mutex`
    /// or `AtomicXxxx` will be created, which defeats the whole purpose of using
    /// these types in the first place.
    ///
    /// The `const` should better be replaced by a `static` item if a global
    /// variable is wanted, or replaced by a `const fn` if a constructor is wanted.
    ///
    /// ### Known problems
    /// A "non-constant" const item is a legacy way to supply an
    /// initialized value to downstream `static` items (e.g., the
    /// `std::sync::ONCE_INIT` constant). In this case the use of `const` is legit,
    /// and this lint should be suppressed.
    ///
    /// Even though the lint avoids triggering on a constant whose type has enums that have variants
    /// with interior mutability, and its value uses non interior mutable variants (see
    /// [#3962](https://github.com/rust-lang/rust-clippy/issues/3962) and
    /// [#3825](https://github.com/rust-lang/rust-clippy/issues/3825) for examples);
    /// it complains about associated constants without default values only based on its types;
    /// which might not be preferable.
    /// There're other enums plus associated constants cases that the lint cannot handle.
    ///
    /// Types that have underlying or potential interior mutability trigger the lint whether
    /// the interior mutable field is used or not. See issue
    /// [#5812](https://github.com/rust-lang/rust-clippy/issues/5812)
    ///
    /// ### Example
    /// ```no_run
    /// use std::sync::atomic::{AtomicUsize, Ordering::SeqCst};
    ///
    /// const CONST_ATOM: AtomicUsize = AtomicUsize::new(12);
    /// CONST_ATOM.store(6, SeqCst); // the content of the atomic is unchanged
    /// assert_eq!(CONST_ATOM.load(SeqCst), 12); // because the CONST_ATOM in these lines are distinct
    /// ```
    ///
    /// Use instead:
    /// ```no_run
    /// # use std::sync::atomic::{AtomicUsize, Ordering::SeqCst};
    /// static STATIC_ATOM: AtomicUsize = AtomicUsize::new(15);
    /// STATIC_ATOM.store(9, SeqCst);
    /// assert_eq!(STATIC_ATOM.load(SeqCst), 9); // use a `static` item to refer to the same instance
    /// ```
    #[clippy::version = "pre 1.29.0"]
    pub DECLARE_INTERIOR_MUTABLE_CONST,
    style,
    "declaring `const` with interior mutability"
}

// FIXME: this is a correctness problem but there's no suitable
// warn-by-default category.
declare_clippy_lint! {
    /// ### What it does
    /// Checks if `const` items which is interior mutable (e.g.,
    /// contains a `Cell`, `Mutex`, `AtomicXxxx`, etc.) has been borrowed directly.
    ///
    /// ### Why is this bad?
    /// Consts are copied everywhere they are referenced, i.e.,
    /// every time you refer to the const a fresh instance of the `Cell` or `Mutex`
    /// or `AtomicXxxx` will be created, which defeats the whole purpose of using
    /// these types in the first place.
    ///
    /// The `const` value should be stored inside a `static` item.
    ///
    /// ### Example
    /// ```no_run
    /// use std::sync::atomic::{AtomicUsize, Ordering::SeqCst};
    /// const CONST_ATOM: AtomicUsize = AtomicUsize::new(12);
    ///
    /// CONST_ATOM.store(6, SeqCst); // the content of the atomic is unchanged
    /// assert_eq!(CONST_ATOM.load(SeqCst), 12); // because the CONST_ATOM in these lines are distinct
    /// ```
    ///
    /// Use instead:
    /// ```no_run
    /// use std::sync::atomic::{AtomicUsize, Ordering::SeqCst};
    /// const CONST_ATOM: AtomicUsize = AtomicUsize::new(12);
    ///
    /// static STATIC_ATOM: AtomicUsize = CONST_ATOM;
    /// STATIC_ATOM.store(9, SeqCst);
    /// assert_eq!(STATIC_ATOM.load(SeqCst), 9); // use a `static` item to refer to the same instance
    /// ```
    #[clippy::version = "pre 1.29.0"]
    pub BORROW_INTERIOR_MUTABLE_CONST,
    style,
    "referencing `const` with interior mutability"
}

#[derive(Copy, Clone)]
enum Source<'tcx> {
    Item { item: Span, ty: Ty<'tcx> },
    Assoc { item: Span },
    Expr { expr: Span },
}

impl Source<'_> {
    #[must_use]
    fn lint(&self) -> (&'static Lint, &'static str, Span) {
        match self {
            Self::Item { item, .. } | Self::Assoc { item, .. } => (
                DECLARE_INTERIOR_MUTABLE_CONST,
                "a `const` item should not be interior mutable",
                *item,
            ),
            Self::Expr { expr } => (
                BORROW_INTERIOR_MUTABLE_CONST,
                "a `const` item with interior mutability should not be borrowed",
                *expr,
            ),
        }
    }
}

fn lint<'tcx>(cx: &LateContext<'tcx>, source: Source<'tcx>) {
    let (lint, msg, span) = source.lint();
    span_lint_and_then(cx, lint, span, msg, |diag| {
        if span.from_expansion() {
            return; // Don't give suggestions into macros.
        }
        match source {
            Source::Item { ty, .. } => {
                let Some(sync_trait) = cx.tcx.lang_items().sync_trait() else {
                    return;
                };
                if implements_trait(cx, ty, sync_trait, &[]) {
                    diag.help("consider making this a static item");
                } else {
                    diag.help(
                        "consider making this `Sync` so that it can go in a static item or using a `thread_local`",
                    );
                }
            },
            Source::Assoc { .. } => (),
            Source::Expr { .. } => {
                diag.help("assign this const to a local or static variable, and use the variable here");
            },
        }
    });
}

pub struct NonCopyConst<'tcx> {
    interior_mut: InteriorMut<'tcx>,
}

impl_lint_pass!(NonCopyConst<'_> => [DECLARE_INTERIOR_MUTABLE_CONST, BORROW_INTERIOR_MUTABLE_CONST]);

impl<'tcx> NonCopyConst<'tcx> {
    pub fn new(tcx: TyCtxt<'tcx>, conf: &'static Conf) -> Self {
        Self {
            interior_mut: InteriorMut::without_pointers(tcx, &conf.ignore_interior_mutability),
        }
    }

    fn is_value_unfrozen_raw_inner(cx: &LateContext<'tcx>, val: ty::ValTree<'tcx>, ty: Ty<'tcx>) -> bool {
        // No branch that we check (yet) should continue if val isn't a branch
<<<<<<< HEAD
        let Some(val) = val.try_to_branch() else { return false };
=======
        let Some(branched_val) = val.try_to_branch() else {
            return false;
        };
>>>>>>> 37c6042a
        match *ty.kind() {
            // the fact that we have to dig into every structs to search enums
            // leads us to the point checking `UnsafeCell` directly is the only option.
            ty::Adt(ty_def, ..) if ty_def.is_unsafe_cell() => true,
            // As of 2022-09-08 miri doesn't track which union field is active so there's no safe way to check the
            // contained value.
            ty::Adt(def, ..) if def.is_union() => false,
            ty::Array(ty, _) => branched_val
                .iter()
                .any(|field| Self::is_value_unfrozen_raw_inner(cx, *field, ty)),
            ty::Adt(def, args) if def.is_enum() => {
<<<<<<< HEAD
                let Some((&variant_valtree, fields)) = val.split_first() else {
=======
                let Some((&variant_valtree, fields)) = branched_val.split_first() else {
>>>>>>> 37c6042a
                    return false;
                };
                let variant_index = variant_valtree.unwrap_leaf();
                let variant_index = VariantIdx::from_u32(variant_index.to_u32());
                fields
                    .iter()
                    .copied()
                    .zip(
                        def.variants()[variant_index]
                            .fields
                            .iter()
                            .map(|field| field.ty(cx.tcx, args)),
                    )
                    .any(|(field, ty)| Self::is_value_unfrozen_raw_inner(cx, field, ty))
            },
            ty::Adt(def, args) => branched_val
                .iter()
                .zip(def.non_enum_variant().fields.iter().map(|field| field.ty(cx.tcx, args)))
                .any(|(field, ty)| Self::is_value_unfrozen_raw_inner(cx, *field, ty)),
            ty::Tuple(tys) => branched_val
                .iter()
                .zip(tys)
                .any(|(field, ty)| Self::is_value_unfrozen_raw_inner(cx, *field, ty)),
            ty::Alias(ty::Projection, _) => match cx.tcx.try_normalize_erasing_regions(cx.typing_env(), ty) {
                Ok(normalized_ty) if ty != normalized_ty => Self::is_value_unfrozen_raw_inner(cx, val, normalized_ty),
                _ => false,
            },
            _ => false,
        }
    }

    fn is_value_unfrozen_raw(
        cx: &LateContext<'tcx>,
        result: Result<Result<ty::ValTree<'tcx>, Ty<'tcx>>, ErrorHandled>,
        ty: Ty<'tcx>,
    ) -> bool {
        result.map_or_else(
            |err| {
                // Consider `TooGeneric` cases as being unfrozen.
                // This causes a false positive where an assoc const whose type is unfrozen
                // have a value that is a frozen variant with a generic param (an example is
                // `declare_interior_mutable_const::enums::BothOfCellAndGeneric::GENERIC_VARIANT`).
                // However, it prevents a number of false negatives that is, I think, important:
                // 1. assoc consts in trait defs referring to consts of themselves (an example is
                //    `declare_interior_mutable_const::traits::ConcreteTypes::ANOTHER_ATOMIC`).
                // 2. a path expr referring to assoc consts whose type is doesn't have any frozen variants in trait
                //    defs (i.e. without substitute for `Self`). (e.g. borrowing
                //    `borrow_interior_mutable_const::trait::ConcreteTypes::ATOMIC`)
                // 3. similar to the false positive above; but the value is an unfrozen variant, or the type has no
                //    enums. (An example is
                //    `declare_interior_mutable_const::enums::BothOfCellAndGeneric::UNFROZEN_VARIANT` and
                //    `declare_interior_mutable_const::enums::BothOfCellAndGeneric::NO_ENUM`).
                // One might be able to prevent these FNs correctly, and replace this with `false`;
                // e.g. implementing `has_frozen_variant` described above, and not running this function
                // when the type doesn't have any frozen variants would be the 'correct' way for the 2nd
                // case (that actually removes another suboptimal behavior (I won't say 'false positive') where,
                // similar to 2., but with a frozen variant) (e.g. borrowing
                // `borrow_interior_mutable_const::enums::AssocConsts::TO_BE_FROZEN_VARIANT`).
                // I chose this way because unfrozen enums as assoc consts are rare (or, hopefully, none).
                matches!(err, ErrorHandled::TooGeneric(..))
            },
            |val| val.map_or(true, |val| Self::is_value_unfrozen_raw_inner(cx, val, ty)),
        )
    }

    fn is_value_unfrozen_poly(cx: &LateContext<'tcx>, body_id: BodyId, ty: Ty<'tcx>) -> bool {
        let def_id = body_id.hir_id.owner.to_def_id();
        let args = ty::GenericArgs::identity_for_item(cx.tcx, def_id);
        let instance = ty::Instance::new(def_id, args);
        let cid = GlobalId {
            instance,
            promoted: None,
        };
        let typing_env = ty::TypingEnv::post_analysis(cx.tcx, def_id);
        let result = cx.tcx.const_eval_global_id_for_typeck(typing_env, cid, DUMMY_SP);
        Self::is_value_unfrozen_raw(cx, result, ty)
    }

    fn is_value_unfrozen_expr(cx: &LateContext<'tcx>, hir_id: HirId, def_id: DefId, ty: Ty<'tcx>) -> bool {
        let args = cx.typeck_results().node_args(hir_id);

        let result = Self::const_eval_resolve(
            cx.tcx,
            cx.typing_env(),
            ty::UnevaluatedConst::new(def_id, args),
            DUMMY_SP,
        );
        Self::is_value_unfrozen_raw(cx, result, ty)
    }

    pub fn const_eval_resolve(
        tcx: TyCtxt<'tcx>,
        typing_env: ty::TypingEnv<'tcx>,
        ct: ty::UnevaluatedConst<'tcx>,
        span: Span,
    ) -> EvalToValTreeResult<'tcx> {
        match ty::Instance::try_resolve(tcx, typing_env, ct.def, ct.args) {
            Ok(Some(instance)) => {
                let cid = GlobalId {
                    instance,
                    promoted: None,
                };
                tcx.const_eval_global_id_for_typeck(typing_env, cid, span)
            },
            Ok(None) => Err(ErrorHandled::TooGeneric(span)),
            Err(err) => Err(ErrorHandled::Reported(
                ReportedErrorInfo::non_const_eval_error(err),
                span,
            )),
        }
    }
}

impl<'tcx> LateLintPass<'tcx> for NonCopyConst<'tcx> {
    fn check_item(&mut self, cx: &LateContext<'tcx>, it: &'tcx Item<'_>) {
        if let ItemKind::Const(.., body_id) = it.kind {
            let ty = cx.tcx.type_of(it.owner_id).instantiate_identity();
            if !ignored_macro(cx, it)
                && self.interior_mut.is_interior_mut_ty(cx, ty)
                && Self::is_value_unfrozen_poly(cx, body_id, ty)
            {
                lint(cx, Source::Item { item: it.span, ty });
            }
        }
    }

    fn check_trait_item(&mut self, cx: &LateContext<'tcx>, trait_item: &'tcx TraitItem<'_>) {
        if let TraitItemKind::Const(_, body_id_opt) = &trait_item.kind {
            let ty = cx.tcx.type_of(trait_item.owner_id).instantiate_identity();

            // Normalize assoc types because ones originated from generic params
            // bounded other traits could have their bound.
            let normalized = cx.tcx.normalize_erasing_regions(cx.typing_env(), ty);
            if self.interior_mut.is_interior_mut_ty(cx, normalized)
                // When there's no default value, lint it only according to its type;
                // in other words, lint consts whose value *could* be unfrozen, not definitely is.
                // This feels inconsistent with how the lint treats generic types,
                // which avoids linting types which potentially become unfrozen.
                // One could check whether an unfrozen type have a *frozen variant*
                // (like `body_id_opt.map_or_else(|| !has_frozen_variant(...), ...)`),
                // and do the same as the case of generic types at impl items.
                // Note that it isn't sufficient to check if it has an enum
                // since all of that enum's variants can be unfrozen:
                // i.e. having an enum doesn't necessary mean a type has a frozen variant.
                // And, implementing it isn't a trivial task; it'll probably end up
                // re-implementing the trait predicate evaluation specific to `Freeze`.
                && body_id_opt.is_none_or(|body_id| Self::is_value_unfrozen_poly(cx, body_id, normalized))
            {
                lint(cx, Source::Assoc { item: trait_item.span });
            }
        }
    }

    fn check_impl_item(&mut self, cx: &LateContext<'tcx>, impl_item: &'tcx ImplItem<'_>) {
        if let ImplItemKind::Const(_, body_id) = &impl_item.kind {
            let item_def_id = cx.tcx.hir_get_parent_item(impl_item.hir_id()).def_id;
            let item = cx.tcx.hir().expect_item(item_def_id);

            match &item.kind {
                ItemKind::Impl(Impl {
                    of_trait: Some(of_trait_ref),
                    ..
                }) => {
                    if let Some(of_trait_def_id) = of_trait_ref.trait_def_id()
                        // Lint a trait impl item only when the definition is a generic type,
                        // assuming an assoc const is not meant to be an interior mutable type.
                        && let Some(of_assoc_item) = cx
                            .tcx
                            .associated_item(impl_item.owner_id)
                            .trait_item_def_id
                        && cx
                            .tcx
                            .layout_of(ty::TypingEnv::post_analysis(cx.tcx, of_trait_def_id).as_query_input(
                                // Normalize assoc types because ones originated from generic params
                                // bounded other traits could have their bound at the trait defs;
                                // and, in that case, the definition is *not* generic.
                                cx.tcx.normalize_erasing_regions(
                                    ty::TypingEnv::post_analysis(cx.tcx, of_trait_def_id),
                                    cx.tcx.type_of(of_assoc_item).instantiate_identity(),
                                ),
                            ))
                            .is_err()
                            // If there were a function like `has_frozen_variant` described above,
                            // we should use here as a frozen variant is a potential to be frozen
                            // similar to unknown layouts.
                            // e.g. `layout_of(...).is_err() || has_frozen_variant(...);`
                        && let ty = cx.tcx.type_of(impl_item.owner_id).instantiate_identity()
                        && let normalized = cx.tcx.normalize_erasing_regions(cx.typing_env(), ty)
                        && self.interior_mut.is_interior_mut_ty(cx, normalized)
                        && Self::is_value_unfrozen_poly(cx, *body_id, normalized)
                    {
                        lint(cx, Source::Assoc { item: impl_item.span });
                    }
                },
                ItemKind::Impl(Impl { of_trait: None, .. }) => {
                    let ty = cx.tcx.type_of(impl_item.owner_id).instantiate_identity();
                    // Normalize assoc types originated from generic params.
                    let normalized = cx.tcx.normalize_erasing_regions(cx.typing_env(), ty);

                    if self.interior_mut.is_interior_mut_ty(cx, normalized)
                        && Self::is_value_unfrozen_poly(cx, *body_id, normalized)
                    {
                        lint(cx, Source::Assoc { item: impl_item.span });
                    }
                },
                _ => (),
            }
        }
    }

    fn check_expr(&mut self, cx: &LateContext<'tcx>, expr: &'tcx Expr<'_>) {
        if let ExprKind::Path(qpath) = &expr.kind {
            // Only lint if we use the const item inside a function.
            if is_in_const_context(cx) {
                return;
            }

            // Make sure it is a const item.
            let Res::Def(DefKind::Const | DefKind::AssocConst, item_def_id) = cx.qpath_res(qpath, expr.hir_id) else {
                return;
            };

            // Climb up to resolve any field access and explicit referencing.
            let mut cur_expr = expr;
            let mut dereferenced_expr = expr;
            let mut needs_check_adjustment = true;
            loop {
                let parent_id = cx.tcx.parent_hir_id(cur_expr.hir_id);
                if parent_id == cur_expr.hir_id {
                    break;
                }
                if let Node::Expr(parent_expr) = cx.tcx.hir_node(parent_id) {
                    match &parent_expr.kind {
                        ExprKind::AddrOf(..) => {
                            // `&e` => `e` must be referenced.
                            needs_check_adjustment = false;
                        },
                        ExprKind::Field(..) => {
                            needs_check_adjustment = true;

                            // Check whether implicit dereferences happened;
                            // if so, no need to go further up
                            // because of the same reason as the `ExprKind::Unary` case.
                            if cx
                                .typeck_results()
                                .expr_adjustments(dereferenced_expr)
                                .iter()
                                .any(|adj| matches!(adj.kind, Adjust::Deref(_)))
                            {
                                break;
                            }

                            dereferenced_expr = parent_expr;
                        },
                        ExprKind::Index(e, _, _) if ptr::eq(&**e, cur_expr) => {
                            // `e[i]` => desugared to `*Index::index(&e, i)`,
                            // meaning `e` must be referenced.
                            // no need to go further up since a method call is involved now.
                            needs_check_adjustment = false;
                            break;
                        },
                        ExprKind::Unary(UnOp::Deref, _) => {
                            // `*e` => desugared to `*Deref::deref(&e)`,
                            // meaning `e` must be referenced.
                            // no need to go further up since a method call is involved now.
                            needs_check_adjustment = false;
                            break;
                        },
                        _ => break,
                    }
                    cur_expr = parent_expr;
                } else {
                    break;
                }
            }

            let ty = if needs_check_adjustment {
                let adjustments = cx.typeck_results().expr_adjustments(dereferenced_expr);
                if let Some(i) = adjustments
                    .iter()
                    .position(|adj| matches!(adj.kind, Adjust::Borrow(_) | Adjust::Deref(_)))
                {
                    if i == 0 {
                        cx.typeck_results().expr_ty(dereferenced_expr)
                    } else {
                        adjustments[i - 1].target
                    }
                } else {
                    // No borrow adjustments means the entire const is moved.
                    return;
                }
            } else {
                cx.typeck_results().expr_ty(dereferenced_expr)
            };

            if self.interior_mut.is_interior_mut_ty(cx, ty)
                && Self::is_value_unfrozen_expr(cx, expr.hir_id, item_def_id, ty)
            {
                lint(cx, Source::Expr { expr: expr.span });
            }
        }
    }
}

fn ignored_macro(cx: &LateContext<'_>, it: &Item<'_>) -> bool {
    macro_backtrace(it.span).any(|macro_call| {
        matches!(
            cx.tcx.get_diagnostic_name(macro_call.def_id),
            Some(sym::thread_local_macro)
        )
    })
}<|MERGE_RESOLUTION|>--- conflicted
+++ resolved
@@ -180,13 +180,9 @@
 
     fn is_value_unfrozen_raw_inner(cx: &LateContext<'tcx>, val: ty::ValTree<'tcx>, ty: Ty<'tcx>) -> bool {
         // No branch that we check (yet) should continue if val isn't a branch
-<<<<<<< HEAD
-        let Some(val) = val.try_to_branch() else { return false };
-=======
         let Some(branched_val) = val.try_to_branch() else {
             return false;
         };
->>>>>>> 37c6042a
         match *ty.kind() {
             // the fact that we have to dig into every structs to search enums
             // leads us to the point checking `UnsafeCell` directly is the only option.
@@ -198,11 +194,7 @@
                 .iter()
                 .any(|field| Self::is_value_unfrozen_raw_inner(cx, *field, ty)),
             ty::Adt(def, args) if def.is_enum() => {
-<<<<<<< HEAD
-                let Some((&variant_valtree, fields)) = val.split_first() else {
-=======
                 let Some((&variant_valtree, fields)) = branched_val.split_first() else {
->>>>>>> 37c6042a
                     return false;
                 };
                 let variant_index = variant_valtree.unwrap_leaf();
