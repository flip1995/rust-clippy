//! Checks for usage of const which the type is not `Freeze` (`Cell`-free).
//!
//! This lint is **warn** by default.

use std::ptr;

use clippy_utils::diagnostics::span_lint_and_then;
use clippy_utils::macros::macro_backtrace;
use clippy_utils::{def_path_def_ids, in_constant};
use rustc_data_structures::fx::FxHashSet;
use rustc_hir::def::{DefKind, Res};
use rustc_hir::def_id::DefId;
use rustc_hir::{
    BodyId, Expr, ExprKind, HirId, Impl, ImplItem, ImplItemKind, Item, ItemKind, Node, TraitItem, TraitItemKind, UnOp,
};
use rustc_lint::{LateContext, LateLintPass, Lint};
use rustc_middle::mir::interpret::{ErrorHandled, EvalToValTreeResult, GlobalId};
use rustc_middle::ty::adjustment::Adjust;
use rustc_middle::ty::{self, Ty, TyCtxt};
use rustc_session::impl_lint_pass;
<<<<<<< HEAD
use rustc_span::{sym, DUMMY_SP, InnerSpan, Span};
=======
use rustc_span::{sym, InnerSpan, Span, DUMMY_SP};
>>>>>>> 0d86aff4
use rustc_target::abi::VariantIdx;

// FIXME: this is a correctness problem but there's no suitable
// warn-by-default category.
declare_clippy_lint! {
    /// ### What it does
    /// Checks for declaration of `const` items which is interior
    /// mutable (e.g., contains a `Cell`, `Mutex`, `AtomicXxxx`, etc.).
    ///
    /// ### Why is this bad?
    /// Consts are copied everywhere they are referenced, i.e.,
    /// every time you refer to the const a fresh instance of the `Cell` or `Mutex`
    /// or `AtomicXxxx` will be created, which defeats the whole purpose of using
    /// these types in the first place.
    ///
    /// The `const` should better be replaced by a `static` item if a global
    /// variable is wanted, or replaced by a `const fn` if a constructor is wanted.
    ///
    /// ### Known problems
    /// A "non-constant" const item is a legacy way to supply an
    /// initialized value to downstream `static` items (e.g., the
    /// `std::sync::ONCE_INIT` constant). In this case the use of `const` is legit,
    /// and this lint should be suppressed.
    ///
    /// Even though the lint avoids triggering on a constant whose type has enums that have variants
    /// with interior mutability, and its value uses non interior mutable variants (see
    /// [#3962](https://github.com/rust-lang/rust-clippy/issues/3962) and
    /// [#3825](https://github.com/rust-lang/rust-clippy/issues/3825) for examples);
    /// it complains about associated constants without default values only based on its types;
    /// which might not be preferable.
    /// There're other enums plus associated constants cases that the lint cannot handle.
    ///
    /// Types that have underlying or potential interior mutability trigger the lint whether
    /// the interior mutable field is used or not. See issues
    /// [#5812](https://github.com/rust-lang/rust-clippy/issues/5812) and
    ///
    /// ### Example
    /// ```no_run
    /// use std::sync::atomic::{AtomicUsize, Ordering::SeqCst};
    ///
    /// const CONST_ATOM: AtomicUsize = AtomicUsize::new(12);
    /// CONST_ATOM.store(6, SeqCst); // the content of the atomic is unchanged
    /// assert_eq!(CONST_ATOM.load(SeqCst), 12); // because the CONST_ATOM in these lines are distinct
    /// ```
    ///
    /// Use instead:
    /// ```no_run
    /// # use std::sync::atomic::{AtomicUsize, Ordering::SeqCst};
    /// static STATIC_ATOM: AtomicUsize = AtomicUsize::new(15);
    /// STATIC_ATOM.store(9, SeqCst);
    /// assert_eq!(STATIC_ATOM.load(SeqCst), 9); // use a `static` item to refer to the same instance
    /// ```
    #[clippy::version = "pre 1.29.0"]
    pub DECLARE_INTERIOR_MUTABLE_CONST,
    style,
    "declaring `const` with interior mutability"
}

// FIXME: this is a correctness problem but there's no suitable
// warn-by-default category.
declare_clippy_lint! {
    /// ### What it does
    /// Checks if `const` items which is interior mutable (e.g.,
    /// contains a `Cell`, `Mutex`, `AtomicXxxx`, etc.) has been borrowed directly.
    ///
    /// ### Why is this bad?
    /// Consts are copied everywhere they are referenced, i.e.,
    /// every time you refer to the const a fresh instance of the `Cell` or `Mutex`
    /// or `AtomicXxxx` will be created, which defeats the whole purpose of using
    /// these types in the first place.
    ///
    /// The `const` value should be stored inside a `static` item.
    ///
    /// ### Known problems
    /// When an enum has variants with interior mutability, use of its non
    /// interior mutable variants can generate false positives. See issue
    /// [#3962](https://github.com/rust-lang/rust-clippy/issues/3962)
    ///
    /// Types that have underlying or potential interior mutability trigger the lint whether
    /// the interior mutable field is used or not. See issues
    /// [#5812](https://github.com/rust-lang/rust-clippy/issues/5812) and
    /// [#3825](https://github.com/rust-lang/rust-clippy/issues/3825)
    ///
    /// ### Example
    /// ```no_run
    /// use std::sync::atomic::{AtomicUsize, Ordering::SeqCst};
    /// const CONST_ATOM: AtomicUsize = AtomicUsize::new(12);
    ///
    /// CONST_ATOM.store(6, SeqCst); // the content of the atomic is unchanged
    /// assert_eq!(CONST_ATOM.load(SeqCst), 12); // because the CONST_ATOM in these lines are distinct
    /// ```
    ///
    /// Use instead:
    /// ```no_run
    /// use std::sync::atomic::{AtomicUsize, Ordering::SeqCst};
    /// const CONST_ATOM: AtomicUsize = AtomicUsize::new(12);
    ///
    /// static STATIC_ATOM: AtomicUsize = CONST_ATOM;
    /// STATIC_ATOM.store(9, SeqCst);
    /// assert_eq!(STATIC_ATOM.load(SeqCst), 9); // use a `static` item to refer to the same instance
    /// ```
    #[clippy::version = "pre 1.29.0"]
    pub BORROW_INTERIOR_MUTABLE_CONST,
    style,
    "referencing `const` with interior mutability"
}

#[derive(Copy, Clone)]
enum Source {
    Item { item: Span },
    Assoc { item: Span },
    Expr { expr: Span },
}

impl Source {
    #[must_use]
    fn lint(&self) -> (&'static Lint, &'static str, Span) {
        match self {
            Self::Item { item } | Self::Assoc { item, .. } => (
                DECLARE_INTERIOR_MUTABLE_CONST,
                "a `const` item should never be interior mutable",
                *item,
            ),
            Self::Expr { expr } => (
                BORROW_INTERIOR_MUTABLE_CONST,
                "a `const` item with interior mutability should not be borrowed",
                *expr,
            ),
        }
    }
}

fn lint(cx: &LateContext<'_>, source: Source) {
    let (lint, msg, span) = source.lint();
    span_lint_and_then(cx, lint, span, msg, |diag| {
        if span.from_expansion() {
            return; // Don't give suggestions into macros.
        }
        match source {
            Source::Item { .. } => {
                let const_kw_span = span.from_inner(InnerSpan::new(0, 5));
                diag.span_label(const_kw_span, "make this a static item (maybe with lazy_static)");
            },
            Source::Assoc { .. } => (),
            Source::Expr { .. } => {
                diag.help("assign this const to a local or static variable, and use the variable here");
            },
        }
    });
}

#[derive(Clone)]
pub struct NonCopyConst {
    ignore_interior_mutability: Vec<String>,
    ignore_mut_def_ids: FxHashSet<DefId>,
}

impl_lint_pass!(NonCopyConst => [DECLARE_INTERIOR_MUTABLE_CONST, BORROW_INTERIOR_MUTABLE_CONST]);

impl NonCopyConst {
    pub fn new(ignore_interior_mutability: Vec<String>) -> Self {
        Self {
            ignore_interior_mutability,
            ignore_mut_def_ids: FxHashSet::default(),
        }
    }

    fn is_ty_ignored(&self, ty: Ty<'_>) -> bool {
        matches!(ty.ty_adt_def(), Some(adt) if self.ignore_mut_def_ids.contains(&adt.did()))
    }

    fn is_unfrozen<'tcx>(cx: &LateContext<'tcx>, ty: Ty<'tcx>) -> bool {
        // Ignore types whose layout is unknown since `is_freeze` reports every generic types as `!Freeze`,
        // making it indistinguishable from `UnsafeCell`. i.e. it isn't a tool to prove a type is
        // 'unfrozen'. However, this code causes a false negative in which
        // a type contains a layout-unknown type, but also an unsafe cell like `const CELL: Cell<T>`.
        // Yet, it's better than `ty.has_type_flags(TypeFlags::HAS_TY_PARAM | TypeFlags::HAS_PROJECTION)`
        // since it works when a pointer indirection involves (`Cell<*const T>`).
        // Making up a `ParamEnv` where every generic params and assoc types are `Freeze`is another option;
        // but I'm not sure whether it's a decent way, if possible.
        cx.tcx.layout_of(cx.param_env.and(ty)).is_ok() && !ty.is_freeze(cx.tcx, cx.param_env)
    }

    fn is_value_unfrozen_raw_inner<'tcx>(&self, cx: &LateContext<'tcx>, val: ty::ValTree<'tcx>, ty: Ty<'tcx>) -> bool {
        if self.is_ty_ignored(ty) {
            return false;
        }
        match *ty.kind() {
            // the fact that we have to dig into every structs to search enums
            // leads us to the point checking `UnsafeCell` directly is the only option.
            ty::Adt(ty_def, ..) if ty_def.is_unsafe_cell() => true,
            // As of 2022-09-08 miri doesn't track which union field is active so there's no safe way to check the
            // contained value.
            ty::Adt(def, ..) if def.is_union() => false,
            ty::Array(ty, _) => val
                .unwrap_branch()
                .iter()
                .any(|field| self.is_value_unfrozen_raw_inner(cx, *field, ty)),
            ty::Adt(def, _) if def.is_union() => false,
            ty::Adt(def, args) if def.is_enum() => {
                let (&variant_index, fields) = val.unwrap_branch().split_first().unwrap();
                let variant_index = VariantIdx::from_u32(variant_index.unwrap_leaf().try_to_u32().ok().unwrap());
                fields
                    .iter()
                    .copied()
                    .zip(
                        def.variants()[variant_index]
                            .fields
                            .iter()
                            .map(|field| field.ty(cx.tcx, args)),
                    )
                    .any(|(field, ty)| self.is_value_unfrozen_raw_inner(cx, field, ty))
            },
            ty::Adt(def, args) => val
                .unwrap_branch()
                .iter()
                .zip(def.non_enum_variant().fields.iter().map(|field| field.ty(cx.tcx, args)))
                .any(|(field, ty)| self.is_value_unfrozen_raw_inner(cx, *field, ty)),
            ty::Tuple(tys) => val
                .unwrap_branch()
                .iter()
                .zip(tys)
                .any(|(field, ty)| self.is_value_unfrozen_raw_inner(cx, *field, ty)),
            _ => false,
        }
    }

    fn is_value_unfrozen_raw<'tcx>(
        &self,
        cx: &LateContext<'tcx>,
        result: Result<Option<ty::ValTree<'tcx>>, ErrorHandled>,
        ty: Ty<'tcx>,
    ) -> bool {
        result.map_or_else(
            |err| {
                // Consider `TooGeneric` cases as being unfrozen.
                // This causes a false positive where an assoc const whose type is unfrozen
                // have a value that is a frozen variant with a generic param (an example is
                // `declare_interior_mutable_const::enums::BothOfCellAndGeneric::GENERIC_VARIANT`).
                // However, it prevents a number of false negatives that is, I think, important:
                // 1. assoc consts in trait defs referring to consts of themselves (an example is
                //    `declare_interior_mutable_const::traits::ConcreteTypes::ANOTHER_ATOMIC`).
                // 2. a path expr referring to assoc consts whose type is doesn't have any frozen variants in trait
                //    defs (i.e. without substitute for `Self`). (e.g. borrowing
                //    `borrow_interior_mutable_const::trait::ConcreteTypes::ATOMIC`)
                // 3. similar to the false positive above; but the value is an unfrozen variant, or the type has no
                //    enums. (An example is
                //    `declare_interior_mutable_const::enums::BothOfCellAndGeneric::UNFROZEN_VARIANT` and
                //    `declare_interior_mutable_const::enums::BothOfCellAndGeneric::NO_ENUM`).
                // One might be able to prevent these FNs correctly, and replace this with `false`;
                // e.g. implementing `has_frozen_variant` described above, and not running this function
                // when the type doesn't have any frozen variants would be the 'correct' way for the 2nd
                // case (that actually removes another suboptimal behavior (I won't say 'false positive') where,
                // similar to 2., but with the a frozen variant) (e.g. borrowing
                // `borrow_interior_mutable_const::enums::AssocConsts::TO_BE_FROZEN_VARIANT`).
                // I chose this way because unfrozen enums as assoc consts are rare (or, hopefully, none).
                matches!(err, ErrorHandled::TooGeneric(..))
            },
            |val| val.map_or(true, |val| self.is_value_unfrozen_raw_inner(cx, val, ty)),
        )
    }

    fn is_value_unfrozen_poly<'tcx>(&self, cx: &LateContext<'tcx>, body_id: BodyId, ty: Ty<'tcx>) -> bool {
        let def_id = body_id.hir_id.owner.to_def_id();
        let args = ty::GenericArgs::identity_for_item(cx.tcx, def_id);
        let instance = ty::Instance::new(def_id, args);
        let cid = GlobalId {
            instance,
            promoted: None,
        };
        let param_env = cx.tcx.param_env(def_id).with_reveal_all_normalized(cx.tcx);
        let result = cx.tcx.const_eval_global_id_for_typeck(param_env, cid, DUMMY_SP);
        self.is_value_unfrozen_raw(cx, result, ty)
    }

    fn is_value_unfrozen_expr<'tcx>(&self, cx: &LateContext<'tcx>, hir_id: HirId, def_id: DefId, ty: Ty<'tcx>) -> bool {
        let args = cx.typeck_results().node_args(hir_id);

<<<<<<< HEAD
        let result = Self::const_eval_resolve(
            cx.tcx,
            cx.param_env,
            ty::UnevaluatedConst::new(def_id, args),
            DUMMY_SP,
        );
=======
        let result = Self::const_eval_resolve(cx.tcx, cx.param_env, ty::UnevaluatedConst::new(def_id, args), DUMMY_SP);
>>>>>>> 0d86aff4
        self.is_value_unfrozen_raw(cx, result, ty)
    }

    pub fn const_eval_resolve<'tcx>(
        tcx: TyCtxt<'tcx>,
        param_env: ty::ParamEnv<'tcx>,
        ct: ty::UnevaluatedConst<'tcx>,
        span: Span,
    ) -> EvalToValTreeResult<'tcx> {
        match ty::Instance::resolve(tcx, param_env, ct.def, ct.args) {
            Ok(Some(instance)) => {
                let cid = GlobalId {
                    instance,
                    promoted: None,
                };
                tcx.const_eval_global_id_for_typeck(param_env, cid, span)
            },
            Ok(None) => Err(ErrorHandled::TooGeneric(span)),
            Err(err) => Err(ErrorHandled::Reported(err.into(), span)),
        }
    }
}

impl<'tcx> LateLintPass<'tcx> for NonCopyConst {
    fn check_crate(&mut self, cx: &LateContext<'tcx>) {
        self.ignore_mut_def_ids.clear();
        let mut path = Vec::new();
        for ty in &self.ignore_interior_mutability {
            path.extend(ty.split("::"));
            for id in def_path_def_ids(cx, &path[..]) {
                self.ignore_mut_def_ids.insert(id);
            }
            path.clear();
        }
    }

    fn check_item(&mut self, cx: &LateContext<'tcx>, it: &'tcx Item<'_>) {
        if let ItemKind::Const(.., body_id) = it.kind {
            let ty = cx.tcx.type_of(it.owner_id).instantiate_identity();
            if !ignored_macro(cx, it)
                && !self.is_ty_ignored(ty)
                && Self::is_unfrozen(cx, ty)
                && self.is_value_unfrozen_poly(cx, body_id, ty)
            {
                lint(cx, Source::Item { item: it.span });
            }
        }
    }

    fn check_trait_item(&mut self, cx: &LateContext<'tcx>, trait_item: &'tcx TraitItem<'_>) {
        if let TraitItemKind::Const(_, body_id_opt) = &trait_item.kind {
            let ty = cx.tcx.type_of(trait_item.owner_id).instantiate_identity();

            // Normalize assoc types because ones originated from generic params
            // bounded other traits could have their bound.
            let normalized = cx.tcx.normalize_erasing_regions(cx.param_env, ty);
            if !self.is_ty_ignored(ty) && Self::is_unfrozen(cx, normalized)
                // When there's no default value, lint it only according to its type;
                // in other words, lint consts whose value *could* be unfrozen, not definitely is.
                // This feels inconsistent with how the lint treats generic types,
                // which avoids linting types which potentially become unfrozen.
                // One could check whether an unfrozen type have a *frozen variant*
                // (like `body_id_opt.map_or_else(|| !has_frozen_variant(...), ...)`),
                // and do the same as the case of generic types at impl items.
                // Note that it isn't sufficient to check if it has an enum
                // since all of that enum's variants can be unfrozen:
                // i.e. having an enum doesn't necessary mean a type has a frozen variant.
                // And, implementing it isn't a trivial task; it'll probably end up
                // re-implementing the trait predicate evaluation specific to `Freeze`.
                && body_id_opt.map_or(true, |body_id| self.is_value_unfrozen_poly(cx, body_id, normalized))
            {
                lint(cx, Source::Assoc { item: trait_item.span });
            }
        }
    }

    fn check_impl_item(&mut self, cx: &LateContext<'tcx>, impl_item: &'tcx ImplItem<'_>) {
        if let ImplItemKind::Const(_, body_id) = &impl_item.kind {
            let item_def_id = cx.tcx.hir().get_parent_item(impl_item.hir_id()).def_id;
            let item = cx.tcx.hir().expect_item(item_def_id);

            match &item.kind {
                ItemKind::Impl(Impl {
                    of_trait: Some(of_trait_ref),
                    ..
                }) => {
                    if let Some(of_trait_def_id) = of_trait_ref.trait_def_id()
                        // Lint a trait impl item only when the definition is a generic type,
                        // assuming an assoc const is not meant to be an interior mutable type.
                        && let Some(of_assoc_item) = cx
                            .tcx
                            .associated_item(impl_item.owner_id)
                            .trait_item_def_id
                        && cx
                            .tcx
                            .layout_of(cx.tcx.param_env(of_trait_def_id).and(
                                // Normalize assoc types because ones originated from generic params
                                // bounded other traits could have their bound at the trait defs;
                                // and, in that case, the definition is *not* generic.
                                cx.tcx.normalize_erasing_regions(
                                    cx.tcx.param_env(of_trait_def_id),
                                    cx.tcx.type_of(of_assoc_item).instantiate_identity(),
                                ),
                            ))
                            .is_err()
                            // If there were a function like `has_frozen_variant` described above,
                            // we should use here as a frozen variant is a potential to be frozen
                            // similar to unknown layouts.
                            // e.g. `layout_of(...).is_err() || has_frozen_variant(...);`
                        && let ty = cx.tcx.type_of(impl_item.owner_id).instantiate_identity()
                        && let normalized = cx.tcx.normalize_erasing_regions(cx.param_env, ty)
                        && !self.is_ty_ignored(ty) && Self::is_unfrozen(cx, normalized)
                        && self.is_value_unfrozen_poly(cx, *body_id, normalized)
                    {
                        lint(cx, Source::Assoc { item: impl_item.span });
                    }
                },
                ItemKind::Impl(Impl { of_trait: None, .. }) => {
                    let ty = cx.tcx.type_of(impl_item.owner_id).instantiate_identity();
                    // Normalize assoc types originated from generic params.
                    let normalized = cx.tcx.normalize_erasing_regions(cx.param_env, ty);

                    if !self.is_ty_ignored(ty)
                        && Self::is_unfrozen(cx, ty)
                        && self.is_value_unfrozen_poly(cx, *body_id, normalized)
                    {
                        lint(cx, Source::Assoc { item: impl_item.span });
                    }
                },
                _ => (),
            }
        }
    }

    fn check_expr(&mut self, cx: &LateContext<'tcx>, expr: &'tcx Expr<'_>) {
        if let ExprKind::Path(qpath) = &expr.kind {
            // Only lint if we use the const item inside a function.
            if in_constant(cx, expr.hir_id) {
                return;
            }

            // Make sure it is a const item.
            let Res::Def(DefKind::Const | DefKind::AssocConst, item_def_id) = cx.qpath_res(qpath, expr.hir_id) else {
                return;
            };

            // Climb up to resolve any field access and explicit referencing.
            let mut cur_expr = expr;
            let mut dereferenced_expr = expr;
            let mut needs_check_adjustment = true;
            loop {
                let parent_id = cx.tcx.parent_hir_id(cur_expr.hir_id);
                if parent_id == cur_expr.hir_id {
                    break;
                }
                if let Node::Expr(parent_expr) = cx.tcx.hir_node(parent_id) {
                    match &parent_expr.kind {
                        ExprKind::AddrOf(..) => {
                            // `&e` => `e` must be referenced.
                            needs_check_adjustment = false;
                        },
                        ExprKind::Field(..) => {
                            needs_check_adjustment = true;

                            // Check whether implicit dereferences happened;
                            // if so, no need to go further up
                            // because of the same reason as the `ExprKind::Unary` case.
                            if cx
                                .typeck_results()
                                .expr_adjustments(dereferenced_expr)
                                .iter()
                                .any(|adj| matches!(adj.kind, Adjust::Deref(_)))
                            {
                                break;
                            }

                            dereferenced_expr = parent_expr;
                        },
                        ExprKind::Index(e, _, _) if ptr::eq(&**e, cur_expr) => {
                            // `e[i]` => desugared to `*Index::index(&e, i)`,
                            // meaning `e` must be referenced.
                            // no need to go further up since a method call is involved now.
                            needs_check_adjustment = false;
                            break;
                        },
                        ExprKind::Unary(UnOp::Deref, _) => {
                            // `*e` => desugared to `*Deref::deref(&e)`,
                            // meaning `e` must be referenced.
                            // no need to go further up since a method call is involved now.
                            needs_check_adjustment = false;
                            break;
                        },
                        _ => break,
                    }
                    cur_expr = parent_expr;
                } else {
                    break;
                }
            }

            let ty = if needs_check_adjustment {
                let adjustments = cx.typeck_results().expr_adjustments(dereferenced_expr);
                if let Some(i) = adjustments
                    .iter()
                    .position(|adj| matches!(adj.kind, Adjust::Borrow(_) | Adjust::Deref(_)))
                {
                    if i == 0 {
                        cx.typeck_results().expr_ty(dereferenced_expr)
                    } else {
                        adjustments[i - 1].target
                    }
                } else {
                    // No borrow adjustments means the entire const is moved.
                    return;
                }
            } else {
                cx.typeck_results().expr_ty(dereferenced_expr)
            };

            if !self.is_ty_ignored(ty)
                && Self::is_unfrozen(cx, ty)
                && self.is_value_unfrozen_expr(cx, expr.hir_id, item_def_id, ty)
            {
                lint(cx, Source::Expr { expr: expr.span });
            }
        }
    }
}

fn ignored_macro(cx: &LateContext<'_>, it: &Item<'_>) -> bool {
    macro_backtrace(it.span).any(|macro_call| {
        matches!(
            cx.tcx.get_diagnostic_name(macro_call.def_id),
            Some(sym::thread_local_macro)
        )
    })
}<|MERGE_RESOLUTION|>--- conflicted
+++ resolved
@@ -18,11 +18,7 @@
 use rustc_middle::ty::adjustment::Adjust;
 use rustc_middle::ty::{self, Ty, TyCtxt};
 use rustc_session::impl_lint_pass;
-<<<<<<< HEAD
-use rustc_span::{sym, DUMMY_SP, InnerSpan, Span};
-=======
 use rustc_span::{sym, InnerSpan, Span, DUMMY_SP};
->>>>>>> 0d86aff4
 use rustc_target::abi::VariantIdx;
 
 // FIXME: this is a correctness problem but there's no suitable
@@ -301,16 +297,7 @@
     fn is_value_unfrozen_expr<'tcx>(&self, cx: &LateContext<'tcx>, hir_id: HirId, def_id: DefId, ty: Ty<'tcx>) -> bool {
         let args = cx.typeck_results().node_args(hir_id);
 
-<<<<<<< HEAD
-        let result = Self::const_eval_resolve(
-            cx.tcx,
-            cx.param_env,
-            ty::UnevaluatedConst::new(def_id, args),
-            DUMMY_SP,
-        );
-=======
         let result = Self::const_eval_resolve(cx.tcx, cx.param_env, ty::UnevaluatedConst::new(def_id, args), DUMMY_SP);
->>>>>>> 0d86aff4
         self.is_value_unfrozen_raw(cx, result, ty)
     }
 
