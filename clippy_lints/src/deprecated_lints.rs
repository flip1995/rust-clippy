--- conflicted
+++ resolved
@@ -178,8 +178,6 @@
     /// rustc lint.
     pub UNKNOWN_CLIPPY_LINTS,
     "this lint has been integrated into the `unknown_lints` rustc lint"
-<<<<<<< HEAD
-=======
 }
 
 declare_deprecated_lint! {
@@ -189,5 +187,4 @@
     /// more specific lint.
     pub FIND_MAP,
     "this lint has been replaced by `manual_find_map`, a more specific lint"
->>>>>>> 1922b748
 }