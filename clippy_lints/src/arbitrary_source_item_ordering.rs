use clippy_config::Conf;
use clippy_config::types::{
    SourceItemOrderingCategory, SourceItemOrderingModuleItemGroupings, SourceItemOrderingModuleItemKind,
    SourceItemOrderingTraitAssocItemKind, SourceItemOrderingTraitAssocItemKinds,
    SourceItemOrderingWithinModuleItemGroupings,
};
use clippy_utils::diagnostics::span_lint_and_note;
use clippy_utils::is_cfg_test;
use rustc_attr_data_structures::AttributeKind;
use rustc_hir::{
    AssocItemKind, Attribute, FieldDef, HirId, ImplItemRef, IsAuto, Item, ItemKind, Mod, QPath, TraitItemRef, TyKind,
    Variant, VariantData,
};
use rustc_lint::{LateContext, LateLintPass, LintContext};
use rustc_session::impl_lint_pass;

declare_clippy_lint! {
    /// ### What it does
    ///
    /// Confirms that items are sorted in source files as per configuration.
    ///
    /// ### Why restrict this?
    ///
    /// Keeping a consistent ordering throughout the codebase helps with working
    /// as a team, and possibly improves maintainability of the codebase. The
    /// idea is that by defining a consistent and enforceable rule for how
    /// source files are structured, less time will be wasted during reviews on
    /// a topic that is (under most circumstances) not relevant to the logic
    /// implemented in the code. Sometimes this will be referred to as
    /// "bikeshedding".
    ///
    /// The content of items with a representation clause attribute, such as
    /// `#[repr(C)]` will not be checked, as the order of their fields or
    /// variants might be dictated by an external API (application binary
    /// interface).
    ///
    /// ### Default Ordering and Configuration
    ///
    /// As there is no generally applicable rule, and each project may have
    /// different requirements, the lint can be configured with high
    /// granularity. The configuration is split into two stages:
    ///
    /// 1. Which item kinds that should have an internal order enforced.
    /// 2. Individual ordering rules per item kind.
    ///
    /// The item kinds that can be linted are:
    /// - Module (with customized groupings, alphabetical within - configurable)
    /// - Trait (with customized order of associated items, alphabetical within)
    /// - Enum, Impl, Struct (purely alphabetical)
    ///
    /// #### Module Item Order
    ///
    /// Due to the large variation of items within modules, the ordering can be
    /// configured on a very granular level. Item kinds can be grouped together
    /// arbitrarily, items within groups will be ordered alphabetically. The
    /// following table shows the default groupings:
    ///
    /// | Group              | Item Kinds           |
    /// |--------------------|----------------------|
    /// | `modules`          | "mod", "foreign_mod" |
    /// | `use`              | "use"                |
    /// | `macros`           | "macro"              |
    /// | `global_asm`       | "global_asm"         |
    /// | `UPPER_SNAKE_CASE` | "static", "const"    |
    /// | `PascalCase`       | "ty_alias", "opaque_ty", "enum", "struct", "union", "trait", "trait_alias", "impl" |
    /// | `lower_snake_case` | "fn"                 |
    ///
    /// The groups' names are arbitrary and can be changed to suit the
    /// conventions that should be enforced for a specific project.
    ///
    /// All item kinds must be accounted for to create an enforceable linting
    /// rule set. Following are some example configurations that may be useful.
    ///
    /// Example: *module inclusions and use statements to be at the top*
    ///
    /// ```toml
    /// module-item-order-groupings = [
    ///     [ "modules", [ "extern_crate", "mod", "foreign_mod" ], ],
    ///     [ "use", [ "use", ], ],
    ///     [ "everything_else", [ "macro", "global_asm", "static", "const", "ty_alias", "enum", "struct", "union", "trait", "trait_alias", "impl", "fn", ], ],
    /// ]
    /// ```
    ///
    /// Example: *only consts and statics should be alphabetically ordered*
    ///
    /// It is also possible to configure a selection of module item groups that
    /// should be ordered alphabetically. This may be useful if for example
    /// statics and consts should be ordered, but the rest should be left open.
    ///
    /// ```toml
    /// module-items-ordered-within-groupings = ["UPPER_SNAKE_CASE"]
    /// ```
    ///
    /// ### Known Problems
    ///
    /// #### Performance Impact
    ///
    /// Keep in mind, that ordering source code alphabetically can lead to
    /// reduced performance in cases where the most commonly used enum variant
    /// isn't the first entry anymore, and similar optimizations that can reduce
    /// branch misses, cache locality and such. Either don't use this lint if
    /// that's relevant, or disable the lint in modules or items specifically
    /// where it matters. Other solutions can be to use profile guided
    /// optimization (PGO), post-link optimization (e.g. using BOLT for LLVM),
    /// or other advanced optimization methods. A good starting point to dig
    /// into optimization is [cargo-pgo][cargo-pgo].
    ///
    /// #### Lints on a Contains basis
    ///
    /// The lint can be disabled only on a "contains" basis, but not per element
    /// within a "container", e.g. the lint works per-module, per-struct,
    /// per-enum, etc. but not for "don't order this particular enum variant".
    ///
    /// #### Module documentation
    ///
    /// Module level rustdoc comments are not part of the resulting syntax tree
    /// and as such cannot be linted from within `check_mod`. Instead, the
    /// `rustdoc::missing_documentation` lint may be used.
    ///
    /// #### Module Tests
    ///
    /// This lint does not implement detection of module tests (or other feature
    /// dependent elements for that matter). To lint the location of mod tests,
    /// the lint `items_after_test_module` can be used instead.
    ///
    /// ### Example
    ///
    /// ```no_run
    /// trait TraitUnordered {
    ///     const A: bool;
    ///     const C: bool;
    ///     const B: bool;
    ///
    ///     type SomeType;
    ///
    ///     fn a();
    ///     fn c();
    ///     fn b();
    /// }
    /// ```
    ///
    /// Use instead:
    /// ```no_run
    /// trait TraitOrdered {
    ///     const A: bool;
    ///     const B: bool;
    ///     const C: bool;
    ///
    ///     type SomeType;
    ///
    ///     fn a();
    ///     fn b();
    ///     fn c();
    /// }
    /// ```
    ///
    /// [cargo-pgo]: https://github.com/Kobzol/cargo-pgo/blob/main/README.md
    ///
    #[clippy::version = "1.84.0"]
    pub ARBITRARY_SOURCE_ITEM_ORDERING,
    restriction,
    "arbitrary source item ordering"
}

impl_lint_pass!(ArbitrarySourceItemOrdering => [ARBITRARY_SOURCE_ITEM_ORDERING]);

#[derive(Debug)]
#[allow(clippy::struct_excessive_bools)] // Bools are cached feature flags.
pub struct ArbitrarySourceItemOrdering {
    assoc_types_order: SourceItemOrderingTraitAssocItemKinds,
    enable_ordering_for_enum: bool,
    enable_ordering_for_impl: bool,
    enable_ordering_for_module: bool,
    enable_ordering_for_struct: bool,
    enable_ordering_for_trait: bool,
    module_item_order_groupings: SourceItemOrderingModuleItemGroupings,
    module_items_ordered_within_groupings: SourceItemOrderingWithinModuleItemGroupings,
}

impl ArbitrarySourceItemOrdering {
    pub fn new(conf: &'static Conf) -> Self {
        #[allow(clippy::enum_glob_use)] // Very local glob use for legibility.
        use SourceItemOrderingCategory::*;
        Self {
            assoc_types_order: conf.trait_assoc_item_kinds_order.clone(),
            enable_ordering_for_enum: conf.source_item_ordering.contains(&Enum),
            enable_ordering_for_impl: conf.source_item_ordering.contains(&Impl),
            enable_ordering_for_module: conf.source_item_ordering.contains(&Module),
            enable_ordering_for_struct: conf.source_item_ordering.contains(&Struct),
            enable_ordering_for_trait: conf.source_item_ordering.contains(&Trait),
            module_item_order_groupings: conf.module_item_order_groupings.clone(),
            module_items_ordered_within_groupings: conf.module_items_ordered_within_groupings.clone(),
        }
    }

    /// Produces a linting warning for incorrectly ordered impl items.
    fn lint_impl_item<T: LintContext>(&self, cx: &T, item: &ImplItemRef, before_item: &ImplItemRef) {
        span_lint_and_note(
            cx,
            ARBITRARY_SOURCE_ITEM_ORDERING,
            item.span,
            format!(
                "incorrect ordering of impl items (defined order: {:?})",
                self.assoc_types_order
            ),
            Some(before_item.span),
            format!("should be placed before `{}`", before_item.ident.name),
        );
    }

    /// Produces a linting warning for incorrectly ordered item members.
    fn lint_member_name<T: LintContext>(cx: &T, ident: &rustc_span::Ident, before_ident: &rustc_span::Ident) {
        span_lint_and_note(
            cx,
            ARBITRARY_SOURCE_ITEM_ORDERING,
            ident.span,
            "incorrect ordering of items (must be alphabetically ordered)",
            Some(before_ident.span),
            format!("should be placed before `{}`", before_ident.name),
        );
    }

    fn lint_member_item<T: LintContext>(cx: &T, item: &Item<'_>, before_item: &Item<'_>, msg: &'static str) {
        let span = if let Some(ident) = item.kind.ident() {
            ident.span
        } else {
            item.span
        };

        let (before_span, note) = if let Some(ident) = before_item.kind.ident() {
            (ident.span, format!("should be placed before `{}`", ident.name))
        } else {
            (
                before_item.span,
                "should be placed before the following item".to_owned(),
            )
        };

        // This catches false positives where generated code gets linted.
        if span == before_span {
            return;
        }

        span_lint_and_note(cx, ARBITRARY_SOURCE_ITEM_ORDERING, span, msg, Some(before_span), note);
    }

    /// Produces a linting warning for incorrectly ordered trait items.
    fn lint_trait_item<T: LintContext>(&self, cx: &T, item: &TraitItemRef, before_item: &TraitItemRef) {
        span_lint_and_note(
            cx,
            ARBITRARY_SOURCE_ITEM_ORDERING,
            item.span,
            format!(
                "incorrect ordering of trait items (defined order: {:?})",
                self.assoc_types_order
            ),
            Some(before_item.span),
            format!("should be placed before `{}`", before_item.ident.name),
        );
    }
}

impl<'tcx> LateLintPass<'tcx> for ArbitrarySourceItemOrdering {
    fn check_item(&mut self, cx: &LateContext<'tcx>, item: &'tcx Item<'tcx>) {
        if cx
            .tcx
            .hir_attrs(item.hir_id())
            .iter()
<<<<<<< HEAD
            .any(|attr| matches!(attr, Attribute::Parsed(AttributeKind::Repr{ .. })))
=======
            .any(|attr| matches!(attr, Attribute::Parsed(AttributeKind::Repr { .. })))
>>>>>>> cdbbf3af
        {
            // Do not lint items with a `#[repr]` attribute as their layout may be imposed by an external API.
            return;
        }
        match &item.kind {
            ItemKind::Enum(_, _generics, enum_def) if self.enable_ordering_for_enum => {
                let mut cur_v: Option<&Variant<'_>> = None;
                for variant in enum_def.variants {
                    if variant.span.in_external_macro(cx.sess().source_map()) {
                        continue;
                    }

                    if let Some(cur_v) = cur_v
                        && cur_v.ident.name.as_str() > variant.ident.name.as_str()
                        && cur_v.span != variant.span
                    {
                        Self::lint_member_name(cx, &variant.ident, &cur_v.ident);
                    }
                    cur_v = Some(variant);
                }
            },
            ItemKind::Struct(_, _generics, VariantData::Struct { fields, .. }) if self.enable_ordering_for_struct => {
                let mut cur_f: Option<&FieldDef<'_>> = None;
                for field in *fields {
                    if field.span.in_external_macro(cx.sess().source_map()) {
                        continue;
                    }

                    if let Some(cur_f) = cur_f
                        && cur_f.ident.name.as_str() > field.ident.name.as_str()
                        && cur_f.span != field.span
                    {
                        Self::lint_member_name(cx, &field.ident, &cur_f.ident);
                    }
                    cur_f = Some(field);
                }
            },
            ItemKind::Trait(is_auto, _safety, _ident, _generics, _generic_bounds, item_ref)
                if self.enable_ordering_for_trait && *is_auto == IsAuto::No =>
            {
                let mut cur_t: Option<&TraitItemRef> = None;

                for item in *item_ref {
                    if item.span.in_external_macro(cx.sess().source_map()) {
                        continue;
                    }

                    if let Some(cur_t) = cur_t {
                        let cur_t_kind = convert_assoc_item_kind(cur_t.kind);
                        let cur_t_kind_index = self.assoc_types_order.index_of(&cur_t_kind);
                        let item_kind = convert_assoc_item_kind(item.kind);
                        let item_kind_index = self.assoc_types_order.index_of(&item_kind);

                        if cur_t_kind == item_kind && cur_t.ident.name.as_str() > item.ident.name.as_str() {
                            Self::lint_member_name(cx, &item.ident, &cur_t.ident);
                        } else if cur_t_kind_index > item_kind_index {
                            self.lint_trait_item(cx, item, cur_t);
                        }
                    }
                    cur_t = Some(item);
                }
            },
            ItemKind::Impl(trait_impl) if self.enable_ordering_for_impl => {
                let mut cur_t: Option<&ImplItemRef> = None;

                for item in trait_impl.items {
                    if item.span.in_external_macro(cx.sess().source_map()) {
                        continue;
                    }

                    if let Some(cur_t) = cur_t {
                        let cur_t_kind = convert_assoc_item_kind(cur_t.kind);
                        let cur_t_kind_index = self.assoc_types_order.index_of(&cur_t_kind);
                        let item_kind = convert_assoc_item_kind(item.kind);
                        let item_kind_index = self.assoc_types_order.index_of(&item_kind);

                        if cur_t_kind == item_kind && cur_t.ident.name.as_str() > item.ident.name.as_str() {
                            Self::lint_member_name(cx, &item.ident, &cur_t.ident);
                        } else if cur_t_kind_index > item_kind_index {
                            self.lint_impl_item(cx, item, cur_t);
                        }
                    }
                    cur_t = Some(item);
                }
            },
            _ => {}, // Catch-all for `ItemKinds` that don't have fields.
        }
    }

    fn check_mod(&mut self, cx: &LateContext<'tcx>, module: &'tcx Mod<'tcx>, _: HirId) {
        struct CurItem<'a> {
            item: &'a Item<'a>,
            order: usize,
            name: Option<String>,
        }
        let mut cur_t: Option<CurItem<'_>> = None;

        if !self.enable_ordering_for_module {
            return;
        }

        let items = module.item_ids.iter().map(|&id| cx.tcx.hir_item(id));

        // Iterates over the items within a module.
        //
        // As of 2023-05-09, the Rust compiler will hold the entries in the same
        // order as they appear in the source code, which is convenient for us,
        // as no sorting by source map/line of code has to be applied.
        //
        for item in items {
            if is_cfg_test(cx.tcx, item.hir_id()) {
                continue;
            }

            if item.span.in_external_macro(cx.sess().source_map()) {
                continue;
            }

            if let Some(ident) = item.kind.ident() {
                if ident.name.as_str().starts_with('_') {
                    // Filters out unnamed macro-like impls for various derives,
                    // e.g. serde::Serialize or num_derive::FromPrimitive.
                    continue;
                }

                if ident.name == rustc_span::sym::std && item.span.is_dummy() {
                    if let ItemKind::ExternCrate(None, _) = item.kind {
                        // Filters the auto-included Rust standard library.
                        continue;
                    }
                    if cfg!(debug_assertions) {
                        rustc_middle::bug!("unknown item: {item:?}");
                    }
                }
            } else if let ItemKind::Impl(_) = item.kind
                && get_item_name(item).is_some()
            {
                // keep going below
            } else {
                continue;
            }

            let item_kind = convert_module_item_kind(&item.kind);
            let grouping_name = self.module_item_order_groupings.grouping_name_of(&item_kind);
            let module_level_order = self
                .module_item_order_groupings
                .module_level_order_of(&item_kind)
                .unwrap_or_default();

            if let Some(cur_t) = cur_t.as_ref() {
                use std::cmp::Ordering; // Better legibility.
                match module_level_order.cmp(&cur_t.order) {
                    Ordering::Less => {
                        Self::lint_member_item(
                            cx,
                            item,
                            cur_t.item,
                            "incorrect ordering of items (module item groupings specify another order)",
                        );
                    },
                    Ordering::Equal if item_kind == SourceItemOrderingModuleItemKind::Use => {
                        // Skip ordering use statements, as these should be ordered by rustfmt.
                    },
                    Ordering::Equal
                        if (grouping_name.is_some_and(|grouping_name| {
                            self.module_items_ordered_within_groupings.ordered_within(grouping_name)
                        }) && cur_t.name > get_item_name(item)) =>
                    {
                        Self::lint_member_item(
                            cx,
                            item,
                            cur_t.item,
                            "incorrect ordering of items (must be alphabetically ordered)",
                        );
                    },
                    Ordering::Equal | Ordering::Greater => {
                        // Nothing to do in this case, they're already in the right order.
                    },
                }
            }

            // Makes a note of the current item for comparison with the next.
            cur_t = Some(CurItem {
                item,
                order: module_level_order,
                name: get_item_name(item),
            });
        }
    }
}

/// Converts a [`rustc_hir::AssocItemKind`] to a
/// [`SourceItemOrderingTraitAssocItemKind`].
///
/// This is implemented here because `rustc_hir` is not a dependency of
/// `clippy_config`.
fn convert_assoc_item_kind(value: AssocItemKind) -> SourceItemOrderingTraitAssocItemKind {
    #[allow(clippy::enum_glob_use)] // Very local glob use for legibility.
    use SourceItemOrderingTraitAssocItemKind::*;
    match value {
        AssocItemKind::Const => Const,
        AssocItemKind::Type => Type,
        AssocItemKind::Fn { .. } => Fn,
    }
}

/// Converts a [`rustc_hir::ItemKind`] to a
/// [`SourceItemOrderingModuleItemKind`].
///
/// This is implemented here because `rustc_hir` is not a dependency of
/// `clippy_config`.
fn convert_module_item_kind(value: &ItemKind<'_>) -> SourceItemOrderingModuleItemKind {
    #[allow(clippy::enum_glob_use)] // Very local glob use for legibility.
    use SourceItemOrderingModuleItemKind::*;
    match value {
        ItemKind::ExternCrate(..) => ExternCrate,
        ItemKind::Use(..) => Use,
        ItemKind::Static(..) => Static,
        ItemKind::Const(..) => Const,
        ItemKind::Fn { .. } => Fn,
        ItemKind::Macro(..) => Macro,
        ItemKind::Mod(..) => Mod,
        ItemKind::ForeignMod { .. } => ForeignMod,
        ItemKind::GlobalAsm { .. } => GlobalAsm,
        ItemKind::TyAlias(..) => TyAlias,
        ItemKind::Enum(..) => Enum,
        ItemKind::Struct(..) => Struct,
        ItemKind::Union(..) => Union,
        ItemKind::Trait(..) => Trait,
        ItemKind::TraitAlias(..) => TraitAlias,
        ItemKind::Impl(..) => Impl,
    }
}

/// Gets the item name for sorting purposes, which in the general case is
/// `item.ident.name`.
///
/// For trait impls, the name used for sorting will be the written path of
/// `item.self_ty` plus the written path of `item.of_trait`, joined with
/// exclamation marks. Exclamation marks are used because they are the first
/// printable ASCII character.
///
/// Trait impls generated using a derive-macro will have their path rewritten,
/// such that for example `Default` is `$crate::default::Default`, and
/// `std::clone::Clone` is `$crate::clone::Clone`. This behaviour is described
/// further in the [Rust Reference, Paths Chapter][rust_ref].
///
/// [rust_ref]: https://doc.rust-lang.org/reference/paths.html#crate-1
fn get_item_name(item: &Item<'_>) -> Option<String> {
    match item.kind {
        ItemKind::Impl(im) => {
            if let TyKind::Path(path) = im.self_ty.kind {
                match path {
                    QPath::Resolved(_, path) => {
                        let segs = path.segments.iter();
                        let mut segs: Vec<String> = segs.map(|s| s.ident.name.as_str().to_owned()).collect();

                        if let Some(of_trait) = im.of_trait {
                            let mut trait_segs: Vec<String> = of_trait
                                .path
                                .segments
                                .iter()
                                .map(|s| s.ident.name.as_str().to_owned())
                                .collect();
                            segs.append(&mut trait_segs);
                        }

                        segs.push(String::new());
                        Some(segs.join("!!"))
                    },
                    QPath::TypeRelative(_, _path_seg) => {
                        // This case doesn't exist in the clippy tests codebase.
                        None
                    },
                    QPath::LangItem(_, _) => None,
                }
            } else {
                // Impls for anything that isn't a named type can be skipped.
                None
            }
        },
        _ => item.kind.ident().map(|name| name.as_str().to_owned()),
    }
}<|MERGE_RESOLUTION|>--- conflicted
+++ resolved
@@ -266,11 +266,7 @@
             .tcx
             .hir_attrs(item.hir_id())
             .iter()
-<<<<<<< HEAD
-            .any(|attr| matches!(attr, Attribute::Parsed(AttributeKind::Repr{ .. })))
-=======
             .any(|attr| matches!(attr, Attribute::Parsed(AttributeKind::Repr { .. })))
->>>>>>> cdbbf3af
         {
             // Do not lint items with a `#[repr]` attribute as their layout may be imposed by an external API.
             return;
