--- conflicted
+++ resolved
@@ -464,11 +464,7 @@
         ItemKind::Use(..) => Use,
         ItemKind::Static(..) => Static,
         ItemKind::Const(..) => Const,
-<<<<<<< HEAD
-        ItemKind::Fn{ .. } => Fn,
-=======
         ItemKind::Fn { .. } => Fn,
->>>>>>> 1ebb3474
         ItemKind::Macro(..) => Macro,
         ItemKind::Mod(..) => Mod,
         ItemKind::ForeignMod { .. } => ForeignMod,
