--- conflicted
+++ resolved
@@ -30,11 +30,7 @@
     #[clippy::version = "1.35.0"]
     pub COGNITIVE_COMPLEXITY,
     nursery,
-<<<<<<< HEAD
-    "functions that should be split up into multiple functions"
-=======
     "functions that should be split up into multiple functions",
->>>>>>> 928292a2
     @eval_always = true
 }
 
