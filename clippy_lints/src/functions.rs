use crate::utils::{
    attr_by_name, attrs::is_proc_macro, is_must_use_ty, is_trait_impl_item, iter_input_pats, match_def_path,
    must_use_attr, qpath_res, return_ty, snippet, snippet_opt, span_lint, span_lint_and_help, span_lint_and_then,
    trait_ref_of_method, type_is_unsafe_function,
};
use rustc_ast::ast::Attribute;
use rustc_data_structures::fx::FxHashSet;
use rustc_errors::Applicability;
use rustc_hir as hir;
use rustc_hir::intravisit;
use rustc_hir::{def::Res, def_id::DefId};
use rustc_lint::{LateContext, LateLintPass, LintContext};
use rustc_middle::hir::map::Map;
use rustc_middle::lint::in_external_macro;
use rustc_middle::ty::{self, Ty};
use rustc_session::{declare_tool_lint, impl_lint_pass};
use rustc_span::source_map::Span;
use rustc_target::spec::abi::Abi;

declare_clippy_lint! {
    /// **What it does:** Checks for functions with too many parameters.
    ///
    /// **Why is this bad?** Functions with lots of parameters are considered bad
    /// style and reduce readability (“what does the 5th parameter mean?”). Consider
    /// grouping some parameters into a new type.
    ///
    /// **Known problems:** None.
    ///
    /// **Example:**
    /// ```rust
    /// # struct Color;
    /// fn foo(x: u32, y: u32, name: &str, c: Color, w: f32, h: f32, a: f32, b: f32) {
    ///     // ..
    /// }
    /// ```
    pub TOO_MANY_ARGUMENTS,
    complexity,
    "functions with too many arguments"
}

declare_clippy_lint! {
    /// **What it does:** Checks for functions with a large amount of lines.
    ///
    /// **Why is this bad?** Functions with a lot of lines are harder to understand
    /// due to having to look at a larger amount of code to understand what the
    /// function is doing. Consider splitting the body of the function into
    /// multiple functions.
    ///
    /// **Known problems:** None.
    ///
    /// **Example:**
    /// ```rust
    /// fn im_too_long() {
    ///     println!("");
    ///     // ... 100 more LoC
    ///     println!("");
    /// }
    /// ```
    pub TOO_MANY_LINES,
    pedantic,
    "functions with too many lines"
}

declare_clippy_lint! {
    /// **What it does:** Checks for public functions that dereference raw pointer
    /// arguments but are not marked unsafe.
    ///
    /// **Why is this bad?** The function should probably be marked `unsafe`, since
    /// for an arbitrary raw pointer, there is no way of telling for sure if it is
    /// valid.
    ///
    /// **Known problems:**
    ///
    /// * It does not check functions recursively so if the pointer is passed to a
    /// private non-`unsafe` function which does the dereferencing, the lint won't
    /// trigger.
    /// * It only checks for arguments whose type are raw pointers, not raw pointers
    /// got from an argument in some other way (`fn foo(bar: &[*const u8])` or
    /// `some_argument.get_raw_ptr()`).
    ///
    /// **Example:**
    /// ```rust,ignore
    /// // Bad
    /// pub fn foo(x: *const u8) {
    ///     println!("{}", unsafe { *x });
    /// }
    ///
    /// // Good
    /// pub unsafe fn foo(x: *const u8) {
    ///     println!("{}", unsafe { *x });
    /// }
    /// ```
    pub NOT_UNSAFE_PTR_ARG_DEREF,
    correctness,
    "public functions dereferencing raw pointer arguments but not marked `unsafe`"
}

declare_clippy_lint! {
    /// **What it does:** Checks for a [`#[must_use]`] attribute on
    /// unit-returning functions and methods.
    ///
    /// [`#[must_use]`]: https://doc.rust-lang.org/reference/attributes/diagnostics.html#the-must_use-attribute
    ///
    /// **Why is this bad?** Unit values are useless. The attribute is likely
    /// a remnant of a refactoring that removed the return type.
    ///
    /// **Known problems:** None.
    ///
    /// **Examples:**
    /// ```rust
    /// #[must_use]
    /// fn useless() { }
    /// ```
    pub MUST_USE_UNIT,
    style,
    "`#[must_use]` attribute on a unit-returning function / method"
}

declare_clippy_lint! {
    /// **What it does:** Checks for a [`#[must_use]`] attribute without
    /// further information on functions and methods that return a type already
    /// marked as `#[must_use]`.
    ///
    /// [`#[must_use]`]: https://doc.rust-lang.org/reference/attributes/diagnostics.html#the-must_use-attribute
    ///
    /// **Why is this bad?** The attribute isn't needed. Not using the result
    /// will already be reported. Alternatively, one can add some text to the
    /// attribute to improve the lint message.
    ///
    /// **Known problems:** None.
    ///
    /// **Examples:**
    /// ```rust
    /// #[must_use]
    /// fn double_must_use() -> Result<(), ()> {
    ///     unimplemented!();
    /// }
    /// ```
    pub DOUBLE_MUST_USE,
    style,
    "`#[must_use]` attribute on a `#[must_use]`-returning function / method"
}

declare_clippy_lint! {
    /// **What it does:** Checks for public functions that have no
    /// [`#[must_use]`] attribute, but return something not already marked
    /// must-use, have no mutable arg and mutate no statics.
    ///
    /// [`#[must_use]`]: https://doc.rust-lang.org/reference/attributes/diagnostics.html#the-must_use-attribute
    ///
    /// **Why is this bad?** Not bad at all, this lint just shows places where
    /// you could add the attribute.
    ///
    /// **Known problems:** The lint only checks the arguments for mutable
    /// types without looking if they are actually changed. On the other hand,
    /// it also ignores a broad range of potentially interesting side effects,
    /// because we cannot decide whether the programmer intends the function to
    /// be called for the side effect or the result. Expect many false
    /// positives. At least we don't lint if the result type is unit or already
    /// `#[must_use]`.
    ///
    /// **Examples:**
    /// ```rust
    /// // this could be annotated with `#[must_use]`.
    /// fn id<T>(t: T) -> T { t }
    /// ```
    pub MUST_USE_CANDIDATE,
    pedantic,
    "function or method that could take a `#[must_use]` attribute"
}

#[derive(Copy, Clone)]
pub struct Functions {
    threshold: u64,
    max_lines: u64,
}

impl Functions {
    pub fn new(threshold: u64, max_lines: u64) -> Self {
        Self { threshold, max_lines }
    }
}

impl_lint_pass!(Functions => [
    TOO_MANY_ARGUMENTS,
    TOO_MANY_LINES,
    NOT_UNSAFE_PTR_ARG_DEREF,
    MUST_USE_UNIT,
    DOUBLE_MUST_USE,
    MUST_USE_CANDIDATE,
]);

impl<'tcx> LateLintPass<'tcx> for Functions {
    fn check_fn(
        &mut self,
        cx: &LateContext<'tcx>,
        kind: intravisit::FnKind<'tcx>,
        decl: &'tcx hir::FnDecl<'_>,
        body: &'tcx hir::Body<'_>,
        span: Span,
        hir_id: hir::HirId,
    ) {
        let unsafety = match kind {
            intravisit::FnKind::ItemFn(_, _, hir::FnHeader { unsafety, .. }, _, _) => unsafety,
            intravisit::FnKind::Method(_, sig, _, _) => sig.header.unsafety,
            intravisit::FnKind::Closure(_) => return,
        };

        // don't warn for implementations, it's not their fault
        if !is_trait_impl_item(cx, hir_id) {
            // don't lint extern functions decls, it's not their fault either
            match kind {
                intravisit::FnKind::Method(
                    _,
                    &hir::FnSig {
                        header: hir::FnHeader { abi: Abi::Rust, .. },
                        ..
                    },
                    _,
                    _,
                )
                | intravisit::FnKind::ItemFn(_, _, hir::FnHeader { abi: Abi::Rust, .. }, _, _) => {
                    self.check_arg_number(cx, decl, span.with_hi(decl.output.span().hi()))
                },
                _ => {},
            }
        }

        Self::check_raw_ptr(cx, unsafety, decl, body, hir_id);
        self.check_line_number(cx, span, body);
    }

    fn check_item(&mut self, cx: &LateContext<'tcx>, item: &'tcx hir::Item<'_>) {
        let attr = must_use_attr(&item.attrs);
        if let hir::ItemKind::Fn(ref sig, ref _generics, ref body_id) = item.kind {
            if let Some(attr) = attr {
                let fn_header_span = item.span.with_hi(sig.decl.output.span().hi());
                check_needless_must_use(cx, &sig.decl, item.hir_id, item.span, fn_header_span, attr);
                return;
            }
            if cx.access_levels.is_exported(item.hir_id)
                && !is_proc_macro(cx.sess(), &item.attrs)
                && attr_by_name(&item.attrs, "no_mangle").is_none()
            {
                check_must_use_candidate(
                    cx,
                    &sig.decl,
                    cx.tcx.hir().body(*body_id),
                    item.span,
                    item.hir_id,
                    item.span.with_hi(sig.decl.output.span().hi()),
                    "this function could have a `#[must_use]` attribute",
                );
            }
        }
    }

    fn check_impl_item(&mut self, cx: &LateContext<'tcx>, item: &'tcx hir::ImplItem<'_>) {
        if let hir::ImplItemKind::Fn(ref sig, ref body_id) = item.kind {
            let attr = must_use_attr(&item.attrs);
            if let Some(attr) = attr {
                let fn_header_span = item.span.with_hi(sig.decl.output.span().hi());
                check_needless_must_use(cx, &sig.decl, item.hir_id, item.span, fn_header_span, attr);
            } else if cx.access_levels.is_exported(item.hir_id)
                && !is_proc_macro(cx.sess(), &item.attrs)
                && trait_ref_of_method(cx, item.hir_id).is_none()
            {
                check_must_use_candidate(
                    cx,
                    &sig.decl,
                    cx.tcx.hir().body(*body_id),
                    item.span,
                    item.hir_id,
                    item.span.with_hi(sig.decl.output.span().hi()),
                    "this method could have a `#[must_use]` attribute",
                );
            }
        }
    }

    fn check_trait_item(&mut self, cx: &LateContext<'tcx>, item: &'tcx hir::TraitItem<'_>) {
        if let hir::TraitItemKind::Fn(ref sig, ref eid) = item.kind {
            // don't lint extern functions decls, it's not their fault
            if sig.header.abi == Abi::Rust {
                self.check_arg_number(cx, &sig.decl, item.span.with_hi(sig.decl.output.span().hi()));
            }

            let attr = must_use_attr(&item.attrs);
            if let Some(attr) = attr {
                let fn_header_span = item.span.with_hi(sig.decl.output.span().hi());
                check_needless_must_use(cx, &sig.decl, item.hir_id, item.span, fn_header_span, attr);
            }
            if let hir::TraitFn::Provided(eid) = *eid {
                let body = cx.tcx.hir().body(eid);
                Self::check_raw_ptr(cx, sig.header.unsafety, &sig.decl, body, item.hir_id);

<<<<<<< HEAD
                if attr.is_none() && cx.access_levels.is_exported(item.hir_id) && !is_proc_macro(cx.sess(), &item.attrs) {
=======
                if attr.is_none() && cx.access_levels.is_exported(item.hir_id) && !is_proc_macro(cx.sess(), &item.attrs)
                {
>>>>>>> 09bd4002
                    check_must_use_candidate(
                        cx,
                        &sig.decl,
                        body,
                        item.span,
                        item.hir_id,
                        item.span.with_hi(sig.decl.output.span().hi()),
                        "this method could have a `#[must_use]` attribute",
                    );
                }
            }
        }
    }
}

impl<'tcx> Functions {
    fn check_arg_number(self, cx: &LateContext<'_>, decl: &hir::FnDecl<'_>, fn_span: Span) {
        let args = decl.inputs.len() as u64;
        if args > self.threshold {
            span_lint(
                cx,
                TOO_MANY_ARGUMENTS,
                fn_span,
                &format!("this function has too many arguments ({}/{})", args, self.threshold),
            );
        }
    }

    fn check_line_number(self, cx: &LateContext<'_>, span: Span, body: &'tcx hir::Body<'_>) {
        if in_external_macro(cx.sess(), span) {
            return;
        }

        let code_snippet = snippet(cx, body.value.span, "..");
        let mut line_count: u64 = 0;
        let mut in_comment = false;
        let mut code_in_line;

        // Skip the surrounding function decl.
        let start_brace_idx = code_snippet.find('{').map_or(0, |i| i + 1);
        let end_brace_idx = code_snippet.rfind('}').unwrap_or_else(|| code_snippet.len());
        let function_lines = code_snippet[start_brace_idx..end_brace_idx].lines();

        for mut line in function_lines {
            code_in_line = false;
            loop {
                line = line.trim_start();
                if line.is_empty() {
                    break;
                }
                if in_comment {
                    match line.find("*/") {
                        Some(i) => {
                            line = &line[i + 2..];
                            in_comment = false;
                            continue;
                        },
                        None => break,
                    }
                } else {
                    let multi_idx = line.find("/*").unwrap_or_else(|| line.len());
                    let single_idx = line.find("//").unwrap_or_else(|| line.len());
                    code_in_line |= multi_idx > 0 && single_idx > 0;
                    // Implies multi_idx is below line.len()
                    if multi_idx < single_idx {
                        line = &line[multi_idx + 2..];
                        in_comment = true;
                        continue;
                    }
                    break;
                }
            }
            if code_in_line {
                line_count += 1;
            }
        }

        if line_count > self.max_lines {
            span_lint(cx, TOO_MANY_LINES, span, "this function has a large number of lines")
        }
    }

    fn check_raw_ptr(
        cx: &LateContext<'tcx>,
        unsafety: hir::Unsafety,
        decl: &'tcx hir::FnDecl<'_>,
        body: &'tcx hir::Body<'_>,
        hir_id: hir::HirId,
    ) {
        let expr = &body.value;
        if unsafety == hir::Unsafety::Normal && cx.access_levels.is_exported(hir_id) {
            let raw_ptrs = iter_input_pats(decl, body)
                .zip(decl.inputs.iter())
                .filter_map(|(arg, ty)| raw_ptr_arg(arg, ty))
                .collect::<FxHashSet<_>>();

            if !raw_ptrs.is_empty() {
                let typeck_results = cx.tcx.typeck_body(body.id());
                let mut v = DerefVisitor {
                    cx,
                    ptrs: raw_ptrs,
                    typeck_results,
                };

                intravisit::walk_expr(&mut v, expr);
            }
        }
    }
}

fn check_needless_must_use(
    cx: &LateContext<'_>,
    decl: &hir::FnDecl<'_>,
    item_id: hir::HirId,
    item_span: Span,
    fn_header_span: Span,
    attr: &Attribute,
) {
    if in_external_macro(cx.sess(), item_span) {
        return;
    }
    if returns_unit(decl) {
        span_lint_and_then(
            cx,
            MUST_USE_UNIT,
            fn_header_span,
            "this unit-returning function has a `#[must_use]` attribute",
            |diag| {
                diag.span_suggestion(
                    attr.span,
                    "remove the attribute",
                    "".into(),
                    Applicability::MachineApplicable,
                );
            },
        );
    } else if !attr.is_value_str() && is_must_use_ty(cx, return_ty(cx, item_id)) {
        span_lint_and_help(
            cx,
            DOUBLE_MUST_USE,
            fn_header_span,
            "this function has an empty `#[must_use]` attribute, but returns a type already marked as `#[must_use]`",
            None,
            "either add some descriptive text or remove the attribute",
        );
    }
}

fn check_must_use_candidate<'tcx>(
    cx: &LateContext<'tcx>,
    decl: &'tcx hir::FnDecl<'_>,
    body: &'tcx hir::Body<'_>,
    item_span: Span,
    item_id: hir::HirId,
    fn_span: Span,
    msg: &str,
) {
    if has_mutable_arg(cx, body)
        || mutates_static(cx, body)
        || in_external_macro(cx.sess(), item_span)
        || returns_unit(decl)
        || !cx.access_levels.is_exported(item_id)
        || is_must_use_ty(cx, return_ty(cx, item_id))
    {
        return;
    }
    span_lint_and_then(cx, MUST_USE_CANDIDATE, fn_span, msg, |diag| {
        if let Some(snippet) = snippet_opt(cx, fn_span) {
            diag.span_suggestion(
                fn_span,
                "add the attribute",
                format!("#[must_use] {}", snippet),
                Applicability::MachineApplicable,
            );
        }
    });
}

fn returns_unit(decl: &hir::FnDecl<'_>) -> bool {
    match decl.output {
        hir::FnRetTy::DefaultReturn(_) => true,
        hir::FnRetTy::Return(ref ty) => match ty.kind {
            hir::TyKind::Tup(ref tys) => tys.is_empty(),
            hir::TyKind::Never => true,
            _ => false,
        },
    }
}

fn has_mutable_arg(cx: &LateContext<'_>, body: &hir::Body<'_>) -> bool {
    let mut tys = FxHashSet::default();
    body.params.iter().any(|param| is_mutable_pat(cx, &param.pat, &mut tys))
}

fn is_mutable_pat(cx: &LateContext<'_>, pat: &hir::Pat<'_>, tys: &mut FxHashSet<DefId>) -> bool {
    if let hir::PatKind::Wild = pat.kind {
        return false; // ignore `_` patterns
    }
    let def_id = pat.hir_id.owner.to_def_id();
    if cx.tcx.has_typeck_results(def_id) {
        is_mutable_ty(cx, &cx.tcx.typeck(def_id.expect_local()).pat_ty(pat), pat.span, tys)
    } else {
        false
    }
}

static KNOWN_WRAPPER_TYS: &[&[&str]] = &[&["alloc", "rc", "Rc"], &["std", "sync", "Arc"]];

fn is_mutable_ty<'tcx>(cx: &LateContext<'tcx>, ty: Ty<'tcx>, span: Span, tys: &mut FxHashSet<DefId>) -> bool {
    match ty.kind {
        // primitive types are never mutable
        ty::Bool | ty::Char | ty::Int(_) | ty::Uint(_) | ty::Float(_) | ty::Str => false,
        ty::Adt(ref adt, ref substs) => {
            tys.insert(adt.did) && !ty.is_freeze(cx.tcx.at(span), cx.param_env)
                || KNOWN_WRAPPER_TYS.iter().any(|path| match_def_path(cx, adt.did, path))
                    && substs.types().any(|ty| is_mutable_ty(cx, ty, span, tys))
        },
        ty::Tuple(ref substs) => substs.types().any(|ty| is_mutable_ty(cx, ty, span, tys)),
        ty::Array(ty, _) | ty::Slice(ty) => is_mutable_ty(cx, ty, span, tys),
        ty::RawPtr(ty::TypeAndMut { ty, mutbl }) | ty::Ref(_, ty, mutbl) => {
            mutbl == hir::Mutability::Mut || is_mutable_ty(cx, ty, span, tys)
        },
        // calling something constitutes a side effect, so return true on all callables
        // also never calls need not be used, so return true for them, too
        _ => true,
    }
}

fn raw_ptr_arg(arg: &hir::Param<'_>, ty: &hir::Ty<'_>) -> Option<hir::HirId> {
    if let (&hir::PatKind::Binding(_, id, _, _), &hir::TyKind::Ptr(_)) = (&arg.pat.kind, &ty.kind) {
        Some(id)
    } else {
        None
    }
}

struct DerefVisitor<'a, 'tcx> {
    cx: &'a LateContext<'tcx>,
    ptrs: FxHashSet<hir::HirId>,
    typeck_results: &'a ty::TypeckResults<'tcx>,
}

impl<'a, 'tcx> intravisit::Visitor<'tcx> for DerefVisitor<'a, 'tcx> {
    type Map = Map<'tcx>;

    fn visit_expr(&mut self, expr: &'tcx hir::Expr<'_>) {
        match expr.kind {
            hir::ExprKind::Call(ref f, args) => {
                let ty = self.typeck_results.expr_ty(f);

                if type_is_unsafe_function(self.cx, ty) {
                    for arg in args {
                        self.check_arg(arg);
                    }
                }
            },
            hir::ExprKind::MethodCall(_, _, args, _) => {
                let def_id = self.typeck_results.type_dependent_def_id(expr.hir_id).unwrap();
                let base_type = self.cx.tcx.type_of(def_id);

                if type_is_unsafe_function(self.cx, base_type) {
                    for arg in args {
                        self.check_arg(arg);
                    }
                }
            },
            hir::ExprKind::Unary(hir::UnOp::UnDeref, ref ptr) => self.check_arg(ptr),
            _ => (),
        }

        intravisit::walk_expr(self, expr);
    }

    fn nested_visit_map(&mut self) -> intravisit::NestedVisitorMap<Self::Map> {
        intravisit::NestedVisitorMap::None
    }
}

impl<'a, 'tcx> DerefVisitor<'a, 'tcx> {
    fn check_arg(&self, ptr: &hir::Expr<'_>) {
        if let hir::ExprKind::Path(ref qpath) = ptr.kind {
            if let Res::Local(id) = qpath_res(self.cx, qpath, ptr.hir_id) {
                if self.ptrs.contains(&id) {
                    span_lint(
                        self.cx,
                        NOT_UNSAFE_PTR_ARG_DEREF,
                        ptr.span,
                        "this public function dereferences a raw pointer but is not marked `unsafe`",
                    );
                }
            }
        }
    }
}

struct StaticMutVisitor<'a, 'tcx> {
    cx: &'a LateContext<'tcx>,
    mutates_static: bool,
}

impl<'a, 'tcx> intravisit::Visitor<'tcx> for StaticMutVisitor<'a, 'tcx> {
    type Map = Map<'tcx>;

    fn visit_expr(&mut self, expr: &'tcx hir::Expr<'_>) {
        use hir::ExprKind::{AddrOf, Assign, AssignOp, Call, MethodCall};

        if self.mutates_static {
            return;
        }
        match expr.kind {
            Call(_, args) | MethodCall(_, _, args, _) => {
                let mut tys = FxHashSet::default();
                for arg in args {
                    let def_id = arg.hir_id.owner.to_def_id();
                    if self.cx.tcx.has_typeck_results(def_id)
                        && is_mutable_ty(
                            self.cx,
                            self.cx.tcx.typeck(def_id.expect_local()).expr_ty(arg),
                            arg.span,
                            &mut tys,
                        )
                        && is_mutated_static(self.cx, arg)
                    {
                        self.mutates_static = true;
                        return;
                    }
                    tys.clear();
                }
            },
            Assign(ref target, ..) | AssignOp(_, ref target, _) | AddrOf(_, hir::Mutability::Mut, ref target) => {
                self.mutates_static |= is_mutated_static(self.cx, target)
            },
            _ => {},
        }
    }

    fn nested_visit_map(&mut self) -> intravisit::NestedVisitorMap<Self::Map> {
        intravisit::NestedVisitorMap::None
    }
}

fn is_mutated_static(cx: &LateContext<'_>, e: &hir::Expr<'_>) -> bool {
    use hir::ExprKind::{Field, Index, Path};

    match e.kind {
        Path(ref qpath) => !matches!(qpath_res(cx, qpath, e.hir_id), Res::Local(_)),
        Field(ref inner, _) | Index(ref inner, _) => is_mutated_static(cx, inner),
        _ => false,
    }
}

fn mutates_static<'tcx>(cx: &LateContext<'tcx>, body: &'tcx hir::Body<'_>) -> bool {
    let mut v = StaticMutVisitor {
        cx,
        mutates_static: false,
    };
    intravisit::walk_expr(&mut v, &body.value);
    v.mutates_static
}<|MERGE_RESOLUTION|>--- conflicted
+++ resolved
@@ -294,12 +294,8 @@
                 let body = cx.tcx.hir().body(eid);
                 Self::check_raw_ptr(cx, sig.header.unsafety, &sig.decl, body, item.hir_id);
 
-<<<<<<< HEAD
-                if attr.is_none() && cx.access_levels.is_exported(item.hir_id) && !is_proc_macro(cx.sess(), &item.attrs) {
-=======
                 if attr.is_none() && cx.access_levels.is_exported(item.hir_id) && !is_proc_macro(cx.sess(), &item.attrs)
                 {
->>>>>>> 09bd4002
                     check_must_use_candidate(
                         cx,
                         &sig.decl,
