use clippy_utils::diagnostics::span_lint_and_then;
use clippy_utils::source::snippet;
use rustc_errors::{Applicability, SuggestionStyle};
use rustc_hir::def_id::DefId;
use rustc_hir::{
<<<<<<< HEAD
    GenericArg, GenericBound, GenericBounds, ItemKind, PredicateOrigin, TraitBoundModifier, TyKind, AssocItemConstraint,
    WherePredicate,
=======
    AssocItemConstraint, GenericArg, GenericBound, GenericBounds, ItemKind, PredicateOrigin, TraitBoundModifier,
    TyKind, WherePredicate,
>>>>>>> 3e5a02b1
};
use rustc_hir_analysis::lower_ty;
use rustc_lint::{LateContext, LateLintPass};
use rustc_middle::ty::{self, ClauseKind, Generics, Ty, TyCtxt};
use rustc_session::declare_lint_pass;
use rustc_span::Span;

declare_clippy_lint! {
    /// ### What it does
    /// Looks for bounds in `impl Trait` in return position that are implied by other bounds.
    /// This can happen when a trait is specified that another trait already has as a supertrait
    /// (e.g. `fn() -> impl Deref + DerefMut<Target = i32>` has an unnecessary `Deref` bound,
    /// because `Deref` is a supertrait of `DerefMut`)
    ///
    /// ### Why is this bad?
    /// Specifying more bounds than necessary adds needless complexity for the reader.
    ///
    /// ### Limitations
    /// This lint does not check for implied bounds transitively. Meaning that
    /// it doesn't check for implied bounds from supertraits of supertraits
    /// (e.g. `trait A {} trait B: A {} trait C: B {}`, then having an `fn() -> impl A + C`)
    ///
    /// ### Example
    /// ```no_run
    /// # use std::ops::{Deref,DerefMut};
    /// fn f() -> impl Deref<Target = i32> + DerefMut<Target = i32> {
    /// //             ^^^^^^^^^^^^^^^^^^^ unnecessary bound, already implied by the `DerefMut` trait bound
    ///     Box::new(123)
    /// }
    /// ```
    /// Use instead:
    /// ```no_run
    /// # use std::ops::{Deref,DerefMut};
    /// fn f() -> impl DerefMut<Target = i32> {
    ///     Box::new(123)
    /// }
    /// ```
    #[clippy::version = "1.74.0"]
    pub IMPLIED_BOUNDS_IN_IMPLS,
    complexity,
    "specifying bounds that are implied by other bounds in `impl Trait` type"
}
declare_lint_pass!(ImpliedBoundsInImpls => [IMPLIED_BOUNDS_IN_IMPLS]);

fn emit_lint(
    cx: &LateContext<'_>,
    poly_trait: &rustc_hir::PolyTraitRef<'_>,
    bounds: GenericBounds<'_>,
    index: usize,
    // The constraints that were implied, used for suggestion purposes since removing a bound with
    // associated types means we might need to then move it to a different bound.
    implied_constraints: &[AssocItemConstraint<'_>],
    bound: &ImplTraitBound<'_>,
) {
    let implied_by = snippet(cx, bound.span, "..");

    span_lint_and_then(
        cx,
        IMPLIED_BOUNDS_IN_IMPLS,
        poly_trait.span,
        format!("this bound is already specified as the supertrait of `{implied_by}`"),
        |diag| {
            // If we suggest removing a bound, we may also need to extend the span
            // to include the `+` token that is ahead or behind,
            // so we don't end up with something like `impl + B` or `impl A + `

            let implied_span_extended = if let Some(next_bound) = bounds.get(index + 1) {
                poly_trait.span.to(next_bound.span().shrink_to_lo())
            } else if index > 0
                && let Some(prev_bound) = bounds.get(index - 1)
            {
                prev_bound.span().shrink_to_hi().to(poly_trait.span.shrink_to_hi())
            } else {
                poly_trait.span
            };

            let mut sugg = vec![(implied_span_extended, String::new())];

<<<<<<< HEAD
            // We also might need to include associated item constraints that were specified in the implied bound,
            // but omitted in the implied-by bound:
=======
            // We also might need to include associated item constraints that were specified in the implied
            // bound, but omitted in the implied-by bound:
>>>>>>> 3e5a02b1
            // `fn f() -> impl Deref<Target = u8> + DerefMut`
            // If we're going to suggest removing `Deref<..>`, we'll need to put `<Target = u8>` on `DerefMut`
            let omitted_constraints: Vec<_> = implied_constraints
                .iter()
                .filter(|constraint| !bound.constraints.iter().any(|c| c.ident == constraint.ident))
                .collect();

            if !omitted_constraints.is_empty() {
                // `<>` needs to be added if there aren't yet any generic arguments or constraints
                let needs_angle_brackets = bound.args.is_empty() && bound.constraints.is_empty();
                let insert_span = match (bound.args, bound.constraints) {
                    ([.., arg], [.., constraint]) => arg.span().max(constraint.span).shrink_to_hi(),
                    ([.., arg], []) => arg.span().shrink_to_hi(),
                    ([], [.., constraint]) => constraint.span.shrink_to_hi(),
                    ([], []) => bound.span.shrink_to_hi(),
                };

                let mut constraints_sugg = if needs_angle_brackets {
                    "<".to_owned()
                } else {
                    // If angle brackets aren't needed (i.e., there are already generic arguments or constraints),
                    // we need to add a comma:
                    // `impl A<B, C >`
                    //             ^ if we insert `Assoc=i32` without a comma here, that'd be invalid syntax:
                    // `impl A<B, C Assoc=i32>`
                    ", ".to_owned()
                };

                for (index, constraint) in omitted_constraints.into_iter().enumerate() {
                    if index > 0 {
                        constraints_sugg += ", ";
                    }
                    constraints_sugg += &snippet(cx, constraint.span, "..");
                }
                if needs_angle_brackets {
                    constraints_sugg += ">";
                }
                sugg.push((insert_span, constraints_sugg));
            }

            diag.multipart_suggestion_with_style(
                "try removing this bound",
                sugg,
                Applicability::MachineApplicable,
                SuggestionStyle::ShowAlways,
            );
        },
    );
}

/// Tries to "resolve" a type.
/// The index passed to this function must start with `Self=0`, i.e. it must be a valid
/// type parameter index.
/// If the index is out of bounds, it means that the generic parameter has a default type.
fn try_resolve_type<'tcx>(
    tcx: TyCtxt<'tcx>,
    args: &'tcx [GenericArg<'tcx>],
    generics: &'tcx Generics,
    index: usize,
) -> Option<Ty<'tcx>> {
    match args.get(index - 1) {
        Some(GenericArg::Type(ty)) => Some(lower_ty(tcx, ty)),
        Some(_) => None,
        None => Some(tcx.type_of(generics.own_params[index].def_id).skip_binder()),
    }
}

/// This function tries to, for all generic type parameters in a supertrait predicate `trait ...<U>:
/// GenericTrait<U>`, check if the substituted type in the implied-by bound matches with what's
/// substituted in the implied bound.
///
/// Consider this example.
/// ```rust,ignore
/// trait GenericTrait<T> {}
/// trait GenericSubTrait<T, U, V>: GenericTrait<U> {}
///                                 ^^^^^^^^^^^^^^^ trait_predicate_args: [Self#0, U#2]
///                                                 (the Self#0 is implicit: `<Self as GenericTrait<U>>`)
/// impl GenericTrait<i32> for () {}
/// impl GenericSubTrait<(), i32, ()> for () {}
/// impl GenericSubTrait<(), i64, ()> for () {}
///
/// fn f() -> impl GenericTrait<i32> + GenericSubTrait<(), i64, ()> {
///                             ^^^ implied_args       ^^^^^^^^^^^ implied_by_args
///                                                                (we are interested in `i64` specifically, as that
///                                                                 is what `U` in `GenericTrait<U>` is substituted with)
/// }
/// ```
/// Here i32 != i64, so this will return false.
fn is_same_generics<'tcx>(
    tcx: TyCtxt<'tcx>,
    trait_predicate_args: &'tcx [ty::GenericArg<'tcx>],
    implied_by_args: &'tcx [GenericArg<'tcx>],
    implied_args: &'tcx [GenericArg<'tcx>],
    implied_by_def_id: DefId,
    implied_def_id: DefId,
) -> bool {
    // Get the generics of the two traits to be able to get default generic parameter.
    let implied_by_generics = tcx.generics_of(implied_by_def_id);
    let implied_generics = tcx.generics_of(implied_def_id);

    trait_predicate_args
        .iter()
        .enumerate()
        .skip(1) // skip `Self` implicit arg
        .all(|(arg_index, arg)| {
            if [
                implied_by_generics.host_effect_index,
                implied_generics.host_effect_index,
            ]
            .contains(&Some(arg_index))
            {
                // skip host effect params in determining whether generics are same
                return true;
            }
            if let Some(ty) = arg.as_type() {
                if let &ty::Param(ty::ParamTy { index, .. }) = ty.kind()
                    // `index == 0` means that it's referring to `Self`,
                    // in which case we don't try to substitute it
                    && index != 0
                    && let Some(ty_a) = try_resolve_type(tcx, implied_by_args, implied_by_generics, index as usize)
                    && let Some(ty_b) = try_resolve_type(tcx, implied_args, implied_generics, arg_index)
                {
                    ty_a == ty_b
                } else if let Some(ty_b) = try_resolve_type(tcx, implied_args, implied_generics, arg_index) {
                    ty == ty_b
                } else {
                    false
                }
            } else {
                false
            }
        })
}

struct ImplTraitBound<'tcx> {
    /// The span of the bound in the `impl Trait` type
    span: Span,
    /// The predicates defined in the trait referenced by this bound. This also contains the actual
    /// supertrait bounds
    predicates: &'tcx [(ty::Clause<'tcx>, Span)],
    /// The `DefId` of the trait being referenced by this bound
    trait_def_id: DefId,
    /// The generic arguments on the `impl Trait` bound
    args: &'tcx [GenericArg<'tcx>],
    /// The associated item constraints of this bound
    constraints: &'tcx [AssocItemConstraint<'tcx>],
}

/// Given an `impl Trait` type, gets all the supertraits from each bound ("implied bounds").
///
/// For `impl Deref + DerefMut + Eq` this returns `[Deref, PartialEq]`.
/// The `Deref` comes from `DerefMut` because `trait DerefMut: Deref {}`, and `PartialEq` comes from
/// `Eq`.
fn collect_supertrait_bounds<'tcx>(cx: &LateContext<'tcx>, bounds: GenericBounds<'tcx>) -> Vec<ImplTraitBound<'tcx>> {
    bounds
        .iter()
        .filter_map(|bound| {
            if let GenericBound::Trait(poly_trait, TraitBoundModifier::None) = bound
                && let [.., path] = poly_trait.trait_ref.path.segments
                && poly_trait.bound_generic_params.is_empty()
                && let Some(trait_def_id) = path.res.opt_def_id()
                && let predicates = cx.tcx.super_predicates_of(trait_def_id).predicates
                // If the trait has no supertrait, there is no need to collect anything from that bound
                && !predicates.is_empty()
            {
                Some(ImplTraitBound {
                    predicates,
                    args: path.args.map_or([].as_slice(), |p| p.args),
                    constraints: path.args.map_or([].as_slice(), |p| p.constraints),
                    trait_def_id,
                    span: bound.span(),
                })
            } else {
                None
            }
        })
        .collect()
}

/// Given a bound in an `impl Trait` type, looks for a trait in the set of supertraits (previously
/// collected in [`collect_supertrait_bounds`]) that matches (same trait and generic arguments).
fn find_bound_in_supertraits<'a, 'tcx>(
    cx: &LateContext<'tcx>,
    trait_def_id: DefId,
    args: &'tcx [GenericArg<'tcx>],
    bounds: &'a [ImplTraitBound<'tcx>],
) -> Option<&'a ImplTraitBound<'tcx>> {
    bounds.iter().find(|bound| {
        bound.predicates.iter().any(|(clause, _)| {
            if let ClauseKind::Trait(tr) = clause.kind().skip_binder()
                && tr.def_id() == trait_def_id
            {
                is_same_generics(
                    cx.tcx,
                    tr.trait_ref.args,
                    bound.args,
                    args,
                    bound.trait_def_id,
                    trait_def_id,
                )
            } else {
                false
            }
        })
    })
}

fn check<'tcx>(cx: &LateContext<'tcx>, bounds: GenericBounds<'tcx>) {
    if bounds.len() == 1 {
        // Very often there is only a single bound, e.g. `impl Deref<..>`, in which case
        // we can avoid doing a bunch of stuff unnecessarily; there will trivially be
        // no duplicate bounds
        return;
    }

    let supertraits = collect_supertrait_bounds(cx, bounds);

    // Lint all bounds in the `impl Trait` type that we've previously also seen in the set of
    // supertraits of each of the bounds.
    // This involves some extra logic when generic arguments are present, since
    // simply comparing trait `DefId`s won't be enough. We also need to compare the generics.
    for (index, bound) in bounds.iter().enumerate() {
        if let GenericBound::Trait(poly_trait, TraitBoundModifier::None) = bound
            && let [.., path] = poly_trait.trait_ref.path.segments
            && let implied_args = path.args.map_or([].as_slice(), |a| a.args)
            && let implied_constraints = path.args.map_or([].as_slice(), |a| a.constraints)
            && let Some(def_id) = poly_trait.trait_ref.path.res.opt_def_id()
            && let Some(bound) = find_bound_in_supertraits(cx, def_id, implied_args, &supertraits)
            // If the implied bound has a type binding that also exists in the implied-by trait,
            // then we shouldn't lint. See #11880 for an example.
            && let assocs = cx.tcx.associated_items(bound.trait_def_id)
            && !implied_constraints.iter().any(|constraint| {
                assocs
                    .filter_by_name_unhygienic(constraint.ident.name)
                    .next()
                    .is_some_and(|assoc| assoc.kind == ty::AssocKind::Type)
                })
        {
            emit_lint(cx, poly_trait, bounds, index, implied_constraints, bound);
        }
    }
}

impl<'tcx> LateLintPass<'tcx> for ImpliedBoundsInImpls {
    fn check_generics(&mut self, cx: &LateContext<'tcx>, generics: &rustc_hir::Generics<'tcx>) {
        for predicate in generics.predicates {
            if let WherePredicate::BoundPredicate(predicate) = predicate
                // In theory, the origin doesn't really matter,
                // we *could* also lint on explicit where clauses written out by the user,
                // not just impl trait desugared ones, but that contradicts with the lint name...
                && let PredicateOrigin::ImplTrait = predicate.origin
            {
                check(cx, predicate.bounds);
            }
        }
    }

    fn check_ty(&mut self, cx: &LateContext<'_>, ty: &rustc_hir::Ty<'_>) {
        if let TyKind::OpaqueDef(item_id, ..) = ty.kind
            && let item = cx.tcx.hir().item(item_id)
            && let ItemKind::OpaqueTy(opaque_ty) = item.kind
        {
            check(cx, opaque_ty.bounds);
        }
    }
}<|MERGE_RESOLUTION|>--- conflicted
+++ resolved
@@ -3,13 +3,8 @@
 use rustc_errors::{Applicability, SuggestionStyle};
 use rustc_hir::def_id::DefId;
 use rustc_hir::{
-<<<<<<< HEAD
-    GenericArg, GenericBound, GenericBounds, ItemKind, PredicateOrigin, TraitBoundModifier, TyKind, AssocItemConstraint,
-    WherePredicate,
-=======
     AssocItemConstraint, GenericArg, GenericBound, GenericBounds, ItemKind, PredicateOrigin, TraitBoundModifier,
     TyKind, WherePredicate,
->>>>>>> 3e5a02b1
 };
 use rustc_hir_analysis::lower_ty;
 use rustc_lint::{LateContext, LateLintPass};
@@ -88,13 +83,8 @@
 
             let mut sugg = vec![(implied_span_extended, String::new())];
 
-<<<<<<< HEAD
-            // We also might need to include associated item constraints that were specified in the implied bound,
-            // but omitted in the implied-by bound:
-=======
             // We also might need to include associated item constraints that were specified in the implied
             // bound, but omitted in the implied-by bound:
->>>>>>> 3e5a02b1
             // `fn f() -> impl Deref<Target = u8> + DerefMut`
             // If we're going to suggest removing `Deref<..>`, we'll need to put `<Target = u8>` on `DerefMut`
             let omitted_constraints: Vec<_> = implied_constraints
