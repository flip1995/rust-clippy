use clippy_utils::diagnostics::span_lint_and_then;
use clippy_utils::source::snippet;
use rustc_errors::{Applicability, SuggestionStyle};
use rustc_hir::def_id::DefId;
use rustc_hir::{
<<<<<<< HEAD
    AssocItemConstraint, GenericArg, GenericBound, GenericBounds, PredicateOrigin, TraitBoundModifier,
    TyKind, WherePredicate,
=======
    AssocItemConstraint, GenericArg, GenericBound, GenericBounds, PredicateOrigin, TraitBoundModifier, TyKind,
    WherePredicate,
>>>>>>> a109190d
};
use rustc_hir_analysis::lower_ty;
use rustc_lint::{LateContext, LateLintPass};
use rustc_middle::ty::{self, ClauseKind, Generics, Ty, TyCtxt};
use rustc_session::declare_lint_pass;
use rustc_span::Span;

declare_clippy_lint! {
    /// ### What it does
    /// Looks for bounds in `impl Trait` in return position that are implied by other bounds.
    /// This can happen when a trait is specified that another trait already has as a supertrait
    /// (e.g. `fn() -> impl Deref + DerefMut<Target = i32>` has an unnecessary `Deref` bound,
    /// because `Deref` is a supertrait of `DerefMut`)
    ///
    /// ### Why is this bad?
    /// Specifying more bounds than necessary adds needless complexity for the reader.
    ///
    /// ### Limitations
    /// This lint does not check for implied bounds transitively. Meaning that
    /// it doesn't check for implied bounds from supertraits of supertraits
    /// (e.g. `trait A {} trait B: A {} trait C: B {}`, then having an `fn() -> impl A + C`)
    ///
    /// ### Example
    /// ```no_run
    /// # use std::ops::{Deref,DerefMut};
    /// fn f() -> impl Deref<Target = i32> + DerefMut<Target = i32> {
    /// //             ^^^^^^^^^^^^^^^^^^^ unnecessary bound, already implied by the `DerefMut` trait bound
    ///     Box::new(123)
    /// }
    /// ```
    /// Use instead:
    /// ```no_run
    /// # use std::ops::{Deref,DerefMut};
    /// fn f() -> impl DerefMut<Target = i32> {
    ///     Box::new(123)
    /// }
    /// ```
    #[clippy::version = "1.74.0"]
    pub IMPLIED_BOUNDS_IN_IMPLS,
    complexity,
    "specifying bounds that are implied by other bounds in `impl Trait` type"
}
declare_lint_pass!(ImpliedBoundsInImpls => [IMPLIED_BOUNDS_IN_IMPLS]);

fn emit_lint(
    cx: &LateContext<'_>,
    poly_trait: &rustc_hir::PolyTraitRef<'_>,
    bounds: GenericBounds<'_>,
    index: usize,
    // The constraints that were implied, used for suggestion purposes since removing a bound with
    // associated types means we might need to then move it to a different bound.
    implied_constraints: &[AssocItemConstraint<'_>],
    bound: &ImplTraitBound<'_>,
) {
    let implied_by = snippet(cx, bound.span, "..");

    span_lint_and_then(
        cx,
        IMPLIED_BOUNDS_IN_IMPLS,
        poly_trait.span,
        format!("this bound is already specified as the supertrait of `{implied_by}`"),
        |diag| {
            // If we suggest removing a bound, we may also need to extend the span
            // to include the `+` token that is ahead or behind,
            // so we don't end up with something like `impl + B` or `impl A + `

            let implied_span_extended = if let Some(next_bound) = bounds.get(index + 1) {
                poly_trait.span.to(next_bound.span().shrink_to_lo())
            } else if index > 0
                && let Some(prev_bound) = bounds.get(index - 1)
            {
                prev_bound.span().shrink_to_hi().to(poly_trait.span.shrink_to_hi())
            } else {
                poly_trait.span
            };

            let mut sugg = vec![(implied_span_extended, String::new())];

            // We also might need to include associated item constraints that were specified in the implied
            // bound, but omitted in the implied-by bound:
            // `fn f() -> impl Deref<Target = u8> + DerefMut`
            // If we're going to suggest removing `Deref<..>`, we'll need to put `<Target = u8>` on `DerefMut`
            let omitted_constraints: Vec<_> = implied_constraints
                .iter()
                .filter(|constraint| !bound.constraints.iter().any(|c| c.ident == constraint.ident))
                .collect();

            if !omitted_constraints.is_empty() {
                // `<>` needs to be added if there aren't yet any generic arguments or constraints
                let needs_angle_brackets = bound.args.is_empty() && bound.constraints.is_empty();
                let insert_span = match (bound.args, bound.constraints) {
                    ([.., arg], [.., constraint]) => arg.span().max(constraint.span).shrink_to_hi(),
                    ([.., arg], []) => arg.span().shrink_to_hi(),
                    ([], [.., constraint]) => constraint.span.shrink_to_hi(),
                    ([], []) => bound.span.shrink_to_hi(),
                };

                let mut constraints_sugg = if needs_angle_brackets {
                    "<".to_owned()
                } else {
                    // If angle brackets aren't needed (i.e., there are already generic arguments or constraints),
                    // we need to add a comma:
                    // `impl A<B, C >`
                    //             ^ if we insert `Assoc=i32` without a comma here, that'd be invalid syntax:
                    // `impl A<B, C Assoc=i32>`
                    ", ".to_owned()
                };

                for (index, constraint) in omitted_constraints.into_iter().enumerate() {
                    if index > 0 {
                        constraints_sugg += ", ";
                    }
                    constraints_sugg += &snippet(cx, constraint.span, "..");
                }
                if needs_angle_brackets {
                    constraints_sugg += ">";
                }
                sugg.push((insert_span, constraints_sugg));
            }

            diag.multipart_suggestion_with_style(
                "try removing this bound",
                sugg,
                Applicability::MachineApplicable,
                SuggestionStyle::ShowAlways,
            );
        },
    );
}

/// Tries to "resolve" a type.
/// The index passed to this function must start with `Self=0`, i.e. it must be a valid
/// type parameter index.
/// If the index is out of bounds, it means that the generic parameter has a default type.
fn try_resolve_type<'tcx>(
    tcx: TyCtxt<'tcx>,
    args: &'tcx [GenericArg<'tcx>],
    generics: &'tcx Generics,
    index: usize,
) -> Option<Ty<'tcx>> {
    match args.get(index - 1) {
        Some(GenericArg::Type(ty)) => Some(lower_ty(tcx, ty)),
        Some(_) => None,
        None => Some(tcx.type_of(generics.own_params[index].def_id).skip_binder()),
    }
}

/// This function tries to, for all generic type parameters in a supertrait predicate `trait ...<U>:
/// GenericTrait<U>`, check if the substituted type in the implied-by bound matches with what's
/// substituted in the implied bound.
///
/// Consider this example.
/// ```rust,ignore
/// trait GenericTrait<T> {}
/// trait GenericSubTrait<T, U, V>: GenericTrait<U> {}
///                                 ^^^^^^^^^^^^^^^ trait_predicate_args: [Self#0, U#2]
///                                                 (the Self#0 is implicit: `<Self as GenericTrait<U>>`)
/// impl GenericTrait<i32> for () {}
/// impl GenericSubTrait<(), i32, ()> for () {}
/// impl GenericSubTrait<(), i64, ()> for () {}
///
/// fn f() -> impl GenericTrait<i32> + GenericSubTrait<(), i64, ()> {
///                             ^^^ implied_args       ^^^^^^^^^^^ implied_by_args
///                                                                (we are interested in `i64` specifically, as that
///                                                                 is what `U` in `GenericTrait<U>` is substituted with)
/// }
/// ```
/// Here i32 != i64, so this will return false.
fn is_same_generics<'tcx>(
    tcx: TyCtxt<'tcx>,
    trait_predicate_args: &'tcx [ty::GenericArg<'tcx>],
    implied_by_args: &'tcx [GenericArg<'tcx>],
    implied_args: &'tcx [GenericArg<'tcx>],
    implied_by_def_id: DefId,
    implied_def_id: DefId,
) -> bool {
    // Get the generics of the two traits to be able to get default generic parameter.
    let implied_by_generics = tcx.generics_of(implied_by_def_id);
    let implied_generics = tcx.generics_of(implied_def_id);

    trait_predicate_args
        .iter()
        .enumerate()
        .skip(1) // skip `Self` implicit arg
        .all(|(arg_index, arg)| {
            if [
                implied_by_generics.host_effect_index,
                implied_generics.host_effect_index,
            ]
            .contains(&Some(arg_index))
            {
                // skip host effect params in determining whether generics are same
                return true;
            }
            if let Some(ty) = arg.as_type() {
                if let &ty::Param(ty::ParamTy { index, .. }) = ty.kind()
                    // `index == 0` means that it's referring to `Self`,
                    // in which case we don't try to substitute it
                    && index != 0
                    && let Some(ty_a) = try_resolve_type(tcx, implied_by_args, implied_by_generics, index as usize)
                    && let Some(ty_b) = try_resolve_type(tcx, implied_args, implied_generics, arg_index)
                {
                    ty_a == ty_b
                } else if let Some(ty_b) = try_resolve_type(tcx, implied_args, implied_generics, arg_index) {
                    ty == ty_b
                } else {
                    false
                }
            } else {
                false
            }
        })
}

struct ImplTraitBound<'tcx> {
    /// The span of the bound in the `impl Trait` type
    span: Span,
    /// The predicates defined in the trait referenced by this bound. This also contains the actual
    /// supertrait bounds
    predicates: &'tcx [(ty::Clause<'tcx>, Span)],
    /// The `DefId` of the trait being referenced by this bound
    trait_def_id: DefId,
    /// The generic arguments on the `impl Trait` bound
    args: &'tcx [GenericArg<'tcx>],
    /// The associated item constraints of this bound
    constraints: &'tcx [AssocItemConstraint<'tcx>],
}

/// Given an `impl Trait` type, gets all the supertraits from each bound ("implied bounds").
///
/// For `impl Deref + DerefMut + Eq` this returns `[Deref, PartialEq]`.
/// The `Deref` comes from `DerefMut` because `trait DerefMut: Deref {}`, and `PartialEq` comes from
/// `Eq`.
fn collect_supertrait_bounds<'tcx>(cx: &LateContext<'tcx>, bounds: GenericBounds<'tcx>) -> Vec<ImplTraitBound<'tcx>> {
    bounds
        .iter()
        .filter_map(|bound| {
            if let GenericBound::Trait(poly_trait) = bound
                && let TraitBoundModifier::None = poly_trait.modifiers
                && let [.., path] = poly_trait.trait_ref.path.segments
                && poly_trait.bound_generic_params.is_empty()
                && let Some(trait_def_id) = path.res.opt_def_id()
                && let predicates = cx.tcx.explicit_super_predicates_of(trait_def_id).skip_binder()
                // If the trait has no supertrait, there is no need to collect anything from that bound
                && !predicates.is_empty()
            {
                Some(ImplTraitBound {
                    predicates,
                    args: path.args.map_or([].as_slice(), |p| p.args),
                    constraints: path.args.map_or([].as_slice(), |p| p.constraints),
                    trait_def_id,
                    span: bound.span(),
                })
            } else {
                None
            }
        })
        .collect()
}

/// Given a bound in an `impl Trait` type, looks for a trait in the set of supertraits (previously
/// collected in [`collect_supertrait_bounds`]) that matches (same trait and generic arguments).
fn find_bound_in_supertraits<'a, 'tcx>(
    cx: &LateContext<'tcx>,
    trait_def_id: DefId,
    args: &'tcx [GenericArg<'tcx>],
    bounds: &'a [ImplTraitBound<'tcx>],
) -> Option<&'a ImplTraitBound<'tcx>> {
    bounds.iter().find(|bound| {
        bound.predicates.iter().any(|(clause, _)| {
            if let ClauseKind::Trait(tr) = clause.kind().skip_binder()
                && tr.def_id() == trait_def_id
            {
                is_same_generics(
                    cx.tcx,
                    tr.trait_ref.args,
                    bound.args,
                    args,
                    bound.trait_def_id,
                    trait_def_id,
                )
            } else {
                false
            }
        })
    })
}

fn check<'tcx>(cx: &LateContext<'tcx>, bounds: GenericBounds<'tcx>) {
    if bounds.len() == 1 {
        // Very often there is only a single bound, e.g. `impl Deref<..>`, in which case
        // we can avoid doing a bunch of stuff unnecessarily; there will trivially be
        // no duplicate bounds
        return;
    }

    let supertraits = collect_supertrait_bounds(cx, bounds);

    // Lint all bounds in the `impl Trait` type that we've previously also seen in the set of
    // supertraits of each of the bounds.
    // This involves some extra logic when generic arguments are present, since
    // simply comparing trait `DefId`s won't be enough. We also need to compare the generics.
    for (index, bound) in bounds.iter().enumerate() {
        if let GenericBound::Trait(poly_trait) = bound
            && let TraitBoundModifier::None = poly_trait.modifiers
            && let [.., path] = poly_trait.trait_ref.path.segments
            && let implied_args = path.args.map_or([].as_slice(), |a| a.args)
            && let implied_constraints = path.args.map_or([].as_slice(), |a| a.constraints)
            && let Some(def_id) = poly_trait.trait_ref.path.res.opt_def_id()
            && let Some(bound) = find_bound_in_supertraits(cx, def_id, implied_args, &supertraits)
            // If the implied bound has a type binding that also exists in the implied-by trait,
            // then we shouldn't lint. See #11880 for an example.
            && let assocs = cx.tcx.associated_items(bound.trait_def_id)
            && !implied_constraints.iter().any(|constraint| {
                assocs
                    .filter_by_name_unhygienic(constraint.ident.name)
                    .next()
                    .is_some_and(|assoc| assoc.kind == ty::AssocKind::Type)
                })
        {
            emit_lint(cx, poly_trait, bounds, index, implied_constraints, bound);
        }
    }
}

impl<'tcx> LateLintPass<'tcx> for ImpliedBoundsInImpls {
    fn check_generics(&mut self, cx: &LateContext<'tcx>, generics: &rustc_hir::Generics<'tcx>) {
        for predicate in generics.predicates {
            if let WherePredicate::BoundPredicate(predicate) = predicate
                // In theory, the origin doesn't really matter,
                // we *could* also lint on explicit where clauses written out by the user,
                // not just impl trait desugared ones, but that contradicts with the lint name...
                && let PredicateOrigin::ImplTrait = predicate.origin
            {
                check(cx, predicate.bounds);
            }
        }
    }

    fn check_ty(&mut self, cx: &LateContext<'tcx>, ty: &rustc_hir::Ty<'tcx>) {
        if let TyKind::OpaqueDef(opaque_ty, ..) = ty.kind {
            check(cx, opaque_ty.bounds);
        }
    }
}<|MERGE_RESOLUTION|>--- conflicted
+++ resolved
@@ -3,13 +3,8 @@
 use rustc_errors::{Applicability, SuggestionStyle};
 use rustc_hir::def_id::DefId;
 use rustc_hir::{
-<<<<<<< HEAD
-    AssocItemConstraint, GenericArg, GenericBound, GenericBounds, PredicateOrigin, TraitBoundModifier,
-    TyKind, WherePredicate,
-=======
     AssocItemConstraint, GenericArg, GenericBound, GenericBounds, PredicateOrigin, TraitBoundModifier, TyKind,
     WherePredicate,
->>>>>>> a109190d
 };
 use rustc_hir_analysis::lower_ty;
 use rustc_lint::{LateContext, LateLintPass};
