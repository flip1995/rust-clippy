--- conflicted
+++ resolved
@@ -65,13 +65,6 @@
             ..
         }) = item.kind
         {
-<<<<<<< HEAD
-            for assoc_item in cx.tcx.associated_items(item.owner_id.def_id)
-                .filter_by_name_unhygienic(sym::new)
-            {
-                if let AssocKind::Fn { has_self: false, .. } = assoc_item.kind {
-                    let impl_item = cx.tcx.hir_node_by_def_id(assoc_item.def_id.expect_local()).expect_impl_item();
-=======
             for assoc_item in cx
                 .tcx
                 .associated_items(item.owner_id.def_id)
@@ -82,7 +75,6 @@
                         .tcx
                         .hir_node_by_def_id(assoc_item.def_id.expect_local())
                         .expect_impl_item();
->>>>>>> 1db89a1b
                     if impl_item.span.in_external_macro(cx.sess().source_map()) {
                         return;
                     }
