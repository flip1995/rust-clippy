use crate::consts::{
    constant, constant_simple, Constant,
    Constant::{Int, F32, F64},
};
use crate::utils::{get_parent_expr, higher, numeric_literal, span_lint_and_sugg, sugg, SpanlessEq};
use if_chain::if_chain;
use rustc_errors::Applicability;
use rustc_hir::{BinOpKind, Expr, ExprKind, PathSegment, UnOp};
use rustc_lint::{LateContext, LateLintPass};
use rustc_middle::ty;
use rustc_session::{declare_lint_pass, declare_tool_lint};
use rustc_span::source_map::Spanned;

use rustc_ast::ast;
use std::f32::consts as f32_consts;
use std::f64::consts as f64_consts;
use sugg::Sugg;

declare_clippy_lint! {
    /// **What it does:** Looks for floating-point expressions that
    /// can be expressed using built-in methods to improve accuracy
    /// at the cost of performance.
    ///
    /// **Why is this bad?** Negatively impacts accuracy.
    ///
    /// **Known problems:** None
    ///
    /// **Example:**
    ///
    /// ```rust
    /// let a = 3f32;
    /// let _ = a.powf(1.0 / 3.0);
    /// let _ = (1.0 + a).ln();
    /// let _ = a.exp() - 1.0;
    /// ```
    ///
    /// is better expressed as
    ///
    /// ```rust
    /// let a = 3f32;
    /// let _ = a.cbrt();
    /// let _ = a.ln_1p();
    /// let _ = a.exp_m1();
    /// ```
    pub IMPRECISE_FLOPS,
    nursery,
    "usage of imprecise floating point operations"
}

declare_clippy_lint! {
    /// **What it does:** Looks for floating-point expressions that
    /// can be expressed using built-in methods to improve both
    /// accuracy and performance.
    ///
    /// **Why is this bad?** Negatively impacts accuracy and performance.
    ///
    /// **Known problems:** None
    ///
    /// **Example:**
    ///
    /// ```rust
    /// use std::f32::consts::E;
    ///
    /// let a = 3f32;
    /// let _ = (2f32).powf(a);
    /// let _ = E.powf(a);
    /// let _ = a.powf(1.0 / 2.0);
    /// let _ = a.log(2.0);
    /// let _ = a.log(10.0);
    /// let _ = a.log(E);
    /// let _ = a.powf(2.0);
    /// let _ = a * 2.0 + 4.0;
    /// let _ = if a < 0.0 {
    ///     -a
    /// } else {
    ///     a
    /// };
    /// let _ = if a < 0.0 {
    ///     a
    /// } else {
    ///     -a
    /// };
    /// ```
    ///
    /// is better expressed as
    ///
    /// ```rust
    /// use std::f32::consts::E;
    ///
    /// let a = 3f32;
    /// let _ = a.exp2();
    /// let _ = a.exp();
    /// let _ = a.sqrt();
    /// let _ = a.log2();
    /// let _ = a.log10();
    /// let _ = a.ln();
    /// let _ = a.powi(2);
    /// let _ = a.mul_add(2.0, 4.0);
    /// let _ = a.abs();
    /// let _ = -a.abs();
    /// ```
    pub SUBOPTIMAL_FLOPS,
    nursery,
    "usage of sub-optimal floating point operations"
}

declare_lint_pass!(FloatingPointArithmetic => [
    IMPRECISE_FLOPS,
    SUBOPTIMAL_FLOPS
]);

// Returns the specialized log method for a given base if base is constant
// and is one of 2, 10 and e
fn get_specialized_log_method(cx: &LateContext<'_>, base: &Expr<'_>) -> Option<&'static str> {
    if let Some((value, _)) = constant(cx, cx.tables(), base) {
        if F32(2.0) == value || F64(2.0) == value {
            return Some("log2");
        } else if F32(10.0) == value || F64(10.0) == value {
            return Some("log10");
        } else if F32(f32_consts::E) == value || F64(f64_consts::E) == value {
            return Some("ln");
        }
    }

    None
}

// Adds type suffixes and parenthesis to method receivers if necessary
fn prepare_receiver_sugg<'a>(cx: &LateContext<'_>, mut expr: &'a Expr<'a>) -> Sugg<'a> {
    let mut suggestion = Sugg::hir(cx, expr, "..");

    if let ExprKind::Unary(UnOp::UnNeg, inner_expr) = &expr.kind {
        expr = &inner_expr;
    }

    if_chain! {
        // if the expression is a float literal and it is unsuffixed then
        // add a suffix so the suggestion is valid and unambiguous
        if let ty::Float(float_ty) = cx.tables().expr_ty(expr).kind;
        if let ExprKind::Lit(lit) = &expr.kind;
        if let ast::LitKind::Float(sym, ast::LitFloatType::Unsuffixed) = lit.node;
        then {
            let op = format!(
                "{}{}{}",
                suggestion,
                // Check for float literals without numbers following the decimal
                // separator such as `2.` and adds a trailing zero
                if sym.as_str().ends_with('.') {
                    "0"
                } else {
                    ""
                },
                float_ty.name_str()
            ).into();

            suggestion = match suggestion {
                Sugg::MaybeParen(_) => Sugg::MaybeParen(op),
                _ => Sugg::NonParen(op)
            };
        }
    }

    suggestion.maybe_par()
}

fn check_log_base(cx: &LateContext<'_>, expr: &Expr<'_>, args: &[Expr<'_>]) {
    if let Some(method) = get_specialized_log_method(cx, &args[1]) {
        span_lint_and_sugg(
            cx,
            SUBOPTIMAL_FLOPS,
            expr.span,
            "logarithm for bases 2, 10 and e can be computed more accurately",
            "consider using",
            format!("{}.{}()", Sugg::hir(cx, &args[0], ".."), method),
            Applicability::MachineApplicable,
        );
    }
}

// TODO: Lint expressions of the form `(x + y).ln()` where y > 1 and
// suggest usage of `(x + (y - 1)).ln_1p()` instead
fn check_ln1p(cx: &LateContext<'_>, expr: &Expr<'_>, args: &[Expr<'_>]) {
    if let ExprKind::Binary(
        Spanned {
            node: BinOpKind::Add, ..
        },
        lhs,
        rhs,
    ) = &args[0].kind
    {
        let recv = match (constant(cx, cx.tables(), lhs), constant(cx, cx.tables(), rhs)) {
            (Some((value, _)), _) if F32(1.0) == value || F64(1.0) == value => rhs,
            (_, Some((value, _))) if F32(1.0) == value || F64(1.0) == value => lhs,
            _ => return,
        };

        span_lint_and_sugg(
            cx,
            IMPRECISE_FLOPS,
            expr.span,
            "ln(1 + x) can be computed more accurately",
            "consider using",
            format!("{}.ln_1p()", prepare_receiver_sugg(cx, recv)),
            Applicability::MachineApplicable,
        );
    }
}

// Returns an integer if the float constant is a whole number and it can be
// converted to an integer without loss of precision. For now we only check
// ranges [-16777215, 16777216) for type f32 as whole number floats outside
// this range are lossy and ambiguous.
#[allow(clippy::cast_possible_truncation)]
fn get_integer_from_float_constant(value: &Constant) -> Option<i32> {
    match value {
        F32(num) if num.fract() == 0.0 => {
            if (-16_777_215.0..16_777_216.0).contains(num) {
                Some(num.round() as i32)
            } else {
                None
            }
        },
        F64(num) if num.fract() == 0.0 => {
            if (-2_147_483_648.0..2_147_483_648.0).contains(num) {
                Some(num.round() as i32)
            } else {
                None
            }
        },
        _ => None,
    }
}

fn check_powf(cx: &LateContext<'_>, expr: &Expr<'_>, args: &[Expr<'_>]) {
    // Check receiver
    if let Some((value, _)) = constant(cx, cx.tables(), &args[0]) {
        let method = if F32(f32_consts::E) == value || F64(f64_consts::E) == value {
            "exp"
        } else if F32(2.0) == value || F64(2.0) == value {
            "exp2"
        } else {
            return;
        };

        span_lint_and_sugg(
            cx,
            SUBOPTIMAL_FLOPS,
            expr.span,
            "exponent for bases 2 and e can be computed more accurately",
            "consider using",
            format!("{}.{}()", prepare_receiver_sugg(cx, &args[1]), method),
            Applicability::MachineApplicable,
        );
    }

    // Check argument
    if let Some((value, _)) = constant(cx, cx.tables(), &args[1]) {
        let (lint, help, suggestion) = if F32(1.0 / 2.0) == value || F64(1.0 / 2.0) == value {
            (
                SUBOPTIMAL_FLOPS,
                "square-root of a number can be computed more efficiently and accurately",
                format!("{}.sqrt()", Sugg::hir(cx, &args[0], "..")),
            )
        } else if F32(1.0 / 3.0) == value || F64(1.0 / 3.0) == value {
            (
                IMPRECISE_FLOPS,
                "cube-root of a number can be computed more accurately",
                format!("{}.cbrt()", Sugg::hir(cx, &args[0], "..")),
            )
        } else if let Some(exponent) = get_integer_from_float_constant(&value) {
            (
                SUBOPTIMAL_FLOPS,
                "exponentiation with integer powers can be computed more efficiently",
                format!(
                    "{}.powi({})",
                    Sugg::hir(cx, &args[0], ".."),
                    numeric_literal::format(&exponent.to_string(), None, false)
                ),
            )
        } else {
            return;
        };

        span_lint_and_sugg(
            cx,
            lint,
            expr.span,
            help,
            "consider using",
            suggestion,
            Applicability::MachineApplicable,
        );
    }
}

fn check_powi(cx: &LateContext<'_>, expr: &Expr<'_>, args: &[Expr<'_>]) {
    if let Some((value, _)) = constant(cx, cx.tables(), &args[1]) {
        if value == Int(2) {
            if let Some(parent) = get_parent_expr(cx, expr) {
                if let Some(grandparent) = get_parent_expr(cx, parent) {
                    if let ExprKind::MethodCall(PathSegment { ident: method_name, .. }, _, args, _) = grandparent.kind {
                        if method_name.as_str() == "sqrt" && detect_hypot(cx, args).is_some() {
                            return;
                        }
                    }
                }

                if let ExprKind::Binary(
                    Spanned {
                        node: BinOpKind::Add, ..
                    },
                    ref lhs,
                    ref rhs,
                ) = parent.kind
                {
                    let other_addend = if lhs.hir_id == expr.hir_id { rhs } else { lhs };

                    span_lint_and_sugg(
                        cx,
                        SUBOPTIMAL_FLOPS,
                        parent.span,
                        "square can be computed more efficiently",
                        "consider using",
                        format!(
                            "{}.mul_add({}, {})",
                            Sugg::hir(cx, &args[0], ".."),
                            Sugg::hir(cx, &args[0], ".."),
                            Sugg::hir(cx, &other_addend, ".."),
                        ),
                        Applicability::MachineApplicable,
                    );

                    return;
                }
            }

            span_lint_and_sugg(
                cx,
                SUBOPTIMAL_FLOPS,
                expr.span,
                "square can be computed more efficiently",
                "consider using",
                format!("{} * {}", Sugg::hir(cx, &args[0], ".."), Sugg::hir(cx, &args[0], "..")),
                Applicability::MachineApplicable,
            );
        }
    }
}

fn detect_hypot(cx: &LateContext<'_>, args: &[Expr<'_>]) -> Option<String> {
    if let ExprKind::Binary(
        Spanned {
            node: BinOpKind::Add, ..
        },
        ref add_lhs,
        ref add_rhs,
    ) = args[0].kind
    {
        // check if expression of the form x * x + y * y
        if_chain! {
            if let ExprKind::Binary(Spanned { node: BinOpKind::Mul, .. }, ref lmul_lhs, ref lmul_rhs) = add_lhs.kind;
            if let ExprKind::Binary(Spanned { node: BinOpKind::Mul, .. }, ref rmul_lhs, ref rmul_rhs) = add_rhs.kind;
            if are_exprs_equal(cx, lmul_lhs, lmul_rhs);
            if are_exprs_equal(cx, rmul_lhs, rmul_rhs);
            then {
                return Some(format!("{}.hypot({})", Sugg::hir(cx, &lmul_lhs, ".."), Sugg::hir(cx, &rmul_lhs, "..")));
            }
        }

        // check if expression of the form x.powi(2) + y.powi(2)
        if_chain! {
            if let ExprKind::MethodCall(
                PathSegment { ident: lmethod_name, .. },
                ref _lspan,
                ref largs,
                _
            ) = add_lhs.kind;
            if let ExprKind::MethodCall(
                PathSegment { ident: rmethod_name, .. },
                ref _rspan,
                ref rargs,
                _
            ) = add_rhs.kind;
            if lmethod_name.as_str() == "powi" && rmethod_name.as_str() == "powi";
            if let Some((lvalue, _)) = constant(cx, cx.tables(), &largs[1]);
            if let Some((rvalue, _)) = constant(cx, cx.tables(), &rargs[1]);
            if Int(2) == lvalue && Int(2) == rvalue;
            then {
                return Some(format!("{}.hypot({})", Sugg::hir(cx, &largs[0], ".."), Sugg::hir(cx, &rargs[0], "..")));
            }
        }
    }

    None
}

fn check_hypot(cx: &LateContext<'_>, expr: &Expr<'_>, args: &[Expr<'_>]) {
    if let Some(message) = detect_hypot(cx, args) {
        span_lint_and_sugg(
            cx,
            IMPRECISE_FLOPS,
            expr.span,
            "hypotenuse can be computed more accurately",
            "consider using",
            message,
            Applicability::MachineApplicable,
        );
    }
}

// TODO: Lint expressions of the form `x.exp() - y` where y > 1
// and suggest usage of `x.exp_m1() - (y - 1)` instead
fn check_expm1(cx: &LateContext<'_>, expr: &Expr<'_>) {
    if_chain! {
        if let ExprKind::Binary(Spanned { node: BinOpKind::Sub, .. }, ref lhs, ref rhs) = expr.kind;
        if cx.tables().expr_ty(lhs).is_floating_point();
        if let Some((value, _)) = constant(cx, cx.tables(), rhs);
        if F32(1.0) == value || F64(1.0) == value;
        if let ExprKind::MethodCall(ref path, _, ref method_args, _) = lhs.kind;
        if cx.tables().expr_ty(&method_args[0]).is_floating_point();
        if path.ident.name.as_str() == "exp";
        then {
            span_lint_and_sugg(
                cx,
                IMPRECISE_FLOPS,
                expr.span,
                "(e.pow(x) - 1) can be computed more accurately",
                "consider using",
                format!(
                    "{}.exp_m1()",
                    Sugg::hir(cx, &method_args[0], "..")
                ),
                Applicability::MachineApplicable,
            );
        }
    }
}

fn is_float_mul_expr<'a>(cx: &LateContext<'_>, expr: &'a Expr<'a>) -> Option<(&'a Expr<'a>, &'a Expr<'a>)> {
    if_chain! {
        if let ExprKind::Binary(Spanned { node: BinOpKind::Mul, .. }, ref lhs, ref rhs) = &expr.kind;
        if cx.tables().expr_ty(lhs).is_floating_point();
        if cx.tables().expr_ty(rhs).is_floating_point();
        then {
            return Some((lhs, rhs));
        }
    }

    None
}

// TODO: Fix rust-lang/rust-clippy#4735
fn check_mul_add(cx: &LateContext<'_>, expr: &Expr<'_>) {
    if let ExprKind::Binary(
        Spanned {
            node: BinOpKind::Add, ..
        },
        lhs,
        rhs,
    ) = &expr.kind
    {
        if let Some(parent) = get_parent_expr(cx, expr) {
            if let ExprKind::MethodCall(PathSegment { ident: method_name, .. }, _, args, _) = parent.kind {
                if method_name.as_str() == "sqrt" && detect_hypot(cx, args).is_some() {
                    return;
                }
            }
        }

        let (recv, arg1, arg2) = if let Some((inner_lhs, inner_rhs)) = is_float_mul_expr(cx, lhs) {
            (inner_lhs, inner_rhs, rhs)
        } else if let Some((inner_lhs, inner_rhs)) = is_float_mul_expr(cx, rhs) {
            (inner_lhs, inner_rhs, lhs)
        } else {
            return;
        };

        span_lint_and_sugg(
            cx,
            SUBOPTIMAL_FLOPS,
            expr.span,
            "multiply and add expressions can be calculated more efficiently and accurately",
            "consider using",
            format!(
                "{}.mul_add({}, {})",
                prepare_receiver_sugg(cx, recv),
                Sugg::hir(cx, arg1, ".."),
                Sugg::hir(cx, arg2, ".."),
            ),
            Applicability::MachineApplicable,
        );
    }
}

/// Returns true iff expr is an expression which tests whether or not
/// test is positive or an expression which tests whether or not test
/// is nonnegative.
/// Used for check-custom-abs function below
fn is_testing_positive(cx: &LateContext<'_>, expr: &Expr<'_>, test: &Expr<'_>) -> bool {
    if let ExprKind::Binary(Spanned { node: op, .. }, left, right) = expr.kind {
        match op {
            BinOpKind::Gt | BinOpKind::Ge => is_zero(cx, right) && are_exprs_equal(cx, left, test),
            BinOpKind::Lt | BinOpKind::Le => is_zero(cx, left) && are_exprs_equal(cx, right, test),
            _ => false,
        }
    } else {
        false
    }
}

/// See [`is_testing_positive`]
fn is_testing_negative(cx: &LateContext<'_>, expr: &Expr<'_>, test: &Expr<'_>) -> bool {
    if let ExprKind::Binary(Spanned { node: op, .. }, left, right) = expr.kind {
        match op {
            BinOpKind::Gt | BinOpKind::Ge => is_zero(cx, left) && are_exprs_equal(cx, right, test),
            BinOpKind::Lt | BinOpKind::Le => is_zero(cx, right) && are_exprs_equal(cx, left, test),
            _ => false,
        }
    } else {
        false
    }
}

fn are_exprs_equal(cx: &LateContext<'_>, expr1: &Expr<'_>, expr2: &Expr<'_>) -> bool {
    SpanlessEq::new(cx).ignore_fn().eq_expr(expr1, expr2)
}

/// Returns true iff expr is some zero literal
fn is_zero(cx: &LateContext<'_>, expr: &Expr<'_>) -> bool {
    match constant_simple(cx, cx.tables(), expr) {
        Some(Constant::Int(i)) => i == 0,
        Some(Constant::F32(f)) => f == 0.0,
        Some(Constant::F64(f)) => f == 0.0,
        _ => false,
    }
}

/// If the two expressions are negations of each other, then it returns
/// a tuple, in which the first element is true iff expr1 is the
/// positive expressions, and the second element is the positive
/// one of the two expressions
/// If the two expressions are not negations of each other, then it
/// returns None.
fn are_negated<'a>(cx: &LateContext<'_>, expr1: &'a Expr<'a>, expr2: &'a Expr<'a>) -> Option<(bool, &'a Expr<'a>)> {
    if let ExprKind::Unary(UnOp::UnNeg, expr1_negated) = &expr1.kind {
        if are_exprs_equal(cx, expr1_negated, expr2) {
            return Some((false, expr2));
        }
    }
    if let ExprKind::Unary(UnOp::UnNeg, expr2_negated) = &expr2.kind {
        if are_exprs_equal(cx, expr1, expr2_negated) {
            return Some((true, expr1));
        }
    }
    None
}

fn check_custom_abs(cx: &LateContext<'_>, expr: &Expr<'_>) {
    if_chain! {
        if let Some((cond, body, Some(else_body))) = higher::if_block(&expr);
        if let ExprKind::Block(block, _) = body.kind;
        if block.stmts.is_empty();
        if let Some(if_body_expr) = block.expr;
        if let ExprKind::Block(else_block, _) = else_body.kind;
        if else_block.stmts.is_empty();
        if let Some(else_body_expr) = else_block.expr;
        if let Some((if_expr_positive, body)) = are_negated(cx, if_body_expr, else_body_expr);
        then {
            let positive_abs_sugg = (
                "manual implementation of `abs` method",
                format!("{}.abs()", Sugg::hir(cx, body, "..")),
            );
            let negative_abs_sugg = (
                "manual implementation of negation of `abs` method",
                format!("-{}.abs()", Sugg::hir(cx, body, "..")),
            );
            let sugg = if is_testing_positive(cx, cond, body) {
                if if_expr_positive {
                    positive_abs_sugg
                } else {
                    negative_abs_sugg
                }
            } else if is_testing_negative(cx, cond, body) {
                if if_expr_positive {
                    negative_abs_sugg
                } else {
                    positive_abs_sugg
                }
            } else {
                return;
            };
            span_lint_and_sugg(
                cx,
                SUBOPTIMAL_FLOPS,
                expr.span,
                sugg.0,
                "try",
                sugg.1,
                Applicability::MachineApplicable,
            );
        }
    }
}

<<<<<<< HEAD
=======
fn are_same_base_logs(cx: &LateContext<'_>, expr_a: &Expr<'_>, expr_b: &Expr<'_>) -> bool {
    if_chain! {
        if let ExprKind::MethodCall(PathSegment { ident: method_name_a, .. }, _, ref args_a, _) = expr_a.kind;
        if let ExprKind::MethodCall(PathSegment { ident: method_name_b, .. }, _, ref args_b, _) = expr_b.kind;
        then {
            return method_name_a.as_str() == method_name_b.as_str() &&
                args_a.len() == args_b.len() &&
                (
                    ["ln", "log2", "log10"].contains(&&*method_name_a.as_str()) ||
                    method_name_a.as_str() == "log" && args_a.len() == 2 && are_exprs_equal(cx, &args_a[1], &args_b[1])
                );
        }
    }

    false
}

fn check_log_division(cx: &LateContext<'_>, expr: &Expr<'_>) {
    // check if expression of the form x.logN() / y.logN()
    if_chain! {
        if let ExprKind::Binary(
            Spanned {
                node: BinOpKind::Div, ..
            },
            lhs,
            rhs,
        ) = &expr.kind;
        if are_same_base_logs(cx, lhs, rhs);
        if let ExprKind::MethodCall(_, _, ref largs, _) = lhs.kind;
        if let ExprKind::MethodCall(_, _, ref rargs, _) = rhs.kind;
        then {
            span_lint_and_sugg(
                cx,
                SUBOPTIMAL_FLOPS,
                expr.span,
                "log base can be expressed more clearly",
                "consider using",
                format!("{}.log({})", Sugg::hir(cx, &largs[0], ".."), Sugg::hir(cx, &rargs[0], ".."),),
                Applicability::MachineApplicable,
            );
        }
    }
}

fn check_radians(cx: &LateContext<'_>, expr: &Expr<'_>) {
    if_chain! {
        if let ExprKind::Binary(
            Spanned {
                node: BinOpKind::Div, ..
            },
            div_lhs,
            div_rhs,
        ) = &expr.kind;
        if let ExprKind::Binary(
            Spanned {
                node: BinOpKind::Mul, ..
            },
            mul_lhs,
            mul_rhs,
        ) = &div_lhs.kind;
        if let Some((rvalue, _)) = constant(cx, cx.tables(), div_rhs);
        if let Some((lvalue, _)) = constant(cx, cx.tables(), mul_rhs);
        then {
            // TODO: also check for constant values near PI/180 or 180/PI
            if (F32(f32_consts::PI) == rvalue || F64(f64_consts::PI) == rvalue) &&
               (F32(180_f32) == lvalue || F64(180_f64) == lvalue)
            {
                span_lint_and_sugg(
                    cx,
                    SUBOPTIMAL_FLOPS,
                    expr.span,
                    "conversion to degrees can be done more accurately",
                    "consider using",
                    format!("{}.to_degrees()", Sugg::hir(cx, &mul_lhs, "..")),
                    Applicability::MachineApplicable,
                );
            } else if
                (F32(180_f32) == rvalue || F64(180_f64) == rvalue) &&
                (F32(f32_consts::PI) == lvalue || F64(f64_consts::PI) == lvalue)
            {
                span_lint_and_sugg(
                    cx,
                    SUBOPTIMAL_FLOPS,
                    expr.span,
                    "conversion to radians can be done more accurately",
                    "consider using",
                    format!("{}.to_radians()", Sugg::hir(cx, &mul_lhs, "..")),
                    Applicability::MachineApplicable,
                );
            }
        }
    }
}

>>>>>>> 2ca58e7d
impl<'tcx> LateLintPass<'tcx> for FloatingPointArithmetic {
    fn check_expr(&mut self, cx: &LateContext<'tcx>, expr: &'tcx Expr<'_>) {
        if let ExprKind::MethodCall(ref path, _, args, _) = &expr.kind {
            let recv_ty = cx.tables().expr_ty(&args[0]);

            if recv_ty.is_floating_point() {
                match &*path.ident.name.as_str() {
                    "ln" => check_ln1p(cx, expr, args),
                    "log" => check_log_base(cx, expr, args),
                    "powf" => check_powf(cx, expr, args),
                    "powi" => check_powi(cx, expr, args),
                    "sqrt" => check_hypot(cx, expr, args),
                    _ => {},
                }
            }
        } else {
            check_expm1(cx, expr);
            check_mul_add(cx, expr);
            check_custom_abs(cx, expr);
            check_log_division(cx, expr);
            check_radians(cx, expr);
        }
    }
}<|MERGE_RESOLUTION|>--- conflicted
+++ resolved
@@ -602,8 +602,6 @@
     }
 }
 
-<<<<<<< HEAD
-=======
 fn are_same_base_logs(cx: &LateContext<'_>, expr_a: &Expr<'_>, expr_b: &Expr<'_>) -> bool {
     if_chain! {
         if let ExprKind::MethodCall(PathSegment { ident: method_name_a, .. }, _, ref args_a, _) = expr_a.kind;
@@ -698,7 +696,6 @@
     }
 }
 
->>>>>>> 2ca58e7d
 impl<'tcx> LateLintPass<'tcx> for FloatingPointArithmetic {
     fn check_expr(&mut self, cx: &LateContext<'tcx>, expr: &'tcx Expr<'_>) {
         if let ExprKind::MethodCall(ref path, _, args, _) = &expr.kind {
