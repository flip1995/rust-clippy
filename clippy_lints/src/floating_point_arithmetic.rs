--- conflicted
+++ resolved
@@ -238,30 +238,11 @@
 fn check_powf(cx: &LateContext<'_>, expr: &Expr<'_>, receiver: &Expr<'_>, args: &[Expr<'_>]) {
     // Check receiver
     if let Some((value, _)) = constant(cx, cx.typeck_results(), receiver) {
-<<<<<<< HEAD
-        let method = if F32(f32_consts::E) == value || F64(f64_consts::E) == value {
-            "exp"
-=======
         if let Some(method) = if F32(f32_consts::E) == value || F64(f64_consts::E) == value {
             Some("exp")
->>>>>>> b52fb523
         } else if F32(2.0) == value || F64(2.0) == value {
             Some("exp2")
         } else {
-<<<<<<< HEAD
-            return;
-        };
-
-        span_lint_and_sugg(
-            cx,
-            SUBOPTIMAL_FLOPS,
-            expr.span,
-            "exponent for bases 2 and e can be computed more accurately",
-            "consider using",
-            format!("{}.{}()", prepare_receiver_sugg(cx, &args[0]), method),
-            Applicability::MachineApplicable,
-        );
-=======
             None
         } {
             span_lint_and_sugg(
@@ -274,7 +255,6 @@
                 Applicability::MachineApplicable,
             );
         }
->>>>>>> b52fb523
     }
 
     // Check argument
