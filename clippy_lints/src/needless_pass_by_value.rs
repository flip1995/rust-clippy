--- conflicted
+++ resolved
@@ -125,13 +125,7 @@
             .filter_map(|pred| {
                 // Note that we do not want to deal with qualified predicates here.
                 match pred.kind().no_bound_vars() {
-<<<<<<< HEAD
-                    Some(ty::ClauseKind::Trait(pred)) if pred.def_id() != sized_trait => {
-                        Some(pred)
-                    },
-=======
                     Some(ty::ClauseKind::Trait(pred)) if pred.def_id() != sized_trait => Some(pred),
->>>>>>> 37f4c172
                     _ => None,
                 }
             })
