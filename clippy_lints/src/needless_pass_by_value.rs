--- conflicted
+++ resolved
@@ -311,13 +311,7 @@
 
 /// Functions marked with these attributes must have the exact signature.
 pub(crate) fn requires_exact_signature(attrs: &[Attribute]) -> bool {
-<<<<<<< HEAD
-    attrs.iter().any(|attr| {
-        attr.is_proc_macro_attr()
-    })
-=======
     attrs.iter().any(Attribute::is_proc_macro_attr)
->>>>>>> bff55a4a
 }
 
 #[derive(Default)]
