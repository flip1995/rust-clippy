--- conflicted
+++ resolved
@@ -335,9 +335,5 @@
 
     fn mutate(&mut self, _: &euv::PlaceWithHirId<'tcx>, _: HirId) {}
 
-<<<<<<< HEAD
-    fn fake_read(&mut self, _: rustc_typeck::expr_use_visitor::Place<'tcx>, _: FakeReadCause, _: HirId) { }
-=======
     fn fake_read(&mut self, _: rustc_typeck::expr_use_visitor::Place<'tcx>, _: FakeReadCause, _: HirId) {}
->>>>>>> b3e1d0da
 }