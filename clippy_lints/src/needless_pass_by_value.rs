--- conflicted
+++ resolved
@@ -124,15 +124,10 @@
                 // Note that we do not want to deal with qualified predicates here.
                 match pred.kind().no_bound_vars() {
                     Some(ty::ClauseKind::Trait(pred))
-<<<<<<< HEAD
-                        if pred.def_id() != sized_trait && pred.def_id() != meta_sized_trait
-                            => Some(pred),
-=======
                         if pred.def_id() != sized_trait && pred.def_id() != meta_sized_trait =>
                     {
                         Some(pred)
                     },
->>>>>>> da9278b0
                     _ => None,
                 }
             })
