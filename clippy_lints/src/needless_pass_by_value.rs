--- conflicted
+++ resolved
@@ -182,20 +182,9 @@
                 && !is_copy(cx, ty)
                 && ty.is_sized(cx.tcx, cx.typing_env())
                 && !allowed_traits.iter().any(|&t| {
-<<<<<<< HEAD
-                    implements_trait_with_env_from_iter(
-                        cx.tcx,
-                        cx.typing_env(),
-                        ty, 
-                        t,
-                        None,
-                        [None::<ty::GenericArg<'tcx>>]
-                    )
-=======
                     implements_trait_with_env_from_iter(cx.tcx, cx.typing_env(), ty, t, None, [None::<
                         ty::GenericArg<'tcx>,
                     >])
->>>>>>> dda8d0b2
                 })
                 && !implements_borrow_trait
                 && !all_borrowable_trait
