--- conflicted
+++ resolved
@@ -23,10 +23,6 @@
 use rustc_target::spec::abi::Abi;
 use rustc_trait_selection::traits;
 use rustc_trait_selection::traits::misc::can_type_implement_copy;
-<<<<<<< HEAD
-use rustc_hir_analysis::expr_use_visitor as euv;
-=======
->>>>>>> f8155d90
 use std::borrow::Cow;
 
 declare_clippy_lint! {
@@ -346,9 +342,6 @@
 
     fn mutate(&mut self, _: &euv::PlaceWithHirId<'tcx>, _: HirId) {}
 
-<<<<<<< HEAD
-    fn fake_read(&mut self, _: &rustc_hir_analysis::expr_use_visitor::PlaceWithHirId<'tcx>, _: FakeReadCause, _: HirId) {}
-=======
     fn fake_read(
         &mut self,
         _: &rustc_hir_analysis::expr_use_visitor::PlaceWithHirId<'tcx>,
@@ -356,5 +349,4 @@
         _: HirId,
     ) {
     }
->>>>>>> f8155d90
 }