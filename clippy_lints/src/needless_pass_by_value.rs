use clippy_utils::diagnostics::{multispan_sugg, span_lint_and_then};
use clippy_utils::is_self;
use clippy_utils::ptr::get_spans;
use clippy_utils::source::{snippet, snippet_opt};
use clippy_utils::ty::{
    implements_trait, implements_trait_with_env_from_iter, is_copy, is_type_diagnostic_item, is_type_lang_item,
};
use rustc_ast::ast::Attribute;
use rustc_errors::{Applicability, Diag};
use rustc_hir::intravisit::FnKind;
use rustc_hir::{
    BindingMode, Body, FnDecl, GenericArg, HirId, HirIdSet, Impl, ItemKind, LangItem, Mutability, Node, PatKind, QPath,
    TyKind,
};
use rustc_hir_typeck::expr_use_visitor as euv;
use rustc_lint::{LateContext, LateLintPass};
use rustc_middle::mir::FakeReadCause;
use rustc_middle::ty::{self, Ty, TypeVisitableExt};
use rustc_session::declare_lint_pass;
use rustc_span::def_id::LocalDefId;
use rustc_span::symbol::kw;
use rustc_span::{sym, Span};
use rustc_target::spec::abi::Abi;
use rustc_trait_selection::traits;
use rustc_trait_selection::traits::misc::type_allowed_to_implement_copy;

declare_clippy_lint! {
    /// ### What it does
    /// Checks for functions taking arguments by value, but not
    /// consuming them in its
    /// body.
    ///
    /// ### Why is this bad?
    /// Taking arguments by reference is more flexible and can
    /// sometimes avoid
    /// unnecessary allocations.
    ///
    /// ### Known problems
    /// * This lint suggests taking an argument by reference,
    /// however sometimes it is better to let users decide the argument type
    /// (by using `Borrow` trait, for example), depending on how the function is used.
    ///
    /// ### Example
    /// ```no_run
    /// fn foo(v: Vec<i32>) {
    ///     assert_eq!(v.len(), 42);
    /// }
    /// ```
    /// should be
    /// ```no_run
    /// fn foo(v: &[i32]) {
    ///     assert_eq!(v.len(), 42);
    /// }
    /// ```
    #[clippy::version = "pre 1.29.0"]
    pub NEEDLESS_PASS_BY_VALUE,
    pedantic,
    "functions taking arguments by value, but not consuming them in its body"
}

declare_lint_pass!(NeedlessPassByValue => [NEEDLESS_PASS_BY_VALUE]);

macro_rules! need {
    ($e: expr) => {
        if let Some(x) = $e {
            x
        } else {
            return;
        }
    };
}

impl<'tcx> LateLintPass<'tcx> for NeedlessPassByValue {
    #[expect(clippy::too_many_lines)]
    fn check_fn(
        &mut self,
        cx: &LateContext<'tcx>,
        kind: FnKind<'tcx>,
        decl: &'tcx FnDecl<'_>,
        body: &'tcx Body<'_>,
        span: Span,
        fn_def_id: LocalDefId,
    ) {
        if span.from_expansion() {
            return;
        }

        let hir_id = cx.tcx.local_def_id_to_hir_id(fn_def_id);

        match kind {
            FnKind::ItemFn(.., header) => {
                let attrs = cx.tcx.hir().attrs(hir_id);
                if header.abi != Abi::Rust || requires_exact_signature(attrs) {
                    return;
                }
            },
            FnKind::Method(..) => (),
            FnKind::Closure => return,
        }

        // Exclude non-inherent impls
        if let Node::Item(item) = cx.tcx.parent_hir_node(hir_id) {
            if matches!(
                item.kind,
                ItemKind::Impl(Impl { of_trait: Some(_), .. }) | ItemKind::Trait(..)
            ) {
                return;
            }
        }

        // Allow `Borrow` or functions to be taken by value
        let allowed_traits = [
            need!(cx.tcx.lang_items().fn_trait()),
            need!(cx.tcx.lang_items().fn_once_trait()),
            need!(cx.tcx.lang_items().fn_mut_trait()),
            need!(cx.tcx.get_diagnostic_item(sym::RangeBounds)),
        ];

        let sized_trait = need!(cx.tcx.lang_items().sized_trait());

        let preds = traits::elaborate(cx.tcx, cx.param_env.caller_bounds().iter())
            .filter(|p| !p.is_global())
            .filter_map(|pred| {
                // Note that we do not want to deal with qualified predicates here.
                match pred.kind().no_bound_vars() {
                    Some(ty::ClauseKind::Trait(pred)) if pred.def_id() != sized_trait => Some(pred),
                    _ => None,
                }
            })
            .collect::<Vec<_>>();

        // Collect moved variables and spans which will need dereferencings from the
        // function body.
        let MovedVariablesCtxt { moved_vars } = {
            let mut ctx = MovedVariablesCtxt::default();
<<<<<<< HEAD
            euv::ExprUseVisitor::for_clippy(cx, fn_def_id, &mut ctx).consume_body(body).into_ok();
=======
            euv::ExprUseVisitor::for_clippy(cx, fn_def_id, &mut ctx)
                .consume_body(body)
                .into_ok();
>>>>>>> 1bf6e17f
            ctx
        };

        let fn_sig = cx.tcx.fn_sig(fn_def_id).instantiate_identity();
        let fn_sig = cx.tcx.liberate_late_bound_regions(fn_def_id.to_def_id(), fn_sig);

        for (idx, ((input, &ty), arg)) in decl.inputs.iter().zip(fn_sig.inputs()).zip(body.params).enumerate() {
            // All spans generated from a proc-macro invocation are the same...
            if span == input.span {
                return;
            }

            // Ignore `self`s.
            if idx == 0 {
                if let PatKind::Binding(.., ident, _) = arg.pat.kind {
                    if ident.name == kw::SelfLower {
                        continue;
                    }
                }
            }

            //
            // * Exclude a type that is specifically bounded by `Borrow`.
            // * Exclude a type whose reference also fulfills its bound. (e.g., `std::convert::AsRef`,
            //   `serde::Serialize`)
            let (implements_borrow_trait, all_borrowable_trait) = {
                let preds = preds.iter().filter(|t| t.self_ty() == ty).collect::<Vec<_>>();

                (
                    preds.iter().any(|t| cx.tcx.is_diagnostic_item(sym::Borrow, t.def_id())),
                    !preds.is_empty() && {
                        let ty_empty_region = Ty::new_imm_ref(cx.tcx, cx.tcx.lifetimes.re_erased, ty);
                        preds.iter().all(|t| {
                            let ty_params = t.trait_ref.args.iter().skip(1).collect::<Vec<_>>();
                            implements_trait(cx, ty_empty_region, t.def_id(), &ty_params)
                        })
                    },
                )
            };

            if !is_self(arg)
                && !ty.is_mutable_ptr()
                && !is_copy(cx, ty)
                && ty.is_sized(cx.tcx, cx.param_env)
                && !allowed_traits.iter().any(|&t| {
                    implements_trait_with_env_from_iter(
                        cx.tcx,
                        cx.param_env,
                        ty,
                        t,
                        None,
                        [Option::<ty::GenericArg<'tcx>>::None],
                    )
                })
                && !implements_borrow_trait
                && !all_borrowable_trait
                && let PatKind::Binding(BindingMode(_, Mutability::Not), canonical_id, ..) = arg.pat.kind
                && !moved_vars.contains(&canonical_id)
            {
                // Dereference suggestion
                let sugg = |diag: &mut Diag<'_, ()>| {
                    if let ty::Adt(def, ..) = ty.kind() {
                        if let Some(span) = cx.tcx.hir().span_if_local(def.did()) {
                            if type_allowed_to_implement_copy(
                                cx.tcx,
                                cx.param_env,
                                ty,
                                traits::ObligationCause::dummy_with_span(span),
                            )
                            .is_ok()
                            {
                                diag.span_help(span, "consider marking this type as `Copy`");
                            }
                        }
                    }

                    if is_type_diagnostic_item(cx, ty, sym::Vec)
                        && let Some(clone_spans) = get_spans(cx, Some(body.id()), idx, &[("clone", ".to_owned()")])
                        && let TyKind::Path(QPath::Resolved(_, path)) = input.kind
                        && let Some(elem_ty) = path
                            .segments
                            .iter()
                            .find(|seg| seg.ident.name == sym::Vec)
                            .and_then(|ps| ps.args.as_ref())
                            .map(|params| {
                                params
                                    .args
                                    .iter()
                                    .find_map(|arg| match arg {
                                        GenericArg::Type(ty) => Some(ty),
                                        _ => None,
                                    })
                                    .unwrap()
                            })
                    {
                        let slice_ty = format!("&[{}]", snippet(cx, elem_ty.span, "_"));
                        diag.span_suggestion(
                            input.span,
                            "consider changing the type to",
                            slice_ty,
                            Applicability::Unspecified,
                        );

                        for (span, suggestion) in clone_spans {
                            diag.span_suggestion(
                                span,
                                snippet_opt(cx, span)
                                    .map_or("change the call to".into(), |x| format!("change `{x}` to")),
                                suggestion,
                                Applicability::Unspecified,
                            );
                        }

                        // cannot be destructured, no need for `*` suggestion
                        return;
                    }

                    if is_type_lang_item(cx, ty, LangItem::String) {
                        if let Some(clone_spans) =
                            get_spans(cx, Some(body.id()), idx, &[("clone", ".to_string()"), ("as_str", "")])
                        {
                            diag.span_suggestion(
                                input.span,
                                "consider changing the type to",
                                "&str",
                                Applicability::Unspecified,
                            );

                            for (span, suggestion) in clone_spans {
                                diag.span_suggestion(
                                    span,
                                    snippet_opt(cx, span)
                                        .map_or("change the call to".into(), |x| format!("change `{x}` to")),
                                    suggestion,
                                    Applicability::Unspecified,
                                );
                            }

                            return;
                        }
                    }

                    let spans = vec![(input.span, format!("&{}", snippet(cx, input.span, "_")))];

                    multispan_sugg(diag, "consider taking a reference instead", spans);
                };

                span_lint_and_then(
                    cx,
                    NEEDLESS_PASS_BY_VALUE,
                    input.span,
                    "this argument is passed by value, but not consumed in the function body",
                    sugg,
                );
            }
        }
    }
}

/// Functions marked with these attributes must have the exact signature.
pub(crate) fn requires_exact_signature(attrs: &[Attribute]) -> bool {
    attrs.iter().any(|attr| {
        [sym::proc_macro, sym::proc_macro_attribute, sym::proc_macro_derive]
            .iter()
            .any(|&allow| attr.has_name(allow))
    })
}

#[derive(Default)]
struct MovedVariablesCtxt {
    moved_vars: HirIdSet,
}

impl MovedVariablesCtxt {
    fn move_common(&mut self, cmt: &euv::PlaceWithHirId<'_>) {
        if let euv::PlaceBase::Local(vid) = cmt.place.base {
            self.moved_vars.insert(vid);
        }
    }
}

impl<'tcx> euv::Delegate<'tcx> for MovedVariablesCtxt {
    fn consume(&mut self, cmt: &euv::PlaceWithHirId<'tcx>, _: HirId) {
        self.move_common(cmt);
    }

    fn borrow(&mut self, _: &euv::PlaceWithHirId<'tcx>, _: HirId, _: ty::BorrowKind) {}

    fn mutate(&mut self, _: &euv::PlaceWithHirId<'tcx>, _: HirId) {}

    fn fake_read(&mut self, _: &rustc_hir_typeck::expr_use_visitor::PlaceWithHirId<'tcx>, _: FakeReadCause, _: HirId) {}
}<|MERGE_RESOLUTION|>--- conflicted
+++ resolved
@@ -133,13 +133,9 @@
         // function body.
         let MovedVariablesCtxt { moved_vars } = {
             let mut ctx = MovedVariablesCtxt::default();
-<<<<<<< HEAD
-            euv::ExprUseVisitor::for_clippy(cx, fn_def_id, &mut ctx).consume_body(body).into_ok();
-=======
             euv::ExprUseVisitor::for_clippy(cx, fn_def_id, &mut ctx)
                 .consume_body(body)
                 .into_ok();
->>>>>>> 1bf6e17f
             ctx
         };
 
