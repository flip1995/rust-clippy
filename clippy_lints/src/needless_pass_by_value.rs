use clippy_utils::diagnostics::{multispan_sugg, span_lint_and_then};
use clippy_utils::ptr::get_spans;
use clippy_utils::source::{snippet, snippet_opt};
use clippy_utils::ty::{implements_trait, is_copy, is_type_diagnostic_item};
use clippy_utils::{get_trait_def_id, is_self, paths};
use if_chain::if_chain;
use rustc_ast::ast::Attribute;
use rustc_data_structures::fx::FxHashSet;
use rustc_errors::{Applicability, Diagnostic};
use rustc_hir::intravisit::FnKind;
use rustc_hir::{
    BindingAnnotation, Body, FnDecl, GenericArg, HirId, Impl, ItemKind, Mutability, Node, PatKind, QPath, TyKind,
};
use rustc_hir::{HirIdMap, HirIdSet};
use rustc_hir_analysis::expr_use_visitor as euv;
use rustc_infer::infer::TyCtxtInferExt;
use rustc_lint::{LateContext, LateLintPass};
use rustc_middle::mir::FakeReadCause;
use rustc_middle::ty::{self, TypeVisitable};
use rustc_session::{declare_lint_pass, declare_tool_lint};
use rustc_span::symbol::kw;
use rustc_span::{sym, Span, DUMMY_SP};
use rustc_target::spec::abi::Abi;
use rustc_trait_selection::traits;
use rustc_trait_selection::traits::misc::can_type_implement_copy;
<<<<<<< HEAD
use rustc_typeck::expr_use_visitor as euv;
=======
>>>>>>> f2818ce1
use std::borrow::Cow;

declare_clippy_lint! {
    /// ### What it does
    /// Checks for functions taking arguments by value, but not
    /// consuming them in its
    /// body.
    ///
    /// ### Why is this bad?
    /// Taking arguments by reference is more flexible and can
    /// sometimes avoid
    /// unnecessary allocations.
    ///
    /// ### Known problems
    /// * This lint suggests taking an argument by reference,
    /// however sometimes it is better to let users decide the argument type
    /// (by using `Borrow` trait, for example), depending on how the function is used.
    ///
    /// ### Example
    /// ```rust
    /// fn foo(v: Vec<i32>) {
    ///     assert_eq!(v.len(), 42);
    /// }
    /// ```
    /// should be
    /// ```rust
    /// fn foo(v: &[i32]) {
    ///     assert_eq!(v.len(), 42);
    /// }
    /// ```
    #[clippy::version = "pre 1.29.0"]
    pub NEEDLESS_PASS_BY_VALUE,
    pedantic,
    "functions taking arguments by value, but not consuming them in its body"
}

declare_lint_pass!(NeedlessPassByValue => [NEEDLESS_PASS_BY_VALUE]);

macro_rules! need {
    ($e: expr) => {
        if let Some(x) = $e {
            x
        } else {
            return;
        }
    };
}

impl<'tcx> LateLintPass<'tcx> for NeedlessPassByValue {
    #[expect(clippy::too_many_lines)]
    fn check_fn(
        &mut self,
        cx: &LateContext<'tcx>,
        kind: FnKind<'tcx>,
        decl: &'tcx FnDecl<'_>,
        body: &'tcx Body<'_>,
        span: Span,
        hir_id: HirId,
    ) {
        if span.from_expansion() {
            return;
        }

        match kind {
            FnKind::ItemFn(.., header) => {
                let attrs = cx.tcx.hir().attrs(hir_id);
                if header.abi != Abi::Rust || requires_exact_signature(attrs) {
                    return;
                }
            },
            FnKind::Method(..) => (),
            FnKind::Closure => return,
        }

        // Exclude non-inherent impls
        if let Some(Node::Item(item)) = cx.tcx.hir().find(cx.tcx.hir().get_parent_node(hir_id)) {
            if matches!(
                item.kind,
                ItemKind::Impl(Impl { of_trait: Some(_), .. }) | ItemKind::Trait(..)
            ) {
                return;
            }
        }

        // Allow `Borrow` or functions to be taken by value
        let allowed_traits = [
            need!(cx.tcx.lang_items().fn_trait()),
            need!(cx.tcx.lang_items().fn_once_trait()),
            need!(cx.tcx.lang_items().fn_mut_trait()),
            need!(get_trait_def_id(cx, &paths::RANGE_ARGUMENT_TRAIT)),
        ];

        let sized_trait = need!(cx.tcx.lang_items().sized_trait());

        let fn_def_id = cx.tcx.hir().local_def_id(hir_id);

        let preds = traits::elaborate_predicates(cx.tcx, cx.param_env.caller_bounds().iter())
            .filter(|p| !p.is_global())
            .filter_map(|obligation| {
                // Note that we do not want to deal with qualified predicates here.
                match obligation.predicate.kind().no_bound_vars() {
                    Some(ty::PredicateKind::Trait(pred)) if pred.def_id() != sized_trait => Some(pred),
                    _ => None,
                }
            })
            .collect::<Vec<_>>();

        // Collect moved variables and spans which will need dereferencings from the
        // function body.
        let MovedVariablesCtxt {
            moved_vars,
            spans_need_deref,
            ..
        } = {
            let mut ctx = MovedVariablesCtxt::default();
            let infcx = cx.tcx.infer_ctxt().build();
            euv::ExprUseVisitor::new(&mut ctx, &infcx, fn_def_id, cx.param_env, cx.typeck_results()).consume_body(body);
            ctx
        };

        let fn_sig = cx.tcx.fn_sig(fn_def_id);
        let fn_sig = cx.tcx.erase_late_bound_regions(fn_sig);

        for (idx, ((input, &ty), arg)) in decl.inputs.iter().zip(fn_sig.inputs()).zip(body.params).enumerate() {
            // All spans generated from a proc-macro invocation are the same...
            if span == input.span {
                return;
            }

            // Ignore `self`s.
            if idx == 0 {
                if let PatKind::Binding(.., ident, _) = arg.pat.kind {
                    if ident.name == kw::SelfLower {
                        continue;
                    }
                }
            }

            //
            // * Exclude a type that is specifically bounded by `Borrow`.
            // * Exclude a type whose reference also fulfills its bound. (e.g., `std::convert::AsRef`,
            //   `serde::Serialize`)
            let (implements_borrow_trait, all_borrowable_trait) = {
                let preds = preds.iter().filter(|t| t.self_ty() == ty).collect::<Vec<_>>();

                (
                    preds.iter().any(|t| cx.tcx.is_diagnostic_item(sym::Borrow, t.def_id())),
                    !preds.is_empty() && {
                        let ty_empty_region = cx.tcx.mk_imm_ref(cx.tcx.lifetimes.re_erased, ty);
                        preds.iter().all(|t| {
                            let ty_params = t.trait_ref.substs.iter().skip(1).collect::<Vec<_>>();
                            implements_trait(cx, ty_empty_region, t.def_id(), &ty_params)
                        })
                    },
                )
            };

            if_chain! {
                if !is_self(arg);
                if !ty.is_mutable_ptr();
                if !is_copy(cx, ty);
                if ty.is_sized(cx.tcx.at(DUMMY_SP), cx.param_env);
                if !allowed_traits.iter().any(|&t| implements_trait(cx, ty, t, &[]));
                if !implements_borrow_trait;
                if !all_borrowable_trait;

                if let PatKind::Binding(BindingAnnotation(_, Mutability::Not), canonical_id, ..) = arg.pat.kind;
                if !moved_vars.contains(&canonical_id);
                then {
                    // Dereference suggestion
                    let sugg = |diag: &mut Diagnostic| {
                        if let ty::Adt(def, ..) = ty.kind() {
                            if let Some(span) = cx.tcx.hir().span_if_local(def.did()) {
                                if can_type_implement_copy(
                                    cx.tcx,
                                    cx.param_env,
                                    ty,
                                    traits::ObligationCause::dummy_with_span(span),
                                ).is_ok() {
                                    diag.span_help(span, "consider marking this type as `Copy`");
                                }
                            }
                        }

                        let deref_span = spans_need_deref.get(&canonical_id);
                        if_chain! {
                            if is_type_diagnostic_item(cx, ty, sym::Vec);
                            if let Some(clone_spans) =
                                get_spans(cx, Some(body.id()), idx, &[("clone", ".to_owned()")]);
                            if let TyKind::Path(QPath::Resolved(_, path)) = input.kind;
                            if let Some(elem_ty) = path.segments.iter()
                                .find(|seg| seg.ident.name == sym::Vec)
                                .and_then(|ps| ps.args.as_ref())
                                .map(|params| params.args.iter().find_map(|arg| match arg {
                                    GenericArg::Type(ty) => Some(ty),
                                    _ => None,
                                }).unwrap());
                            then {
                                let slice_ty = format!("&[{}]", snippet(cx, elem_ty.span, "_"));
                                diag.span_suggestion(
                                    input.span,
                                    "consider changing the type to",
                                    slice_ty,
                                    Applicability::Unspecified,
                                );

                                for (span, suggestion) in clone_spans {
                                    diag.span_suggestion(
                                        span,
                                        snippet_opt(cx, span)
                                            .map_or(
                                                "change the call to".into(),
                                                |x| Cow::from(format!("change `{x}` to")),
                                            )
                                            .as_ref(),
                                        suggestion,
                                        Applicability::Unspecified,
                                    );
                                }

                                // cannot be destructured, no need for `*` suggestion
                                assert!(deref_span.is_none());
                                return;
                            }
                        }

                        if is_type_diagnostic_item(cx, ty, sym::String) {
                            if let Some(clone_spans) =
                                get_spans(cx, Some(body.id()), idx, &[("clone", ".to_string()"), ("as_str", "")]) {
                                diag.span_suggestion(
                                    input.span,
                                    "consider changing the type to",
                                    "&str",
                                    Applicability::Unspecified,
                                );

                                for (span, suggestion) in clone_spans {
                                    diag.span_suggestion(
                                        span,
                                        snippet_opt(cx, span)
                                            .map_or(
                                                "change the call to".into(),
                                                |x| Cow::from(format!("change `{x}` to"))
                                            )
                                            .as_ref(),
                                        suggestion,
                                        Applicability::Unspecified,
                                    );
                                }

                                assert!(deref_span.is_none());
                                return;
                            }
                        }

                        let mut spans = vec![(input.span, format!("&{}", snippet(cx, input.span, "_")))];

                        // Suggests adding `*` to dereference the added reference.
                        if let Some(deref_span) = deref_span {
                            spans.extend(
                                deref_span
                                    .iter()
                                    .copied()
                                    .map(|span| (span, format!("*{}", snippet(cx, span, "<expr>")))),
                            );
                            spans.sort_by_key(|&(span, _)| span);
                        }
                        multispan_sugg(diag, "consider taking a reference instead", spans);
                    };

                    span_lint_and_then(
                        cx,
                        NEEDLESS_PASS_BY_VALUE,
                        input.span,
                        "this argument is passed by value, but not consumed in the function body",
                        sugg,
                    );
                }
            }
        }
    }
}

/// Functions marked with these attributes must have the exact signature.
fn requires_exact_signature(attrs: &[Attribute]) -> bool {
    attrs.iter().any(|attr| {
        [sym::proc_macro, sym::proc_macro_attribute, sym::proc_macro_derive]
            .iter()
            .any(|&allow| attr.has_name(allow))
    })
}

#[derive(Default)]
struct MovedVariablesCtxt {
    moved_vars: HirIdSet,
    /// Spans which need to be prefixed with `*` for dereferencing the
    /// suggested additional reference.
    spans_need_deref: HirIdMap<FxHashSet<Span>>,
}

impl MovedVariablesCtxt {
    fn move_common(&mut self, cmt: &euv::PlaceWithHirId<'_>) {
        if let euv::PlaceBase::Local(vid) = cmt.place.base {
            self.moved_vars.insert(vid);
        }
    }
}

impl<'tcx> euv::Delegate<'tcx> for MovedVariablesCtxt {
    fn consume(&mut self, cmt: &euv::PlaceWithHirId<'tcx>, _: HirId) {
        self.move_common(cmt);
    }

    fn borrow(&mut self, _: &euv::PlaceWithHirId<'tcx>, _: HirId, _: ty::BorrowKind) {}

    fn mutate(&mut self, _: &euv::PlaceWithHirId<'tcx>, _: HirId) {}

<<<<<<< HEAD
    fn fake_read(&mut self, _: &rustc_typeck::expr_use_visitor::PlaceWithHirId<'tcx>, _: FakeReadCause, _: HirId) {}
=======
    fn fake_read(
        &mut self,
        _: &rustc_hir_analysis::expr_use_visitor::PlaceWithHirId<'tcx>,
        _: FakeReadCause,
        _: HirId,
    ) {
    }
>>>>>>> f2818ce1
}<|MERGE_RESOLUTION|>--- conflicted
+++ resolved
@@ -23,10 +23,6 @@
 use rustc_target::spec::abi::Abi;
 use rustc_trait_selection::traits;
 use rustc_trait_selection::traits::misc::can_type_implement_copy;
-<<<<<<< HEAD
-use rustc_typeck::expr_use_visitor as euv;
-=======
->>>>>>> f2818ce1
 use std::borrow::Cow;
 
 declare_clippy_lint! {
@@ -344,9 +340,6 @@
 
     fn mutate(&mut self, _: &euv::PlaceWithHirId<'tcx>, _: HirId) {}
 
-<<<<<<< HEAD
-    fn fake_read(&mut self, _: &rustc_typeck::expr_use_visitor::PlaceWithHirId<'tcx>, _: FakeReadCause, _: HirId) {}
-=======
     fn fake_read(
         &mut self,
         _: &rustc_hir_analysis::expr_use_visitor::PlaceWithHirId<'tcx>,
@@ -354,5 +347,4 @@
         _: HirId,
     ) {
     }
->>>>>>> f2818ce1
 }