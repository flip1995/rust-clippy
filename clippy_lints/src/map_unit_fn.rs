use clippy_utils::diagnostics::span_lint_and_then;
use clippy_utils::source::snippet;
use clippy_utils::ty::is_type_diagnostic_item;
use clippy_utils::{iter_input_pats, method_chain_args};
use if_chain::if_chain;
use rustc_errors::Applicability;
use rustc_hir as hir;
use rustc_lint::{LateContext, LateLintPass};
use rustc_middle::ty::{self, Ty};
use rustc_session::{declare_lint_pass, declare_tool_lint};
use rustc_span::source_map::Span;
use rustc_span::sym;

declare_clippy_lint! {
    /// ### What it does
    /// Checks for usage of `option.map(f)` where f is a function
    /// or closure that returns the unit type `()`.
    ///
    /// ### Why is this bad?
    /// Readability, this can be written more clearly with
    /// an if let statement
    ///
    /// ### Example
    /// ```rust
    /// # fn do_stuff() -> Option<String> { Some(String::new()) }
    /// # fn log_err_msg(foo: String) -> Option<String> { Some(foo) }
    /// # fn format_msg(foo: String) -> String { String::new() }
    /// let x: Option<String> = do_stuff();
    /// x.map(log_err_msg);
    /// # let x: Option<String> = do_stuff();
    /// x.map(|msg| log_err_msg(format_msg(msg)));
    /// ```
    ///
    /// The correct use would be:
    ///
    /// ```rust
    /// # fn do_stuff() -> Option<String> { Some(String::new()) }
    /// # fn log_err_msg(foo: String) -> Option<String> { Some(foo) }
    /// # fn format_msg(foo: String) -> String { String::new() }
    /// let x: Option<String> = do_stuff();
    /// if let Some(msg) = x {
    ///     log_err_msg(msg);
    /// }
    ///
    /// # let x: Option<String> = do_stuff();
    /// if let Some(msg) = x {
    ///     log_err_msg(format_msg(msg));
    /// }
    /// ```
    pub OPTION_MAP_UNIT_FN,
    complexity,
    "using `option.map(f)`, where `f` is a function or closure that returns `()`"
}

declare_clippy_lint! {
    /// ### What it does
    /// Checks for usage of `result.map(f)` where f is a function
    /// or closure that returns the unit type `()`.
    ///
    /// ### Why is this bad?
    /// Readability, this can be written more clearly with
    /// an if let statement
    ///
    /// ### Example
    /// ```rust
    /// # fn do_stuff() -> Result<String, String> { Ok(String::new()) }
    /// # fn log_err_msg(foo: String) -> Result<String, String> { Ok(foo) }
    /// # fn format_msg(foo: String) -> String { String::new() }
    /// let x: Result<String, String> = do_stuff();
    /// x.map(log_err_msg);
    /// # let x: Result<String, String> = do_stuff();
    /// x.map(|msg| log_err_msg(format_msg(msg)));
    /// ```
    ///
    /// The correct use would be:
    ///
    /// ```rust
    /// # fn do_stuff() -> Result<String, String> { Ok(String::new()) }
    /// # fn log_err_msg(foo: String) -> Result<String, String> { Ok(foo) }
    /// # fn format_msg(foo: String) -> String { String::new() }
    /// let x: Result<String, String> = do_stuff();
    /// if let Ok(msg) = x {
    ///     log_err_msg(msg);
    /// };
    /// # let x: Result<String, String> = do_stuff();
    /// if let Ok(msg) = x {
    ///     log_err_msg(format_msg(msg));
    /// };
    /// ```
    pub RESULT_MAP_UNIT_FN,
    complexity,
    "using `result.map(f)`, where `f` is a function or closure that returns `()`"
}

declare_lint_pass!(MapUnit => [OPTION_MAP_UNIT_FN, RESULT_MAP_UNIT_FN]);

fn is_unit_type(ty: Ty<'_>) -> bool {
    match ty.kind() {
        ty::Tuple(slice) => slice.is_empty(),
        ty::Never => true,
        _ => false,
    }
}

fn is_unit_function(cx: &LateContext<'_>, expr: &hir::Expr<'_>) -> bool {
    let ty = cx.typeck_results().expr_ty(expr);

    if let ty::FnDef(id, _) = *ty.kind() {
        if let Some(fn_type) = cx.tcx.fn_sig(id).no_bound_vars() {
            return is_unit_type(fn_type.output());
        }
    }
    false
}

fn is_unit_expression(cx: &LateContext<'_>, expr: &hir::Expr<'_>) -> bool {
    is_unit_type(cx.typeck_results().expr_ty(expr))
}

/// The expression inside a closure may or may not have surrounding braces and
/// semicolons, which causes problems when generating a suggestion. Given an
/// expression that evaluates to '()' or '!', recursively remove useless braces
/// and semi-colons until is suitable for including in the suggestion template
fn reduce_unit_expression<'a>(cx: &LateContext<'_>, expr: &'a hir::Expr<'_>) -> Option<Span> {
    if !is_unit_expression(cx, expr) {
        return None;
    }

    match expr.kind {
        hir::ExprKind::Call(_, _) | hir::ExprKind::MethodCall(_, _, _, _) => {
            // Calls can't be reduced any more
            Some(expr.span)
        },
        hir::ExprKind::Block(block, _) => {
            match (block.stmts, block.expr.as_ref()) {
                (&[], Some(inner_expr)) => {
                    // If block only contains an expression,
                    // reduce `{ X }` to `X`
                    reduce_unit_expression(cx, inner_expr)
                },
                (&[ref inner_stmt], None) => {
                    // If block only contains statements,
                    // reduce `{ X; }` to `X` or `X;`
                    match inner_stmt.kind {
                        hir::StmtKind::Local(local) => Some(local.span),
                        hir::StmtKind::Expr(e) => Some(e.span),
                        hir::StmtKind::Semi(..) => Some(inner_stmt.span),
                        hir::StmtKind::Item(..) => None,
                    }
                },
                _ => {
                    // For closures that contain multiple statements
                    // it's difficult to get a correct suggestion span
                    // for all cases (multi-line closures specifically)
                    //
                    // We do not attempt to build a suggestion for those right now.
                    None
                },
            }
        },
        _ => None,
    }
}

fn unit_closure<'tcx>(
    cx: &LateContext<'tcx>,
    expr: &hir::Expr<'_>,
) -> Option<(&'tcx hir::Param<'tcx>, &'tcx hir::Expr<'tcx>)> {
    if_chain! {
        if let hir::ExprKind::Closure(_, decl, inner_expr_id, _, _) = expr.kind;
        let body = cx.tcx.hir().body(inner_expr_id);
        let body_expr = &body.value;
        if decl.inputs.len() == 1;
        if is_unit_expression(cx, body_expr);
        if let Some(binding) = iter_input_pats(decl, body).next();
        then {
            return Some((binding, body_expr));
        }
    }
    None
}

/// Builds a name for the let binding variable (`var_arg`)
///
/// `x.field` => `x_field`
/// `y` => `_y`
///
/// Anything else will return `a`.
fn let_binding_name(cx: &LateContext<'_>, var_arg: &hir::Expr<'_>) -> String {
    match &var_arg.kind {
        hir::ExprKind::Field(_, _) => snippet(cx, var_arg.span, "_").replace(".", "_"),
        hir::ExprKind::Path(_) => format!("_{}", snippet(cx, var_arg.span, "")),
        _ => "a".to_string(),
    }
}

#[must_use]
fn suggestion_msg(function_type: &str, map_type: &str) -> String {
    format!(
        "called `map(f)` on an `{0}` value where `f` is a {1} that returns the unit type `()`",
        map_type, function_type
    )
}

fn lint_map_unit_fn(cx: &LateContext<'_>, stmt: &hir::Stmt<'_>, expr: &hir::Expr<'_>, map_args: &[hir::Expr<'_>]) {
    let var_arg = &map_args[0];

<<<<<<< HEAD
    let (map_type, variant, lint) =
        if is_type_diagnostic_item(cx, cx.typeck_results().expr_ty(var_arg), sym::Option) {
            ("Option", "Some", OPTION_MAP_UNIT_FN)
        } else if is_type_diagnostic_item(cx, cx.typeck_results().expr_ty(var_arg), sym::Result) {
            ("Result", "Ok", RESULT_MAP_UNIT_FN)
        } else {
            return;
        };
=======
    let (map_type, variant, lint) = if is_type_diagnostic_item(cx, cx.typeck_results().expr_ty(var_arg), sym::Option) {
        ("Option", "Some", OPTION_MAP_UNIT_FN)
    } else if is_type_diagnostic_item(cx, cx.typeck_results().expr_ty(var_arg), sym::Result) {
        ("Result", "Ok", RESULT_MAP_UNIT_FN)
    } else {
        return;
    };
>>>>>>> a8644e93
    let fn_arg = &map_args[1];

    if is_unit_function(cx, fn_arg) {
        let msg = suggestion_msg("function", map_type);
        let suggestion = format!(
            "if let {0}({binding}) = {1} {{ {2}({binding}) }}",
            variant,
            snippet(cx, var_arg.span, "_"),
            snippet(cx, fn_arg.span, "_"),
            binding = let_binding_name(cx, var_arg)
        );

        span_lint_and_then(cx, lint, expr.span, &msg, |diag| {
            diag.span_suggestion(stmt.span, "try this", suggestion, Applicability::MachineApplicable);
        });
    } else if let Some((binding, closure_expr)) = unit_closure(cx, fn_arg) {
        let msg = suggestion_msg("closure", map_type);

        span_lint_and_then(cx, lint, expr.span, &msg, |diag| {
            if let Some(reduced_expr_span) = reduce_unit_expression(cx, closure_expr) {
                let suggestion = format!(
                    "if let {0}({1}) = {2} {{ {3} }}",
                    variant,
                    snippet(cx, binding.pat.span, "_"),
                    snippet(cx, var_arg.span, "_"),
                    snippet(cx, reduced_expr_span, "_")
                );
                diag.span_suggestion(
                    stmt.span,
                    "try this",
                    suggestion,
                    Applicability::MachineApplicable, // snippet
                );
            } else {
                let suggestion = format!(
                    "if let {0}({1}) = {2} {{ ... }}",
                    variant,
                    snippet(cx, binding.pat.span, "_"),
                    snippet(cx, var_arg.span, "_"),
                );
                diag.span_suggestion(stmt.span, "try this", suggestion, Applicability::HasPlaceholders);
            }
        });
    }
}

impl<'tcx> LateLintPass<'tcx> for MapUnit {
    fn check_stmt(&mut self, cx: &LateContext<'_>, stmt: &hir::Stmt<'_>) {
        if stmt.span.from_expansion() {
            return;
        }

        if let hir::StmtKind::Semi(expr) = stmt.kind {
            if let Some(arglists) = method_chain_args(expr, &["map"]) {
                lint_map_unit_fn(cx, stmt, expr, arglists[0]);
            }
        }
    }
}<|MERGE_RESOLUTION|>--- conflicted
+++ resolved
@@ -205,16 +205,6 @@
 fn lint_map_unit_fn(cx: &LateContext<'_>, stmt: &hir::Stmt<'_>, expr: &hir::Expr<'_>, map_args: &[hir::Expr<'_>]) {
     let var_arg = &map_args[0];
 
-<<<<<<< HEAD
-    let (map_type, variant, lint) =
-        if is_type_diagnostic_item(cx, cx.typeck_results().expr_ty(var_arg), sym::Option) {
-            ("Option", "Some", OPTION_MAP_UNIT_FN)
-        } else if is_type_diagnostic_item(cx, cx.typeck_results().expr_ty(var_arg), sym::Result) {
-            ("Result", "Ok", RESULT_MAP_UNIT_FN)
-        } else {
-            return;
-        };
-=======
     let (map_type, variant, lint) = if is_type_diagnostic_item(cx, cx.typeck_results().expr_ty(var_arg), sym::Option) {
         ("Option", "Some", OPTION_MAP_UNIT_FN)
     } else if is_type_diagnostic_item(cx, cx.typeck_results().expr_ty(var_arg), sym::Result) {
@@ -222,7 +212,6 @@
     } else {
         return;
     };
->>>>>>> a8644e93
     let fn_arg = &map_args[1];
 
     if is_unit_function(cx, fn_arg) {
