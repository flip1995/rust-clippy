use crate::utils::{match_def_path, paths, span_lint, span_lint_and_help};
use if_chain::if_chain;
use rustc_hir::{BinOpKind, Expr, ExprKind};
use rustc_lint::{LateContext, LateLintPass};
use rustc_middle::ty;
use rustc_session::{declare_lint_pass, declare_tool_lint};

declare_clippy_lint! {
    /// **What it does:** Checks for comparisons with an address of a function item.
    ///
    /// **Why is this bad?** Function item address is not guaranteed to be unique and could vary
    /// between different code generation units. Furthermore different function items could have
    /// the same address after being merged together.
    ///
    /// **Known problems:** None.
    ///
    /// **Example:**
    ///
    /// ```rust
    /// type F = fn();
    /// fn a() {}
    /// let f: F = a;
    /// if f == a {
    ///     // ...
    /// }
    /// ```
    pub FN_ADDRESS_COMPARISONS,
    correctness,
    "comparison with an address of a function item"
}

declare_clippy_lint! {
    /// **What it does:** Checks for comparisons with an address of a trait vtable.
    ///
    /// **Why is this bad?** Comparing trait objects pointers compares an vtable addresses which
    /// are not guaranteed to be unique and could vary between different code generation units.
    /// Furthermore vtables for different types could have the same address after being merged
    /// together.
    ///
    /// **Known problems:** None.
    ///
    /// **Example:**
    ///
    /// ```rust,ignore
    /// let a: Rc<dyn Trait> = ...
    /// let b: Rc<dyn Trait> = ...
    /// if Rc::ptr_eq(&a, &b) {
    ///     ...
    /// }
    /// ```
    pub VTABLE_ADDRESS_COMPARISONS,
    correctness,
    "comparison with an address of a trait vtable"
}

declare_lint_pass!(UnnamedAddress => [FN_ADDRESS_COMPARISONS, VTABLE_ADDRESS_COMPARISONS]);

impl LateLintPass<'_> for UnnamedAddress {
    fn check_expr(&mut self, cx: &LateContext<'_>, expr: &Expr<'_>) {
        fn is_comparison(binop: BinOpKind) -> bool {
            matches!(
                binop,
                BinOpKind::Eq | BinOpKind::Lt | BinOpKind::Le | BinOpKind::Ne | BinOpKind::Ge | BinOpKind::Gt
            )
        }

        fn is_trait_ptr(cx: &LateContext<'_>, expr: &Expr<'_>) -> bool {
            match cx.tables().expr_ty_adjusted(expr).kind {
                ty::RawPtr(ty::TypeAndMut { ty, .. }) => ty.is_trait(),
                _ => false,
            }
        }

        fn is_fn_def(cx: &LateContext<'_>, expr: &Expr<'_>) -> bool {
<<<<<<< HEAD
            if let ty::FnDef(..) = cx.tables().expr_ty(expr).kind {
                true
            } else {
                false
            }
=======
            matches!(cx.tables().expr_ty(expr).kind, ty::FnDef(..))
>>>>>>> c04a7e78
        }

        if_chain! {
            if let ExprKind::Binary(binop, ref left, ref right) = expr.kind;
            if is_comparison(binop.node);
            if is_trait_ptr(cx, left) && is_trait_ptr(cx, right);
            then {
                span_lint_and_help(
                    cx,
                    VTABLE_ADDRESS_COMPARISONS,
                    expr.span,
                    "comparing trait object pointers compares a non-unique vtable address",
                    None,
                    "consider extracting and comparing data pointers only",
                );
            }
        }

        if_chain! {
            if let ExprKind::Call(ref func, [ref _left, ref _right]) = expr.kind;
            if let ExprKind::Path(ref func_qpath) = func.kind;
            if let Some(def_id) = cx.qpath_res(func_qpath, func.hir_id).opt_def_id();
            if match_def_path(cx, def_id, &paths::PTR_EQ) ||
                match_def_path(cx, def_id, &paths::RC_PTR_EQ) ||
                match_def_path(cx, def_id, &paths::ARC_PTR_EQ);
            let ty_param = cx.tables().node_substs(func.hir_id).type_at(0);
            if ty_param.is_trait();
            then {
                span_lint_and_help(
                    cx,
                    VTABLE_ADDRESS_COMPARISONS,
                    expr.span,
                    "comparing trait object pointers compares a non-unique vtable address",
                    None,
                    "consider extracting and comparing data pointers only",
                );
            }
        }

        if_chain! {
            if let ExprKind::Binary(binop, ref left, ref right) = expr.kind;
            if is_comparison(binop.node);
            if cx.tables().expr_ty_adjusted(left).is_fn_ptr() &&
                cx.tables().expr_ty_adjusted(right).is_fn_ptr();
            if is_fn_def(cx, left) || is_fn_def(cx, right);
            then {
                span_lint(
                    cx,
                    FN_ADDRESS_COMPARISONS,
                    expr.span,
                    "comparing with a non-unique address of a function item",
                );
            }
        }
    }
}<|MERGE_RESOLUTION|>--- conflicted
+++ resolved
@@ -72,15 +72,7 @@
         }
 
         fn is_fn_def(cx: &LateContext<'_>, expr: &Expr<'_>) -> bool {
-<<<<<<< HEAD
-            if let ty::FnDef(..) = cx.tables().expr_ty(expr).kind {
-                true
-            } else {
-                false
-            }
-=======
             matches!(cx.tables().expr_ty(expr).kind, ty::FnDef(..))
->>>>>>> c04a7e78
         }
 
         if_chain! {
