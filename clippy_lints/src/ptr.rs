//! Checks for usage of  `&Vec[_]` and `&String`.

use clippy_utils::diagnostics::{span_lint, span_lint_and_sugg, span_lint_and_then};
use clippy_utils::source::snippet_opt;
use clippy_utils::ty::expr_sig;
use clippy_utils::{get_expr_use_or_unification_node, is_lint_allowed, path_def_id, path_to_local, paths};
use if_chain::if_chain;
use rustc_errors::{Applicability, MultiSpan};
use rustc_hir::def_id::DefId;
use rustc_hir::hir_id::HirIdMap;
use rustc_hir::intravisit::{walk_expr, Visitor};
use rustc_hir::{
    self as hir, AnonConst, BinOpKind, BindingAnnotation, Body, Expr, ExprKind, FnDecl, FnRetTy, GenericArg,
    ImplItemKind, ItemKind, Lifetime, LifetimeName, Mutability, Node, Param, ParamName, PatKind, QPath, TraitFn,
    TraitItem, TraitItemKind, TyKind,
};
use rustc_lint::{LateContext, LateLintPass};
use rustc_middle::hir::nested_filter;
use rustc_middle::ty::{self, Ty};
use rustc_session::{declare_lint_pass, declare_tool_lint};
use rustc_span::source_map::Span;
use rustc_span::sym;
use rustc_span::symbol::Symbol;
use std::fmt;
use std::iter;

declare_clippy_lint! {
    /// ### What it does
    /// This lint checks for function arguments of type `&String`, `&Vec`,
    /// `&PathBuf`, and `Cow<_>`. It will also suggest you replace `.clone()` calls
    /// with the appropriate `.to_owned()`/`to_string()` calls.
    ///
    /// ### Why is this bad?
    /// Requiring the argument to be of the specific size
    /// makes the function less useful for no benefit; slices in the form of `&[T]`
    /// or `&str` usually suffice and can be obtained from other types, too.
    ///
    /// ### Known problems
    /// There may be `fn(&Vec)`-typed references pointing to your function.
    /// If you have them, you will get a compiler error after applying this lint's
    /// suggestions. You then have the choice to undo your changes or change the
    /// type of the reference.
    ///
    /// Note that if the function is part of your public interface, there may be
    /// other crates referencing it, of which you may not be aware. Carefully
    /// deprecate the function before applying the lint suggestions in this case.
    ///
    /// ### Example
    /// ```ignore
    /// // Bad
    /// fn foo(&Vec<u32>) { .. }
    ///
    /// // Good
    /// fn foo(&[u32]) { .. }
    /// ```
    #[clippy::version = "pre 1.29.0"]
    pub PTR_ARG,
    style,
    "fn arguments of the type `&Vec<...>` or `&String`, suggesting to use `&[...]` or `&str` instead, respectively"
}

declare_clippy_lint! {
    /// ### What it does
    /// This lint checks for equality comparisons with `ptr::null`
    ///
    /// ### Why is this bad?
    /// It's easier and more readable to use the inherent
    /// `.is_null()`
    /// method instead
    ///
    /// ### Example
    /// ```ignore
    /// // Bad
    /// if x == ptr::null {
    ///     ..
    /// }
    ///
    /// // Good
    /// if x.is_null() {
    ///     ..
    /// }
    /// ```
    #[clippy::version = "pre 1.29.0"]
    pub CMP_NULL,
    style,
    "comparing a pointer to a null pointer, suggesting to use `.is_null()` instead"
}

declare_clippy_lint! {
    /// ### What it does
    /// This lint checks for functions that take immutable
    /// references and return mutable ones.
    ///
    /// ### Why is this bad?
    /// This is trivially unsound, as one can create two
    /// mutable references from the same (immutable!) source.
    /// This [error](https://github.com/rust-lang/rust/issues/39465)
    /// actually lead to an interim Rust release 1.15.1.
    ///
    /// ### Known problems
    /// To be on the conservative side, if there's at least one
    /// mutable reference with the output lifetime, this lint will not trigger.
    /// In practice, this case is unlikely anyway.
    ///
    /// ### Example
    /// ```ignore
    /// fn foo(&Foo) -> &mut Bar { .. }
    /// ```
    #[clippy::version = "pre 1.29.0"]
    pub MUT_FROM_REF,
    correctness,
    "fns that create mutable refs from immutable ref args"
}

declare_clippy_lint! {
    /// ### What it does
    /// This lint checks for invalid usages of `ptr::null`.
    ///
    /// ### Why is this bad?
    /// This causes undefined behavior.
    ///
    /// ### Example
    /// ```ignore
    /// // Bad. Undefined behavior
    /// unsafe { std::slice::from_raw_parts(ptr::null(), 0); }
    /// ```
    ///
    /// ```ignore
    /// // Good
    /// unsafe { std::slice::from_raw_parts(NonNull::dangling().as_ptr(), 0); }
    /// ```
    #[clippy::version = "1.53.0"]
    pub INVALID_NULL_PTR_USAGE,
    correctness,
    "invalid usage of a null pointer, suggesting `NonNull::dangling()` instead"
}

declare_lint_pass!(Ptr => [PTR_ARG, CMP_NULL, MUT_FROM_REF, INVALID_NULL_PTR_USAGE]);

impl<'tcx> LateLintPass<'tcx> for Ptr {
    fn check_trait_item(&mut self, cx: &LateContext<'tcx>, item: &'tcx TraitItem<'_>) {
        if let TraitItemKind::Fn(sig, trait_method) = &item.kind {
            if matches!(trait_method, TraitFn::Provided(_)) {
                // Handled by check body.
                return;
            }

            check_mut_from_ref(cx, sig.decl);
            for arg in check_fn_args(
                cx,
                cx.tcx.fn_sig(item.def_id).skip_binder().inputs(),
                sig.decl.inputs,
                &[],
            )
            .filter(|arg| arg.mutability() == Mutability::Not)
            {
                span_lint_and_sugg(
                    cx,
                    PTR_ARG,
                    arg.span,
                    &arg.build_msg(),
                    "change this to",
                    format!("{}{}", arg.ref_prefix, arg.deref_ty.display(cx)),
                    Applicability::Unspecified,
                );
            }
        }
    }

    fn check_body(&mut self, cx: &LateContext<'tcx>, body: &'tcx Body<'_>) {
        let hir = cx.tcx.hir();
        let mut parents = hir.parent_iter(body.value.hir_id);
        let (item_id, decl, is_trait_item) = match parents.next() {
            Some((_, Node::Item(i))) => {
                if let ItemKind::Fn(sig, ..) = &i.kind {
                    (i.def_id, sig.decl, false)
                } else {
                    return;
                }
            },
            Some((_, Node::ImplItem(i))) => {
                if !matches!(parents.next(),
                    Some((_, Node::Item(i))) if matches!(&i.kind, ItemKind::Impl(i) if i.of_trait.is_none())
                ) {
                    return;
                }
                if let ImplItemKind::Fn(sig, _) = &i.kind {
                    (i.def_id, sig.decl, false)
                } else {
                    return;
                }
            },
            Some((_, Node::TraitItem(i))) => {
                if let TraitItemKind::Fn(sig, _) = &i.kind {
                    (i.def_id, sig.decl, true)
                } else {
                    return;
                }
            },
            _ => return,
        };

        check_mut_from_ref(cx, decl);
        let sig = cx.tcx.fn_sig(item_id).skip_binder();
        let lint_args: Vec<_> = check_fn_args(cx, sig.inputs(), decl.inputs, body.params)
            .filter(|arg| !is_trait_item || arg.mutability() == Mutability::Not)
            .collect();
        let results = check_ptr_arg_usage(cx, body, &lint_args);

        for (result, args) in results.iter().zip(lint_args.iter()).filter(|(r, _)| !r.skip) {
            span_lint_and_then(cx, PTR_ARG, args.span, &args.build_msg(), |diag| {
                diag.multipart_suggestion(
                    "change this to",
                    iter::once((args.span, format!("{}{}", args.ref_prefix, args.deref_ty.display(cx))))
                        .chain(result.replacements.iter().map(|r| {
                            (
                                r.expr_span,
                                format!("{}{}", snippet_opt(cx, r.self_span).unwrap(), r.replacement),
                            )
                        }))
                        .collect(),
                    Applicability::Unspecified,
                );
            });
        }
    }

    fn check_expr(&mut self, cx: &LateContext<'tcx>, expr: &'tcx Expr<'_>) {
        if let ExprKind::Binary(ref op, l, r) = expr.kind {
            if (op.node == BinOpKind::Eq || op.node == BinOpKind::Ne) && (is_null_path(cx, l) || is_null_path(cx, r)) {
                span_lint(
                    cx,
                    CMP_NULL,
                    expr.span,
                    "comparing with null is better expressed by the `.is_null()` method",
                );
            }
        } else {
            check_invalid_ptr_usage(cx, expr);
        }
    }
}

fn check_invalid_ptr_usage<'tcx>(cx: &LateContext<'tcx>, expr: &'tcx Expr<'_>) {
    // (fn_path, arg_indices) - `arg_indices` are the `arg` positions where null would cause U.B.
    const INVALID_NULL_PTR_USAGE_TABLE: [(&[&str], &[usize]); 16] = [
        (&paths::SLICE_FROM_RAW_PARTS, &[0]),
        (&paths::SLICE_FROM_RAW_PARTS_MUT, &[0]),
        (&paths::PTR_COPY, &[0, 1]),
        (&paths::PTR_COPY_NONOVERLAPPING, &[0, 1]),
        (&paths::PTR_READ, &[0]),
        (&paths::PTR_READ_UNALIGNED, &[0]),
        (&paths::PTR_READ_VOLATILE, &[0]),
        (&paths::PTR_REPLACE, &[0]),
        (&paths::PTR_SLICE_FROM_RAW_PARTS, &[0]),
        (&paths::PTR_SLICE_FROM_RAW_PARTS_MUT, &[0]),
        (&paths::PTR_SWAP, &[0, 1]),
        (&paths::PTR_SWAP_NONOVERLAPPING, &[0, 1]),
        (&paths::PTR_WRITE, &[0]),
        (&paths::PTR_WRITE_UNALIGNED, &[0]),
        (&paths::PTR_WRITE_VOLATILE, &[0]),
        (&paths::PTR_WRITE_BYTES, &[0]),
    ];

    if_chain! {
        if let ExprKind::Call(fun, args) = expr.kind;
        if let ExprKind::Path(ref qpath) = fun.kind;
        if let Some(fun_def_id) = cx.qpath_res(qpath, fun.hir_id).opt_def_id();
        let fun_def_path = cx.get_def_path(fun_def_id).into_iter().map(Symbol::to_ident_string).collect::<Vec<_>>();
        if let Some(&(_, arg_indices)) = INVALID_NULL_PTR_USAGE_TABLE
            .iter()
            .find(|&&(fn_path, _)| fn_path == fun_def_path);
        then {
            for &arg_idx in arg_indices {
                if let Some(arg) = args.get(arg_idx).filter(|arg| is_null_path(cx, arg)) {
                    span_lint_and_sugg(
                        cx,
                        INVALID_NULL_PTR_USAGE,
                        arg.span,
                        "pointer must be non-null",
                        "change this to",
                        "core::ptr::NonNull::dangling().as_ptr()".to_string(),
                        Applicability::MachineApplicable,
                    );
                }
            }
        }
    }
}

#[derive(Default)]
struct PtrArgResult {
    skip: bool,
    replacements: Vec<PtrArgReplacement>,
}

struct PtrArgReplacement {
    expr_span: Span,
    self_span: Span,
    replacement: &'static str,
}

struct PtrArg<'tcx> {
    idx: usize,
    span: Span,
    ty_did: DefId,
    ty_name: Symbol,
    method_renames: &'static [(&'static str, &'static str)],
    ref_prefix: RefPrefix,
    deref_ty: DerefTy<'tcx>,
}
impl PtrArg<'_> {
    fn build_msg(&self) -> String {
        format!(
            "writing `&{}{}` instead of `&{}{}` involves a new object where a slice will do",
            self.ref_prefix.mutability.prefix_str(),
            self.ty_name,
            self.ref_prefix.mutability.prefix_str(),
            self.deref_ty.argless_str(),
        )
    }

    fn mutability(&self) -> Mutability {
        self.ref_prefix.mutability
    }
}

struct RefPrefix {
    lt: LifetimeName,
    mutability: Mutability,
}
impl fmt::Display for RefPrefix {
    fn fmt(&self, f: &mut fmt::Formatter<'_>) -> fmt::Result {
        use fmt::Write;
        f.write_char('&')?;
        match self.lt {
            LifetimeName::Param(ParamName::Plain(name)) => {
                name.fmt(f)?;
                f.write_char(' ')?;
            },
            LifetimeName::Underscore => f.write_str("'_ ")?,
            LifetimeName::Static => f.write_str("'static ")?,
            _ => (),
        }
        f.write_str(self.mutability.prefix_str())
    }
}

struct DerefTyDisplay<'a, 'tcx>(&'a LateContext<'tcx>, &'a DerefTy<'tcx>);
impl fmt::Display for DerefTyDisplay<'_, '_> {
    fn fmt(&self, f: &mut fmt::Formatter<'_>) -> fmt::Result {
        use std::fmt::Write;
        match self.1 {
            DerefTy::Str => f.write_str("str"),
            DerefTy::Path => f.write_str("Path"),
            DerefTy::Slice(hir_ty, ty) => {
                f.write_char('[')?;
                match hir_ty.and_then(|s| snippet_opt(self.0, s)) {
                    Some(s) => f.write_str(&s)?,
                    None => ty.fmt(f)?,
                }
                f.write_char(']')
            },
        }
    }
}

enum DerefTy<'tcx> {
    Str,
    Path,
    Slice(Option<Span>, Ty<'tcx>),
}
impl<'tcx> DerefTy<'tcx> {
    fn argless_str(&self) -> &'static str {
        match *self {
            Self::Str => "str",
            Self::Path => "Path",
            Self::Slice(..) => "[_]",
        }
    }

    fn display<'a>(&'a self, cx: &'a LateContext<'tcx>) -> DerefTyDisplay<'a, 'tcx> {
        DerefTyDisplay(cx, self)
    }
}

fn check_fn_args<'cx, 'tcx: 'cx>(
    cx: &'cx LateContext<'tcx>,
    tys: &'tcx [Ty<'_>],
    hir_tys: &'tcx [hir::Ty<'_>],
    params: &'tcx [Param<'_>],
) -> impl Iterator<Item = PtrArg<'tcx>> + 'cx {
    tys.iter()
        .zip(hir_tys.iter())
        .enumerate()
        .filter_map(|(i, (ty, hir_ty))| {
            if_chain! {
                if let ty::Ref(_, ty, mutability) = *ty.kind();
                if let ty::Adt(adt, substs) = *ty.kind();

                if let TyKind::Rptr(lt, ref ty) = hir_ty.kind;
                if let TyKind::Path(QPath::Resolved(None, path)) = ty.ty.kind;

                // Check that the name as typed matches the actual name of the type.
                // e.g. `fn foo(_: &Foo)` shouldn't trigger the lint when `Foo` is an alias for `Vec`
                if let [.., name] = path.segments;
                if cx.tcx.item_name(adt.did()) == name.ident.name;

                if !is_lint_allowed(cx, PTR_ARG, hir_ty.hir_id);
                if params.get(i).map_or(true, |p| !is_lint_allowed(cx, PTR_ARG, p.hir_id));

                then {
                    let (method_renames, deref_ty) = match cx.tcx.get_diagnostic_name(adt.did()) {
                        Some(sym::Vec) => (
                            [("clone", ".to_owned()")].as_slice(),
                            DerefTy::Slice(
                                name.args
                                    .and_then(|args| args.args.first())
                                    .and_then(|arg| if let GenericArg::Type(ty) = arg {
                                        Some(ty.span)
                                    } else {
                                        None
                                    }),
                                substs.type_at(0),
                            ),
                        ),
                        Some(sym::String) => (
                            [("clone", ".to_owned()"), ("as_str", "")].as_slice(),
                            DerefTy::Str,
                        ),
                        Some(sym::PathBuf) => (
                            [("clone", ".to_path_buf()"), ("as_path", "")].as_slice(),
                            DerefTy::Path,
                        ),
                        Some(sym::Cow) if mutability == Mutability::Not => {
                            let ty_name = name.args
                                .and_then(|args| {
                                    args.args.iter().find_map(|a| match a {
                                        GenericArg::Type(x) => Some(x),
                                        _ => None,
                                    })
                                })
                                .and_then(|arg| snippet_opt(cx, arg.span))
                                .unwrap_or_else(|| substs.type_at(1).to_string());
                            span_lint_and_sugg(
                                cx,
                                PTR_ARG,
                                hir_ty.span,
                                "using a reference to `Cow` is not recommended",
                                "change this to",
                                format!("&{}{}", mutability.prefix_str(), ty_name),
                                Applicability::Unspecified,
                            );
                            return None;
                        },
                        _ => return None,
                    };
                    return Some(PtrArg {
                        idx: i,
                        span: hir_ty.span,
                        ty_did: adt.did(),
                        ty_name: name.ident.name,
                        method_renames,
                        ref_prefix: RefPrefix {
                            lt: lt.name,
                            mutability,
                        },
                        deref_ty,
                    });
                }
            }
            None
        })
}

fn check_mut_from_ref(cx: &LateContext<'_>, decl: &FnDecl<'_>) {
    if let FnRetTy::Return(ty) = decl.output {
        if let Some((out, Mutability::Mut, _)) = get_rptr_lm(ty) {
            let mut immutables = vec![];
            for (_, mutbl, argspan) in decl
                .inputs
                .iter()
                .filter_map(get_rptr_lm)
                .filter(|&(lt, _, _)| lt.name == out.name)
            {
                if mutbl == Mutability::Mut {
                    return;
                }
                immutables.push(argspan);
            }
            if immutables.is_empty() {
                return;
            }
            span_lint_and_then(
                cx,
                MUT_FROM_REF,
                ty.span,
                "mutable borrow from immutable input(s)",
                |diag| {
                    let ms = MultiSpan::from_spans(immutables);
                    diag.span_note(ms, "immutable borrow here");
                },
            );
        }
    }
}

#[allow(clippy::too_many_lines)]
fn check_ptr_arg_usage<'tcx>(cx: &LateContext<'tcx>, body: &'tcx Body<'_>, args: &[PtrArg<'tcx>]) -> Vec<PtrArgResult> {
    struct V<'cx, 'tcx> {
        cx: &'cx LateContext<'tcx>,
        /// Map from a local id to which argument it came from (index into `Self::args` and
        /// `Self::results`)
        bindings: HirIdMap<usize>,
        /// The arguments being checked.
        args: &'cx [PtrArg<'tcx>],
        /// The results for each argument (len should match args.len)
        results: Vec<PtrArgResult>,
        /// The number of arguments which can't be linted. Used to return early.
        skip_count: usize,
    }
    impl<'tcx> Visitor<'tcx> for V<'_, 'tcx> {
        type NestedFilter = nested_filter::OnlyBodies;
        fn nested_visit_map(&mut self) -> Self::Map {
            self.cx.tcx.hir()
        }

        fn visit_anon_const(&mut self, _: &'tcx AnonConst) {}

        fn visit_expr(&mut self, e: &'tcx Expr<'_>) {
            if self.skip_count == self.args.len() {
                return;
            }

            // Check if this is local we care about
            let args_idx = match path_to_local(e).and_then(|id| self.bindings.get(&id)) {
                Some(&i) => i,
                None => return walk_expr(self, e),
            };
            let args = &self.args[args_idx];
            let result = &mut self.results[args_idx];

            // Helper function to handle early returns.
            let mut set_skip_flag = || {
                if !result.skip {
                    self.skip_count += 1;
                }
                result.skip = true;
            };

            match get_expr_use_or_unification_node(self.cx.tcx, e) {
                Some((Node::Stmt(_), _)) => (),
                Some((Node::Local(l), _)) => {
                    // Only trace simple bindings. e.g `let x = y;`
                    if let PatKind::Binding(BindingAnnotation::Unannotated, id, _, None) = l.pat.kind {
                        self.bindings.insert(id, args_idx);
                    } else {
                        set_skip_flag();
                    }
                },
                Some((Node::Expr(e), child_id)) => match e.kind {
                    ExprKind::Call(f, expr_args) => {
                        let i = expr_args.iter().position(|arg| arg.hir_id == child_id).unwrap_or(0);
                        if expr_sig(self.cx, f)
                            .map(|sig| sig.input(i).skip_binder().peel_refs())
                            .map_or(true, |ty| match *ty.kind() {
                                ty::Param(_) => true,
                                ty::Adt(def, _) => def.did() == args.ty_did,
                                _ => false,
                            })
                        {
                            // Passed to a function taking the non-dereferenced type.
                            set_skip_flag();
                        }
                    },
                    ExprKind::MethodCall(name, expr_args @ [self_arg, ..], _) => {
                        let i = expr_args.iter().position(|arg| arg.hir_id == child_id).unwrap_or(0);
                        if i == 0 {
                            // Check if the method can be renamed.
                            let name = name.ident.as_str();
                            if let Some((_, replacement)) = args.method_renames.iter().find(|&&(x, _)| x == name) {
                                result.replacements.push(PtrArgReplacement {
                                    expr_span: e.span,
                                    self_span: self_arg.span,
                                    replacement,
                                });
                                return;
                            }
                        }

                        let id = if let Some(x) = self.cx.typeck_results().type_dependent_def_id(e.hir_id) {
                            x
                        } else {
                            set_skip_flag();
                            return;
                        };

                        match *self.cx.tcx.fn_sig(id).skip_binder().inputs()[i].peel_refs().kind() {
                            ty::Param(_) => {
                                set_skip_flag();
                            },
                            // If the types match check for methods which exist on both types. e.g. `Vec::len` and
                            // `slice::len`
<<<<<<< HEAD
                            ty::Adt(def, _)
                                if def.did() == args.ty_did =>
                            {
=======
                            ty::Adt(def, _) if def.did() == args.ty_did => {
>>>>>>> 7f34a278
                                set_skip_flag();
                            },
                            _ => (),
                        }
                    },
                    // Indexing is fine for currently supported types.
                    ExprKind::Index(e, _) if e.hir_id == child_id => (),
                    _ => set_skip_flag(),
                },
                _ => set_skip_flag(),
            }
        }
    }

    let mut skip_count = 0;
    let mut results = args.iter().map(|_| PtrArgResult::default()).collect::<Vec<_>>();
    let mut v = V {
        cx,
        bindings: args
            .iter()
            .enumerate()
            .filter_map(|(i, arg)| {
                let param = &body.params[arg.idx];
                match param.pat.kind {
                    PatKind::Binding(BindingAnnotation::Unannotated, id, _, None)
                        if !is_lint_allowed(cx, PTR_ARG, param.hir_id) =>
                    {
                        Some((id, i))
                    },
                    _ => {
                        skip_count += 1;
                        results[i].skip = true;
                        None
                    },
                }
            })
            .collect(),
        args,
        results,
        skip_count,
    };
    v.visit_expr(&body.value);
    v.results
}

fn get_rptr_lm<'tcx>(ty: &'tcx hir::Ty<'tcx>) -> Option<(&'tcx Lifetime, Mutability, Span)> {
    if let TyKind::Rptr(ref lt, ref m) = ty.kind {
        Some((lt, m.mutbl, ty.span))
    } else {
        None
    }
}

fn is_null_path(cx: &LateContext<'_>, expr: &Expr<'_>) -> bool {
    if let ExprKind::Call(pathexp, []) = expr.kind {
        path_def_id(cx, pathexp).map_or(false, |id| {
            matches!(cx.tcx.get_diagnostic_name(id), Some(sym::ptr_null | sym::ptr_null_mut))
        })
    } else {
        false
    }
}<|MERGE_RESOLUTION|>--- conflicted
+++ resolved
@@ -601,13 +601,7 @@
                             },
                             // If the types match check for methods which exist on both types. e.g. `Vec::len` and
                             // `slice::len`
-<<<<<<< HEAD
-                            ty::Adt(def, _)
-                                if def.did() == args.ty_did =>
-                            {
-=======
                             ty::Adt(def, _) if def.did() == args.ty_did => {
->>>>>>> 7f34a278
                                 set_skip_flag();
                             },
                             _ => (),
