--- conflicted
+++ resolved
@@ -11,14 +11,8 @@
 use rustc_hir::hir_id::{HirId, HirIdMap};
 use rustc_hir::intravisit::{walk_expr, Visitor};
 use rustc_hir::{
-<<<<<<< HEAD
-    self as hir, AnonConst, BinOpKind, BindingMode, Body, Expr, ExprKind, FnRetTy, FnSig, GenericArg,
-    ImplItemKind, ItemKind, Lifetime, Mutability, Node, Param, PatKind, QPath, TraitFn, TraitItem, TraitItemKind,
-    TyKind, Unsafety,
-=======
     self as hir, AnonConst, BinOpKind, BindingMode, Body, Expr, ExprKind, FnRetTy, FnSig, GenericArg, ImplItemKind,
     ItemKind, Lifetime, Mutability, Node, Param, PatKind, QPath, TraitFn, TraitItem, TraitItemKind, TyKind, Unsafety,
->>>>>>> 20b085d5
 };
 use rustc_infer::infer::TyCtxtInferExt;
 use rustc_infer::traits::{Obligation, ObligationCause};
@@ -692,13 +686,7 @@
             .filter_map(|(i, arg)| {
                 let param = &body.params[arg.idx];
                 match param.pat.kind {
-<<<<<<< HEAD
-                    PatKind::Binding(BindingMode::NONE, id, _, None)
-                        if !is_lint_allowed(cx, PTR_ARG, param.hir_id) =>
-                    {
-=======
                     PatKind::Binding(BindingMode::NONE, id, _, None) if !is_lint_allowed(cx, PTR_ARG, param.hir_id) => {
->>>>>>> 20b085d5
                         Some((id, i))
                     },
                     _ => {
