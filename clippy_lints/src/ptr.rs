//! Checks for usage of  `&Vec[_]` and `&String`.

use crate::utils::ptr::get_spans;
use crate::utils::{
    is_allowed, is_type_diagnostic_item, match_qpath, match_type, paths, snippet_opt, span_lint, span_lint_and_sugg,
    span_lint_and_then, walk_ptrs_hir_ty,
};
use if_chain::if_chain;
use rustc_errors::Applicability;
use rustc_hir::{
<<<<<<< HEAD
    BinOpKind, BodyId, Expr, ExprKind, FnDecl, FnRetTy, GenericArg, HirId, ImplItem, ImplItemKind, Item, ItemKind, Impl,
    Lifetime, MutTy, Mutability, Node, PathSegment, QPath, TraitFn, TraitItem, TraitItemKind, Ty, TyKind,
=======
    BinOpKind, BodyId, Expr, ExprKind, FnDecl, FnRetTy, GenericArg, HirId, Impl, ImplItem, ImplItemKind, Item,
    ItemKind, Lifetime, MutTy, Mutability, Node, PathSegment, QPath, TraitFn, TraitItem, TraitItemKind, Ty, TyKind,
>>>>>>> 953f0247
};
use rustc_lint::{LateContext, LateLintPass};
use rustc_middle::ty;
use rustc_session::{declare_lint_pass, declare_tool_lint};
use rustc_span::source_map::Span;
use rustc_span::{sym, MultiSpan};
use std::borrow::Cow;

declare_clippy_lint! {
    /// **What it does:** This lint checks for function arguments of type `&String`
    /// or `&Vec` unless the references are mutable. It will also suggest you
    /// replace `.clone()` calls with the appropriate `.to_owned()`/`to_string()`
    /// calls.
    ///
    /// **Why is this bad?** Requiring the argument to be of the specific size
    /// makes the function less useful for no benefit; slices in the form of `&[T]`
    /// or `&str` usually suffice and can be obtained from other types, too.
    ///
    /// **Known problems:** The lint does not follow data. So if you have an
    /// argument `x` and write `let y = x; y.clone()` the lint will not suggest
    /// changing that `.clone()` to `.to_owned()`.
    ///
    /// Other functions called from this function taking a `&String` or `&Vec`
    /// argument may also fail to compile if you change the argument. Applying
    /// this lint on them will fix the problem, but they may be in other crates.
    ///
    /// One notable example of a function that may cause issues, and which cannot
    /// easily be changed due to being in the standard library is `Vec::contains`.
    /// when called on a `Vec<Vec<T>>`. If a `&Vec` is passed to that method then
    /// it will compile, but if a `&[T]` is passed then it will not compile.
    ///
    /// ```ignore
    /// fn cannot_take_a_slice(v: &Vec<u8>) -> bool {
    ///     let vec_of_vecs: Vec<Vec<u8>> = some_other_fn();
    ///
    ///     vec_of_vecs.contains(v)
    /// }
    /// ```
    ///
    /// Also there may be `fn(&Vec)`-typed references pointing to your function.
    /// If you have them, you will get a compiler error after applying this lint's
    /// suggestions. You then have the choice to undo your changes or change the
    /// type of the reference.
    ///
    /// Note that if the function is part of your public interface, there may be
    /// other crates referencing it, of which you may not be aware. Carefully
    /// deprecate the function before applying the lint suggestions in this case.
    ///
    /// **Example:**
    /// ```ignore
    /// // Bad
    /// fn foo(&Vec<u32>) { .. }
    ///
    /// // Good
    /// fn foo(&[u32]) { .. }
    /// ```
    pub PTR_ARG,
    style,
    "fn arguments of the type `&Vec<...>` or `&String`, suggesting to use `&[...]` or `&str` instead, respectively"
}

declare_clippy_lint! {
    /// **What it does:** This lint checks for equality comparisons with `ptr::null`
    ///
    /// **Why is this bad?** It's easier and more readable to use the inherent
    /// `.is_null()`
    /// method instead
    ///
    /// **Known problems:** None.
    ///
    /// **Example:**
    /// ```ignore
    /// // Bad
    /// if x == ptr::null {
    ///     ..
    /// }
    ///
    /// // Good
    /// if x.is_null() {
    ///     ..
    /// }
    /// ```
    pub CMP_NULL,
    style,
    "comparing a pointer to a null pointer, suggesting to use `.is_null()` instead."
}

declare_clippy_lint! {
    /// **What it does:** This lint checks for functions that take immutable
    /// references and return mutable ones.
    ///
    /// **Why is this bad?** This is trivially unsound, as one can create two
    /// mutable references from the same (immutable!) source.
    /// This [error](https://github.com/rust-lang/rust/issues/39465)
    /// actually lead to an interim Rust release 1.15.1.
    ///
    /// **Known problems:** To be on the conservative side, if there's at least one
    /// mutable reference with the output lifetime, this lint will not trigger.
    /// In practice, this case is unlikely anyway.
    ///
    /// **Example:**
    /// ```ignore
    /// fn foo(&Foo) -> &mut Bar { .. }
    /// ```
    pub MUT_FROM_REF,
    correctness,
    "fns that create mutable refs from immutable ref args"
}

declare_lint_pass!(Ptr => [PTR_ARG, CMP_NULL, MUT_FROM_REF]);

impl<'tcx> LateLintPass<'tcx> for Ptr {
    fn check_item(&mut self, cx: &LateContext<'tcx>, item: &'tcx Item<'_>) {
        if let ItemKind::Fn(ref sig, _, body_id) = item.kind {
            check_fn(cx, &sig.decl, item.hir_id, Some(body_id));
        }
    }

    fn check_impl_item(&mut self, cx: &LateContext<'tcx>, item: &'tcx ImplItem<'_>) {
        if let ImplItemKind::Fn(ref sig, body_id) = item.kind {
            let parent_item = cx.tcx.hir().get_parent_item(item.hir_id);
            if let Some(Node::Item(it)) = cx.tcx.hir().find(parent_item) {
                if let ItemKind::Impl(Impl { of_trait: Some(_), .. }) = it.kind {
                    return; // ignore trait impls
                }
            }
            check_fn(cx, &sig.decl, item.hir_id, Some(body_id));
        }
    }

    fn check_trait_item(&mut self, cx: &LateContext<'tcx>, item: &'tcx TraitItem<'_>) {
        if let TraitItemKind::Fn(ref sig, ref trait_method) = item.kind {
            let body_id = if let TraitFn::Provided(b) = *trait_method {
                Some(b)
            } else {
                None
            };
            check_fn(cx, &sig.decl, item.hir_id, body_id);
        }
    }

    fn check_expr(&mut self, cx: &LateContext<'tcx>, expr: &'tcx Expr<'_>) {
        if let ExprKind::Binary(ref op, ref l, ref r) = expr.kind {
            if (op.node == BinOpKind::Eq || op.node == BinOpKind::Ne) && (is_null_path(l) || is_null_path(r)) {
                span_lint(
                    cx,
                    CMP_NULL,
                    expr.span,
                    "comparing with null is better expressed by the `.is_null()` method",
                );
            }
        }
    }
}

#[allow(clippy::too_many_lines)]
fn check_fn(cx: &LateContext<'_>, decl: &FnDecl<'_>, fn_id: HirId, opt_body_id: Option<BodyId>) {
    let fn_def_id = cx.tcx.hir().local_def_id(fn_id);
    let sig = cx.tcx.fn_sig(fn_def_id);
    let fn_ty = sig.skip_binder();
    let body = opt_body_id.map(|id| cx.tcx.hir().body(id));

    for (idx, (arg, ty)) in decl.inputs.iter().zip(fn_ty.inputs()).enumerate() {
        // Honor the allow attribute on parameters. See issue 5644.
        if let Some(body) = &body {
            if is_allowed(cx, PTR_ARG, body.params[idx].hir_id) {
                continue;
            }
        }

        if let ty::Ref(_, ty, Mutability::Not) = ty.kind() {
            if is_type_diagnostic_item(cx, ty, sym::vec_type) {
                if let Some(spans) = get_spans(cx, opt_body_id, idx, &[("clone", ".to_owned()")]) {
                    span_lint_and_then(
                        cx,
                        PTR_ARG,
                        arg.span,
                        "writing `&Vec<_>` instead of `&[_]` involves one more reference and cannot be used \
                         with non-Vec-based slices.",
                        |diag| {
                            if let Some(ref snippet) = get_only_generic_arg_snippet(cx, arg) {
                                diag.span_suggestion(
                                    arg.span,
                                    "change this to",
                                    format!("&[{}]", snippet),
                                    Applicability::Unspecified,
                                );
                            }
                            for (clonespan, suggestion) in spans {
                                diag.span_suggestion(
                                    clonespan,
                                    &snippet_opt(cx, clonespan).map_or("change the call to".into(), |x| {
                                        Cow::Owned(format!("change `{}` to", x))
                                    }),
                                    suggestion.into(),
                                    Applicability::Unspecified,
                                );
                            }
                        },
                    );
                }
            } else if is_type_diagnostic_item(cx, ty, sym::string_type) {
                if let Some(spans) = get_spans(cx, opt_body_id, idx, &[("clone", ".to_string()"), ("as_str", "")]) {
                    span_lint_and_then(
                        cx,
                        PTR_ARG,
                        arg.span,
                        "writing `&String` instead of `&str` involves a new object where a slice will do.",
                        |diag| {
                            diag.span_suggestion(arg.span, "change this to", "&str".into(), Applicability::Unspecified);
                            for (clonespan, suggestion) in spans {
                                diag.span_suggestion_short(
                                    clonespan,
                                    &snippet_opt(cx, clonespan).map_or("change the call to".into(), |x| {
                                        Cow::Owned(format!("change `{}` to", x))
                                    }),
                                    suggestion.into(),
                                    Applicability::Unspecified,
                                );
                            }
                        },
                    );
                }
            } else if match_type(cx, ty, &paths::PATH_BUF) {
                if let Some(spans) = get_spans(cx, opt_body_id, idx, &[("clone", ".to_path_buf()"), ("as_path", "")]) {
                    span_lint_and_then(
                        cx,
                        PTR_ARG,
                        arg.span,
                        "writing `&PathBuf` instead of `&Path` involves a new object where a slice will do.",
                        |diag| {
                            diag.span_suggestion(
                                arg.span,
                                "change this to",
                                "&Path".into(),
                                Applicability::Unspecified,
                            );
                            for (clonespan, suggestion) in spans {
                                diag.span_suggestion_short(
                                    clonespan,
                                    &snippet_opt(cx, clonespan).map_or("change the call to".into(), |x| {
                                        Cow::Owned(format!("change `{}` to", x))
                                    }),
                                    suggestion.into(),
                                    Applicability::Unspecified,
                                );
                            }
                        },
                    );
                }
            } else if match_type(cx, ty, &paths::COW) {
                if_chain! {
                    if let TyKind::Rptr(_, MutTy { ref ty, ..} ) = arg.kind;
                    if let TyKind::Path(ref path) = ty.kind;
                    if let QPath::Resolved(None, ref pp) = *path;
                    if let [ref bx] = *pp.segments;
                    if let Some(ref params) = bx.args;
                    if !params.parenthesized;
                    if let Some(inner) = params.args.iter().find_map(|arg| match arg {
                        GenericArg::Type(ty) => Some(ty),
                        _ => None,
                    });
                    then {
                        let replacement = snippet_opt(cx, inner.span);
                        if let Some(r) = replacement {
                            span_lint_and_sugg(
                                cx,
                                PTR_ARG,
                                arg.span,
                                "using a reference to `Cow` is not recommended.",
                                "change this to",
                                "&".to_owned() + &r,
                                Applicability::Unspecified,
                            );
                        }
                    }
                }
            }
        }
    }

    if let FnRetTy::Return(ref ty) = decl.output {
        if let Some((out, Mutability::Mut, _)) = get_rptr_lm(ty) {
            let mut immutables = vec![];
            for (_, ref mutbl, ref argspan) in decl
                .inputs
                .iter()
                .filter_map(|ty| get_rptr_lm(ty))
                .filter(|&(lt, _, _)| lt.name == out.name)
            {
                if *mutbl == Mutability::Mut {
                    return;
                }
                immutables.push(*argspan);
            }
            if immutables.is_empty() {
                return;
            }
            span_lint_and_then(
                cx,
                MUT_FROM_REF,
                ty.span,
                "mutable borrow from immutable input(s)",
                |diag| {
                    let ms = MultiSpan::from_spans(immutables);
                    diag.span_note(ms, "immutable borrow here");
                },
            );
        }
    }
}

fn get_only_generic_arg_snippet(cx: &LateContext<'_>, arg: &Ty<'_>) -> Option<String> {
    if_chain! {
        if let TyKind::Path(QPath::Resolved(_, ref path)) = walk_ptrs_hir_ty(arg).kind;
        if let Some(&PathSegment{args: Some(ref parameters), ..}) = path.segments.last();
        let types: Vec<_> = parameters.args.iter().filter_map(|arg| match arg {
            GenericArg::Type(ty) => Some(ty),
            _ => None,
        }).collect();
        if types.len() == 1;
        then {
            snippet_opt(cx, types[0].span)
        } else {
            None
        }
    }
}

fn get_rptr_lm<'tcx>(ty: &'tcx Ty<'tcx>) -> Option<(&'tcx Lifetime, Mutability, Span)> {
    if let TyKind::Rptr(ref lt, ref m) = ty.kind {
        Some((lt, m.mutbl, ty.span))
    } else {
        None
    }
}

fn is_null_path(expr: &Expr<'_>) -> bool {
    if let ExprKind::Call(ref pathexp, ref args) = expr.kind {
        if args.is_empty() {
            if let ExprKind::Path(ref path) = pathexp.kind {
                return match_qpath(path, &paths::PTR_NULL) || match_qpath(path, &paths::PTR_NULL_MUT);
            }
        }
    }
    false
}<|MERGE_RESOLUTION|>--- conflicted
+++ resolved
@@ -8,13 +8,8 @@
 use if_chain::if_chain;
 use rustc_errors::Applicability;
 use rustc_hir::{
-<<<<<<< HEAD
-    BinOpKind, BodyId, Expr, ExprKind, FnDecl, FnRetTy, GenericArg, HirId, ImplItem, ImplItemKind, Item, ItemKind, Impl,
-    Lifetime, MutTy, Mutability, Node, PathSegment, QPath, TraitFn, TraitItem, TraitItemKind, Ty, TyKind,
-=======
     BinOpKind, BodyId, Expr, ExprKind, FnDecl, FnRetTy, GenericArg, HirId, Impl, ImplItem, ImplItemKind, Item,
     ItemKind, Lifetime, MutTy, Mutability, Node, PathSegment, QPath, TraitFn, TraitItem, TraitItemKind, Ty, TyKind,
->>>>>>> 953f0247
 };
 use rustc_lint::{LateContext, LateLintPass};
 use rustc_middle::ty;
