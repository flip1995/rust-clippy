--- conflicted
+++ resolved
@@ -8,8 +8,6 @@
 use rustc_hir::def::DefKind;
 use rustc_hir::def_id::DefId;
 use rustc_hir::{BinOpKind, Constness, Expr, ExprKind};
-use rustc_hir::def::DefKind;
-use rustc_hir::def_id::DefId;
 use rustc_lint::{LateContext, LateLintPass, Lint, LintContext};
 use rustc_middle::lint::in_external_macro;
 use rustc_middle::ty::TyCtxt;
@@ -131,13 +129,7 @@
         | DefKind::Ctor(..)
         | DefKind::AssocConst => false,
 
-<<<<<<< HEAD
-        DefKind::Fn
-        | DefKind::AssocFn
-        | DefKind::Closure => tcx.constness(def_id) == Constness::NotConst,
-=======
         DefKind::Fn | DefKind::AssocFn | DefKind::Closure => tcx.constness(def_id) == Constness::NotConst,
->>>>>>> b84dd9cc
     }
 }
 
