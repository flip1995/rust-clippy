//! Utilities for manipulating and extracting information from `rustc_ast::ast`.
//!
//! - The `eq_foobar` functions test for semantic equality but ignores `NodeId`s and `Span`s.

#![allow(clippy::similar_names, clippy::wildcard_imports, clippy::enum_glob_use)]

use crate::utils::{both, over};
use rustc_ast::ptr::P;
use rustc_ast::{self as ast, *};
use rustc_span::symbol::Ident;
use std::mem;

pub mod ident_iter;
pub use ident_iter::IdentIter;

pub fn is_useless_with_eq_exprs(kind: BinOpKind) -> bool {
    use BinOpKind::*;
    matches!(
        kind,
        Sub | Div | Eq | Lt | Le | Gt | Ge | Ne | And | Or | BitXor | BitAnd | BitOr
    )
}

/// Checks if each element in the first slice is contained within the latter as per `eq_fn`.
pub fn unordered_over<X>(left: &[X], right: &[X], mut eq_fn: impl FnMut(&X, &X) -> bool) -> bool {
    left.len() == right.len() && left.iter().all(|l| right.iter().any(|r| eq_fn(l, r)))
}

pub fn eq_id(l: Ident, r: Ident) -> bool {
    l.name == r.name
}

pub fn eq_pat(l: &Pat, r: &Pat) -> bool {
    use PatKind::*;
    match (&l.kind, &r.kind) {
        (Paren(l), _) => eq_pat(l, r),
        (_, Paren(r)) => eq_pat(l, r),
        (Wild, Wild) | (Rest, Rest) => true,
        (Lit(l), Lit(r)) => eq_expr(l, r),
        (Ident(b1, i1, s1), Ident(b2, i2, s2)) => b1 == b2 && eq_id(*i1, *i2) && both(s1, s2, |l, r| eq_pat(l, r)),
        (Range(lf, lt, le), Range(rf, rt, re)) => {
            eq_expr_opt(lf, rf) && eq_expr_opt(lt, rt) && eq_range_end(&le.node, &re.node)
        },
        (Box(l), Box(r))
        | (Ref(l, Mutability::Not), Ref(r, Mutability::Not))
        | (Ref(l, Mutability::Mut), Ref(r, Mutability::Mut)) => eq_pat(l, r),
        (Tuple(l), Tuple(r)) | (Slice(l), Slice(r)) => over(l, r, |l, r| eq_pat(l, r)),
        (Path(lq, lp), Path(rq, rp)) => both(lq, rq, |l, r| eq_qself(l, r)) && eq_path(lp, rp),
        (TupleStruct(lp, lfs), TupleStruct(rp, rfs)) => eq_path(lp, rp) && over(lfs, rfs, |l, r| eq_pat(l, r)),
        (Struct(lp, lfs, lr), Struct(rp, rfs, rr)) => {
            lr == rr && eq_path(lp, rp) && unordered_over(lfs, rfs, |lf, rf| eq_field_pat(lf, rf))
        },
        (Or(ls), Or(rs)) => unordered_over(ls, rs, |l, r| eq_pat(l, r)),
        (MacCall(l), MacCall(r)) => eq_mac_call(l, r),
        _ => false,
    }
}

pub fn eq_range_end(l: &RangeEnd, r: &RangeEnd) -> bool {
    match (l, r) {
        (RangeEnd::Excluded, RangeEnd::Excluded) => true,
        (RangeEnd::Included(l), RangeEnd::Included(r)) => {
            matches!(l, RangeSyntax::DotDotEq) == matches!(r, RangeSyntax::DotDotEq)
        },
        _ => false,
    }
}

pub fn eq_field_pat(l: &FieldPat, r: &FieldPat) -> bool {
    l.is_placeholder == r.is_placeholder
        && eq_id(l.ident, r.ident)
        && eq_pat(&l.pat, &r.pat)
        && over(&l.attrs, &r.attrs, |l, r| eq_attr(l, r))
}

pub fn eq_qself(l: &QSelf, r: &QSelf) -> bool {
    l.position == r.position && eq_ty(&l.ty, &r.ty)
}

pub fn eq_path(l: &Path, r: &Path) -> bool {
    over(&l.segments, &r.segments, |l, r| eq_path_seg(l, r))
}

pub fn eq_path_seg(l: &PathSegment, r: &PathSegment) -> bool {
    eq_id(l.ident, r.ident) && both(&l.args, &r.args, |l, r| eq_generic_args(l, r))
}

pub fn eq_generic_args(l: &GenericArgs, r: &GenericArgs) -> bool {
    match (l, r) {
        (GenericArgs::AngleBracketed(l), GenericArgs::AngleBracketed(r)) => {
            over(&l.args, &r.args, |l, r| eq_angle_arg(l, r))
        },
        (GenericArgs::Parenthesized(l), GenericArgs::Parenthesized(r)) => {
            over(&l.inputs, &r.inputs, |l, r| eq_ty(l, r)) && eq_fn_ret_ty(&l.output, &r.output)
        },
        _ => false,
    }
}

pub fn eq_angle_arg(l: &AngleBracketedArg, r: &AngleBracketedArg) -> bool {
    match (l, r) {
        (AngleBracketedArg::Arg(l), AngleBracketedArg::Arg(r)) => eq_generic_arg(l, r),
        (AngleBracketedArg::Constraint(l), AngleBracketedArg::Constraint(r)) => eq_assoc_constraint(l, r),
        _ => false,
    }
}

pub fn eq_generic_arg(l: &GenericArg, r: &GenericArg) -> bool {
    match (l, r) {
        (GenericArg::Lifetime(l), GenericArg::Lifetime(r)) => eq_id(l.ident, r.ident),
        (GenericArg::Type(l), GenericArg::Type(r)) => eq_ty(l, r),
        (GenericArg::Const(l), GenericArg::Const(r)) => eq_expr(&l.value, &r.value),
        _ => false,
    }
}

pub fn eq_expr_opt(l: &Option<P<Expr>>, r: &Option<P<Expr>>) -> bool {
    both(l, r, |l, r| eq_expr(l, r))
}

pub fn eq_struct_rest(l: &StructRest, r: &StructRest) -> bool {
    match (l, r) {
        (StructRest::Base(lb), StructRest::Base(rb)) => eq_expr(lb, rb),
        (StructRest::Rest(_), StructRest::Rest(_)) | (StructRest::None, StructRest::None) => true,
        _ => false,
    }
}

pub fn eq_expr(l: &Expr, r: &Expr) -> bool {
    use ExprKind::*;
    if !over(&l.attrs, &r.attrs, |l, r| eq_attr(l, r)) {
        return false;
    }
    match (&l.kind, &r.kind) {
        (Paren(l), _) => eq_expr(l, r),
        (_, Paren(r)) => eq_expr(l, r),
        (Err, Err) => true,
        (Box(l), Box(r)) | (Try(l), Try(r)) | (Await(l), Await(r)) => eq_expr(l, r),
        (Array(l), Array(r)) | (Tup(l), Tup(r)) => over(l, r, |l, r| eq_expr(l, r)),
        (Repeat(le, ls), Repeat(re, rs)) => eq_expr(le, re) && eq_expr(&ls.value, &rs.value),
        (Call(lc, la), Call(rc, ra)) => eq_expr(lc, rc) && over(la, ra, |l, r| eq_expr(l, r)),
        (MethodCall(lc, la, _), MethodCall(rc, ra, _)) => eq_path_seg(lc, rc) && over(la, ra, |l, r| eq_expr(l, r)),
        (Binary(lo, ll, lr), Binary(ro, rl, rr)) => lo.node == ro.node && eq_expr(ll, rl) && eq_expr(lr, rr),
        (Unary(lo, l), Unary(ro, r)) => mem::discriminant(lo) == mem::discriminant(ro) && eq_expr(l, r),
        (Lit(l), Lit(r)) => l.kind == r.kind,
        (Cast(l, lt), Cast(r, rt)) | (Type(l, lt), Type(r, rt)) => eq_expr(l, r) && eq_ty(lt, rt),
        (Let(lp, le), Let(rp, re)) => eq_pat(lp, rp) && eq_expr(le, re),
        (If(lc, lt, le), If(rc, rt, re)) => eq_expr(lc, rc) && eq_block(lt, rt) && eq_expr_opt(le, re),
        (While(lc, lt, ll), While(rc, rt, rl)) => eq_label(ll, rl) && eq_expr(lc, rc) && eq_block(lt, rt),
        (ForLoop(lp, li, lt, ll), ForLoop(rp, ri, rt, rl)) => {
            eq_label(ll, rl) && eq_pat(lp, rp) && eq_expr(li, ri) && eq_block(lt, rt)
        },
        (Loop(lt, ll), Loop(rt, rl)) => eq_label(ll, rl) && eq_block(lt, rt),
        (Block(lb, ll), Block(rb, rl)) => eq_label(ll, rl) && eq_block(lb, rb),
        (TryBlock(l), TryBlock(r)) => eq_block(l, r),
        (Yield(l), Yield(r)) | (Ret(l), Ret(r)) => eq_expr_opt(l, r),
        (Break(ll, le), Break(rl, re)) => eq_label(ll, rl) && eq_expr_opt(le, re),
        (Continue(ll), Continue(rl)) => eq_label(ll, rl),
        (Assign(l1, l2, _), Assign(r1, r2, _)) | (Index(l1, l2), Index(r1, r2)) => eq_expr(l1, r1) && eq_expr(l2, r2),
        (AssignOp(lo, lp, lv), AssignOp(ro, rp, rv)) => lo.node == ro.node && eq_expr(lp, rp) && eq_expr(lv, rv),
        (Field(lp, lf), Field(rp, rf)) => eq_id(*lf, *rf) && eq_expr(lp, rp),
        (Match(ls, la), Match(rs, ra)) => eq_expr(ls, rs) && over(la, ra, |l, r| eq_arm(l, r)),
        (Closure(lc, la, lm, lf, lb, _), Closure(rc, ra, rm, rf, rb, _)) => {
            lc == rc && la.is_async() == ra.is_async() && lm == rm && eq_fn_decl(lf, rf) && eq_expr(lb, rb)
        },
        (Async(lc, _, lb), Async(rc, _, rb)) => lc == rc && eq_block(lb, rb),
        (Range(lf, lt, ll), Range(rf, rt, rl)) => ll == rl && eq_expr_opt(lf, rf) && eq_expr_opt(lt, rt),
        (AddrOf(lbk, lm, le), AddrOf(rbk, rm, re)) => lbk == rbk && lm == rm && eq_expr(le, re),
        (Path(lq, lp), Path(rq, rp)) => both(lq, rq, |l, r| eq_qself(l, r)) && eq_path(lp, rp),
        (MacCall(l), MacCall(r)) => eq_mac_call(l, r),
        (Struct(lp, lfs, lb), Struct(rp, rfs, rb)) => {
            eq_path(lp, rp) && eq_struct_rest(lb, rb) && unordered_over(lfs, rfs, |l, r| eq_field(l, r))
        },
        _ => false,
    }
}

pub fn eq_field(l: &Field, r: &Field) -> bool {
    l.is_placeholder == r.is_placeholder
        && eq_id(l.ident, r.ident)
        && eq_expr(&l.expr, &r.expr)
        && over(&l.attrs, &r.attrs, |l, r| eq_attr(l, r))
}

pub fn eq_arm(l: &Arm, r: &Arm) -> bool {
    l.is_placeholder == r.is_placeholder
        && eq_pat(&l.pat, &r.pat)
        && eq_expr(&l.body, &r.body)
        && eq_expr_opt(&l.guard, &r.guard)
        && over(&l.attrs, &r.attrs, |l, r| eq_attr(l, r))
}

pub fn eq_label(l: &Option<Label>, r: &Option<Label>) -> bool {
    both(l, r, |l, r| eq_id(l.ident, r.ident))
}

pub fn eq_block(l: &Block, r: &Block) -> bool {
    l.rules == r.rules && over(&l.stmts, &r.stmts, |l, r| eq_stmt(l, r))
}

pub fn eq_stmt(l: &Stmt, r: &Stmt) -> bool {
    use StmtKind::*;
    match (&l.kind, &r.kind) {
        (Local(l), Local(r)) => {
            eq_pat(&l.pat, &r.pat)
                && both(&l.ty, &r.ty, |l, r| eq_ty(l, r))
                && eq_expr_opt(&l.init, &r.init)
                && over(&l.attrs, &r.attrs, |l, r| eq_attr(l, r))
        },
        (Item(l), Item(r)) => eq_item(l, r, eq_item_kind),
        (Expr(l), Expr(r)) | (Semi(l), Semi(r)) => eq_expr(l, r),
        (Empty, Empty) => true,
        (MacCall(l), MacCall(r)) => {
            l.style == r.style && eq_mac_call(&l.mac, &r.mac) && over(&l.attrs, &r.attrs, |l, r| eq_attr(l, r))
        },
        _ => false,
    }
}

pub fn eq_item<K>(l: &Item<K>, r: &Item<K>, mut eq_kind: impl FnMut(&K, &K) -> bool) -> bool {
    eq_id(l.ident, r.ident)
        && over(&l.attrs, &r.attrs, |l, r| eq_attr(l, r))
        && eq_vis(&l.vis, &r.vis)
        && eq_kind(&l.kind, &r.kind)
}

pub fn eq_item_kind(l: &ItemKind, r: &ItemKind) -> bool {
    use ItemKind::*;
    match (l, r) {
        (ExternCrate(l), ExternCrate(r)) => l == r,
        (Use(l), Use(r)) => eq_use_tree(l, r),
        (Static(lt, lm, le), Static(rt, rm, re)) => lm == rm && eq_ty(lt, rt) && eq_expr_opt(le, re),
        (Const(ld, lt, le), Const(rd, rt, re)) => eq_defaultness(*ld, *rd) && eq_ty(lt, rt) && eq_expr_opt(le, re),
        (Fn(ld, lf, lg, lb), Fn(rd, rf, rg, rb)) => {
            eq_defaultness(*ld, *rd) && eq_fn_sig(lf, rf) && eq_generics(lg, rg) && both(lb, rb, |l, r| eq_block(l, r))
        },
        (Mod(l), Mod(r)) => l.inline == r.inline && over(&l.items, &r.items, |l, r| eq_item(l, r, eq_item_kind)),
        (ForeignMod(l), ForeignMod(r)) => {
            both(&l.abi, &r.abi, |l, r| eq_str_lit(l, r))
                && over(&l.items, &r.items, |l, r| eq_item(l, r, eq_foreign_item_kind))
        },
        (TyAlias(ld, lg, lb, lt), TyAlias(rd, rg, rb, rt)) => {
            eq_defaultness(*ld, *rd)
                && eq_generics(lg, rg)
                && over(lb, rb, |l, r| eq_generic_bound(l, r))
                && both(lt, rt, |l, r| eq_ty(l, r))
        },
        (Enum(le, lg), Enum(re, rg)) => {
            over(&le.variants, &re.variants, |l, r| eq_variant(l, r)) && eq_generics(lg, rg)
        },
        (Struct(lv, lg), Struct(rv, rg)) | (Union(lv, lg), Union(rv, rg)) => {
            eq_variant_data(lv, rv) && eq_generics(lg, rg)
        },
        (Trait(la, lu, lg, lb, li), Trait(ra, ru, rg, rb, ri)) => {
            la == ra
                && matches!(lu, Unsafe::No) == matches!(ru, Unsafe::No)
                && eq_generics(lg, rg)
                && over(lb, rb, |l, r| eq_generic_bound(l, r))
                && over(li, ri, |l, r| eq_item(l, r, eq_assoc_item_kind))
        },
        (TraitAlias(lg, lb), TraitAlias(rg, rb)) => eq_generics(lg, rg) && over(lb, rb, |l, r| eq_generic_bound(l, r)),
        (
            Impl {
                unsafety: lu,
                polarity: lp,
                defaultness: ld,
                constness: lc,
                generics: lg,
                of_trait: lot,
                self_ty: lst,
                items: li,
            },
            Impl {
                unsafety: ru,
                polarity: rp,
                defaultness: rd,
                constness: rc,
                generics: rg,
                of_trait: rot,
                self_ty: rst,
                items: ri,
            },
        ) => {
            matches!(lu, Unsafe::No) == matches!(ru, Unsafe::No)
                && matches!(lp, ImplPolarity::Positive) == matches!(rp, ImplPolarity::Positive)
                && eq_defaultness(*ld, *rd)
                && matches!(lc, ast::Const::No) == matches!(rc, ast::Const::No)
                && eq_generics(lg, rg)
                && both(lot, rot, |l, r| eq_path(&l.path, &r.path))
                && eq_ty(lst, rst)
                && over(li, ri, |l, r| eq_item(l, r, eq_assoc_item_kind))
        },
        (MacCall(l), MacCall(r)) => eq_mac_call(l, r),
        (MacroDef(l), MacroDef(r)) => l.macro_rules == r.macro_rules && eq_mac_args(&l.body, &r.body),
        _ => false,
    }
}

pub fn eq_foreign_item_kind(l: &ForeignItemKind, r: &ForeignItemKind) -> bool {
    use ForeignItemKind::*;
    match (l, r) {
        (Static(lt, lm, le), Static(rt, rm, re)) => lm == rm && eq_ty(lt, rt) && eq_expr_opt(le, re),
        (Fn(ld, lf, lg, lb), Fn(rd, rf, rg, rb)) => {
            eq_defaultness(*ld, *rd) && eq_fn_sig(lf, rf) && eq_generics(lg, rg) && both(lb, rb, |l, r| eq_block(l, r))
        },
        (TyAlias(ld, lg, lb, lt), TyAlias(rd, rg, rb, rt)) => {
            eq_defaultness(*ld, *rd)
                && eq_generics(lg, rg)
                && over(lb, rb, |l, r| eq_generic_bound(l, r))
                && both(lt, rt, |l, r| eq_ty(l, r))
        },
        (MacCall(l), MacCall(r)) => eq_mac_call(l, r),
        _ => false,
    }
}

pub fn eq_assoc_item_kind(l: &AssocItemKind, r: &AssocItemKind) -> bool {
    use AssocItemKind::*;
    match (l, r) {
        (Const(ld, lt, le), Const(rd, rt, re)) => eq_defaultness(*ld, *rd) && eq_ty(lt, rt) && eq_expr_opt(le, re),
        (Fn(ld, lf, lg, lb), Fn(rd, rf, rg, rb)) => {
            eq_defaultness(*ld, *rd) && eq_fn_sig(lf, rf) && eq_generics(lg, rg) && both(lb, rb, |l, r| eq_block(l, r))
        },
        (TyAlias(ld, lg, lb, lt), TyAlias(rd, rg, rb, rt)) => {
            eq_defaultness(*ld, *rd)
                && eq_generics(lg, rg)
                && over(lb, rb, |l, r| eq_generic_bound(l, r))
                && both(lt, rt, |l, r| eq_ty(l, r))
        },
        (MacCall(l), MacCall(r)) => eq_mac_call(l, r),
        _ => false,
    }
}

pub fn eq_variant(l: &Variant, r: &Variant) -> bool {
    l.is_placeholder == r.is_placeholder
        && over(&l.attrs, &r.attrs, |l, r| eq_attr(l, r))
        && eq_vis(&l.vis, &r.vis)
        && eq_id(l.ident, r.ident)
        && eq_variant_data(&l.data, &r.data)
        && both(&l.disr_expr, &r.disr_expr, |l, r| eq_expr(&l.value, &r.value))
}

pub fn eq_variant_data(l: &VariantData, r: &VariantData) -> bool {
    use VariantData::*;
    match (l, r) {
        (Unit(_), Unit(_)) => true,
        (Struct(l, _), Struct(r, _)) | (Tuple(l, _), Tuple(r, _)) => over(l, r, |l, r| eq_struct_field(l, r)),
        _ => false,
    }
}

pub fn eq_struct_field(l: &StructField, r: &StructField) -> bool {
    l.is_placeholder == r.is_placeholder
        && over(&l.attrs, &r.attrs, |l, r| eq_attr(l, r))
        && eq_vis(&l.vis, &r.vis)
        && both(&l.ident, &r.ident, |l, r| eq_id(*l, *r))
        && eq_ty(&l.ty, &r.ty)
}

pub fn eq_fn_sig(l: &FnSig, r: &FnSig) -> bool {
    eq_fn_decl(&l.decl, &r.decl) && eq_fn_header(&l.header, &r.header)
}

pub fn eq_fn_header(l: &FnHeader, r: &FnHeader) -> bool {
    matches!(l.unsafety, Unsafe::No) == matches!(r.unsafety, Unsafe::No)
        && l.asyncness.is_async() == r.asyncness.is_async()
        && matches!(l.constness, Const::No) == matches!(r.constness, Const::No)
        && eq_ext(&l.ext, &r.ext)
}

pub fn eq_generics(l: &Generics, r: &Generics) -> bool {
    over(&l.params, &r.params, |l, r| eq_generic_param(l, r))
        && over(&l.where_clause.predicates, &r.where_clause.predicates, |l, r| {
            eq_where_predicate(l, r)
        })
}

pub fn eq_where_predicate(l: &WherePredicate, r: &WherePredicate) -> bool {
    use WherePredicate::*;
    match (l, r) {
        (BoundPredicate(l), BoundPredicate(r)) => {
            over(&l.bound_generic_params, &r.bound_generic_params, |l, r| {
                eq_generic_param(l, r)
            }) && eq_ty(&l.bounded_ty, &r.bounded_ty)
                && over(&l.bounds, &r.bounds, |l, r| eq_generic_bound(l, r))
        },
        (RegionPredicate(l), RegionPredicate(r)) => {
            eq_id(l.lifetime.ident, r.lifetime.ident) && over(&l.bounds, &r.bounds, |l, r| eq_generic_bound(l, r))
        },
        (EqPredicate(l), EqPredicate(r)) => eq_ty(&l.lhs_ty, &r.lhs_ty) && eq_ty(&l.rhs_ty, &r.rhs_ty),
        _ => false,
    }
}

pub fn eq_use_tree(l: &UseTree, r: &UseTree) -> bool {
    eq_path(&l.prefix, &r.prefix) && eq_use_tree_kind(&l.kind, &r.kind)
}

pub fn eq_use_tree_kind(l: &UseTreeKind, r: &UseTreeKind) -> bool {
    use UseTreeKind::*;
    match (l, r) {
        (Glob, Glob) => true,
        (Simple(l, _, _), Simple(r, _, _)) => both(l, r, |l, r| eq_id(*l, *r)),
        (Nested(l), Nested(r)) => over(l, r, |(l, _), (r, _)| eq_use_tree(l, r)),
        _ => false,
    }
}

pub fn eq_anon_const(l: &AnonConst, r: &AnonConst) -> bool {
    eq_expr(&l.value, &r.value)
}

pub fn eq_defaultness(l: Defaultness, r: Defaultness) -> bool {
    matches!(
        (l, r),
        (Defaultness::Final, Defaultness::Final) | (Defaultness::Default(_), Defaultness::Default(_))
    )
}

pub fn eq_vis(l: &Visibility, r: &Visibility) -> bool {
    use VisibilityKind::*;
    match (&l.kind, &r.kind) {
        (Public, Public) | (Inherited, Inherited) | (Crate(_), Crate(_)) => true,
        (Restricted { path: l, .. }, Restricted { path: r, .. }) => eq_path(l, r),
        _ => false,
    }
}

pub fn eq_fn_decl(l: &FnDecl, r: &FnDecl) -> bool {
    eq_fn_ret_ty(&l.output, &r.output)
        && over(&l.inputs, &r.inputs, |l, r| {
            l.is_placeholder == r.is_placeholder
                && eq_pat(&l.pat, &r.pat)
                && eq_ty(&l.ty, &r.ty)
                && over(&l.attrs, &r.attrs, |l, r| eq_attr(l, r))
        })
}

pub fn eq_fn_ret_ty(l: &FnRetTy, r: &FnRetTy) -> bool {
    match (l, r) {
        (FnRetTy::Default(_), FnRetTy::Default(_)) => true,
        (FnRetTy::Ty(l), FnRetTy::Ty(r)) => eq_ty(l, r),
        _ => false,
    }
}

pub fn eq_ty(l: &Ty, r: &Ty) -> bool {
    use TyKind::*;
    match (&l.kind, &r.kind) {
        (Paren(l), _) => eq_ty(l, r),
        (_, Paren(r)) => eq_ty(l, r),
        (Never, Never) | (Infer, Infer) | (ImplicitSelf, ImplicitSelf) | (Err, Err) | (CVarArgs, CVarArgs) => true,
        (Slice(l), Slice(r)) => eq_ty(l, r),
        (Array(le, ls), Array(re, rs)) => eq_ty(le, re) && eq_expr(&ls.value, &rs.value),
        (Ptr(l), Ptr(r)) => l.mutbl == r.mutbl && eq_ty(&l.ty, &r.ty),
        (Rptr(ll, l), Rptr(rl, r)) => {
            both(ll, rl, |l, r| eq_id(l.ident, r.ident)) && l.mutbl == r.mutbl && eq_ty(&l.ty, &r.ty)
        },
        (BareFn(l), BareFn(r)) => {
            l.unsafety == r.unsafety
                && eq_ext(&l.ext, &r.ext)
                && over(&l.generic_params, &r.generic_params, |l, r| eq_generic_param(l, r))
                && eq_fn_decl(&l.decl, &r.decl)
        },
        (Tup(l), Tup(r)) => over(l, r, |l, r| eq_ty(l, r)),
        (Path(lq, lp), Path(rq, rp)) => both(lq, rq, |l, r| eq_qself(l, r)) && eq_path(lp, rp),
        (TraitObject(lg, ls), TraitObject(rg, rs)) => ls == rs && over(lg, rg, |l, r| eq_generic_bound(l, r)),
        (ImplTrait(_, lg), ImplTrait(_, rg)) => over(lg, rg, |l, r| eq_generic_bound(l, r)),
        (Typeof(l), Typeof(r)) => eq_expr(&l.value, &r.value),
        (MacCall(l), MacCall(r)) => eq_mac_call(l, r),
        _ => false,
    }
}

pub fn eq_ext(l: &Extern, r: &Extern) -> bool {
    use Extern::*;
    match (l, r) {
        (None, None) | (Implicit, Implicit) => true,
        (Explicit(l), Explicit(r)) => eq_str_lit(l, r),
        _ => false,
    }
}

pub fn eq_str_lit(l: &StrLit, r: &StrLit) -> bool {
    l.style == r.style && l.symbol == r.symbol && l.suffix == r.suffix
}

pub fn eq_poly_ref_trait(l: &PolyTraitRef, r: &PolyTraitRef) -> bool {
    eq_path(&l.trait_ref.path, &r.trait_ref.path)
        && over(&l.bound_generic_params, &r.bound_generic_params, |l, r| {
            eq_generic_param(l, r)
        })
}

pub fn eq_generic_param(l: &GenericParam, r: &GenericParam) -> bool {
    use GenericParamKind::*;
    l.is_placeholder == r.is_placeholder
        && eq_id(l.ident, r.ident)
        && over(&l.bounds, &r.bounds, |l, r| eq_generic_bound(l, r))
        && match (&l.kind, &r.kind) {
            (Lifetime, Lifetime) => true,
            (Type { default: l }, Type { default: r }) => both(l, r, |l, r| eq_ty(l, r)),
<<<<<<< HEAD
            (Const { ty: lt, kw_span: _ , default: ld}, Const { ty: rt, kw_span: _, default: rd }) =>
                eq_ty(lt, rt) && both(ld, rd, |ld, rd| eq_anon_const(ld, rd)),
=======
            (
                Const {
                    ty: lt,
                    kw_span: _,
                    default: ld,
                },
                Const {
                    ty: rt,
                    kw_span: _,
                    default: rd,
                },
            ) => eq_ty(lt, rt) && both(ld, rd, |ld, rd| eq_anon_const(ld, rd)),
>>>>>>> a0704fc7
            _ => false,
        }
        && over(&l.attrs, &r.attrs, |l, r| eq_attr(l, r))
}

pub fn eq_generic_bound(l: &GenericBound, r: &GenericBound) -> bool {
    use GenericBound::*;
    match (l, r) {
        (Trait(ptr1, tbm1), Trait(ptr2, tbm2)) => tbm1 == tbm2 && eq_poly_ref_trait(ptr1, ptr2),
        (Outlives(l), Outlives(r)) => eq_id(l.ident, r.ident),
        _ => false,
    }
}

pub fn eq_assoc_constraint(l: &AssocTyConstraint, r: &AssocTyConstraint) -> bool {
    use AssocTyConstraintKind::*;
    eq_id(l.ident, r.ident)
        && match (&l.kind, &r.kind) {
            (Equality { ty: l }, Equality { ty: r }) => eq_ty(l, r),
            (Bound { bounds: l }, Bound { bounds: r }) => over(l, r, |l, r| eq_generic_bound(l, r)),
            _ => false,
        }
}

pub fn eq_mac_call(l: &MacCall, r: &MacCall) -> bool {
    eq_path(&l.path, &r.path) && eq_mac_args(&l.args, &r.args)
}

pub fn eq_attr(l: &Attribute, r: &Attribute) -> bool {
    use AttrKind::*;
    l.style == r.style
        && match (&l.kind, &r.kind) {
            (DocComment(l1, l2), DocComment(r1, r2)) => l1 == r1 && l2 == r2,
            (Normal(l, _), Normal(r, _)) => eq_path(&l.path, &r.path) && eq_mac_args(&l.args, &r.args),
            _ => false,
        }
}

pub fn eq_mac_args(l: &MacArgs, r: &MacArgs) -> bool {
    use MacArgs::*;
    match (l, r) {
        (Empty, Empty) => true,
        (Delimited(_, ld, lts), Delimited(_, rd, rts)) => ld == rd && lts.eq_unspanned(rts),
        (Eq(_, lts), Eq(_, rts)) => lts.eq_unspanned(rts),
        _ => false,
    }
}<|MERGE_RESOLUTION|>--- conflicted
+++ resolved
@@ -501,10 +501,6 @@
         && match (&l.kind, &r.kind) {
             (Lifetime, Lifetime) => true,
             (Type { default: l }, Type { default: r }) => both(l, r, |l, r| eq_ty(l, r)),
-<<<<<<< HEAD
-            (Const { ty: lt, kw_span: _ , default: ld}, Const { ty: rt, kw_span: _, default: rd }) =>
-                eq_ty(lt, rt) && both(ld, rd, |ld, rd| eq_anon_const(ld, rd)),
-=======
             (
                 Const {
                     ty: lt,
@@ -517,7 +513,6 @@
                     default: rd,
                 },
             ) => eq_ty(lt, rt) && both(ld, rd, |ld, rd| eq_anon_const(ld, rd)),
->>>>>>> a0704fc7
             _ => false,
         }
         && over(&l.attrs, &r.attrs, |l, r| eq_attr(l, r))
