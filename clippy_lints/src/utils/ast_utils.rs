--- conflicted
+++ resolved
@@ -110,12 +110,7 @@
 pub fn eq_struct_rest(l: &StructRest, r: &StructRest) -> bool {
     match (l, r) {
         (StructRest::Base(lb), StructRest::Base(rb)) => eq_expr(lb, rb),
-<<<<<<< HEAD
-        (StructRest::Rest(_), StructRest::Rest(_)) => true,
-        (StructRest::None, StructRest::None) => true,
-=======
         (StructRest::Rest(_), StructRest::Rest(_)) | (StructRest::None, StructRest::None) => true,
->>>>>>> e9af04c5
         _ => false,
     }
 }
