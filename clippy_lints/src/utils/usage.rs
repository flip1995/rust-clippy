use crate::utils::match_var;
use rustc_data_structures::fx::FxHashSet;
use rustc_hir::def::Res;
use rustc_hir::intravisit::{walk_expr, NestedVisitorMap, Visitor};
use rustc_hir::{Expr, HirId, Path};
use rustc_infer::infer::TyCtxtInferExt;
use rustc_lint::LateContext;
use rustc_middle::hir::map::Map;
use rustc_middle::ty;
use rustc_span::symbol::{Ident, Symbol};
use rustc_typeck::expr_use_visitor::{ConsumeMode, Delegate, ExprUseVisitor, Place, PlaceBase};

/// Returns a set of mutated local variable IDs, or `None` if mutations could not be determined.
pub fn mutated_variables<'a, 'tcx>(expr: &'tcx Expr<'_>, cx: &'a LateContext<'a, 'tcx>) -> Option<FxHashSet<HirId>> {
    let mut delegate = MutVarsDelegate {
        used_mutably: FxHashSet::default(),
        skip: false,
    };
    let def_id = expr.hir_id.owner.to_def_id();
    cx.tcx.infer_ctxt().enter(|infcx| {
        ExprUseVisitor::new(&mut delegate, &infcx, def_id.expect_local(), cx.param_env, cx.tables).walk_expr(expr);
    });

    if delegate.skip {
        return None;
    }
    Some(delegate.used_mutably)
}

pub fn is_potentially_mutated<'a, 'tcx>(
    variable: &'tcx Path<'_>,
    expr: &'tcx Expr<'_>,
    cx: &'a LateContext<'a, 'tcx>,
) -> bool {
    if let Res::Local(id) = variable.res {
        mutated_variables(expr, cx).map_or(true, |mutated| mutated.contains(&id))
    } else {
        true
    }
}

struct MutVarsDelegate {
    used_mutably: FxHashSet<HirId>,
    skip: bool,
}

impl<'tcx> MutVarsDelegate {
    #[allow(clippy::similar_names)]
    fn update(&mut self, cat: &Place<'tcx>) {
        match cat.base {
            PlaceBase::Local(id) => {
                self.used_mutably.insert(id);
            },
            PlaceBase::Upvar(_) => {
                //FIXME: This causes false negatives. We can't get the `NodeId` from
                //`Categorization::Upvar(_)`. So we search for any `Upvar`s in the
                //`while`-body, not just the ones in the condition.
                self.skip = true
            },
            _ => {},
        }
    }
}

impl<'tcx> Delegate<'tcx> for MutVarsDelegate {
    fn consume(&mut self, _: &Place<'tcx>, _: ConsumeMode) {}

    fn borrow(&mut self, cmt: &Place<'tcx>, bk: ty::BorrowKind) {
        if let ty::BorrowKind::MutBorrow = bk {
            self.update(&cmt)
        }
    }

    fn mutate(&mut self, cmt: &Place<'tcx>) {
        self.update(&cmt)
    }
}

pub struct UsedVisitor {
<<<<<<< HEAD
    pub var: Symbol,    // var to look for
    pub used: bool,     // has the var been used otherwise?
=======
    pub var: Symbol, // var to look for
    pub used: bool,  // has the var been used otherwise?
>>>>>>> a02ca3e6
}

impl<'tcx> Visitor<'tcx> for UsedVisitor {
    type Map = Map<'tcx>;

    fn visit_expr(&mut self, expr: &'tcx Expr<'_>) {
        if match_var(expr, self.var) {
            self.used = true;
        } else {
            walk_expr(self, expr);
        }
    }

    fn nested_visit_map(&mut self) -> NestedVisitorMap<Self::Map> {
        NestedVisitorMap::None
    }
}

pub fn is_unused<'tcx>(ident: &'tcx Ident, body: &'tcx Expr<'_>) -> bool {
    let mut visitor = UsedVisitor {
        var: ident.name,
        used: false,
    };
    walk_expr(&mut visitor, body);
    !visitor.used
}<|MERGE_RESOLUTION|>--- conflicted
+++ resolved
@@ -77,13 +77,8 @@
 }
 
 pub struct UsedVisitor {
-<<<<<<< HEAD
-    pub var: Symbol,    // var to look for
-    pub used: bool,     // has the var been used otherwise?
-=======
     pub var: Symbol, // var to look for
     pub used: bool,  // has the var been used otherwise?
->>>>>>> a02ca3e6
 }
 
 impl<'tcx> Visitor<'tcx> for UsedVisitor {
