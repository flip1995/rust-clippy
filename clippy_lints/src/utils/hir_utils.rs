--- conflicted
+++ resolved
@@ -729,8 +729,6 @@
         let old_maybe_typeck_tables = self.maybe_typeck_tables.replace(self.cx.tcx.body_tables(body_id));
         self.hash_expr(&self.cx.tcx.hir().body(body_id).value);
         self.maybe_typeck_tables = old_maybe_typeck_tables;
-<<<<<<< HEAD
-=======
     }
 
     fn hash_generic_args(&mut self, arg_list: &[GenericArg<'_>]) {
@@ -741,6 +739,5 @@
                 GenericArg::Const(ref ca) => self.hash_body(ca.value.body),
             }
         }
->>>>>>> c04a7e78
     }
 }