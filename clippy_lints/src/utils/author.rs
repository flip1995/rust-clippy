//! A group of attributes that can be attached to Rust code in order
//! to generate a clippy lint detecting said code automatically.

use clippy_utils::{get_attr, higher};
use rustc_ast::ast::{LitFloatType, LitKind};
use rustc_ast::LitIntType;
use rustc_data_structures::fx::FxHashMap;
use rustc_hir as hir;
use rustc_hir::{ArrayLen, ExprKind, FnRetTy, HirId, Lit, PatKind, QPath, StmtKind, TyKind};
use rustc_lint::{LateContext, LateLintPass, LintContext};
use rustc_session::{declare_lint_pass, declare_tool_lint};
use rustc_span::symbol::{Ident, Symbol};
use std::fmt::{Display, Formatter, Write as _};

declare_clippy_lint! {
    /// ### What it does
    /// Generates clippy code that detects the offending pattern
    ///
    /// ### Example
    /// ```rust,ignore
    /// // ./tests/ui/my_lint.rs
    /// fn foo() {
    ///     // detect the following pattern
    ///     #[clippy::author]
    ///     if x == 42 {
    ///         // but ignore everything from here on
    ///         #![clippy::author = "ignore"]
    ///     }
    ///     ()
    /// }
    /// ```
    ///
    /// Running `TESTNAME=ui/my_lint cargo uitest` will produce
    /// a `./tests/ui/new_lint.stdout` file with the generated code:
    ///
    /// ```rust,ignore
    /// // ./tests/ui/new_lint.stdout
    /// if_chain! {
    ///     if let ExprKind::If(ref cond, ref then, None) = item.kind,
    ///     if let ExprKind::Binary(BinOp::Eq, ref left, ref right) = cond.kind,
    ///     if let ExprKind::Path(ref path) = left.kind,
    ///     if let ExprKind::Lit(ref lit) = right.kind,
    ///     if let LitKind::Int(42, _) = lit.node,
    ///     then {
    ///         // report your lint here
    ///     }
    /// }
    /// ```
    pub LINT_AUTHOR,
    internal_warn,
    "helper for writing lints"
}

declare_lint_pass!(Author => [LINT_AUTHOR]);

/// Writes a line of output with indentation added
macro_rules! out {
    ($($t:tt)*) => {
        println!("    {}", format_args!($($t)*))
    };
}

/// The variables passed in are replaced with `&Binding`s where the `value` field is set
/// to the original value of the variable. The `name` field is set to the name of the variable
/// (using `stringify!`) and is adjusted to avoid duplicate names.
/// Note that the `Binding` may be printed directly to output the `name`.
macro_rules! bind {
    ($self:ident $(, $name:ident)+) => {
        $(let $name = & $self.bind(stringify!($name), $name);)+
    };
}

/// Transforms the given `Option<T>` varibles into `OptionPat<Binding<T>>`.
/// This displays as `Some($name)` or `None` when printed. The name of the inner binding
/// is set to the name of the variable passed to the macro.
macro_rules! opt_bind {
    ($self:ident $(, $name:ident)+) => {
        $(let $name = OptionPat::new($name.map(|o| $self.bind(stringify!($name), o)));)+
    };
}

/// Creates a `Binding` that accesses the field of an existing `Binding`
macro_rules! field {
    ($binding:ident.$field:ident) => {
        &Binding {
            name: $binding.name.to_string() + stringify!(.$field),
            value: $binding.value.$field,
        }
    };
}

fn prelude() {
    println!("if_chain! {{");
}

fn done() {
    println!("    then {{");
    println!("        // report your lint here");
    println!("    }}");
    println!("}}");
}

impl<'tcx> LateLintPass<'tcx> for Author {
    fn check_item(&mut self, cx: &LateContext<'tcx>, item: &'tcx hir::Item<'_>) {
        check_item(cx, item.hir_id());
    }

    fn check_impl_item(&mut self, cx: &LateContext<'tcx>, item: &'tcx hir::ImplItem<'_>) {
        check_item(cx, item.hir_id());
    }

    fn check_trait_item(&mut self, cx: &LateContext<'tcx>, item: &'tcx hir::TraitItem<'_>) {
        check_item(cx, item.hir_id());
    }

    fn check_arm(&mut self, cx: &LateContext<'tcx>, arm: &'tcx hir::Arm<'_>) {
        check_node(cx, arm.hir_id, |v| {
            v.arm(&v.bind("arm", arm));
        });
    }

    fn check_expr(&mut self, cx: &LateContext<'tcx>, expr: &'tcx hir::Expr<'_>) {
        check_node(cx, expr.hir_id, |v| {
            v.expr(&v.bind("expr", expr));
        });
    }

    fn check_stmt(&mut self, cx: &LateContext<'tcx>, stmt: &'tcx hir::Stmt<'_>) {
        match stmt.kind {
            StmtKind::Expr(e) | StmtKind::Semi(e) if has_attr(cx, e.hir_id) => return,
            _ => {},
        }
        check_node(cx, stmt.hir_id, |v| {
            v.stmt(&v.bind("stmt", stmt));
        });
    }
}

fn check_item(cx: &LateContext<'_>, hir_id: HirId) {
    let hir = cx.tcx.hir();
    if let Some(body_id) = hir.maybe_body_owned_by(hir_id) {
        check_node(cx, hir_id, |v| {
            v.expr(&v.bind("expr", &hir.body(body_id).value));
        });
    }
}

fn check_node(cx: &LateContext<'_>, hir_id: HirId, f: impl Fn(&PrintVisitor<'_, '_>)) {
    if has_attr(cx, hir_id) {
        prelude();
        f(&PrintVisitor::new(cx));
        done();
    }
}

struct Binding<T> {
    name: String,
    value: T,
}

impl<T> Display for Binding<T> {
    fn fmt(&self, f: &mut Formatter<'_>) -> std::fmt::Result {
        f.write_str(&self.name)
    }
}

struct OptionPat<T> {
    pub opt: Option<T>,
}

impl<T> OptionPat<T> {
    fn new(opt: Option<T>) -> Self {
        Self { opt }
    }

    fn if_some(&self, f: impl Fn(&T)) {
        if let Some(t) = &self.opt {
            f(t);
        }
    }
}

impl<T: Display> Display for OptionPat<T> {
    fn fmt(&self, f: &mut Formatter<'_>) -> std::fmt::Result {
        match &self.opt {
            None => f.write_str("None"),
            Some(node) => write!(f, "Some({node})"),
        }
    }
}

struct PrintVisitor<'a, 'tcx> {
    cx: &'a LateContext<'tcx>,
    /// Fields are the current index that needs to be appended to pattern
    /// binding names
    ids: std::cell::Cell<FxHashMap<&'static str, u32>>,
}

#[allow(clippy::unused_self)]
impl<'a, 'tcx> PrintVisitor<'a, 'tcx> {
    fn new(cx: &'a LateContext<'tcx>) -> Self {
        Self {
            cx,
            ids: std::cell::Cell::default(),
        }
    }

    fn next(&self, s: &'static str) -> String {
        let mut ids = self.ids.take();
        let out = match *ids.entry(s).and_modify(|n| *n += 1).or_default() {
            // first usage of the name, use it as is
            0 => s.to_string(),
            // append a number starting with 1
            n => format!("{s}{n}"),
        };
        self.ids.set(ids);
        out
    }

    fn bind<T>(&self, name: &'static str, value: T) -> Binding<T> {
        let name = self.next(name);
        Binding { name, value }
    }

    fn option<T: Copy>(&self, option: &Binding<Option<T>>, name: &'static str, f: impl Fn(&Binding<T>)) {
        match option.value {
            None => out!("if {option}.is_none();"),
            Some(value) => {
                let value = &self.bind(name, value);
                out!("if let Some({value}) = {option};");
                f(value);
            },
        }
    }

    fn slice<T>(&self, slice: &Binding<&[T]>, f: impl Fn(&Binding<&T>)) {
        if slice.value.is_empty() {
            out!("if {slice}.is_empty();");
        } else {
            out!("if {slice}.len() == {};", slice.value.len());
            for (i, value) in slice.value.iter().enumerate() {
                let name = format!("{slice}[{i}]");
                f(&Binding { name, value });
            }
        }
    }

    fn destination(&self, destination: &Binding<hir::Destination>) {
        self.option(field!(destination.label), "label", |label| {
            self.ident(field!(label.ident));
        });
    }

    fn ident(&self, ident: &Binding<Ident>) {
        out!("if {ident}.as_str() == {:?};", ident.value.as_str());
    }

    fn symbol(&self, symbol: &Binding<Symbol>) {
        out!("if {symbol}.as_str() == {:?};", symbol.value.as_str());
    }

    fn qpath(&self, qpath: &Binding<&QPath<'_>>) {
        if let QPath::LangItem(lang_item, ..) = *qpath.value {
            out!("if matches!({qpath}, QPath::LangItem(LangItem::{lang_item:?}, _));");
        } else {
            out!("if match_qpath({qpath}, &[{}]);", path_to_string(qpath.value));
        }
    }

    fn lit(&self, lit: &Binding<&Lit>) {
        let kind = |kind| out!("if let LitKind::{kind} = {lit}.node;");
        macro_rules! kind {
            ($($t:tt)*) => (kind(format_args!($($t)*)));
        }

        match lit.value.node {
            LitKind::Bool(val) => kind!("Bool({val:?})"),
            LitKind::Char(c) => kind!("Char({c:?})"),
            LitKind::Err(val) => kind!("Err({val})"),
            LitKind::Byte(b) => kind!("Byte({b})"),
            LitKind::Int(i, suffix) => {
                let int_ty = match suffix {
                    LitIntType::Signed(int_ty) => format!("LitIntType::Signed(IntTy::{int_ty:?})"),
                    LitIntType::Unsigned(uint_ty) => format!("LitIntType::Unsigned(UintTy::{uint_ty:?})"),
                    LitIntType::Unsuffixed => String::from("LitIntType::Unsuffixed"),
                };
                kind!("Int({i}, {int_ty})");
            },
            LitKind::Float(_, suffix) => {
                let float_ty = match suffix {
                    LitFloatType::Suffixed(suffix_ty) => format!("LitFloatType::Suffixed(FloatTy::{suffix_ty:?})"),
                    LitFloatType::Unsuffixed => String::from("LitFloatType::Unsuffixed"),
                };
                kind!("Float(_, {float_ty})");
            },
            LitKind::ByteStr(ref vec) => {
                bind!(self, vec);
                kind!("ByteStr(ref {vec})");
                out!("if let [{:?}] = **{vec};", vec.value);
            },
            LitKind::Str(s, _) => {
                bind!(self, s);
                kind!("Str({s}, _)");
                self.symbol(s);
            },
        }
    }

    fn arm(&self, arm: &Binding<&hir::Arm<'_>>) {
        self.pat(field!(arm.pat));
        match arm.value.guard {
            None => out!("if {arm}.guard.is_none();"),
            Some(hir::Guard::If(expr)) => {
                bind!(self, expr);
                out!("if let Some(Guard::If({expr})) = {arm}.guard;");
                self.expr(expr);
            },
            Some(hir::Guard::IfLet(pat, expr)) => {
                bind!(self, pat, expr);
                out!("if let Some(Guard::IfLet({pat}, {expr}) = {arm}.guard;");
                self.pat(pat);
                self.expr(expr);
            },
        }
        self.expr(field!(arm.body));
    }

    #[allow(clippy::too_many_lines)]
    fn expr(&self, expr: &Binding<&hir::Expr<'_>>) {
        if let Some(higher::While { condition, body }) = higher::While::hir(expr.value) {
            bind!(self, condition, body);
            out!(
                "if let Some(higher::While {{ condition: {condition}, body: {body} }}) \
                = higher::While::hir({expr});"
            );
            self.expr(condition);
            self.expr(body);
            return;
        }

        if let Some(higher::WhileLet {
            let_pat,
            let_expr,
            if_then,
        }) = higher::WhileLet::hir(expr.value)
        {
            bind!(self, let_pat, let_expr, if_then);
            out!(
                "if let Some(higher::WhileLet {{ let_pat: {let_pat}, let_expr: {let_expr}, if_then: {if_then} }}) \
                = higher::WhileLet::hir({expr});"
            );
            self.pat(let_pat);
            self.expr(let_expr);
            self.expr(if_then);
            return;
        }

        if let Some(higher::ForLoop { pat, arg, body, .. }) = higher::ForLoop::hir(expr.value) {
            bind!(self, pat, arg, body);
            out!(
                "if let Some(higher::ForLoop {{ pat: {pat}, arg: {arg}, body: {body}, .. }}) \
                = higher::ForLoop::hir({expr});"
            );
            self.pat(pat);
            self.expr(arg);
            self.expr(body);
            return;
        }

        let kind = |kind| out!("if let ExprKind::{kind} = {expr}.kind;");
        macro_rules! kind {
            ($($t:tt)*) => (kind(format_args!($($t)*)));
        }

        match expr.value.kind {
            ExprKind::Let(let_expr) => {
                bind!(self, let_expr);
                kind!("Let({let_expr})");
                self.pat(field!(let_expr.pat));
                // Does what ExprKind::Cast does, only adds a clause for the type
                // if it's a path
                if let Some(TyKind::Path(ref qpath)) = let_expr.value.ty.as_ref().map(|ty| &ty.kind) {
                    bind!(self, qpath);
                    out!("if let TyKind::Path(ref {qpath}) = {let_expr}.ty.kind;");
                    self.qpath(qpath);
                }
                self.expr(field!(let_expr.init));
            },
            ExprKind::Box(inner) => {
                bind!(self, inner);
                kind!("Box({inner})");
                self.expr(inner);
            },
            ExprKind::Array(elements) => {
                bind!(self, elements);
                kind!("Array({elements})");
                self.slice(elements, |e| self.expr(e));
            },
            ExprKind::Call(func, args) => {
                bind!(self, func, args);
                kind!("Call({func}, {args})");
                self.expr(func);
                self.slice(args, |e| self.expr(e));
            },
            ExprKind::MethodCall(method_name, _, args, _) => {
                bind!(self, method_name, args);
                kind!("MethodCall({method_name}, _, {args}, _)");
                self.ident(field!(method_name.ident));
                self.slice(args, |e| self.expr(e));
            },
            ExprKind::Tup(elements) => {
                bind!(self, elements);
                kind!("Tup({elements})");
                self.slice(elements, |e| self.expr(e));
            },
            ExprKind::Binary(op, left, right) => {
                bind!(self, op, left, right);
                kind!("Binary({op}, {left}, {right})");
                out!("if BinOpKind::{:?} == {op}.node;", op.value.node);
                self.expr(left);
                self.expr(right);
            },
            ExprKind::Unary(op, inner) => {
                bind!(self, inner);
                kind!("Unary(UnOp::{op:?}, {inner})");
                self.expr(inner);
            },
            ExprKind::Lit(ref lit) => {
                bind!(self, lit);
                kind!("Lit(ref {lit})");
                self.lit(lit);
            },
            ExprKind::Cast(expr, cast_ty) => {
                bind!(self, expr, cast_ty);
                kind!("Cast({expr}, {cast_ty})");
                if let TyKind::Path(ref qpath) = cast_ty.value.kind {
                    bind!(self, qpath);
                    out!("if let TyKind::Path(ref {qpath}) = {cast_ty}.kind;");
                    self.qpath(qpath);
                }
                self.expr(expr);
            },
            ExprKind::Type(expr, _ty) => {
                bind!(self, expr);
                kind!("Type({expr}, _)");
                self.expr(expr);
            },
            ExprKind::Loop(body, label, des, _) => {
                bind!(self, body);
                opt_bind!(self, label);
                kind!("Loop({body}, {label}, LoopSource::{des:?}, _)");
                self.block(body);
                label.if_some(|l| self.ident(field!(l.ident)));
            },
            ExprKind::If(cond, then, else_expr) => {
                bind!(self, cond, then);
                opt_bind!(self, else_expr);
                kind!("If({cond}, {then}, {else_expr})");
                self.expr(cond);
                self.expr(then);
                else_expr.if_some(|e| self.expr(e));
            },
            ExprKind::Match(scrutinee, arms, des) => {
                bind!(self, scrutinee, arms);
                kind!("Match({scrutinee}, {arms}, MatchSource::{des:?})");
                self.expr(scrutinee);
                self.slice(arms, |arm| self.arm(arm));
            },
            ExprKind::Closure(capture_by, fn_decl, body_id, _, movability) => {
                let movability = OptionPat::new(movability.map(|m| format!("Movability::{m:?}")));

                let ret_ty = match fn_decl.output {
                    FnRetTy::DefaultReturn(_) => "FnRetTy::DefaultReturn(_)",
                    FnRetTy::Return(_) => "FnRetTy::Return(_ty)",
                };

                bind!(self, fn_decl, body_id);
                kind!("Closure(CaptureBy::{capture_by:?}, {fn_decl}, {body_id}, _, {movability})");
                out!("if let {ret_ty} = {fn_decl}.output;");
                self.body(body_id);
            },
            ExprKind::Yield(sub, source) => {
                bind!(self, sub);
                kind!("Yield(sub, YieldSource::{source:?})");
                self.expr(sub);
            },
            ExprKind::Block(block, label) => {
                bind!(self, block);
                opt_bind!(self, label);
                kind!("Block({block}, {label})");
                self.block(block);
                label.if_some(|l| self.ident(field!(l.ident)));
            },
            ExprKind::Assign(target, value, _) => {
                bind!(self, target, value);
                kind!("Assign({target}, {value}, _span)");
                self.expr(target);
                self.expr(value);
            },
            ExprKind::AssignOp(op, target, value) => {
                bind!(self, op, target, value);
                kind!("AssignOp({op}, {target}, {value})");
                out!("if BinOpKind::{:?} == {op}.node;", op.value.node);
                self.expr(target);
                self.expr(value);
            },
            ExprKind::Field(object, field_name) => {
                bind!(self, object, field_name);
                kind!("Field({object}, {field_name})");
                self.ident(field_name);
                self.expr(object);
            },
            ExprKind::Index(object, index) => {
                bind!(self, object, index);
                kind!("Index({object}, {index})");
                self.expr(object);
                self.expr(index);
            },
            ExprKind::Path(ref qpath) => {
                bind!(self, qpath);
                kind!("Path(ref {qpath})");
                self.qpath(qpath);
            },
            ExprKind::AddrOf(kind, mutability, inner) => {
                bind!(self, inner);
                kind!("AddrOf(BorrowKind::{kind:?}, Mutability::{mutability:?}, {inner})");
                self.expr(inner);
            },
            ExprKind::Break(destination, value) => {
                bind!(self, destination);
                opt_bind!(self, value);
                kind!("Break({destination}, {value})");
                self.destination(destination);
                value.if_some(|e| self.expr(e));
            },
            ExprKind::Continue(destination) => {
                bind!(self, destination);
                kind!("Continue({destination})");
                self.destination(destination);
            },
            ExprKind::Ret(value) => {
                opt_bind!(self, value);
                kind!("Ret({value})");
                value.if_some(|e| self.expr(e));
            },
            ExprKind::InlineAsm(_) => {
                kind!("InlineAsm(_)");
                out!("// unimplemented: `ExprKind::InlineAsm` is not further destructured at the moment");
            },
            ExprKind::LlvmInlineAsm(_) => {
                kind!("LlvmInlineAsm(_)");
                out!("// unimplemented: `ExprKind::LlvmInlineAsm` is not further destructured at the moment");
            },
            ExprKind::Struct(qpath, fields, base) => {
                bind!(self, qpath, fields);
                opt_bind!(self, base);
                kind!("Struct({qpath}, {fields}, {base})");
                self.qpath(qpath);
                self.slice(fields, |field| {
                    self.ident(field!(field.ident));
                    self.expr(field!(field.expr));
                });
                base.if_some(|e| self.expr(e));
            },
            ExprKind::ConstBlock(_) => kind!("ConstBlock(_)"),
            ExprKind::Repeat(value, length) => {
                bind!(self, value, length);
                kind!("Repeat({value}, {length})");
                self.expr(value);
                match length.value {
                    ArrayLen::Infer(..) => out!("if let ArrayLen::Infer(..) = length;"),
                    ArrayLen::Body(anon_const) => {
                        bind!(self, anon_const);
                        out!("if let ArrayLen::Body({anon_const}) = {length};");
                        self.body(field!(anon_const.body));
<<<<<<< HEAD
                    }
=======
                    },
>>>>>>> 97a5daa6
                }
            },
            ExprKind::Err => kind!("Err"),
            ExprKind::DropTemps(expr) => {
                bind!(self, expr);
                kind!("DropTemps({expr})");
                self.expr(expr);
            },
        }
    }

    fn block(&self, block: &Binding<&hir::Block<'_>>) {
        self.slice(field!(block.stmts), |stmt| self.stmt(stmt));
        self.option(field!(block.expr), "trailing_expr", |expr| {
            self.expr(expr);
        });
    }

    fn body(&self, body_id: &Binding<hir::BodyId>) {
        let expr = &self.cx.tcx.hir().body(body_id.value).value;
        bind!(self, expr);
        out!("let {expr} = &cx.tcx.hir().body({body_id}).value;");
        self.expr(expr);
    }

    fn pat(&self, pat: &Binding<&hir::Pat<'_>>) {
        let kind = |kind| out!("if let PatKind::{kind} = {pat}.kind;");
        macro_rules! kind {
            ($($t:tt)*) => (kind(format_args!($($t)*)));
        }

        match pat.value.kind {
            PatKind::Wild => kind!("Wild"),
            PatKind::Binding(anno, .., name, sub) => {
                bind!(self, name);
                opt_bind!(self, sub);
                kind!("Binding(BindingAnnotation::{anno:?}, _, {name}, {sub})");
                self.ident(name);
                sub.if_some(|p| self.pat(p));
            },
            PatKind::Struct(ref qpath, fields, ignore) => {
                bind!(self, qpath, fields);
                kind!("Struct(ref {qpath}, {fields}, {ignore})");
                self.qpath(qpath);
                self.slice(fields, |field| {
                    self.ident(field!(field.ident));
                    self.pat(field!(field.pat));
                });
            },
            PatKind::Or(fields) => {
                bind!(self, fields);
                kind!("Or({fields})");
                self.slice(fields, |pat| self.pat(pat));
            },
            PatKind::TupleStruct(ref qpath, fields, skip_pos) => {
                bind!(self, qpath, fields);
                kind!("TupleStruct(ref {qpath}, {fields}, {skip_pos:?})");
                self.qpath(qpath);
                self.slice(fields, |pat| self.pat(pat));
            },
            PatKind::Path(ref qpath) => {
                bind!(self, qpath);
                kind!("Path(ref {qpath})");
                self.qpath(qpath);
            },
            PatKind::Tuple(fields, skip_pos) => {
                bind!(self, fields);
                kind!("Tuple({fields}, {skip_pos:?})");
                self.slice(fields, |field| self.pat(field));
            },
            PatKind::Box(pat) => {
                bind!(self, pat);
                kind!("Box({pat})");
                self.pat(pat);
            },
            PatKind::Ref(pat, muta) => {
                bind!(self, pat);
                kind!("Ref({pat}, Mutability::{muta:?})");
                self.pat(pat);
            },
            PatKind::Lit(lit_expr) => {
                bind!(self, lit_expr);
                kind!("Lit({lit_expr})");
                self.expr(lit_expr);
            },
            PatKind::Range(start, end, end_kind) => {
                opt_bind!(self, start, end);
                kind!("Range({start}, {end}, RangeEnd::{end_kind:?})");
                start.if_some(|e| self.expr(e));
                end.if_some(|e| self.expr(e));
            },
            PatKind::Slice(start, middle, end) => {
                bind!(self, start, end);
                opt_bind!(self, middle);
                kind!("Slice({start}, {middle}, {end})");
                middle.if_some(|p| self.pat(p));
                self.slice(start, |pat| self.pat(pat));
                self.slice(end, |pat| self.pat(pat));
            },
        }
    }

    fn stmt(&self, stmt: &Binding<&hir::Stmt<'_>>) {
        let kind = |kind| out!("if let StmtKind::{kind} = {stmt}.kind;");
        macro_rules! kind {
            ($($t:tt)*) => (kind(format_args!($($t)*)));
        }

        match stmt.value.kind {
            StmtKind::Local(local) => {
                bind!(self, local);
                kind!("Local({local})");
                self.option(field!(local.init), "init", |init| {
                    self.expr(init);
                });
                self.pat(field!(local.pat));
            },
            StmtKind::Item(_) => kind!("Item(item_id)"),
            StmtKind::Expr(e) => {
                bind!(self, e);
                kind!("Expr({e})");
                self.expr(e);
            },
            StmtKind::Semi(e) => {
                bind!(self, e);
                kind!("Semi({e})");
                self.expr(e);
            },
        }
    }
}

fn has_attr(cx: &LateContext<'_>, hir_id: hir::HirId) -> bool {
    let attrs = cx.tcx.hir().attrs(hir_id);
    get_attr(cx.sess(), attrs, "author").count() > 0
}

fn path_to_string(path: &QPath<'_>) -> String {
    fn inner(s: &mut String, path: &QPath<'_>) {
        match *path {
            QPath::Resolved(_, path) => {
                for (i, segment) in path.segments.iter().enumerate() {
                    if i > 0 {
                        *s += ", ";
                    }
                    write!(s, "{:?}", segment.ident.as_str()).unwrap();
                }
            },
            QPath::TypeRelative(ty, segment) => match &ty.kind {
                hir::TyKind::Path(inner_path) => {
                    inner(s, inner_path);
                    *s += ", ";
                    write!(s, "{:?}", segment.ident.as_str()).unwrap();
                },
                other => write!(s, "/* unimplemented: {:?}*/", other).unwrap(),
            },
            QPath::LangItem(..) => panic!("path_to_string: called for lang item qpath"),
        }
    }
    let mut s = String::new();
    inner(&mut s, path);
    s
}<|MERGE_RESOLUTION|>--- conflicted
+++ resolved
@@ -573,11 +573,7 @@
                         bind!(self, anon_const);
                         out!("if let ArrayLen::Body({anon_const}) = {length};");
                         self.body(field!(anon_const.body));
-<<<<<<< HEAD
-                    }
-=======
                     },
->>>>>>> 97a5daa6
                 }
             },
             ExprKind::Err => kind!("Err"),
