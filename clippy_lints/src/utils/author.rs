--- conflicted
+++ resolved
@@ -7,11 +7,7 @@
 use rustc_data_structures::fx::FxHashMap;
 use rustc_hir as hir;
 use rustc_hir::{
-<<<<<<< HEAD
-    ArrayLen, BindingAnnotation, Closure, ExprKind, FnRetTy, HirId, Lit, PatKind, QPath, StmtKind, TyKind, CaptureBy
-=======
     ArrayLen, BindingAnnotation, CaptureBy, Closure, ExprKind, FnRetTy, HirId, Lit, PatKind, QPath, StmtKind, TyKind,
->>>>>>> 4b9d40fe
 };
 use rustc_lint::{LateContext, LateLintPass, LintContext};
 use rustc_session::declare_lint_pass;
