//! A group of attributes that can be attached to Rust code in order
//! to generate a clippy lint detecting said code automatically.

use clippy_utils::{get_attr, higher};
use rustc_ast::ast::{LitFloatType, LitKind};
use rustc_ast::LitIntType;
use rustc_data_structures::fx::FxHashMap;
use rustc_hir as hir;
use rustc_hir::{
    ArrayLen, BindingAnnotation, Closure, ExprKind, FnRetTy, HirId, Lit, PatKind, QPath, StmtKind, TyKind,
};
use rustc_lint::{LateContext, LateLintPass, LintContext};
use rustc_session::{declare_lint_pass, declare_tool_lint};
use rustc_span::symbol::{Ident, Symbol};
use std::cell::Cell;
use std::fmt::{Display, Formatter, Write as _};

declare_clippy_lint! {
    /// ### What it does
    /// Generates clippy code that detects the offending pattern
    ///
    /// ### Example
    /// ```rust,ignore
    /// // ./tests/ui/my_lint.rs
    /// fn foo() {
    ///     // detect the following pattern
    ///     #[clippy::author]
    ///     if x == 42 {
    ///         // but ignore everything from here on
    ///         #![clippy::author = "ignore"]
    ///     }
    ///     ()
    /// }
    /// ```
    ///
    /// Running `TESTNAME=ui/my_lint cargo uitest` will produce
    /// a `./tests/ui/new_lint.stdout` file with the generated code:
    ///
    /// ```rust,ignore
    /// // ./tests/ui/new_lint.stdout
    /// if ExprKind::If(ref cond, ref then, None) = item.kind
    ///     && let ExprKind::Binary(BinOp::Eq, ref left, ref right) = cond.kind
    ///     && let ExprKind::Path(ref path) = left.kind
    ///     && let ExprKind::Lit(ref lit) = right.kind
    ///     && let LitKind::Int(42, _) = lit.node
    /// {
    ///     // report your lint here
    /// }
    /// ```
    pub LINT_AUTHOR,
    internal_warn,
    "helper for writing lints"
}

declare_lint_pass!(Author => [LINT_AUTHOR]);

/// Writes a line of output with indentation added
macro_rules! out {
    ($($t:tt)*) => {
        println!("    {}", format_args!($($t)*))
    };
}

/// The variables passed in are replaced with `&Binding`s where the `value` field is set
/// to the original value of the variable. The `name` field is set to the name of the variable
/// (using `stringify!`) and is adjusted to avoid duplicate names.
/// Note that the `Binding` may be printed directly to output the `name`.
macro_rules! bind {
    ($self:ident $(, $name:ident)+) => {
        $(let $name = & $self.bind(stringify!($name), $name);)+
    };
}

/// Transforms the given `Option<T>` variables into `OptionPat<Binding<T>>`.
/// This displays as `Some($name)` or `None` when printed. The name of the inner binding
/// is set to the name of the variable passed to the macro.
macro_rules! opt_bind {
    ($self:ident $(, $name:ident)+) => {
        $(let $name = OptionPat::new($name.map(|o| $self.bind(stringify!($name), o)));)+
    };
}

/// Creates a `Binding` that accesses the field of an existing `Binding`
macro_rules! field {
    ($binding:ident.$field:ident) => {
        &Binding {
            name: $binding.name.to_string() + stringify!(.$field),
            value: $binding.value.$field,
        }
    };
}

/// Print a condition of a let chain, `chain!(self, "let Some(x) = y")` will print
/// `if let Some(x) = y` on the first call and `    && let Some(x) = y` thereafter
macro_rules! chain {
    ($self:ident, $($t:tt)*) => {
        if $self.first.take() {
            println!("if {}", format_args!($($t)*));
        } else {
            println!("    && {}", format_args!($($t)*));
        }
    }
}

impl<'tcx> LateLintPass<'tcx> for Author {
    fn check_item(&mut self, cx: &LateContext<'tcx>, item: &'tcx hir::Item<'_>) {
        check_item(cx, item.hir_id());
    }

    fn check_impl_item(&mut self, cx: &LateContext<'tcx>, item: &'tcx hir::ImplItem<'_>) {
        check_item(cx, item.hir_id());
    }

    fn check_trait_item(&mut self, cx: &LateContext<'tcx>, item: &'tcx hir::TraitItem<'_>) {
        check_item(cx, item.hir_id());
    }

    fn check_arm(&mut self, cx: &LateContext<'tcx>, arm: &'tcx hir::Arm<'_>) {
        check_node(cx, arm.hir_id, |v| {
            v.arm(&v.bind("arm", arm));
        });
    }

    fn check_expr(&mut self, cx: &LateContext<'tcx>, expr: &'tcx hir::Expr<'_>) {
        check_node(cx, expr.hir_id, |v| {
            v.expr(&v.bind("expr", expr));
        });
    }

    fn check_stmt(&mut self, cx: &LateContext<'tcx>, stmt: &'tcx hir::Stmt<'_>) {
        match stmt.kind {
            StmtKind::Expr(e) | StmtKind::Semi(e) if has_attr(cx, e.hir_id) => return,
            _ => {},
        }
        check_node(cx, stmt.hir_id, |v| {
            v.stmt(&v.bind("stmt", stmt));
        });
    }
}

fn check_item(cx: &LateContext<'_>, hir_id: HirId) {
    let hir = cx.tcx.hir();
    if let Some(body_id) = hir.maybe_body_owned_by(hir_id.expect_owner().def_id) {
        check_node(cx, hir_id, |v| {
            v.expr(&v.bind("expr", hir.body(body_id).value));
        });
    }
}

fn check_node(cx: &LateContext<'_>, hir_id: HirId, f: impl Fn(&PrintVisitor<'_, '_>)) {
    if has_attr(cx, hir_id) {
        f(&PrintVisitor::new(cx));
        println!("{{");
        println!("    // report your lint here");
        println!("}}");
    }
}

struct Binding<T> {
    name: String,
    value: T,
}

impl<T> Display for Binding<T> {
    fn fmt(&self, f: &mut Formatter<'_>) -> std::fmt::Result {
        f.write_str(&self.name)
    }
}

struct OptionPat<T> {
    pub opt: Option<T>,
}

impl<T> OptionPat<T> {
    fn new(opt: Option<T>) -> Self {
        Self { opt }
    }

    fn if_some(&self, f: impl Fn(&T)) {
        if let Some(t) = &self.opt {
            f(t);
        }
    }
}

impl<T: Display> Display for OptionPat<T> {
    fn fmt(&self, f: &mut Formatter<'_>) -> std::fmt::Result {
        match &self.opt {
            None => f.write_str("None"),
            Some(node) => write!(f, "Some({node})"),
        }
    }
}

struct PrintVisitor<'a, 'tcx> {
    cx: &'a LateContext<'tcx>,
    /// Fields are the current index that needs to be appended to pattern
    /// binding names
    ids: Cell<FxHashMap<&'static str, u32>>,
    /// Currently at the first condition in the if chain
    first: Cell<bool>,
}

#[allow(clippy::unused_self)]
impl<'a, 'tcx> PrintVisitor<'a, 'tcx> {
    fn new(cx: &'a LateContext<'tcx>) -> Self {
        Self {
            cx,
            ids: Cell::default(),
            first: Cell::new(true),
        }
    }

    fn next(&self, s: &'static str) -> String {
        let mut ids = self.ids.take();
        let out = match *ids.entry(s).and_modify(|n| *n += 1).or_default() {
            // first usage of the name, use it as is
            0 => s.to_string(),
            // append a number starting with 1
            n => format!("{s}{n}"),
        };
        self.ids.set(ids);
        out
    }

    fn bind<T>(&self, name: &'static str, value: T) -> Binding<T> {
        let name = self.next(name);
        Binding { name, value }
    }

    fn option<T: Copy>(&self, option: &Binding<Option<T>>, name: &'static str, f: impl Fn(&Binding<T>)) {
        match option.value {
            None => chain!(self, "{option}.is_none()"),
            Some(value) => {
                let value = &self.bind(name, value);
                chain!(self, "let Some({value}) = {option}");
                f(value);
            },
        }
    }

    fn slice<T>(&self, slice: &Binding<&[T]>, f: impl Fn(&Binding<&T>)) {
        if slice.value.is_empty() {
            chain!(self, "{slice}.is_empty()");
        } else {
            chain!(self, "{slice}.len() == {}", slice.value.len());
            for (i, value) in slice.value.iter().enumerate() {
                let name = format!("{slice}[{i}]");
                f(&Binding { name, value });
            }
        }
    }

    fn destination(&self, destination: &Binding<hir::Destination>) {
        self.option(field!(destination.label), "label", |label| {
            self.ident(field!(label.ident));
        });
    }

    fn ident(&self, ident: &Binding<Ident>) {
        chain!(self, "{ident}.as_str() == {:?}", ident.value.as_str());
    }

    fn symbol(&self, symbol: &Binding<Symbol>) {
        chain!(self, "{symbol}.as_str() == {:?}", symbol.value.as_str());
    }

    fn qpath(&self, qpath: &Binding<&QPath<'_>>) {
        if let QPath::LangItem(lang_item, ..) = *qpath.value {
            chain!(self, "matches!({qpath}, QPath::LangItem(LangItem::{lang_item:?}, _))");
        } else {
            chain!(self, "match_qpath({qpath}, &[{}])", path_to_string(qpath.value));
        }
    }

    fn lit(&self, lit: &Binding<&Lit>) {
        let kind = |kind| chain!(self, "let LitKind::{kind} = {lit}.node");
        macro_rules! kind {
            ($($t:tt)*) => (kind(format_args!($($t)*)));
        }

        match lit.value.node {
            LitKind::Bool(val) => kind!("Bool({val:?})"),
            LitKind::Char(c) => kind!("Char({c:?})"),
            LitKind::Err => kind!("Err"),
            LitKind::Byte(b) => kind!("Byte({b})"),
            LitKind::Int(i, suffix) => {
                let int_ty = match suffix {
                    LitIntType::Signed(int_ty) => format!("LitIntType::Signed(IntTy::{int_ty:?})"),
                    LitIntType::Unsigned(uint_ty) => format!("LitIntType::Unsigned(UintTy::{uint_ty:?})"),
                    LitIntType::Unsuffixed => String::from("LitIntType::Unsuffixed"),
                };
                kind!("Int({i}, {int_ty})");
            },
            LitKind::Float(_, suffix) => {
                let float_ty = match suffix {
                    LitFloatType::Suffixed(suffix_ty) => format!("LitFloatType::Suffixed(FloatTy::{suffix_ty:?})"),
                    LitFloatType::Unsuffixed => String::from("LitFloatType::Unsuffixed"),
                };
                kind!("Float(_, {float_ty})");
            },
            LitKind::ByteStr(ref vec, _) => {
                bind!(self, vec);
                kind!("ByteStr(ref {vec})");
                chain!(self, "let [{:?}] = **{vec}", vec.value);
            },
            LitKind::Str(s, _) => {
                bind!(self, s);
                kind!("Str({s}, _)");
                self.symbol(s);
            },
        }
    }

    fn arm(&self, arm: &Binding<&hir::Arm<'_>>) {
        self.pat(field!(arm.pat));
        match arm.value.guard {
            None => chain!(self, "{arm}.guard.is_none()"),
            Some(hir::Guard::If(expr)) => {
                bind!(self, expr);
                chain!(self, "let Some(Guard::If({expr})) = {arm}.guard");
                self.expr(expr);
            },
            Some(hir::Guard::IfLet(let_expr)) => {
                bind!(self, let_expr);
                chain!(self, "let Some(Guard::IfLet({let_expr}) = {arm}.guard");
                self.pat(field!(let_expr.pat));
                self.expr(field!(let_expr.init));
            },
        }
        self.expr(field!(arm.body));
    }

    #[allow(clippy::too_many_lines)]
    fn expr(&self, expr: &Binding<&hir::Expr<'_>>) {
        if let Some(higher::While { condition, body, .. }) = higher::While::hir(expr.value) {
            bind!(self, condition, body);
            chain!(
                self,
                "let Some(higher::While {{ condition: {condition}, body: {body} }}) \
                = higher::While::hir({expr})"
            );
            self.expr(condition);
            self.expr(body);
            return;
        }

        if let Some(higher::WhileLet {
            let_pat,
            let_expr,
            if_then,
        }) = higher::WhileLet::hir(expr.value)
        {
            bind!(self, let_pat, let_expr, if_then);
            chain!(
                self,
                "let Some(higher::WhileLet {{ let_pat: {let_pat}, let_expr: {let_expr}, if_then: {if_then} }}) \
                = higher::WhileLet::hir({expr})"
            );
            self.pat(let_pat);
            self.expr(let_expr);
            self.expr(if_then);
            return;
        }

        if let Some(higher::ForLoop { pat, arg, body, .. }) = higher::ForLoop::hir(expr.value) {
            bind!(self, pat, arg, body);
            chain!(
                self,
                "let Some(higher::ForLoop {{ pat: {pat}, arg: {arg}, body: {body}, .. }}) \
                = higher::ForLoop::hir({expr})"
            );
            self.pat(pat);
            self.expr(arg);
            self.expr(body);
            return;
        }

        let kind = |kind| chain!(self, "let ExprKind::{kind} = {expr}.kind");
        macro_rules! kind {
            ($($t:tt)*) => (kind(format_args!($($t)*)));
        }

        match expr.value.kind {
            ExprKind::Let(let_expr) => {
                bind!(self, let_expr);
                kind!("Let({let_expr})");
                self.pat(field!(let_expr.pat));
                // Does what ExprKind::Cast does, only adds a clause for the type
                // if it's a path
                if let Some(TyKind::Path(ref qpath)) = let_expr.value.ty.as_ref().map(|ty| &ty.kind) {
                    bind!(self, qpath);
                    chain!(self, "let TyKind::Path(ref {qpath}) = {let_expr}.ty.kind");
                    self.qpath(qpath);
                }
                self.expr(field!(let_expr.init));
            },
            ExprKind::Array(elements) => {
                bind!(self, elements);
                kind!("Array({elements})");
                self.slice(elements, |e| self.expr(e));
            },
            ExprKind::Call(func, args) => {
                bind!(self, func, args);
                kind!("Call({func}, {args})");
                self.expr(func);
                self.slice(args, |e| self.expr(e));
            },
            ExprKind::MethodCall(method_name, receiver, args, _) => {
                bind!(self, method_name, receiver, args);
                kind!("MethodCall({method_name}, {receiver}, {args}, _)");
                self.ident(field!(method_name.ident));
                self.expr(receiver);
                self.slice(args, |e| self.expr(e));
            },
            ExprKind::Tup(elements) => {
                bind!(self, elements);
                kind!("Tup({elements})");
                self.slice(elements, |e| self.expr(e));
            },
            ExprKind::Binary(op, left, right) => {
                bind!(self, op, left, right);
                kind!("Binary({op}, {left}, {right})");
                chain!(self, "BinOpKind::{:?} == {op}.node", op.value.node);
                self.expr(left);
                self.expr(right);
            },
            ExprKind::Unary(op, inner) => {
                bind!(self, inner);
                kind!("Unary(UnOp::{op:?}, {inner})");
                self.expr(inner);
            },
            ExprKind::Lit(lit) => {
                bind!(self, lit);
                kind!("Lit(ref {lit})");
                self.lit(lit);
            },
            ExprKind::Cast(expr, cast_ty) => {
                bind!(self, expr, cast_ty);
                kind!("Cast({expr}, {cast_ty})");
                if let TyKind::Path(ref qpath) = cast_ty.value.kind {
                    bind!(self, qpath);
                    chain!(self, "let TyKind::Path(ref {qpath}) = {cast_ty}.kind");
                    self.qpath(qpath);
                }
                self.expr(expr);
            },
            ExprKind::Type(expr, _ty) => {
                bind!(self, expr);
                kind!("Type({expr}, _)");
                self.expr(expr);
            },
            ExprKind::Loop(body, label, des, _) => {
                bind!(self, body);
                opt_bind!(self, label);
                kind!("Loop({body}, {label}, LoopSource::{des:?}, _)");
                self.block(body);
                label.if_some(|l| self.ident(field!(l.ident)));
            },
            ExprKind::If(cond, then, else_expr) => {
                bind!(self, cond, then);
                opt_bind!(self, else_expr);
                kind!("If({cond}, {then}, {else_expr})");
                self.expr(cond);
                self.expr(then);
                else_expr.if_some(|e| self.expr(e));
            },
            ExprKind::Match(scrutinee, arms, des) => {
                bind!(self, scrutinee, arms);
                kind!("Match({scrutinee}, {arms}, MatchSource::{des:?})");
                self.expr(scrutinee);
                self.slice(arms, |arm| self.arm(arm));
            },
            ExprKind::Closure(&Closure {
                capture_clause,
                fn_decl,
                body: body_id,
                movability,
                ..
            }) => {
                let movability = OptionPat::new(movability.map(|m| format!("Movability::{m:?}")));

                let ret_ty = match fn_decl.output {
                    FnRetTy::DefaultReturn(_) => "FnRetTy::DefaultReturn(_)",
                    FnRetTy::Return(_) => "FnRetTy::Return(_ty)",
                };

                bind!(self, fn_decl, body_id);
                kind!("Closure(CaptureBy::{capture_clause:?}, {fn_decl}, {body_id}, _, {movability})");
                chain!(self, "let {ret_ty} = {fn_decl}.output");
                self.body(body_id);
            },
            ExprKind::Yield(sub, source) => {
                bind!(self, sub);
                kind!("Yield(sub, YieldSource::{source:?})");
                self.expr(sub);
            },
            ExprKind::Block(block, label) => {
                bind!(self, block);
                opt_bind!(self, label);
                kind!("Block({block}, {label})");
                self.block(block);
                label.if_some(|l| self.ident(field!(l.ident)));
            },
            ExprKind::Assign(target, value, _) => {
                bind!(self, target, value);
                kind!("Assign({target}, {value}, _span)");
                self.expr(target);
                self.expr(value);
            },
            ExprKind::AssignOp(op, target, value) => {
                bind!(self, op, target, value);
                kind!("AssignOp({op}, {target}, {value})");
                chain!(self, "BinOpKind::{:?} == {op}.node", op.value.node);
                self.expr(target);
                self.expr(value);
            },
            ExprKind::Field(object, field_name) => {
                bind!(self, object, field_name);
                kind!("Field({object}, {field_name})");
                self.ident(field_name);
                self.expr(object);
            },
            ExprKind::Index(object, index) => {
                bind!(self, object, index);
                kind!("Index({object}, {index})");
                self.expr(object);
                self.expr(index);
            },
            ExprKind::Path(ref qpath) => {
                bind!(self, qpath);
                kind!("Path(ref {qpath})");
                self.qpath(qpath);
            },
            ExprKind::AddrOf(kind, mutability, inner) => {
                bind!(self, inner);
                kind!("AddrOf(BorrowKind::{kind:?}, Mutability::{mutability:?}, {inner})");
                self.expr(inner);
            },
            ExprKind::Break(destination, value) => {
                bind!(self, destination);
                opt_bind!(self, value);
                kind!("Break({destination}, {value})");
                self.destination(destination);
                value.if_some(|e| self.expr(e));
            },
            ExprKind::Continue(destination) => {
                bind!(self, destination);
                kind!("Continue({destination})");
                self.destination(destination);
            },
            ExprKind::Ret(value) => {
                opt_bind!(self, value);
                kind!("Ret({value})");
                value.if_some(|e| self.expr(e));
            },
            ExprKind::InlineAsm(_) => {
                kind!("InlineAsm(_)");
                out!("// unimplemented: `ExprKind::InlineAsm` is not further destructured at the moment");
            },
            ExprKind::OffsetOf(container, ref fields) => {
                bind!(self, container, fields);
                kind!("OffsetOf({container}, {fields})");
<<<<<<< HEAD
            }
=======
            },
>>>>>>> 52eca775
            ExprKind::Struct(qpath, fields, base) => {
                bind!(self, qpath, fields);
                opt_bind!(self, base);
                kind!("Struct({qpath}, {fields}, {base})");
                self.qpath(qpath);
                self.slice(fields, |field| {
                    self.ident(field!(field.ident));
                    self.expr(field!(field.expr));
                });
                base.if_some(|e| self.expr(e));
            },
            ExprKind::ConstBlock(_) => kind!("ConstBlock(_)"),
            ExprKind::Repeat(value, length) => {
                bind!(self, value, length);
                kind!("Repeat({value}, {length})");
                self.expr(value);
                match length.value {
                    ArrayLen::Infer(..) => chain!(self, "let ArrayLen::Infer(..) = length"),
                    ArrayLen::Body(anon_const) => {
                        bind!(self, anon_const);
                        chain!(self, "let ArrayLen::Body({anon_const}) = {length}");
                        self.body(field!(anon_const.body));
                    },
                }
            },
            ExprKind::Err(_) => kind!("Err(_)"),
            ExprKind::DropTemps(expr) => {
                bind!(self, expr);
                kind!("DropTemps({expr})");
                self.expr(expr);
            },
        }
    }

    fn block(&self, block: &Binding<&hir::Block<'_>>) {
        self.slice(field!(block.stmts), |stmt| self.stmt(stmt));
        self.option(field!(block.expr), "trailing_expr", |expr| {
            self.expr(expr);
        });
    }

    fn body(&self, body_id: &Binding<hir::BodyId>) {
        let expr = self.cx.tcx.hir().body(body_id.value).value;
        bind!(self, expr);
        chain!(self, "{expr} = &cx.tcx.hir().body({body_id}).value");
        self.expr(expr);
    }

    fn pat(&self, pat: &Binding<&hir::Pat<'_>>) {
        let kind = |kind| chain!(self, "let PatKind::{kind} = {pat}.kind");
        macro_rules! kind {
            ($($t:tt)*) => (kind(format_args!($($t)*)));
        }

        match pat.value.kind {
            PatKind::Wild => kind!("Wild"),
            PatKind::Binding(ann, _, name, sub) => {
                bind!(self, name);
                opt_bind!(self, sub);
                let ann = match ann {
                    BindingAnnotation::NONE => "NONE",
                    BindingAnnotation::REF => "REF",
                    BindingAnnotation::MUT => "MUT",
                    BindingAnnotation::REF_MUT => "REF_MUT",
                };
                kind!("Binding(BindingAnnotation::{ann}, _, {name}, {sub})");
                self.ident(name);
                sub.if_some(|p| self.pat(p));
            },
            PatKind::Struct(ref qpath, fields, ignore) => {
                bind!(self, qpath, fields);
                kind!("Struct(ref {qpath}, {fields}, {ignore})");
                self.qpath(qpath);
                self.slice(fields, |field| {
                    self.ident(field!(field.ident));
                    self.pat(field!(field.pat));
                });
            },
            PatKind::Or(fields) => {
                bind!(self, fields);
                kind!("Or({fields})");
                self.slice(fields, |pat| self.pat(pat));
            },
            PatKind::TupleStruct(ref qpath, fields, skip_pos) => {
                bind!(self, qpath, fields);
                kind!("TupleStruct(ref {qpath}, {fields}, {skip_pos:?})");
                self.qpath(qpath);
                self.slice(fields, |pat| self.pat(pat));
            },
            PatKind::Path(ref qpath) => {
                bind!(self, qpath);
                kind!("Path(ref {qpath})");
                self.qpath(qpath);
            },
            PatKind::Tuple(fields, skip_pos) => {
                bind!(self, fields);
                kind!("Tuple({fields}, {skip_pos:?})");
                self.slice(fields, |field| self.pat(field));
            },
            PatKind::Box(pat) => {
                bind!(self, pat);
                kind!("Box({pat})");
                self.pat(pat);
            },
            PatKind::Ref(pat, muta) => {
                bind!(self, pat);
                kind!("Ref({pat}, Mutability::{muta:?})");
                self.pat(pat);
            },
            PatKind::Lit(lit_expr) => {
                bind!(self, lit_expr);
                kind!("Lit({lit_expr})");
                self.expr(lit_expr);
            },
            PatKind::Range(start, end, end_kind) => {
                opt_bind!(self, start, end);
                kind!("Range({start}, {end}, RangeEnd::{end_kind:?})");
                start.if_some(|e| self.expr(e));
                end.if_some(|e| self.expr(e));
            },
            PatKind::Slice(start, middle, end) => {
                bind!(self, start, end);
                opt_bind!(self, middle);
                kind!("Slice({start}, {middle}, {end})");
                middle.if_some(|p| self.pat(p));
                self.slice(start, |pat| self.pat(pat));
                self.slice(end, |pat| self.pat(pat));
            },
        }
    }

    fn stmt(&self, stmt: &Binding<&hir::Stmt<'_>>) {
        let kind = |kind| chain!(self, "let StmtKind::{kind} = {stmt}.kind");
        macro_rules! kind {
            ($($t:tt)*) => (kind(format_args!($($t)*)));
        }

        match stmt.value.kind {
            StmtKind::Local(local) => {
                bind!(self, local);
                kind!("Local({local})");
                self.option(field!(local.init), "init", |init| {
                    self.expr(init);
                });
                self.pat(field!(local.pat));
            },
            StmtKind::Item(_) => kind!("Item(item_id)"),
            StmtKind::Expr(e) => {
                bind!(self, e);
                kind!("Expr({e})");
                self.expr(e);
            },
            StmtKind::Semi(e) => {
                bind!(self, e);
                kind!("Semi({e})");
                self.expr(e);
            },
        }
    }
}

fn has_attr(cx: &LateContext<'_>, hir_id: hir::HirId) -> bool {
    let attrs = cx.tcx.hir().attrs(hir_id);
    get_attr(cx.sess(), attrs, "author").count() > 0
}

fn path_to_string(path: &QPath<'_>) -> String {
    fn inner(s: &mut String, path: &QPath<'_>) {
        match *path {
            QPath::Resolved(_, path) => {
                for (i, segment) in path.segments.iter().enumerate() {
                    if i > 0 {
                        *s += ", ";
                    }
                    write!(s, "{:?}", segment.ident.as_str()).unwrap();
                }
            },
            QPath::TypeRelative(ty, segment) => match &ty.kind {
                hir::TyKind::Path(inner_path) => {
                    inner(s, inner_path);
                    *s += ", ";
                    write!(s, "{:?}", segment.ident.as_str()).unwrap();
                },
                other => write!(s, "/* unimplemented: {other:?}*/").unwrap(),
            },
            QPath::LangItem(..) => panic!("path_to_string: called for lang item qpath"),
        }
    }
    let mut s = String::new();
    inner(&mut s, path);
    s
}<|MERGE_RESOLUTION|>--- conflicted
+++ resolved
@@ -561,11 +561,7 @@
             ExprKind::OffsetOf(container, ref fields) => {
                 bind!(self, container, fields);
                 kind!("OffsetOf({container}, {fields})");
-<<<<<<< HEAD
-            }
-=======
-            },
->>>>>>> 52eca775
+            },
             ExprKind::Struct(qpath, fields, base) => {
                 bind!(self, qpath, fields);
                 opt_bind!(self, base);
