use clippy_utils::{get_attr, higher};
use rustc_ast::LitIntType;
use rustc_ast::ast::{LitFloatType, LitKind};
use rustc_data_structures::fx::FxHashMap;
use rustc_hir::{
<<<<<<< HEAD
    self as hir, BindingMode, CaptureBy, Closure, ClosureKind, ConstArg, ConstArgKind, CoroutineKind,
    ExprKind, FnRetTy, HirId, Lit, PatKind, QPath, StmtKind, TyKind, StructTailExpr,
=======
    self as hir, BindingMode, CaptureBy, Closure, ClosureKind, ConstArg, ConstArgKind, CoroutineKind, ExprKind,
    FnRetTy, HirId, Lit, PatKind, QPath, StmtKind, StructTailExpr, TyKind,
>>>>>>> 609cd310
};
use rustc_lint::{LateContext, LateLintPass, LintContext};
use rustc_session::declare_lint_pass;
use rustc_span::symbol::{Ident, Symbol};
use std::cell::Cell;
use std::fmt::{Display, Formatter, Write as _};

declare_lint_pass!(
    /// ### What it does
    /// Generates clippy code that detects the offending pattern
    ///
    /// ### Example
    /// ```rust,ignore
    /// // ./tests/ui/my_lint.rs
    /// fn foo() {
    ///     // detect the following pattern
    ///     #[clippy::author]
    ///     if x == 42 {
    ///         // but ignore everything from here on
    ///         #![clippy::author = "ignore"]
    ///     }
    ///     ()
    /// }
    /// ```
    ///
    /// Running `TESTNAME=ui/my_lint cargo uitest` will produce
    /// a `./tests/ui/new_lint.stdout` file with the generated code:
    ///
    /// ```rust,ignore
    /// // ./tests/ui/new_lint.stdout
    /// if ExprKind::If(ref cond, ref then, None) = item.kind
    ///     && let ExprKind::Binary(BinOp::Eq, ref left, ref right) = cond.kind
    ///     && let ExprKind::Path(ref path) = left.kind
    ///     && let ExprKind::Lit(ref lit) = right.kind
    ///     && let LitKind::Int(42, _) = lit.node
    /// {
    ///     // report your lint here
    /// }
    /// ```
    Author => []
);

/// Writes a line of output with indentation added
macro_rules! out {
    ($($t:tt)*) => {
        println!("    {}", format_args!($($t)*))
    };
}

/// The variables passed in are replaced with `&Binding`s where the `value` field is set
/// to the original value of the variable. The `name` field is set to the name of the variable
/// (using `stringify!`) and is adjusted to avoid duplicate names.
/// Note that the `Binding` may be printed directly to output the `name`.
macro_rules! bind {
    ($self:ident $(, $name:ident)+) => {
        $(let $name = & $self.bind(stringify!($name), $name);)+
    };
}

/// Transforms the given `Option<T>` variables into `OptionPat<Binding<T>>`.
/// This displays as `Some($name)` or `None` when printed. The name of the inner binding
/// is set to the name of the variable passed to the macro.
macro_rules! opt_bind {
    ($self:ident $(, $name:ident)+) => {
        $(let $name = OptionPat::new($name.map(|o| $self.bind(stringify!($name), o)));)+
    };
}

/// Creates a `Binding` that accesses the field of an existing `Binding`
macro_rules! field {
    ($binding:ident.$field:ident) => {
        &Binding {
            name: $binding.name.to_string() + stringify!(.$field),
            value: $binding.value.$field,
        }
    };
}

/// Print a condition of a let chain, `chain!(self, "let Some(x) = y")` will print
/// `if let Some(x) = y` on the first call and `    && let Some(x) = y` thereafter
macro_rules! chain {
    ($self:ident, $($t:tt)*) => {
        if $self.first.take() {
            println!("if {}", format_args!($($t)*));
        } else {
            println!("    && {}", format_args!($($t)*));
        }
    }
}

impl<'tcx> LateLintPass<'tcx> for Author {
    fn check_item(&mut self, cx: &LateContext<'tcx>, item: &'tcx hir::Item<'_>) {
        check_item(cx, item.hir_id());
    }

    fn check_impl_item(&mut self, cx: &LateContext<'tcx>, item: &'tcx hir::ImplItem<'_>) {
        check_item(cx, item.hir_id());
    }

    fn check_trait_item(&mut self, cx: &LateContext<'tcx>, item: &'tcx hir::TraitItem<'_>) {
        check_item(cx, item.hir_id());
    }

    fn check_arm(&mut self, cx: &LateContext<'tcx>, arm: &'tcx hir::Arm<'_>) {
        check_node(cx, arm.hir_id, |v| {
            v.arm(&v.bind("arm", arm));
        });
    }

    fn check_expr(&mut self, cx: &LateContext<'tcx>, expr: &'tcx hir::Expr<'_>) {
        check_node(cx, expr.hir_id, |v| {
            v.expr(&v.bind("expr", expr));
        });
    }

    fn check_stmt(&mut self, cx: &LateContext<'tcx>, stmt: &'tcx hir::Stmt<'_>) {
        match stmt.kind {
            StmtKind::Expr(e) | StmtKind::Semi(e) if has_attr(cx, e.hir_id) => return,
            _ => {},
        }
        check_node(cx, stmt.hir_id, |v| {
            v.stmt(&v.bind("stmt", stmt));
        });
    }
}

fn check_item(cx: &LateContext<'_>, hir_id: HirId) {
    let hir = cx.tcx.hir();
    if let Some(body) = hir.maybe_body_owned_by(hir_id.expect_owner().def_id) {
        check_node(cx, hir_id, |v| {
            v.expr(&v.bind("expr", body.value));
        });
    }
}

fn check_node(cx: &LateContext<'_>, hir_id: HirId, f: impl Fn(&PrintVisitor<'_, '_>)) {
    if has_attr(cx, hir_id) {
        f(&PrintVisitor::new(cx));
        println!("{{");
        println!("    // report your lint here");
        println!("}}");
    }
}

struct Binding<T> {
    name: String,
    value: T,
}

impl<T> Display for Binding<T> {
    fn fmt(&self, f: &mut Formatter<'_>) -> std::fmt::Result {
        f.write_str(&self.name)
    }
}

struct OptionPat<T> {
    pub opt: Option<T>,
}

impl<T> OptionPat<T> {
    fn new(opt: Option<T>) -> Self {
        Self { opt }
    }

    fn if_some(&self, f: impl Fn(&T)) {
        if let Some(t) = &self.opt {
            f(t);
        }
    }
}

impl<T: Display> Display for OptionPat<T> {
    fn fmt(&self, f: &mut Formatter<'_>) -> std::fmt::Result {
        match &self.opt {
            None => f.write_str("None"),
            Some(node) => write!(f, "Some({node})"),
        }
    }
}

struct PrintVisitor<'a, 'tcx> {
    cx: &'a LateContext<'tcx>,
    /// Fields are the current index that needs to be appended to pattern
    /// binding names
    ids: Cell<FxHashMap<&'static str, u32>>,
    /// Currently at the first condition in the if chain
    first: Cell<bool>,
}

#[allow(clippy::unused_self)]
impl<'a, 'tcx> PrintVisitor<'a, 'tcx> {
    fn new(cx: &'a LateContext<'tcx>) -> Self {
        Self {
            cx,
            ids: Cell::default(),
            first: Cell::new(true),
        }
    }

    fn next(&self, s: &'static str) -> String {
        let mut ids = self.ids.take();
        let out = match *ids.entry(s).and_modify(|n| *n += 1).or_default() {
            // first usage of the name, use it as is
            0 => s.to_string(),
            // append a number starting with 1
            n => format!("{s}{n}"),
        };
        self.ids.set(ids);
        out
    }

    fn bind<T>(&self, name: &'static str, value: T) -> Binding<T> {
        let name = self.next(name);
        Binding { name, value }
    }

    fn option<T: Copy>(&self, option: &Binding<Option<T>>, name: &'static str, f: impl Fn(&Binding<T>)) {
        match option.value {
            None => chain!(self, "{option}.is_none()"),
            Some(value) => {
                let value = &self.bind(name, value);
                chain!(self, "let Some({value}) = {option}");
                f(value);
            },
        }
    }

    fn slice<T>(&self, slice: &Binding<&[T]>, f: impl Fn(&Binding<&T>)) {
        if slice.value.is_empty() {
            chain!(self, "{slice}.is_empty()");
        } else {
            chain!(self, "{slice}.len() == {}", slice.value.len());
            for (i, value) in slice.value.iter().enumerate() {
                let name = format!("{slice}[{i}]");
                f(&Binding { name, value });
            }
        }
    }

    fn destination(&self, destination: &Binding<hir::Destination>) {
        self.option(field!(destination.label), "label", |label| {
            self.ident(field!(label.ident));
        });
    }

    fn ident(&self, ident: &Binding<Ident>) {
        chain!(self, "{ident}.as_str() == {:?}", ident.value.as_str());
    }

    fn symbol(&self, symbol: &Binding<Symbol>) {
        chain!(self, "{symbol}.as_str() == {:?}", symbol.value.as_str());
    }

    fn qpath(&self, qpath: &Binding<&QPath<'_>>) {
        if let QPath::LangItem(lang_item, ..) = *qpath.value {
            chain!(self, "matches!({qpath}, QPath::LangItem(LangItem::{lang_item:?}, _))");
        } else if let Ok(path) = path_to_string(qpath.value) {
            chain!(self, "match_qpath({qpath}, &[{}])", path);
        }
    }

    fn const_arg(&self, const_arg: &Binding<&ConstArg<'_>>) {
        match const_arg.value.kind {
            ConstArgKind::Path(ref qpath) => {
                bind!(self, qpath);
                chain!(self, "let ConstArgKind::Path(ref {qpath}) = {const_arg}.kind");
                self.qpath(qpath);
            },
            ConstArgKind::Anon(anon_const) => {
                bind!(self, anon_const);
                chain!(self, "let ConstArgKind::Anon({anon_const}) = {const_arg}.kind");
                self.body(field!(anon_const.body));
            },
            ConstArgKind::Infer(..) => chain!(self, "let ConstArgKind::Infer(..) = {const_arg}.kind"),
        }
    }

    fn lit(&self, lit: &Binding<&Lit>) {
        let kind = |kind| chain!(self, "let LitKind::{kind} = {lit}.node");
        macro_rules! kind {
            ($($t:tt)*) => (kind(format_args!($($t)*)));
        }

        match lit.value.node {
            LitKind::Bool(val) => kind!("Bool({val:?})"),
            LitKind::Char(c) => kind!("Char({c:?})"),
            LitKind::Err(_) => kind!("Err"),
            LitKind::Byte(b) => kind!("Byte({b})"),
            LitKind::Int(i, suffix) => {
                let int_ty = match suffix {
                    LitIntType::Signed(int_ty) => format!("LitIntType::Signed(IntTy::{int_ty:?})"),
                    LitIntType::Unsigned(uint_ty) => format!("LitIntType::Unsigned(UintTy::{uint_ty:?})"),
                    LitIntType::Unsuffixed => String::from("LitIntType::Unsuffixed"),
                };
                kind!("Int({i}, {int_ty})");
            },
            LitKind::Float(_, suffix) => {
                let float_ty = match suffix {
                    LitFloatType::Suffixed(suffix_ty) => format!("LitFloatType::Suffixed(FloatTy::{suffix_ty:?})"),
                    LitFloatType::Unsuffixed => String::from("LitFloatType::Unsuffixed"),
                };
                kind!("Float(_, {float_ty})");
            },
            LitKind::ByteStr(ref vec, _) => {
                bind!(self, vec);
                kind!("ByteStr(ref {vec})");
                chain!(self, "let [{:?}] = **{vec}", vec.value);
            },
            LitKind::CStr(ref vec, _) => {
                bind!(self, vec);
                kind!("CStr(ref {vec})");
                chain!(self, "let [{:?}] = **{vec}", vec.value);
            },
            LitKind::Str(s, _) => {
                bind!(self, s);
                kind!("Str({s}, _)");
                self.symbol(s);
            },
        }
    }

    fn arm(&self, arm: &Binding<&hir::Arm<'_>>) {
        self.pat(field!(arm.pat));
        match arm.value.guard {
            None => chain!(self, "{arm}.guard.is_none()"),
            Some(expr) => {
                bind!(self, expr);
                chain!(self, "let Some({expr}) = {arm}.guard");
                self.expr(expr);
            },
        }
        self.expr(field!(arm.body));
    }

    #[allow(clippy::too_many_lines)]
    fn expr(&self, expr: &Binding<&hir::Expr<'_>>) {
        if let Some(higher::While { condition, body, .. }) = higher::While::hir(expr.value) {
            bind!(self, condition, body);
            chain!(
                self,
                "let Some(higher::While {{ condition: {condition}, body: {body} }}) \
                = higher::While::hir({expr})"
            );
            self.expr(condition);
            self.expr(body);
            return;
        }

        if let Some(higher::WhileLet {
            let_pat,
            let_expr,
            if_then,
            ..
        }) = higher::WhileLet::hir(expr.value)
        {
            bind!(self, let_pat, let_expr, if_then);
            chain!(
                self,
                "let Some(higher::WhileLet {{ let_pat: {let_pat}, let_expr: {let_expr}, if_then: {if_then} }}) \
                = higher::WhileLet::hir({expr})"
            );
            self.pat(let_pat);
            self.expr(let_expr);
            self.expr(if_then);
            return;
        }

        if let Some(higher::ForLoop { pat, arg, body, .. }) = higher::ForLoop::hir(expr.value) {
            bind!(self, pat, arg, body);
            chain!(
                self,
                "let Some(higher::ForLoop {{ pat: {pat}, arg: {arg}, body: {body}, .. }}) \
                = higher::ForLoop::hir({expr})"
            );
            self.pat(pat);
            self.expr(arg);
            self.expr(body);
            return;
        }

        let kind = |kind| chain!(self, "let ExprKind::{kind} = {expr}.kind");
        macro_rules! kind {
            ($($t:tt)*) => (kind(format_args!($($t)*)));
        }

        match expr.value.kind {
            ExprKind::Let(let_expr) => {
                bind!(self, let_expr);
                kind!("Let({let_expr})");
                self.pat(field!(let_expr.pat));
                // Does what ExprKind::Cast does, only adds a clause for the type
                // if it's a path
                if let Some(TyKind::Path(qpath)) = let_expr.value.ty.as_ref().map(|ty| &ty.kind) {
                    bind!(self, qpath);
                    chain!(self, "let TyKind::Path(ref {qpath}) = {let_expr}.ty.kind");
                    self.qpath(qpath);
                }
                self.expr(field!(let_expr.init));
            },
            ExprKind::Array(elements) => {
                bind!(self, elements);
                kind!("Array({elements})");
                self.slice(elements, |e| self.expr(e));
            },
            ExprKind::Call(func, args) => {
                bind!(self, func, args);
                kind!("Call({func}, {args})");
                self.expr(func);
                self.slice(args, |e| self.expr(e));
            },
            ExprKind::MethodCall(method_name, receiver, args, _) => {
                bind!(self, method_name, receiver, args);
                kind!("MethodCall({method_name}, {receiver}, {args}, _)");
                self.ident(field!(method_name.ident));
                self.expr(receiver);
                self.slice(args, |e| self.expr(e));
            },
            ExprKind::Tup(elements) => {
                bind!(self, elements);
                kind!("Tup({elements})");
                self.slice(elements, |e| self.expr(e));
            },
            ExprKind::Binary(op, left, right) => {
                bind!(self, op, left, right);
                kind!("Binary({op}, {left}, {right})");
                chain!(self, "BinOpKind::{:?} == {op}.node", op.value.node);
                self.expr(left);
                self.expr(right);
            },
            ExprKind::Unary(op, inner) => {
                bind!(self, inner);
                kind!("Unary(UnOp::{op:?}, {inner})");
                self.expr(inner);
            },
            ExprKind::Lit(lit) => {
                bind!(self, lit);
                kind!("Lit(ref {lit})");
                self.lit(lit);
            },
            ExprKind::Cast(expr, cast_ty) => {
                bind!(self, expr, cast_ty);
                kind!("Cast({expr}, {cast_ty})");
                if let TyKind::Path(ref qpath) = cast_ty.value.kind {
                    bind!(self, qpath);
                    chain!(self, "let TyKind::Path(ref {qpath}) = {cast_ty}.kind");
                    self.qpath(qpath);
                }
                self.expr(expr);
            },
            ExprKind::Type(expr, _ty) => {
                bind!(self, expr);
                kind!("Type({expr}, _)");
                self.expr(expr);
            },
            ExprKind::Loop(body, label, des, _) => {
                bind!(self, body);
                opt_bind!(self, label);
                kind!("Loop({body}, {label}, LoopSource::{des:?}, _)");
                self.block(body);
                label.if_some(|l| self.ident(field!(l.ident)));
            },
            ExprKind::If(cond, then, else_expr) => {
                bind!(self, cond, then);
                opt_bind!(self, else_expr);
                kind!("If({cond}, {then}, {else_expr})");
                self.expr(cond);
                self.expr(then);
                else_expr.if_some(|e| self.expr(e));
            },
            ExprKind::Match(scrutinee, arms, des) => {
                bind!(self, scrutinee, arms);
                kind!("Match({scrutinee}, {arms}, MatchSource::{des:?})");
                self.expr(scrutinee);
                self.slice(arms, |arm| self.arm(arm));
            },
            ExprKind::Closure(&Closure {
                capture_clause,
                fn_decl,
                body: body_id,
                kind,
                ..
            }) => {
                let capture_clause = match capture_clause {
                    CaptureBy::Value { .. } => "Value { .. }",
                    CaptureBy::Ref => "Ref",
                };

                let closure_kind = match kind {
                    ClosureKind::Closure => "ClosureKind::Closure".to_string(),
                    ClosureKind::Coroutine(coroutine_kind) => match coroutine_kind {
                        CoroutineKind::Desugared(desugaring, source) => format!(
                            "ClosureKind::Coroutine(CoroutineKind::Desugared(CoroutineDesugaring::{desugaring:?}, CoroutineSource::{source:?}))"
                        ),
                        CoroutineKind::Coroutine(movability) => {
                            format!("ClosureKind::Coroutine(CoroutineKind::Coroutine(Movability::{movability:?})")
                        },
                    },
                    ClosureKind::CoroutineClosure(desugaring) => {
                        format!("ClosureKind::CoroutineClosure(CoroutineDesugaring::{desugaring:?})")
                    },
                };

                let ret_ty = match fn_decl.output {
                    FnRetTy::DefaultReturn(_) => "FnRetTy::DefaultReturn(_)",
                    FnRetTy::Return(_) => "FnRetTy::Return(_ty)",
                };

                bind!(self, fn_decl, body_id);
                kind!(
                    "Closure {{ capture_clause: CaptureBy::{capture_clause}, fn_decl: {fn_decl}, body: {body_id}, closure_kind: {closure_kind}, .. }}"
                );
                chain!(self, "let {ret_ty} = {fn_decl}.output");
                self.body(body_id);
            },
            ExprKind::Yield(sub, source) => {
                bind!(self, sub);
                kind!("Yield(sub, YieldSource::{source:?})");
                self.expr(sub);
            },
            ExprKind::Block(block, label) => {
                bind!(self, block);
                opt_bind!(self, label);
                kind!("Block({block}, {label})");
                self.block(block);
                label.if_some(|l| self.ident(field!(l.ident)));
            },
            ExprKind::Assign(target, value, _) => {
                bind!(self, target, value);
                kind!("Assign({target}, {value}, _span)");
                self.expr(target);
                self.expr(value);
            },
            ExprKind::AssignOp(op, target, value) => {
                bind!(self, op, target, value);
                kind!("AssignOp({op}, {target}, {value})");
                chain!(self, "BinOpKind::{:?} == {op}.node", op.value.node);
                self.expr(target);
                self.expr(value);
            },
            ExprKind::Field(object, field_name) => {
                bind!(self, object, field_name);
                kind!("Field({object}, {field_name})");
                self.ident(field_name);
                self.expr(object);
            },
            ExprKind::Index(object, index, _) => {
                bind!(self, object, index);
                kind!("Index({object}, {index})");
                self.expr(object);
                self.expr(index);
            },
            ExprKind::Path(ref qpath) => {
                bind!(self, qpath);
                kind!("Path(ref {qpath})");
                self.qpath(qpath);
            },
            ExprKind::AddrOf(kind, mutability, inner) => {
                bind!(self, inner);
                kind!("AddrOf(BorrowKind::{kind:?}, Mutability::{mutability:?}, {inner})");
                self.expr(inner);
            },
            ExprKind::Break(destination, value) => {
                bind!(self, destination);
                opt_bind!(self, value);
                kind!("Break({destination}, {value})");
                self.destination(destination);
                value.if_some(|e| self.expr(e));
            },
            ExprKind::Continue(destination) => {
                bind!(self, destination);
                kind!("Continue({destination})");
                self.destination(destination);
            },
            ExprKind::Ret(value) => {
                opt_bind!(self, value);
                kind!("Ret({value})");
                value.if_some(|e| self.expr(e));
            },
            ExprKind::Become(value) => {
                bind!(self, value);
                kind!("Become({value})");
                self.expr(value);
            },
            ExprKind::InlineAsm(_) => {
                kind!("InlineAsm(_)");
                out!("// unimplemented: `ExprKind::InlineAsm` is not further destructured at the moment");
            },
            ExprKind::OffsetOf(container, ref fields) => {
                bind!(self, container, fields);
                kind!("OffsetOf({container}, {fields})");
            },
            ExprKind::Struct(qpath, fields, base) => {
                bind!(self, qpath, fields);
                let base = OptionPat::new(match base {
                    StructTailExpr::Base(base) => Some(self.bind("base", base)),
                    StructTailExpr::None | StructTailExpr::DefaultFields(_) => None,
                });
                kind!("Struct({qpath}, {fields}, {base})");
                self.qpath(qpath);
                self.slice(fields, |field| {
                    self.ident(field!(field.ident));
                    self.expr(field!(field.expr));
                });
                base.if_some(|e| self.expr(e));
            },
            ExprKind::ConstBlock(_) => kind!("ConstBlock(_)"),
            ExprKind::Repeat(value, length) => {
                bind!(self, value, length);
                kind!("Repeat({value}, {length})");
                self.expr(value);
                self.const_arg(length);
            },
            ExprKind::Err(_) => kind!("Err(_)"),
            ExprKind::DropTemps(expr) => {
                bind!(self, expr);
                kind!("DropTemps({expr})");
                self.expr(expr);
            },
            ExprKind::UnsafeBinderCast(..) => {
                unimplemented!("unsafe binders are not implemented yet");
<<<<<<< HEAD
            }
=======
            },
>>>>>>> 609cd310
        }
    }

    fn block(&self, block: &Binding<&hir::Block<'_>>) {
        self.slice(field!(block.stmts), |stmt| self.stmt(stmt));
        self.option(field!(block.expr), "trailing_expr", |expr| {
            self.expr(expr);
        });
    }

    fn body(&self, body_id: &Binding<hir::BodyId>) {
        let expr = self.cx.tcx.hir().body(body_id.value).value;
        bind!(self, expr);
        chain!(self, "{expr} = &cx.tcx.hir().body({body_id}).value");
        self.expr(expr);
    }

    fn pat(&self, pat: &Binding<&hir::Pat<'_>>) {
        let kind = |kind| chain!(self, "let PatKind::{kind} = {pat}.kind");
        macro_rules! kind {
            ($($t:tt)*) => (kind(format_args!($($t)*)));
        }

        match pat.value.kind {
            PatKind::Wild => kind!("Wild"),
            PatKind::Never => kind!("Never"),
            PatKind::Binding(ann, _, name, sub) => {
                bind!(self, name);
                opt_bind!(self, sub);
                let ann = match ann {
                    BindingMode::NONE => "NONE",
                    BindingMode::REF => "REF",
                    BindingMode::MUT => "MUT",
                    BindingMode::REF_MUT => "REF_MUT",
                    BindingMode::MUT_REF => "MUT_REF",
                    BindingMode::MUT_REF_MUT => "MUT_REF_MUT",
                };
                kind!("Binding(BindingMode::{ann}, _, {name}, {sub})");
                self.ident(name);
                sub.if_some(|p| self.pat(p));
            },
            PatKind::Struct(ref qpath, fields, ignore) => {
                bind!(self, qpath, fields);
                kind!("Struct(ref {qpath}, {fields}, {ignore})");
                self.qpath(qpath);
                self.slice(fields, |field| {
                    self.ident(field!(field.ident));
                    self.pat(field!(field.pat));
                });
            },
            PatKind::Or(fields) => {
                bind!(self, fields);
                kind!("Or({fields})");
                self.slice(fields, |pat| self.pat(pat));
            },
            PatKind::TupleStruct(ref qpath, fields, skip_pos) => {
                bind!(self, qpath, fields);
                kind!("TupleStruct(ref {qpath}, {fields}, {skip_pos:?})");
                self.qpath(qpath);
                self.slice(fields, |pat| self.pat(pat));
            },
            PatKind::Path(ref qpath) => {
                bind!(self, qpath);
                kind!("Path(ref {qpath})");
                self.qpath(qpath);
            },
            PatKind::Tuple(fields, skip_pos) => {
                bind!(self, fields);
                kind!("Tuple({fields}, {skip_pos:?})");
                self.slice(fields, |field| self.pat(field));
            },
            PatKind::Box(pat) => {
                bind!(self, pat);
                kind!("Box({pat})");
                self.pat(pat);
            },
            PatKind::Deref(pat) => {
                bind!(self, pat);
                kind!("Deref({pat})");
                self.pat(pat);
            },
            PatKind::Ref(pat, muta) => {
                bind!(self, pat);
                kind!("Ref({pat}, Mutability::{muta:?})");
                self.pat(pat);
            },
            PatKind::Lit(lit_expr) => {
                bind!(self, lit_expr);
                kind!("Lit({lit_expr})");
                self.expr(lit_expr);
            },
            PatKind::Range(start, end, end_kind) => {
                opt_bind!(self, start, end);
                kind!("Range({start}, {end}, RangeEnd::{end_kind:?})");
                start.if_some(|e| self.expr(e));
                end.if_some(|e| self.expr(e));
            },
            PatKind::Slice(start, middle, end) => {
                bind!(self, start, end);
                opt_bind!(self, middle);
                kind!("Slice({start}, {middle}, {end})");
                middle.if_some(|p| self.pat(p));
                self.slice(start, |pat| self.pat(pat));
                self.slice(end, |pat| self.pat(pat));
            },
            PatKind::Err(_) => kind!("Err"),
        }
    }

    fn stmt(&self, stmt: &Binding<&hir::Stmt<'_>>) {
        let kind = |kind| chain!(self, "let StmtKind::{kind} = {stmt}.kind");
        macro_rules! kind {
            ($($t:tt)*) => (kind(format_args!($($t)*)));
        }

        match stmt.value.kind {
            StmtKind::Let(local) => {
                bind!(self, local);
                kind!("Let({local})");
                self.option(field!(local.init), "init", |init| {
                    self.expr(init);
                });
                self.pat(field!(local.pat));
            },
            StmtKind::Item(_) => kind!("Item(item_id)"),
            StmtKind::Expr(e) => {
                bind!(self, e);
                kind!("Expr({e})");
                self.expr(e);
            },
            StmtKind::Semi(e) => {
                bind!(self, e);
                kind!("Semi({e})");
                self.expr(e);
            },
        }
    }
}

fn has_attr(cx: &LateContext<'_>, hir_id: HirId) -> bool {
    let attrs = cx.tcx.hir().attrs(hir_id);
    get_attr(cx.sess(), attrs, "author").count() > 0
}

fn path_to_string(path: &QPath<'_>) -> Result<String, ()> {
    fn inner(s: &mut String, path: &QPath<'_>) -> Result<(), ()> {
        match *path {
            QPath::Resolved(_, path) => {
                for (i, segment) in path.segments.iter().enumerate() {
                    if i > 0 {
                        *s += ", ";
                    }
                    write!(s, "{:?}", segment.ident.as_str()).unwrap();
                }
            },
            QPath::TypeRelative(ty, segment) => match &ty.kind {
                TyKind::Path(inner_path) => {
                    inner(s, inner_path)?;
                    *s += ", ";
                    write!(s, "{:?}", segment.ident.as_str()).unwrap();
                },
                other => write!(s, "/* unimplemented: {other:?}*/").unwrap(),
            },
            QPath::LangItem(..) => return Err(()),
        }

        Ok(())
    }
    let mut s = String::new();
    inner(&mut s, path)?;
    Ok(s)
}<|MERGE_RESOLUTION|>--- conflicted
+++ resolved
@@ -3,13 +3,8 @@
 use rustc_ast::ast::{LitFloatType, LitKind};
 use rustc_data_structures::fx::FxHashMap;
 use rustc_hir::{
-<<<<<<< HEAD
-    self as hir, BindingMode, CaptureBy, Closure, ClosureKind, ConstArg, ConstArgKind, CoroutineKind,
-    ExprKind, FnRetTy, HirId, Lit, PatKind, QPath, StmtKind, TyKind, StructTailExpr,
-=======
     self as hir, BindingMode, CaptureBy, Closure, ClosureKind, ConstArg, ConstArgKind, CoroutineKind, ExprKind,
     FnRetTy, HirId, Lit, PatKind, QPath, StmtKind, StructTailExpr, TyKind,
->>>>>>> 609cd310
 };
 use rustc_lint::{LateContext, LateLintPass, LintContext};
 use rustc_session::declare_lint_pass;
@@ -630,11 +625,7 @@
             },
             ExprKind::UnsafeBinderCast(..) => {
                 unimplemented!("unsafe binders are not implemented yet");
-<<<<<<< HEAD
-            }
-=======
-            },
->>>>>>> 609cd310
+            },
         }
     }
 
