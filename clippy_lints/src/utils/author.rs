//! A group of attributes that can be attached to Rust code in order
//! to generate a clippy lint detecting said code automatically.

use crate::utils::{get_attr, higher};
use rustc_ast::ast::{Attribute, LitFloatType, LitKind};
use rustc_ast::walk_list;
use rustc_data_structures::fx::FxHashMap;
use rustc_hir as hir;
use rustc_hir::intravisit::{NestedVisitorMap, Visitor};
use rustc_hir::{BindingAnnotation, Block, Expr, ExprKind, Pat, PatKind, QPath, Stmt, StmtKind, TyKind};
use rustc_lint::{LateContext, LateLintPass, LintContext};
use rustc_middle::hir::map::Map;
use rustc_session::Session;
use rustc_session::{declare_lint_pass, declare_tool_lint};

declare_clippy_lint! {
    /// **What it does:** Generates clippy code that detects the offending pattern
    ///
    /// **Example:**
    /// ```rust,ignore
    /// // ./tests/ui/my_lint.rs
    /// fn foo() {
    ///     // detect the following pattern
    ///     #[clippy::author]
    ///     if x == 42 {
    ///         // but ignore everything from here on
    ///         #![clippy::author = "ignore"]
    ///     }
    ///     ()
    /// }
    /// ```
    ///
    /// Running `TESTNAME=ui/my_lint cargo uitest` will produce
    /// a `./tests/ui/new_lint.stdout` file with the generated code:
    ///
    /// ```rust,ignore
    /// // ./tests/ui/new_lint.stdout
    /// if_chain! {
    ///     if let ExprKind::If(ref cond, ref then, None) = item.kind,
    ///     if let ExprKind::Binary(BinOp::Eq, ref left, ref right) = cond.kind,
    ///     if let ExprKind::Path(ref path) = left.kind,
    ///     if let ExprKind::Lit(ref lit) = right.kind,
    ///     if let LitKind::Int(42, _) = lit.node,
    ///     then {
    ///         // report your lint here
    ///     }
    /// }
    /// ```
    pub LINT_AUTHOR,
    internal_warn,
    "helper for writing lints"
}

declare_lint_pass!(Author => [LINT_AUTHOR]);

fn prelude() {
    println!("if_chain! {{");
}

fn done() {
    println!("    then {{");
    println!("        // report your lint here");
    println!("    }}");
    println!("}}");
}

impl<'tcx> LateLintPass<'tcx> for Author {
    fn check_item(&mut self, cx: &LateContext<'tcx>, item: &'tcx hir::Item<'_>) {
        if !has_attr(cx.sess(), &item.attrs) {
            return;
        }
        prelude();
        PrintVisitor::new("item").visit_item(item);
        done();
    }

    fn check_impl_item(&mut self, cx: &LateContext<'tcx>, item: &'tcx hir::ImplItem<'_>) {
        if !has_attr(cx.sess(), &item.attrs) {
            return;
        }
        prelude();
        PrintVisitor::new("item").visit_impl_item(item);
        done();
    }

    fn check_trait_item(&mut self, cx: &LateContext<'tcx>, item: &'tcx hir::TraitItem<'_>) {
        if !has_attr(cx.sess(), &item.attrs) {
            return;
        }
        prelude();
        PrintVisitor::new("item").visit_trait_item(item);
        done();
    }

    fn check_variant(&mut self, cx: &LateContext<'tcx>, var: &'tcx hir::Variant<'_>) {
        if !has_attr(cx.sess(), &var.attrs) {
            return;
        }
        prelude();
        let parent_hir_id = cx.tcx.hir().get_parent_node(var.id);
        PrintVisitor::new("var").visit_variant(var, &hir::Generics::empty(), parent_hir_id);
        done();
    }

    fn check_struct_field(&mut self, cx: &LateContext<'tcx>, field: &'tcx hir::StructField<'_>) {
        if !has_attr(cx.sess(), &field.attrs) {
            return;
        }
        prelude();
        PrintVisitor::new("field").visit_struct_field(field);
        done();
    }

    fn check_expr(&mut self, cx: &LateContext<'tcx>, expr: &'tcx hir::Expr<'_>) {
        if !has_attr(cx.sess(), &expr.attrs) {
            return;
        }
        prelude();
        PrintVisitor::new("expr").visit_expr(expr);
        done();
    }

    fn check_arm(&mut self, cx: &LateContext<'tcx>, arm: &'tcx hir::Arm<'_>) {
        if !has_attr(cx.sess(), &arm.attrs) {
            return;
        }
        prelude();
        PrintVisitor::new("arm").visit_arm(arm);
        done();
    }

    fn check_stmt(&mut self, cx: &LateContext<'tcx>, stmt: &'tcx hir::Stmt<'_>) {
        if !has_attr(cx.sess(), stmt.kind.attrs()) {
            return;
        }
        prelude();
        PrintVisitor::new("stmt").visit_stmt(stmt);
        done();
    }

    fn check_foreign_item(&mut self, cx: &LateContext<'tcx>, item: &'tcx hir::ForeignItem<'_>) {
        if !has_attr(cx.sess(), &item.attrs) {
            return;
        }
        prelude();
        PrintVisitor::new("item").visit_foreign_item(item);
        done();
    }
}

impl PrintVisitor {
    #[must_use]
    fn new(s: &'static str) -> Self {
        Self {
            ids: FxHashMap::default(),
            current: s.to_owned(),
        }
    }

    fn next(&mut self, s: &'static str) -> String {
        use std::collections::hash_map::Entry::{Occupied, Vacant};
        match self.ids.entry(s) {
            // already there: start numbering from `1`
            Occupied(mut occ) => {
                let val = occ.get_mut();
                *val += 1;
                format!("{}{}", s, *val)
            },
            // not there: insert and return name as given
            Vacant(vac) => {
                vac.insert(0);
                s.to_owned()
            },
        }
    }

    fn print_qpath(&mut self, path: &QPath<'_>) {
<<<<<<< HEAD
        match  *path {
            QPath::LangItem(lang_item, _) => {
                println!(
                    "    if matches!({}, QPath::LangItem(LangItem::{:?}, _));",
                   self.current, lang_item,
                );
            },
            _ => {
                print!("    if match_qpath({}, &[", self.current);
                print_path(path, &mut true);
                println!("]);");
            },
=======
        if let QPath::LangItem(lang_item, _) = *path {
            println!(
                "    if matches!({}, QPath::LangItem(LangItem::{:?}, _));",
                self.current, lang_item,
            );
        } else {
            print!("    if match_qpath({}, &[", self.current);
            print_path(path, &mut true);
            println!("]);");
>>>>>>> e47cc609
        }
    }
}

struct PrintVisitor {
    /// Fields are the current index that needs to be appended to pattern
    /// binding names
    ids: FxHashMap<&'static str, usize>,
    /// the name that needs to be destructured
    current: String,
}

impl<'tcx> Visitor<'tcx> for PrintVisitor {
    type Map = Map<'tcx>;

    #[allow(clippy::too_many_lines)]
    fn visit_expr(&mut self, expr: &Expr<'_>) {
        // handle if desugarings
        // TODO add more desugarings here
        if let Some((cond, then, opt_else)) = higher::if_block(&expr) {
            let cond_pat = self.next("cond");
            let then_pat = self.next("then");
            if let Some(else_) = opt_else {
                let else_pat = self.next("else_");
                println!(
                    "    if let Some((ref {}, ref {}, Some({}))) = higher::if_block(&{});",
                    cond_pat, then_pat, else_pat, self.current
                );
                self.current = else_pat;
                self.visit_expr(else_);
            } else {
                println!(
                    "    if let Some((ref {}, ref {}, None)) = higher::if_block(&{});",
                    cond_pat, then_pat, self.current
                );
            }
            self.current = cond_pat;
            self.visit_expr(cond);
            self.current = then_pat;
            self.visit_expr(then);
            return;
        }

        print!("    if let ExprKind::");
        let current = format!("{}.kind", self.current);
        match expr.kind {
            ExprKind::Box(ref inner) => {
                let inner_pat = self.next("inner");
                println!("Box(ref {}) = {};", inner_pat, current);
                self.current = inner_pat;
                self.visit_expr(inner);
            },
            ExprKind::Array(ref elements) => {
                let elements_pat = self.next("elements");
                println!("Array(ref {}) = {};", elements_pat, current);
                println!("    if {}.len() == {};", elements_pat, elements.len());
                for (i, element) in elements.iter().enumerate() {
                    self.current = format!("{}[{}]", elements_pat, i);
                    self.visit_expr(element);
                }
            },
            ExprKind::Call(ref func, ref args) => {
                let func_pat = self.next("func");
                let args_pat = self.next("args");
                println!("Call(ref {}, ref {}) = {};", func_pat, args_pat, current);
                self.current = func_pat;
                self.visit_expr(func);
                println!("    if {}.len() == {};", args_pat, args.len());
                for (i, arg) in args.iter().enumerate() {
                    self.current = format!("{}[{}]", args_pat, i);
                    self.visit_expr(arg);
                }
            },
            ExprKind::MethodCall(ref _method_name, ref _generics, ref _args, ref _fn_span) => {
                println!(
                    "MethodCall(ref method_name, ref generics, ref args, ref fn_span) = {};",
                    current
                );
                println!("    // unimplemented: `ExprKind::MethodCall` is not further destructured at the moment");
            },
            ExprKind::Tup(ref elements) => {
                let elements_pat = self.next("elements");
                println!("Tup(ref {}) = {};", elements_pat, current);
                println!("    if {}.len() == {};", elements_pat, elements.len());
                for (i, element) in elements.iter().enumerate() {
                    self.current = format!("{}[{}]", elements_pat, i);
                    self.visit_expr(element);
                }
            },
            ExprKind::Binary(ref op, ref left, ref right) => {
                let op_pat = self.next("op");
                let left_pat = self.next("left");
                let right_pat = self.next("right");
                println!(
                    "Binary(ref {}, ref {}, ref {}) = {};",
                    op_pat, left_pat, right_pat, current
                );
                println!("    if BinOpKind::{:?} == {}.node;", op.node, op_pat);
                self.current = left_pat;
                self.visit_expr(left);
                self.current = right_pat;
                self.visit_expr(right);
            },
            ExprKind::Unary(ref op, ref inner) => {
                let inner_pat = self.next("inner");
                println!("Unary(UnOp::{:?}, ref {}) = {};", op, inner_pat, current);
                self.current = inner_pat;
                self.visit_expr(inner);
            },
            ExprKind::Lit(ref lit) => {
                let lit_pat = self.next("lit");
                println!("Lit(ref {}) = {};", lit_pat, current);
                match lit.node {
                    LitKind::Bool(val) => println!("    if let LitKind::Bool({:?}) = {}.node;", val, lit_pat),
                    LitKind::Char(c) => println!("    if let LitKind::Char({:?}) = {}.node;", c, lit_pat),
                    LitKind::Err(val) => println!("    if let LitKind::Err({}) = {}.node;", val, lit_pat),
                    LitKind::Byte(b) => println!("    if let LitKind::Byte({}) = {}.node;", b, lit_pat),
                    // FIXME: also check int type
                    LitKind::Int(i, _) => println!("    if let LitKind::Int({}, _) = {}.node;", i, lit_pat),
                    LitKind::Float(_, LitFloatType::Suffixed(_)) => println!(
                        "    if let LitKind::Float(_, LitFloatType::Suffixed(_)) = {}.node;",
                        lit_pat
                    ),
                    LitKind::Float(_, LitFloatType::Unsuffixed) => println!(
                        "    if let LitKind::Float(_, LitFloatType::Unsuffixed) = {}.node;",
                        lit_pat
                    ),
                    LitKind::ByteStr(ref vec) => {
                        let vec_pat = self.next("vec");
                        println!("    if let LitKind::ByteStr(ref {}) = {}.node;", vec_pat, lit_pat);
                        println!("    if let [{:?}] = **{};", vec, vec_pat);
                    },
                    LitKind::Str(ref text, _) => {
                        let str_pat = self.next("s");
                        println!("    if let LitKind::Str(ref {}, _) = {}.node;", str_pat, lit_pat);
                        println!("    if {}.as_str() == {:?}", str_pat, &*text.as_str())
                    },
                }
            },
            ExprKind::Cast(ref expr, ref ty) => {
                let cast_pat = self.next("expr");
                let cast_ty = self.next("cast_ty");
                let qp_label = self.next("qp");

                println!("Cast(ref {}, ref {}) = {};", cast_pat, cast_ty, current);
                if let TyKind::Path(ref qp) = ty.kind {
                    println!("    if let TyKind::Path(ref {}) = {}.kind;", qp_label, cast_ty);
                    self.current = qp_label;
                    self.print_qpath(qp);
                }
                self.current = cast_pat;
                self.visit_expr(expr);
            },
            ExprKind::Type(ref expr, ref _ty) => {
                let cast_pat = self.next("expr");
                println!("Type(ref {}, _) = {};", cast_pat, current);
                self.current = cast_pat;
                self.visit_expr(expr);
            },
            ExprKind::Loop(ref body, _, desugaring) => {
                let body_pat = self.next("body");
                let des = loop_desugaring_name(desugaring);
                let label_pat = self.next("label");
                println!("Loop(ref {}, ref {}, {}) = {};", body_pat, label_pat, des, current);
                self.current = body_pat;
                self.visit_block(body);
            },
            ExprKind::Match(ref expr, ref arms, desugaring) => {
                let des = desugaring_name(desugaring);
                let expr_pat = self.next("expr");
                let arms_pat = self.next("arms");
                println!("Match(ref {}, ref {}, {}) = {};", expr_pat, arms_pat, des, current);
                self.current = expr_pat;
                self.visit_expr(expr);
                println!("    if {}.len() == {};", arms_pat, arms.len());
                for (i, arm) in arms.iter().enumerate() {
                    self.current = format!("{}[{}].body", arms_pat, i);
                    self.visit_expr(&arm.body);
                    if let Some(ref guard) = arm.guard {
                        let guard_pat = self.next("guard");
                        println!("    if let Some(ref {}) = {}[{}].guard;", guard_pat, arms_pat, i);
                        match guard {
                            hir::Guard::If(ref if_expr) => {
                                let if_expr_pat = self.next("expr");
                                println!("    if let Guard::If(ref {}) = {};", if_expr_pat, guard_pat);
                                self.current = if_expr_pat;
                                self.visit_expr(if_expr);
                            },
                        }
                    }
                    self.current = format!("{}[{}].pat", arms_pat, i);
                    self.visit_pat(&arm.pat);
                }
            },
            ExprKind::Closure(ref _capture_clause, ref _func, _, _, _) => {
                println!("Closure(ref capture_clause, ref func, _, _, _) = {};", current);
                println!("    // unimplemented: `ExprKind::Closure` is not further destructured at the moment");
            },
            ExprKind::Yield(ref sub, _) => {
                let sub_pat = self.next("sub");
                println!("Yield(ref sub) = {};", current);
                self.current = sub_pat;
                self.visit_expr(sub);
            },
            ExprKind::Block(ref block, _) => {
                let block_pat = self.next("block");
                println!("Block(ref {}) = {};", block_pat, current);
                self.current = block_pat;
                self.visit_block(block);
            },
            ExprKind::Assign(ref target, ref value, _) => {
                let target_pat = self.next("target");
                let value_pat = self.next("value");
                println!(
                    "Assign(ref {}, ref {}, ref _span) = {};",
                    target_pat, value_pat, current
                );
                self.current = target_pat;
                self.visit_expr(target);
                self.current = value_pat;
                self.visit_expr(value);
            },
            ExprKind::AssignOp(ref op, ref target, ref value) => {
                let op_pat = self.next("op");
                let target_pat = self.next("target");
                let value_pat = self.next("value");
                println!(
                    "AssignOp(ref {}, ref {}, ref {}) = {};",
                    op_pat, target_pat, value_pat, current
                );
                println!("    if BinOpKind::{:?} == {}.node;", op.node, op_pat);
                self.current = target_pat;
                self.visit_expr(target);
                self.current = value_pat;
                self.visit_expr(value);
            },
            ExprKind::Field(ref object, ref field_ident) => {
                let obj_pat = self.next("object");
                let field_name_pat = self.next("field_name");
                println!("Field(ref {}, ref {}) = {};", obj_pat, field_name_pat, current);
                println!("    if {}.as_str() == {:?}", field_name_pat, field_ident.as_str());
                self.current = obj_pat;
                self.visit_expr(object);
            },
            ExprKind::Index(ref object, ref index) => {
                let object_pat = self.next("object");
                let index_pat = self.next("index");
                println!("Index(ref {}, ref {}) = {};", object_pat, index_pat, current);
                self.current = object_pat;
                self.visit_expr(object);
                self.current = index_pat;
                self.visit_expr(index);
            },
            ExprKind::Path(ref path) => {
                let path_pat = self.next("path");
                println!("Path(ref {}) = {};", path_pat, current);
                self.current = path_pat;
                self.print_qpath(path);
            },
            ExprKind::AddrOf(kind, mutability, ref inner) => {
                let inner_pat = self.next("inner");
                println!(
                    "AddrOf(BorrowKind::{:?}, Mutability::{:?}, ref {}) = {};",
                    kind, mutability, inner_pat, current
                );
                self.current = inner_pat;
                self.visit_expr(inner);
            },
            ExprKind::Break(ref _destination, ref opt_value) => {
                let destination_pat = self.next("destination");
                if let Some(ref value) = *opt_value {
                    let value_pat = self.next("value");
                    println!("Break(ref {}, Some(ref {})) = {};", destination_pat, value_pat, current);
                    self.current = value_pat;
                    self.visit_expr(value);
                } else {
                    println!("Break(ref {}, None) = {};", destination_pat, current);
                }
                // FIXME: implement label printing
            },
            ExprKind::Continue(ref _destination) => {
                let destination_pat = self.next("destination");
                println!("Again(ref {}) = {};", destination_pat, current);
                // FIXME: implement label printing
            },
            ExprKind::Ret(ref opt_value) => {
                if let Some(ref value) = *opt_value {
                    let value_pat = self.next("value");
                    println!("Ret(Some(ref {})) = {};", value_pat, current);
                    self.current = value_pat;
                    self.visit_expr(value);
                } else {
                    println!("Ret(None) = {};", current);
                }
            },
            ExprKind::InlineAsm(_) => {
                println!("InlineAsm(_) = {};", current);
                println!("    // unimplemented: `ExprKind::InlineAsm` is not further destructured at the moment");
            },
            ExprKind::LlvmInlineAsm(_) => {
                println!("LlvmInlineAsm(_) = {};", current);
                println!("    // unimplemented: `ExprKind::LlvmInlineAsm` is not further destructured at the moment");
            },
            ExprKind::Struct(ref path, ref fields, ref opt_base) => {
                let path_pat = self.next("path");
                let fields_pat = self.next("fields");
                if let Some(ref base) = *opt_base {
                    let base_pat = self.next("base");
                    println!(
                        "Struct(ref {}, ref {}, Some(ref {})) = {};",
                        path_pat, fields_pat, base_pat, current
                    );
                    self.current = base_pat;
                    self.visit_expr(base);
                } else {
                    println!("Struct(ref {}, ref {}, None) = {};", path_pat, fields_pat, current);
                }
                self.current = path_pat;
                self.print_qpath(path);
                println!("    if {}.len() == {};", fields_pat, fields.len());
                println!("    // unimplemented: field checks");
            },
            // FIXME: compute length (needs type info)
            ExprKind::Repeat(ref value, _) => {
                let value_pat = self.next("value");
                println!("Repeat(ref {}, _) = {};", value_pat, current);
                println!("// unimplemented: repeat count check");
                self.current = value_pat;
                self.visit_expr(value);
            },
            ExprKind::Err => {
                println!("Err = {}", current);
            },
            ExprKind::DropTemps(ref expr) => {
                let expr_pat = self.next("expr");
                println!("DropTemps(ref {}) = {};", expr_pat, current);
                self.current = expr_pat;
                self.visit_expr(expr);
            },
        }
    }

    fn visit_block(&mut self, block: &Block<'_>) {
        let trailing_pat = self.next("trailing_expr");
        println!("    if let Some({}) = &{}.expr;", trailing_pat, self.current);
        println!("    if {}.stmts.len() == {};", self.current, block.stmts.len());
        let current = self.current.clone();
        for (i, stmt) in block.stmts.iter().enumerate() {
            self.current = format!("{}.stmts[{}]", current, i);
            self.visit_stmt(stmt);
        }
    }

    #[allow(clippy::too_many_lines)]
    fn visit_pat(&mut self, pat: &Pat<'_>) {
        print!("    if let PatKind::");
        let current = format!("{}.kind", self.current);
        match pat.kind {
            PatKind::Wild => println!("Wild = {};", current),
            PatKind::Binding(anno, .., ident, ref sub) => {
                let anno_pat = match anno {
                    BindingAnnotation::Unannotated => "BindingAnnotation::Unannotated",
                    BindingAnnotation::Mutable => "BindingAnnotation::Mutable",
                    BindingAnnotation::Ref => "BindingAnnotation::Ref",
                    BindingAnnotation::RefMut => "BindingAnnotation::RefMut",
                };
                let name_pat = self.next("name");
                if let Some(ref sub) = *sub {
                    let sub_pat = self.next("sub");
                    println!(
                        "Binding({}, _, {}, Some(ref {})) = {};",
                        anno_pat, name_pat, sub_pat, current
                    );
                    self.current = sub_pat;
                    self.visit_pat(sub);
                } else {
                    println!("Binding({}, _, {}, None) = {};", anno_pat, name_pat, current);
                }
                println!("    if {}.as_str() == \"{}\";", name_pat, ident.as_str());
            },
            PatKind::Struct(ref path, ref fields, ignore) => {
                let path_pat = self.next("path");
                let fields_pat = self.next("fields");
                println!(
                    "Struct(ref {}, ref {}, {}) = {};",
                    path_pat, fields_pat, ignore, current
                );
                self.current = path_pat;
                self.print_qpath(path);
                println!("    if {}.len() == {};", fields_pat, fields.len());
                println!("    // unimplemented: field checks");
            },
            PatKind::Or(ref fields) => {
                let fields_pat = self.next("fields");
                println!("Or(ref {}) = {};", fields_pat, current);
                println!("    if {}.len() == {};", fields_pat, fields.len());
                println!("    // unimplemented: field checks");
            },
            PatKind::TupleStruct(ref path, ref fields, skip_pos) => {
                let path_pat = self.next("path");
                let fields_pat = self.next("fields");
                println!(
                    "TupleStruct(ref {}, ref {}, {:?}) = {};",
                    path_pat, fields_pat, skip_pos, current
                );
                self.current = path_pat;
                self.print_qpath(path);
                println!("    if {}.len() == {};", fields_pat, fields.len());
                println!("    // unimplemented: field checks");
            },
            PatKind::Path(ref path) => {
                let path_pat = self.next("path");
                println!("Path(ref {}) = {};", path_pat, current);
                self.current = path_pat;
                self.print_qpath(path);
            },
            PatKind::Tuple(ref fields, skip_pos) => {
                let fields_pat = self.next("fields");
                println!("Tuple(ref {}, {:?}) = {};", fields_pat, skip_pos, current);
                println!("    if {}.len() == {};", fields_pat, fields.len());
                println!("    // unimplemented: field checks");
            },
            PatKind::Box(ref pat) => {
                let pat_pat = self.next("pat");
                println!("Box(ref {}) = {};", pat_pat, current);
                self.current = pat_pat;
                self.visit_pat(pat);
            },
            PatKind::Ref(ref pat, muta) => {
                let pat_pat = self.next("pat");
                println!("Ref(ref {}, Mutability::{:?}) = {};", pat_pat, muta, current);
                self.current = pat_pat;
                self.visit_pat(pat);
            },
            PatKind::Lit(ref lit_expr) => {
                let lit_expr_pat = self.next("lit_expr");
                println!("Lit(ref {}) = {}", lit_expr_pat, current);
                self.current = lit_expr_pat;
                self.visit_expr(lit_expr);
            },
            PatKind::Range(ref start, ref end, end_kind) => {
                let start_pat = self.next("start");
                let end_pat = self.next("end");
                println!(
                    "Range(ref {}, ref {}, RangeEnd::{:?}) = {};",
                    start_pat, end_pat, end_kind, current
                );
                self.current = start_pat;
                walk_list!(self, visit_expr, start);
                self.current = end_pat;
                walk_list!(self, visit_expr, end);
            },
            PatKind::Slice(ref start, ref middle, ref end) => {
                let start_pat = self.next("start");
                let end_pat = self.next("end");
                if let Some(ref middle) = middle {
                    let middle_pat = self.next("middle");
                    println!(
                        "Slice(ref {}, Some(ref {}), ref {}) = {};",
                        start_pat, middle_pat, end_pat, current
                    );
                    self.current = middle_pat;
                    self.visit_pat(middle);
                } else {
                    println!("Slice(ref {}, None, ref {}) = {};", start_pat, end_pat, current);
                }
                println!("    if {}.len() == {};", start_pat, start.len());
                for (i, pat) in start.iter().enumerate() {
                    self.current = format!("{}[{}]", start_pat, i);
                    self.visit_pat(pat);
                }
                println!("    if {}.len() == {};", end_pat, end.len());
                for (i, pat) in end.iter().enumerate() {
                    self.current = format!("{}[{}]", end_pat, i);
                    self.visit_pat(pat);
                }
            },
        }
    }

    fn visit_stmt(&mut self, s: &Stmt<'_>) {
        print!("    if let StmtKind::");
        let current = format!("{}.kind", self.current);
        match s.kind {
            // A local (let) binding:
            StmtKind::Local(ref local) => {
                let local_pat = self.next("local");
                println!("Local(ref {}) = {};", local_pat, current);
                if let Some(ref init) = local.init {
                    let init_pat = self.next("init");
                    println!("    if let Some(ref {}) = {}.init;", init_pat, local_pat);
                    self.current = init_pat;
                    self.visit_expr(init);
                }
                self.current = format!("{}.pat", local_pat);
                self.visit_pat(&local.pat);
            },
            // An item binding:
            StmtKind::Item(_) => {
                println!("Item(item_id) = {};", current);
            },

            // Expr without trailing semi-colon (must have unit type):
            StmtKind::Expr(ref e) => {
                let e_pat = self.next("e");
                println!("Expr(ref {}, _) = {}", e_pat, current);
                self.current = e_pat;
                self.visit_expr(e);
            },

            // Expr with trailing semi-colon (may have any type):
            StmtKind::Semi(ref e) => {
                let e_pat = self.next("e");
                println!("Semi(ref {}, _) = {}", e_pat, current);
                self.current = e_pat;
                self.visit_expr(e);
            },
        }
    }

    fn nested_visit_map(&mut self) -> NestedVisitorMap<Self::Map> {
        NestedVisitorMap::None
    }
}

fn has_attr(sess: &Session, attrs: &[Attribute]) -> bool {
    get_attr(sess, attrs, "author").count() > 0
}

#[must_use]
fn desugaring_name(des: hir::MatchSource) -> String {
    match des {
        hir::MatchSource::ForLoopDesugar => "MatchSource::ForLoopDesugar".to_string(),
        hir::MatchSource::TryDesugar => "MatchSource::TryDesugar".to_string(),
        hir::MatchSource::WhileDesugar => "MatchSource::WhileDesugar".to_string(),
        hir::MatchSource::WhileLetDesugar => "MatchSource::WhileLetDesugar".to_string(),
        hir::MatchSource::Normal => "MatchSource::Normal".to_string(),
        hir::MatchSource::IfLetDesugar { contains_else_clause } => format!(
            "MatchSource::IfLetDesugar {{ contains_else_clause: {} }}",
            contains_else_clause
        ),
        hir::MatchSource::IfDesugar { contains_else_clause } => format!(
            "MatchSource::IfDesugar {{ contains_else_clause: {} }}",
            contains_else_clause
        ),
        hir::MatchSource::AwaitDesugar => "MatchSource::AwaitDesugar".to_string(),
    }
}

#[must_use]
fn loop_desugaring_name(des: hir::LoopSource) -> &'static str {
    match des {
        hir::LoopSource::ForLoop => "LoopSource::ForLoop",
        hir::LoopSource::Loop => "LoopSource::Loop",
        hir::LoopSource::While => "LoopSource::While",
        hir::LoopSource::WhileLet => "LoopSource::WhileLet",
    }
}

fn print_path(path: &QPath<'_>, first: &mut bool) {
    match *path {
        QPath::Resolved(_, ref path) => {
            for segment in path.segments {
                if *first {
                    *first = false;
                } else {
                    print!(", ");
                }
                print!("{:?}", segment.ident.as_str());
            }
        },
        QPath::TypeRelative(ref ty, ref segment) => match ty.kind {
            hir::TyKind::Path(ref inner_path) => {
                print_path(inner_path, first);
                if *first {
                    *first = false;
                } else {
                    print!(", ");
                }
                print!("{:?}", segment.ident.as_str());
            },
            ref other => print!("/* unimplemented: {:?}*/", other),
        },
        QPath::LangItem(..) => panic!("print_path: called for lang item qpath"),
    }
}<|MERGE_RESOLUTION|>--- conflicted
+++ resolved
@@ -175,20 +175,6 @@
     }
 
     fn print_qpath(&mut self, path: &QPath<'_>) {
-<<<<<<< HEAD
-        match  *path {
-            QPath::LangItem(lang_item, _) => {
-                println!(
-                    "    if matches!({}, QPath::LangItem(LangItem::{:?}, _));",
-                   self.current, lang_item,
-                );
-            },
-            _ => {
-                print!("    if match_qpath({}, &[", self.current);
-                print_path(path, &mut true);
-                println!("]);");
-            },
-=======
         if let QPath::LangItem(lang_item, _) = *path {
             println!(
                 "    if matches!({}, QPath::LangItem(LangItem::{:?}, _));",
@@ -198,7 +184,6 @@
             print!("    if match_qpath({}, &[", self.current);
             print_path(path, &mut true);
             println!("]);");
->>>>>>> e47cc609
         }
     }
 }
