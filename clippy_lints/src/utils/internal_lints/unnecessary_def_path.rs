use clippy_utils::diagnostics::{span_lint_and_help, span_lint_and_then};
use clippy_utils::source::snippet_with_applicability;
use clippy_utils::{def_path_def_ids, is_lint_allowed, match_any_def_paths, peel_hir_expr_refs};
use if_chain::if_chain;
use rustc_ast::ast::LitKind;
use rustc_data_structures::fx::FxHashSet;
use rustc_errors::Applicability;
use rustc_hir as hir;
use rustc_hir::def::{DefKind, Res};
use rustc_hir::def_id::DefId;
use rustc_hir::{Expr, ExprKind, Local, Mutability, Node};
use rustc_lint::{LateContext, LateLintPass};
use rustc_middle::mir::interpret::{Allocation, ConstValue, GlobalAlloc};
use rustc_middle::ty::{self, DefIdTree, Ty};
use rustc_session::{declare_tool_lint, impl_lint_pass};
use rustc_span::symbol::Symbol;
use rustc_span::Span;

use std::str;

declare_clippy_lint! {
    /// ### What it does
    /// Checks for usages of def paths when a diagnostic item or a `LangItem` could be used.
    ///
    /// ### Why is this bad?
    /// The path for an item is subject to change and is less efficient to look up than a
    /// diagnostic item or a `LangItem`.
    ///
    /// ### Example
    /// ```rust,ignore
    /// utils::match_type(cx, ty, &paths::VEC)
    /// ```
    ///
    /// Use instead:
    /// ```rust,ignore
    /// utils::is_type_diagnostic_item(cx, ty, sym::Vec)
    /// ```
    pub UNNECESSARY_DEF_PATH,
    internal,
    "using a def path when a diagnostic item or a `LangItem` is available"
}

impl_lint_pass!(UnnecessaryDefPath => [UNNECESSARY_DEF_PATH]);

#[derive(Default)]
pub struct UnnecessaryDefPath {
    array_def_ids: FxHashSet<(DefId, Span)>,
    linted_def_ids: FxHashSet<DefId>,
}

impl<'tcx> LateLintPass<'tcx> for UnnecessaryDefPath {
    fn check_expr(&mut self, cx: &LateContext<'tcx>, expr: &'tcx hir::Expr<'_>) {
        if is_lint_allowed(cx, UNNECESSARY_DEF_PATH, expr.hir_id) {
            return;
        }

        match expr.kind {
            ExprKind::Call(func, args) => self.check_call(cx, func, args, expr.span),
            ExprKind::Array(elements) => self.check_array(cx, elements, expr.span),
            _ => {},
        }
    }

    fn check_crate_post(&mut self, cx: &LateContext<'tcx>) {
        for &(def_id, span) in &self.array_def_ids {
            if self.linted_def_ids.contains(&def_id) {
                continue;
            }

            let (msg, sugg) = if let Some(sym) = cx.tcx.get_diagnostic_name(def_id) {
                ("diagnostic item", format!("sym::{sym}"))
            } else if let Some(sym) = get_lang_item_name(cx, def_id) {
                ("language item", format!("LangItem::{sym}"))
            } else {
                continue;
            };

            span_lint_and_help(
                cx,
                UNNECESSARY_DEF_PATH,
                span,
                &format!("hardcoded path to a {msg}"),
                None,
                &format!("convert all references to use `{sugg}`"),
            );
        }
    }
}

impl UnnecessaryDefPath {
    #[allow(clippy::too_many_lines)]
    fn check_call(&mut self, cx: &LateContext<'_>, func: &Expr<'_>, args: &[Expr<'_>], span: Span) {
        enum Item {
            LangItem(&'static str),
            DiagnosticItem(Symbol),
        }
        static PATHS: &[&[&str]] = &[
            &["clippy_utils", "match_def_path"],
            &["clippy_utils", "match_trait_method"],
            &["clippy_utils", "ty", "match_type"],
            &["clippy_utils", "is_expr_path_def_path"],
        ];

        if_chain! {
            if let [cx_arg, def_arg, args @ ..] = args;
            if let ExprKind::Path(path) = &func.kind;
            if let Some(id) = cx.qpath_res(path, func.hir_id).opt_def_id();
            if let Some(which_path) = match_any_def_paths(cx, id, PATHS);
            let item_arg = if which_path == 4 { &args[1] } else { &args[0] };
            // Extract the path to the matched type
            if let Some(segments) = path_to_matched_type(cx, item_arg);
            let segments: Vec<&str> = segments.iter().map(|sym| &**sym).collect();
            if let Some(def_id) = def_path_def_ids(cx, &segments[..]).next();
            then {
                // Check if the target item is a diagnostic item or LangItem.
                #[rustfmt::skip]
                let (msg, item) = if let Some(item_name)
                    = cx.tcx.diagnostic_items(def_id.krate).id_to_name.get(&def_id)
                {
                    (
                        "use of a def path to a diagnostic item",
                        Item::DiagnosticItem(*item_name),
                    )
                } else if let Some(item_name) = get_lang_item_name(cx, def_id) {
                    (
                        "use of a def path to a `LangItem`",
                        Item::LangItem(item_name),
                    )
                } else {
                    return;
                };

                let has_ctor = match cx.tcx.def_kind(def_id) {
                    DefKind::Struct => {
                        let variant = cx.tcx.adt_def(def_id).non_enum_variant();
                        variant.ctor_def_id.is_some() && variant.fields.iter().all(|f| f.vis.is_public())
                    },
                    DefKind::Variant => {
                        let variant = cx.tcx.adt_def(cx.tcx.parent(def_id)).variant_with_id(def_id);
                        variant.ctor_def_id.is_some() && variant.fields.iter().all(|f| f.vis.is_public())
                    },
                    _ => false,
                };

                let mut app = Applicability::MachineApplicable;
                let cx_snip = snippet_with_applicability(cx, cx_arg.span, "..", &mut app);
                let def_snip = snippet_with_applicability(cx, def_arg.span, "..", &mut app);
                let (sugg, with_note) = match (which_path, item) {
                    // match_def_path
                    (0, Item::DiagnosticItem(item)) => (
                        format!("{cx_snip}.tcx.is_diagnostic_item(sym::{item}, {def_snip})"),
                        has_ctor,
                    ),
                    (0, Item::LangItem(item)) => (
                        format!("{cx_snip}.tcx.lang_items().get(LangItem::{item}) == Some({def_snip})"),
                        has_ctor,
                    ),
                    // match_trait_method
                    (1, Item::DiagnosticItem(item)) => {
                        (format!("is_trait_method({cx_snip}, {def_snip}, sym::{item})"), false)
                    },
                    // match_type
                    (2, Item::DiagnosticItem(item)) => (
                        format!("is_type_diagnostic_item({cx_snip}, {def_snip}, sym::{item})"),
                        false,
                    ),
                    (2, Item::LangItem(item)) => (
                        format!("is_type_lang_item({cx_snip}, {def_snip}, LangItem::{item})"),
                        false,
                    ),
                    // is_expr_path_def_path
                    (3, Item::DiagnosticItem(item)) if has_ctor => (
                        format!("is_res_diag_ctor({cx_snip}, path_res({cx_snip}, {def_snip}), sym::{item})",),
                        false,
                    ),
                    (3, Item::LangItem(item)) if has_ctor => (
                        format!("is_res_lang_ctor({cx_snip}, path_res({cx_snip}, {def_snip}), LangItem::{item})",),
                        false,
                    ),
                    (3, Item::DiagnosticItem(item)) => (
                        format!("is_path_diagnostic_item({cx_snip}, {def_snip}, sym::{item})"),
                        false,
                    ),
                    (3, Item::LangItem(item)) => (
                        format!(
                            "path_res({cx_snip}, {def_snip}).opt_def_id()\
                                .map_or(false, |id| {cx_snip}.tcx.lang_items().get(LangItem::{item}) == Some(id))",
                        ),
                        false,
                    ),
                    _ => return,
                };

                span_lint_and_then(cx, UNNECESSARY_DEF_PATH, span, msg, |diag| {
                    diag.span_suggestion(span, "try", sugg, app);
                    if with_note {
                        diag.help(
                            "if this `DefId` came from a constructor expression or pattern then the \
                                    parent `DefId` should be used instead",
                        );
                    }
                });

                self.linted_def_ids.insert(def_id);
            }
        }
    }

    fn check_array(&mut self, cx: &LateContext<'_>, elements: &[Expr<'_>], span: Span) {
        let Some(path) = path_from_array(elements) else { return };

        for def_id in def_path_def_ids(cx, &path.iter().map(AsRef::as_ref).collect::<Vec<_>>()) {
            self.array_def_ids.insert((def_id, span));
        }
    }
}

fn path_to_matched_type(cx: &LateContext<'_>, expr: &hir::Expr<'_>) -> Option<Vec<String>> {
    match peel_hir_expr_refs(expr).0.kind {
        ExprKind::Path(ref qpath) => match cx.qpath_res(qpath, expr.hir_id) {
            Res::Local(hir_id) => {
                let parent_id = cx.tcx.hir().get_parent_node(hir_id);
                if let Some(Node::Local(Local { init: Some(init), .. })) = cx.tcx.hir().find(parent_id) {
                    path_to_matched_type(cx, init)
                } else {
                    None
                }
            },
            Res::Def(DefKind::Static(_), def_id) => read_mir_alloc_def_path(
                cx,
                cx.tcx.eval_static_initializer(def_id).ok()?.inner(),
                cx.tcx.type_of(def_id),
            ),
            Res::Def(DefKind::Const, def_id) => match cx.tcx.const_eval_poly(def_id).ok()? {
                ConstValue::ByRef { alloc, offset } if offset.bytes() == 0 => {
                    read_mir_alloc_def_path(cx, alloc.inner(), cx.tcx.type_of(def_id))
                },
                _ => None,
            },
            _ => None,
        },
        ExprKind::Array(exprs) => path_from_array(exprs),
        _ => None,
    }
}

fn read_mir_alloc_def_path<'tcx>(cx: &LateContext<'tcx>, alloc: &'tcx Allocation, ty: Ty<'_>) -> Option<Vec<String>> {
    let (alloc, ty) = if let ty::Ref(_, ty, Mutability::Not) = *ty.kind() {
        let &alloc = alloc.provenance().ptrs().values().next()?;
        if let GlobalAlloc::Memory(alloc) = cx.tcx.global_alloc(alloc) {
            (alloc.inner(), ty)
        } else {
            return None;
        }
    } else {
        (alloc, ty)
    };

    if let ty::Array(ty, _) | ty::Slice(ty) = *ty.kind()
        && let ty::Ref(_, ty, Mutability::Not) = *ty.kind()
        && ty.is_str()
    {
        alloc
            .provenance()
            .ptrs()
            .values()
            .map(|&alloc| {
                if let GlobalAlloc::Memory(alloc) = cx.tcx.global_alloc(alloc) {
                    let alloc = alloc.inner();
                    str::from_utf8(alloc.inspect_with_uninit_and_ptr_outside_interpreter(0..alloc.len()))
                        .ok().map(ToOwned::to_owned)
                } else {
                    None
                }
            })
            .collect()
    } else {
        None
    }
}

fn path_from_array(exprs: &[Expr<'_>]) -> Option<Vec<String>> {
    exprs
        .iter()
        .map(|expr| {
            if let ExprKind::Lit(lit) = &expr.kind {
                if let LitKind::Str(sym, _) = lit.node {
                    return Some((*sym.as_str()).to_owned());
                }
            }

            None
        })
        .collect()
}

<<<<<<< HEAD
// def_path_res will match field names before anything else, but for this we want to match
// inherent functions first.
fn inherent_def_path_res(cx: &LateContext<'_>, segments: &[&str]) -> Option<DefId> {
    def_path_res(cx, segments, None).opt_def_id().map(|def_id| {
        if cx.tcx.def_kind(def_id) == DefKind::Field {
            let method_name = *segments.last().unwrap();
            cx.tcx
                .def_key(def_id)
                .parent
                .and_then(|parent_idx| {
                    cx.tcx
                        .inherent_impls(DefId {
                            index: parent_idx,
                            krate: def_id.krate,
                        })
                        .iter()
                        .find_map(|impl_id| {
                            cx.tcx.associated_items(*impl_id).find_by_name_and_kind(
                                cx.tcx,
                                Ident::from_str(method_name),
                                AssocKind::Fn,
                                *impl_id,
                            )
                        })
                })
                .map_or(def_id, |item| item.def_id)
        } else {
            def_id
        }
    })
}

=======
>>>>>>> f4850f72
fn get_lang_item_name(cx: &LateContext<'_>, def_id: DefId) -> Option<&'static str> {
    if let Some((lang_item, _)) = cx.tcx.lang_items().iter().find(|(_, id)| *id == def_id) {
        Some(lang_item.variant_name())
    } else {
        None
    }
}<|MERGE_RESOLUTION|>--- conflicted
+++ resolved
@@ -294,41 +294,6 @@
         .collect()
 }
 
-<<<<<<< HEAD
-// def_path_res will match field names before anything else, but for this we want to match
-// inherent functions first.
-fn inherent_def_path_res(cx: &LateContext<'_>, segments: &[&str]) -> Option<DefId> {
-    def_path_res(cx, segments, None).opt_def_id().map(|def_id| {
-        if cx.tcx.def_kind(def_id) == DefKind::Field {
-            let method_name = *segments.last().unwrap();
-            cx.tcx
-                .def_key(def_id)
-                .parent
-                .and_then(|parent_idx| {
-                    cx.tcx
-                        .inherent_impls(DefId {
-                            index: parent_idx,
-                            krate: def_id.krate,
-                        })
-                        .iter()
-                        .find_map(|impl_id| {
-                            cx.tcx.associated_items(*impl_id).find_by_name_and_kind(
-                                cx.tcx,
-                                Ident::from_str(method_name),
-                                AssocKind::Fn,
-                                *impl_id,
-                            )
-                        })
-                })
-                .map_or(def_id, |item| item.def_id)
-        } else {
-            def_id
-        }
-    })
-}
-
-=======
->>>>>>> f4850f72
 fn get_lang_item_name(cx: &LateContext<'_>, def_id: DefId) -> Option<&'static str> {
     if let Some((lang_item, _)) = cx.tcx.lang_items().iter().find(|(_, id)| *id == def_id) {
         Some(lang_item.variant_name())
