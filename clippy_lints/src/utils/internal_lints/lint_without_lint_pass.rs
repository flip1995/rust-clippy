use clippy_utils::diagnostics::{span_lint, span_lint_and_help};
use clippy_utils::macros::root_macro_call_first_node;
use clippy_utils::{is_lint_allowed, match_def_path, paths};
use rustc_ast::ast::LitKind;
use rustc_data_structures::fx::{FxIndexMap, FxIndexSet};
use rustc_hir as hir;
use rustc_hir::def::{DefKind, Res};
use rustc_hir::hir_id::CRATE_HIR_ID;
use rustc_hir::intravisit::Visitor;
use rustc_hir::{ExprKind, HirId, Item, MutTy, Mutability, Path, TyKind};
use rustc_lint::{LateContext, LateLintPass};
use rustc_middle::hir::nested_filter;
use rustc_session::impl_lint_pass;
use rustc_span::source_map::Spanned;
use rustc_span::symbol::Symbol;
use rustc_span::{Span, sym};

declare_clippy_lint! {
    /// ### What it does
    /// Ensures every lint is associated to a `LintPass`.
    ///
    /// ### Why is this bad?
    /// The compiler only knows lints via a `LintPass`. Without
    /// putting a lint to a `LintPass::lint_vec()`'s return, the compiler will not
    /// know the name of the lint.
    ///
    /// ### Known problems
    /// Only checks for lints associated using the `declare_lint_pass!` and
    /// `impl_lint_pass!` macros.
    ///
    /// ### Example
    /// ```rust,ignore
    /// declare_lint! { pub LINT_1, ... }
    /// declare_lint! { pub LINT_2, ... }
    /// declare_lint! { pub FORGOTTEN_LINT, ... }
    /// // ...
    /// declare_lint_pass!(Pass => [LINT_1, LINT_2]);
    /// // missing FORGOTTEN_LINT
    /// ```
    pub LINT_WITHOUT_LINT_PASS,
    internal,
    "declaring a lint without associating it in a LintPass"
}

declare_clippy_lint! {
    /// ### What it does
    /// Checks for cases of an auto-generated lint without an updated description,
    /// i.e. `default lint description`.
    ///
    /// ### Why is this bad?
    /// Indicates that the lint is not finished.
    ///
    /// ### Example
    /// ```rust,ignore
    /// declare_lint! { pub COOL_LINT, nursery, "default lint description" }
    /// ```
    ///
    /// Use instead:
    /// ```rust,ignore
    /// declare_lint! { pub COOL_LINT, nursery, "a great new lint" }
    /// ```
    pub DEFAULT_LINT,
    internal,
    "found 'default lint description' in a lint declaration"
}

declare_clippy_lint! {
    /// ### What it does
    /// Checks for invalid `clippy::version` attributes.
    ///
    /// Valid values are:
    /// * "pre 1.29.0"
    /// * any valid semantic version
    pub INVALID_CLIPPY_VERSION_ATTRIBUTE,
    internal,
    "found an invalid `clippy::version` attribute"
}

declare_clippy_lint! {
    /// ### What it does
    /// Checks for declared clippy lints without the `clippy::version` attribute.
    ///
    pub MISSING_CLIPPY_VERSION_ATTRIBUTE,
    internal,
    "found clippy lint without `clippy::version` attribute"
}

#[derive(Clone, Debug, Default)]
pub struct LintWithoutLintPass {
    declared_lints: FxIndexMap<Symbol, Span>,
    registered_lints: FxIndexSet<Symbol>,
}

impl_lint_pass!(LintWithoutLintPass => [
    DEFAULT_LINT,
    LINT_WITHOUT_LINT_PASS,
    INVALID_CLIPPY_VERSION_ATTRIBUTE,
    MISSING_CLIPPY_VERSION_ATTRIBUTE,
]);

impl<'tcx> LateLintPass<'tcx> for LintWithoutLintPass {
    fn check_item(&mut self, cx: &LateContext<'tcx>, item: &'tcx Item<'_>) {
        if is_lint_allowed(cx, DEFAULT_LINT, item.hir_id()) {
            return;
        }

        if let hir::ItemKind::Static(ty, Mutability::Not, body_id) = item.kind {
            if is_lint_ref_type(cx, ty) {
                check_invalid_clippy_version_attribute(cx, item);

                let expr = &cx.tcx.hir_body(body_id).value;
                let fields = if let ExprKind::AddrOf(_, _, inner_exp) = expr.kind
                    && let ExprKind::Struct(_, struct_fields, _) = inner_exp.kind
                {
                    struct_fields
                } else {
                    return;
                };

                let field = fields
                    .iter()
                    .find(|f| f.ident.as_str() == "desc")
                    .expect("lints must have a description field");

                if let ExprKind::Lit(Spanned {
                    node: LitKind::Str(sym, _),
                    ..
                }) = field.expr.kind
                {
                    let sym_str = sym.as_str();
                    if sym_str == "default lint description" {
                        span_lint(
                            cx,
                            DEFAULT_LINT,
                            item.span,
                            format!("the lint `{}` has the default lint description", item.ident.name),
                        );
                    }
                    self.declared_lints.insert(item.ident.name, item.span);
                }
            }
        } else if let Some(macro_call) = root_macro_call_first_node(cx, item) {
            if !matches!(
                cx.tcx.item_name(macro_call.def_id).as_str(),
                "impl_lint_pass" | "declare_lint_pass"
            ) {
                return;
            }
            if let hir::ItemKind::Impl(hir::Impl {
                of_trait: None,
                items: impl_item_refs,
                ..
            }) = item.kind
            {
                let mut collector = LintCollector {
                    output: &mut self.registered_lints,
                    cx,
                };
                let body = cx.tcx.hir_body_owned_by(
                    impl_item_refs
                        .iter()
                        .find(|iiref| iiref.ident.as_str() == "lint_vec")
                        .expect("LintPass needs to implement lint_vec")
                        .id
                        .owner_id
                        .def_id,
                );
                collector.visit_expr(body.value);
            }
        }
    }

    fn check_crate_post(&mut self, cx: &LateContext<'tcx>) {
        if is_lint_allowed(cx, LINT_WITHOUT_LINT_PASS, CRATE_HIR_ID) {
            return;
        }

        for (lint_name, &lint_span) in &self.declared_lints {
            // When using the `declare_tool_lint!` macro, the original `lint_span`'s
            // file points to "<rustc macros>".
            // `compiletest-rs` thinks that's an error in a different file and
            // just ignores it. This causes the test in compile-fail/lint_pass
            // not able to capture the error.
            // Therefore, we need to climb the macro expansion tree and find the
            // actual span that invoked `declare_tool_lint!`:
            let lint_span = lint_span.ctxt().outer_expn_data().call_site;

            if !self.registered_lints.contains(lint_name) {
                span_lint(
                    cx,
                    LINT_WITHOUT_LINT_PASS,
                    lint_span,
                    format!("the lint `{lint_name}` is not added to any `LintPass`"),
                );
            }
        }
    }
}

pub(super) fn is_lint_ref_type(cx: &LateContext<'_>, ty: &hir::Ty<'_>) -> bool {
    if let TyKind::Ref(
        _,
        MutTy {
            ty: inner,
            mutbl: Mutability::Not,
        },
    ) = ty.kind
    {
        if let TyKind::Path(ref path) = inner.kind {
            if let Res::Def(DefKind::Struct, def_id) = cx.qpath_res(path, inner.hir_id) {
                return match_def_path(cx, def_id, &paths::LINT);
            }
        }
    }

    false
}

fn check_invalid_clippy_version_attribute(cx: &LateContext<'_>, item: &'_ Item<'_>) {
    if let Some(value) = extract_clippy_version_value(cx, item) {
        if value.as_str() == "pre 1.29.0" {
            return;
        }

        if rustc_attr_parsing::parse_version(value).is_none() {
            span_lint_and_help(
                cx,
                INVALID_CLIPPY_VERSION_ATTRIBUTE,
                item.span,
                "this item has an invalid `clippy::version` attribute",
                None,
                "please use a valid semantic version, see `doc/adding_lints.md`",
            );
        }
    } else {
        span_lint_and_help(
            cx,
            MISSING_CLIPPY_VERSION_ATTRIBUTE,
            item.span,
            "this lint is missing the `clippy::version` attribute or version value",
            None,
            "please use a `clippy::version` attribute, see `doc/adding_lints.md`",
        );
    }
}

/// This function extracts the version value of a `clippy::version` attribute if the given value has
/// one
pub(super) fn extract_clippy_version_value(cx: &LateContext<'_>, item: &'_ Item<'_>) -> Option<Symbol> {
    let attrs = cx.tcx.hir().attrs(item.hir_id());
    attrs.iter().find_map(|attr| {
        if let hir::Attribute::Unparsed(attr_kind) = &attr
            // Identify attribute
            && let [tool_name, attr_name] = &attr_kind.path.segments[..]
            && tool_name.name == sym::clippy
            && attr_name.name == sym::version
            && let Some(version) = attr.value_str()
        {
            Some(version)
        } else {
            None
        }
    })
}

struct LintCollector<'a, 'tcx> {
    output: &'a mut FxIndexSet<Symbol>,
    cx: &'a LateContext<'tcx>,
}

impl<'tcx> Visitor<'tcx> for LintCollector<'_, 'tcx> {
    type NestedFilter = nested_filter::All;

    fn visit_path(&mut self, path: &Path<'_>, _: HirId) {
        if path.segments.len() == 1 {
            self.output.insert(path.segments[0].ident.name);
        }
    }

    fn maybe_tcx(&mut self) -> Self::MaybeTyCtxt {
<<<<<<< HEAD
        self.cx.tcx.hir()
=======
        self.cx.tcx
>>>>>>> 37c6042a
    }
}<|MERGE_RESOLUTION|>--- conflicted
+++ resolved
@@ -278,10 +278,6 @@
     }
 
     fn maybe_tcx(&mut self) -> Self::MaybeTyCtxt {
-<<<<<<< HEAD
-        self.cx.tcx.hir()
-=======
         self.cx.tcx
->>>>>>> 37c6042a
     }
 }