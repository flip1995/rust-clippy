//! This lint is used to collect metadata about clippy lints. This metadata is exported as a json
//! file and then used to generate the [clippy lint list](https://rust-lang.github.io/rust-clippy/master/index.html)
//!
//! This module and therefore the entire lint is guarded by a feature flag called `internal`
//!
//! The module transforms all lint names to ascii lowercase to ensure that we don't have mismatches
//! during any comparison or mapping. (Please take care of this, it's not fun to spend time on such
//! a simple mistake)

use crate::renamed_lints::RENAMED_LINTS;
use crate::utils::internal_lints::lint_without_lint_pass::{extract_clippy_version_value, is_lint_ref_type};

use clippy_utils::diagnostics::span_lint;
use clippy_utils::ty::{match_type, walk_ptrs_ty_depth};
use clippy_utils::{last_path_segment, match_def_path, match_function_call, match_path, paths};
use if_chain::if_chain;
use rustc_ast as ast;
use rustc_data_structures::fx::FxHashMap;
use rustc_hir::{
    self as hir, def::DefKind, intravisit, intravisit::Visitor, Closure, ExprKind, Item, ItemKind, Mutability, QPath,
};
use rustc_lint::{CheckLintNameResult, LateContext, LateLintPass, LintContext, LintId};
use rustc_middle::hir::nested_filter;
use rustc_session::{declare_tool_lint, impl_lint_pass};
use rustc_span::symbol::Ident;
use rustc_span::{sym, Loc, Span, Symbol};
use serde::{ser::SerializeStruct, Serialize, Serializer};
use std::collections::BinaryHeap;
use std::fmt;
use std::fmt::Write as _;
use std::fs::{self, OpenOptions};
use std::io::prelude::*;
use std::path::Path;
use std::path::PathBuf;
use std::process::Command;

/// This is the output file of the lint collector.
const OUTPUT_FILE: &str = "../util/gh-pages/lints.json";
/// These lints are excluded from the export.
const BLACK_LISTED_LINTS: &[&str] = &["lint_author", "dump_hir", "internal_metadata_collector"];
/// These groups will be ignored by the lint group matcher. This is useful for collections like
/// `clippy::all`
const IGNORED_LINT_GROUPS: [&str; 1] = ["clippy::all"];
/// Lints within this group will be excluded from the collection. These groups
/// have to be defined without the `clippy::` prefix.
const EXCLUDED_LINT_GROUPS: [&str; 1] = ["internal"];
/// Collected deprecated lint will be assigned to this group in the JSON output
const DEPRECATED_LINT_GROUP_STR: &str = "deprecated";
/// This is the lint level for deprecated lints that will be displayed in the lint list
const DEPRECATED_LINT_LEVEL: &str = "none";
/// This array holds Clippy's lint groups with their corresponding default lint level. The
/// lint level for deprecated lints is set in `DEPRECATED_LINT_LEVEL`.
const DEFAULT_LINT_LEVELS: &[(&str, &str)] = &[
    ("correctness", "deny"),
    ("suspicious", "warn"),
    ("restriction", "allow"),
    ("style", "warn"),
    ("pedantic", "allow"),
    ("complexity", "warn"),
    ("perf", "warn"),
    ("cargo", "allow"),
    ("nursery", "allow"),
];
/// This prefix is in front of the lint groups in the lint store. The prefix will be trimmed
/// to only keep the actual lint group in the output.
const CLIPPY_LINT_GROUP_PREFIX: &str = "clippy::";
const LINT_EMISSION_FUNCTIONS: [&[&str]; 7] = [
    &["clippy_utils", "diagnostics", "span_lint"],
    &["clippy_utils", "diagnostics", "span_lint_and_help"],
    &["clippy_utils", "diagnostics", "span_lint_and_note"],
    &["clippy_utils", "diagnostics", "span_lint_hir"],
    &["clippy_utils", "diagnostics", "span_lint_and_sugg"],
    &["clippy_utils", "diagnostics", "span_lint_and_then"],
    &["clippy_utils", "diagnostics", "span_lint_hir_and_then"],
];
const SUGGESTION_DIAGNOSTIC_BUILDER_METHODS: [(&str, bool); 9] = [
    ("span_suggestion", false),
    ("span_suggestion_short", false),
    ("span_suggestion_verbose", false),
    ("span_suggestion_hidden", false),
    ("tool_only_span_suggestion", false),
    ("multipart_suggestion", true),
    ("multipart_suggestions", true),
    ("tool_only_multipart_suggestion", true),
    ("span_suggestions", true),
];
const SUGGESTION_FUNCTIONS: [&[&str]; 2] = [
    &["clippy_utils", "diagnostics", "multispan_sugg"],
    &["clippy_utils", "diagnostics", "multispan_sugg_with_applicability"],
];
const DEPRECATED_LINT_TYPE: [&str; 3] = ["clippy_lints", "deprecated_lints", "ClippyDeprecatedLint"];

/// The index of the applicability name of `paths::APPLICABILITY_VALUES`
const APPLICABILITY_NAME_INDEX: usize = 2;
/// This applicability will be set for unresolved applicability values.
const APPLICABILITY_UNRESOLVED_STR: &str = "Unresolved";
/// The version that will be displayed if none has been defined
const VERSION_DEFAULT_STR: &str = "Unknown";

declare_clippy_lint! {
    /// ### What it does
    /// Collects metadata about clippy lints for the website.
    ///
    /// This lint will be used to report problems of syntax parsing. You should hopefully never
    /// see this but never say never I guess ^^
    ///
    /// ### Why is this bad?
    /// This is not a bad thing but definitely a hacky way to do it. See
    /// issue [#4310](https://github.com/rust-lang/rust-clippy/issues/4310) for a discussion
    /// about the implementation.
    ///
    /// ### Known problems
    /// Hopefully none. It would be pretty uncool to have a problem here :)
    ///
    /// ### Example output
    /// ```json,ignore
    /// {
    ///     "id": "internal_metadata_collector",
    ///     "id_span": {
    ///         "path": "clippy_lints/src/utils/internal_lints/metadata_collector.rs",
    ///         "line": 1
    ///     },
    ///     "group": "clippy::internal",
    ///     "docs": " ### What it does\nCollects metadata about clippy lints for the website. [...] "
    /// }
    /// ```
    #[clippy::version = "1.56.0"]
    pub INTERNAL_METADATA_COLLECTOR,
    internal_warn,
    "A busy bee collection metadata about lints"
}

impl_lint_pass!(MetadataCollector => [INTERNAL_METADATA_COLLECTOR]);

#[allow(clippy::module_name_repetitions)]
#[derive(Debug, Clone)]
pub struct MetadataCollector {
    /// All collected lints
    ///
    /// We use a Heap here to have the lints added in alphabetic order in the export
    lints: BinaryHeap<LintMetadata>,
    applicability_info: FxHashMap<String, ApplicabilityInfo>,
    config: Vec<ClippyConfiguration>,
    clippy_project_root: PathBuf,
}

impl MetadataCollector {
    pub fn new() -> Self {
        Self {
            lints: BinaryHeap::<LintMetadata>::default(),
            applicability_info: FxHashMap::<String, ApplicabilityInfo>::default(),
            config: collect_configs(),
            clippy_project_root: std::env::current_dir()
                .expect("failed to get current dir")
                .ancestors()
                .nth(1)
                .expect("failed to get project root")
                .to_path_buf(),
        }
    }

    fn get_lint_configs(&self, lint_name: &str) -> Option<String> {
        self.config
            .iter()
            .filter(|config| config.lints.iter().any(|lint| lint == lint_name))
            .map(ToString::to_string)
            .reduce(|acc, x| acc + &x)
            .map(|configurations| {
                format!(
                    r#"
### Configuration
This lint has the following configuration variables:

{configurations}
"#
                )
            })
    }
}

impl Drop for MetadataCollector {
    /// You might ask: How hacky is this?
    /// My answer:     YES
    fn drop(&mut self) {
        // The metadata collector gets dropped twice, this makes sure that we only write
        // when the list is full
        if self.lints.is_empty() {
            return;
        }

        let mut applicability_info = std::mem::take(&mut self.applicability_info);

        // Mapping the final data
        let mut lints = std::mem::take(&mut self.lints).into_sorted_vec();
        for x in &mut lints {
            x.applicability = Some(applicability_info.remove(&x.id).unwrap_or_default());
            replace_produces(&x.id, &mut x.docs, &self.clippy_project_root);
        }

        collect_renames(&mut lints);

        // Outputting
        if Path::new(OUTPUT_FILE).exists() {
            fs::remove_file(OUTPUT_FILE).unwrap();
        }
        let mut file = OpenOptions::new().write(true).create(true).open(OUTPUT_FILE).unwrap();
        writeln!(file, "{}", serde_json::to_string_pretty(&lints).unwrap()).unwrap();
    }
}

#[derive(Debug, Clone, Serialize, PartialEq, Eq, PartialOrd, Ord)]
struct LintMetadata {
    id: String,
    id_span: SerializableSpan,
    group: String,
    level: String,
    docs: String,
    version: String,
    /// This field is only used in the output and will only be
    /// mapped shortly before the actual output.
    applicability: Option<ApplicabilityInfo>,
}

impl LintMetadata {
    fn new(
        id: String,
        id_span: SerializableSpan,
        group: String,
        level: &'static str,
        version: String,
        docs: String,
    ) -> Self {
        Self {
            id,
            id_span,
            group,
            level: level.to_string(),
            version,
            docs,
            applicability: None,
        }
    }
}

fn replace_produces(lint_name: &str, docs: &mut String, clippy_project_root: &Path) {
    let mut doc_lines = docs.lines().map(ToString::to_string).collect::<Vec<_>>();
    let mut lines = doc_lines.iter_mut();

    'outer: loop {
        // Find the start of the example

        // ```rust
        loop {
            match lines.next() {
                Some(line) if line.trim_start().starts_with("```rust") => {
                    if line.contains("ignore") || line.contains("no_run") {
                        // A {{produces}} marker may have been put on a ignored code block by mistake,
                        // just seek to the end of the code block and continue checking.
                        if lines.any(|line| line.trim_start().starts_with("```")) {
                            continue;
                        }

                        panic!("lint `{lint_name}` has an unterminated code block")
                    }

                    break;
                },
                Some(line) if line.trim_start() == "{{produces}}" => {
                    panic!("lint `{lint_name}` has marker {{{{produces}}}} with an ignored or missing code block")
                },
                Some(line) => {
                    let line = line.trim();
                    // These are the two most common markers of the corrections section
                    if line.eq_ignore_ascii_case("Use instead:") || line.eq_ignore_ascii_case("Could be written as:") {
                        break 'outer;
                    }
                },
                None => break 'outer,
            }
        }

        // Collect the example
        let mut example = Vec::new();
        loop {
            match lines.next() {
                Some(line) if line.trim_start() == "```" => break,
                Some(line) => example.push(line),
                None => panic!("lint `{lint_name}` has an unterminated code block"),
            }
        }

        // Find the {{produces}} and attempt to generate the output
        loop {
            match lines.next() {
                Some(line) if line.is_empty() => {},
                Some(line) if line.trim() == "{{produces}}" => {
                    let output = get_lint_output(lint_name, &example, clippy_project_root);
                    line.replace_range(
                        ..,
                        &format!(
                            "<details>\
                            <summary>Produces</summary>\n\
                            \n\
                            ```text\n\
                            {output}\n\
                            ```\n\
                        </details>"
                        ),
                    );

                    break;
                },
                // No {{produces}}, we can move on to the next example
                Some(_) => break,
                None => break 'outer,
            }
        }
    }

    *docs = cleanup_docs(&doc_lines);
}

fn get_lint_output(lint_name: &str, example: &[&mut String], clippy_project_root: &Path) -> String {
    let dir = tempfile::tempdir().unwrap_or_else(|e| panic!("failed to create temp dir: {e}"));
    let file = dir.path().join("lint_example.rs");

    let mut source = String::new();
    let unhidden = example
        .iter()
        .map(|line| line.trim_start().strip_prefix("# ").unwrap_or(line));

    // Get any attributes
    let mut lines = unhidden.peekable();
    while let Some(line) = lines.peek() {
        if line.starts_with("#!") {
            source.push_str(line);
            source.push('\n');
            lines.next();
        } else {
            break;
        }
    }

    let needs_main = !example.iter().any(|line| line.contains("fn main"));
    if needs_main {
        source.push_str("fn main() {\n");
    }

    for line in lines {
        source.push_str(line);
        source.push('\n');
    }

    if needs_main {
        source.push_str("}\n");
    }

    if let Err(e) = fs::write(&file, &source) {
        panic!("failed to write to `{}`: {e}", file.as_path().to_string_lossy());
    }

    let prefixed_name = format!("{CLIPPY_LINT_GROUP_PREFIX}{lint_name}");

    let mut cmd = Command::new("cargo");

    cmd.current_dir(clippy_project_root)
        .env("CARGO_INCREMENTAL", "0")
        .env("CLIPPY_ARGS", "")
        .env("CLIPPY_DISABLE_DOCS_LINKS", "1")
        // We need to disable this to enable all lints
        .env("ENABLE_METADATA_COLLECTION", "0")
        .args(["run", "--bin", "clippy-driver"])
        .args(["--target-dir", "./clippy_lints/target"])
        .args(["--", "--error-format=json"])
        .args(["--edition", "2021"])
        .arg("-Cdebuginfo=0")
        .args(["-A", "clippy::all"])
        .args(["-W", &prefixed_name])
        .args(["-L", "./target/debug"])
        .args(["-Z", "no-codegen"]);

    let output = cmd
        .arg(file.as_path())
        .output()
        .unwrap_or_else(|e| panic!("failed to run `{cmd:?}`: {e}"));

    let tmp_file_path = file.to_string_lossy();
    let stderr = std::str::from_utf8(&output.stderr).unwrap();
    let msgs = stderr
        .lines()
        .filter(|line| line.starts_with('{'))
        .map(|line| serde_json::from_str(line).unwrap())
        .collect::<Vec<serde_json::Value>>();

    let mut rendered = String::new();
    let iter = msgs
        .iter()
        .filter(|msg| matches!(&msg["code"]["code"], serde_json::Value::String(s) if s == &prefixed_name));

    for message in iter {
        let rendered_part = message["rendered"].as_str().expect("rendered field should exist");
        rendered.push_str(rendered_part);
    }

    if rendered.is_empty() {
        let rendered: Vec<&str> = msgs.iter().filter_map(|msg| msg["rendered"].as_str()).collect();
        let non_json: Vec<&str> = stderr.lines().filter(|line| !line.starts_with('{')).collect();
        panic!(
            "did not find lint `{lint_name}` in output of example, got:\n{}\n{}",
            non_json.join("\n"),
            rendered.join("\n")
        );
    }

    // The reader doesn't need to see `/tmp/.tmpfiy2Qd/lint_example.rs` :)
    rendered.trim_end().replace(&*tmp_file_path, "lint_example.rs")
}

#[derive(Debug, Clone, Serialize, PartialEq, Eq, PartialOrd, Ord)]
struct SerializableSpan {
    path: String,
    line: usize,
}

impl fmt::Display for SerializableSpan {
    fn fmt(&self, f: &mut fmt::Formatter<'_>) -> fmt::Result {
        write!(f, "{}:{}", self.path.rsplit('/').next().unwrap_or_default(), self.line)
    }
}

impl SerializableSpan {
    fn from_item(cx: &LateContext<'_>, item: &Item<'_>) -> Self {
        Self::from_span(cx, item.ident.span)
    }

    fn from_span(cx: &LateContext<'_>, span: Span) -> Self {
        let loc: Loc = cx.sess().source_map().lookup_char_pos(span.lo());

        Self {
            path: format!("{}", loc.file.name.prefer_remapped()),
            line: loc.line,
        }
    }
}

#[derive(Debug, Clone, Default, PartialEq, Eq, PartialOrd, Ord)]
struct ApplicabilityInfo {
    /// Indicates if any of the lint emissions uses multiple spans. This is related to
    /// [rustfix#141](https://github.com/rust-lang/rustfix/issues/141) as such suggestions can
    /// currently not be applied automatically.
    is_multi_part_suggestion: bool,
    applicability: Option<usize>,
}

impl Serialize for ApplicabilityInfo {
    fn serialize<S>(&self, serializer: S) -> Result<S::Ok, S::Error>
    where
        S: Serializer,
    {
        let mut s = serializer.serialize_struct("ApplicabilityInfo", 2)?;
        s.serialize_field("is_multi_part_suggestion", &self.is_multi_part_suggestion)?;
        if let Some(index) = self.applicability {
            s.serialize_field(
                "applicability",
                &paths::APPLICABILITY_VALUES[index][APPLICABILITY_NAME_INDEX],
            )?;
        } else {
            s.serialize_field("applicability", APPLICABILITY_UNRESOLVED_STR)?;
        }
        s.end()
    }
}

// ==================================================================
// Configuration
// ==================================================================
#[derive(Debug, Clone, Default)]
pub struct ClippyConfiguration {
    name: String,
    config_type: &'static str,
    default: String,
    lints: Vec<String>,
    doc: String,
    #[allow(dead_code)]
    deprecation_reason: Option<&'static str>,
}

impl ClippyConfiguration {
    pub fn new(
        name: &'static str,
        config_type: &'static str,
        default: String,
        doc_comment: &'static str,
        deprecation_reason: Option<&'static str>,
    ) -> Self {
        let (lints, doc) = parse_config_field_doc(doc_comment)
            .unwrap_or_else(|| (vec![], "[ERROR] MALFORMED DOC COMMENT".to_string()));

        Self {
            name: to_kebab(name),
            lints,
            doc,
            config_type,
            default,
            deprecation_reason,
        }
    }
}

fn collect_configs() -> Vec<ClippyConfiguration> {
    crate::utils::conf::metadata::get_configuration_metadata()
}

/// This parses the field documentation of the config struct.
///
/// ```rust, ignore
/// parse_config_field_doc(cx, "Lint: LINT_NAME_1, LINT_NAME_2. Papa penguin, papa penguin")
/// ```
///
/// Would yield:
/// ```rust, ignore
/// Some(["lint_name_1", "lint_name_2"], "Papa penguin, papa penguin")
/// ```
fn parse_config_field_doc(doc_comment: &str) -> Option<(Vec<String>, String)> {
    const DOC_START: &str = " Lint: ";
    if_chain! {
        if doc_comment.starts_with(DOC_START);
        if let Some(split_pos) = doc_comment.find('.');
        then {
            let mut doc_comment = doc_comment.to_string();
            let mut documentation = doc_comment.split_off(split_pos);

            // Extract lints
            doc_comment.make_ascii_lowercase();
            let lints: Vec<String> = doc_comment
                .split_off(DOC_START.len())
                .split(", ")
                .map(str::to_string)
                .collect();

            // Format documentation correctly
            // split off leading `.` from lint name list and indent for correct formatting
            documentation = documentation.trim_start_matches('.').trim().replace("\n ", "\n    ");

            Some((lints, documentation))
        } else {
            None
        }
    }
}

/// Transforms a given `snake_case_string` to a tasty `kebab-case-string`
fn to_kebab(config_name: &str) -> String {
    config_name.replace('_', "-")
}

impl fmt::Display for ClippyConfiguration {
    fn fmt(&self, f: &mut std::fmt::Formatter<'_>) -> fmt::Result {
        writeln!(
            f,
            "* `{}`: `{}`(defaults to `{}`): {}",
            self.name, self.config_type, self.default, self.doc
        )
    }
}

// ==================================================================
// Lint pass
// ==================================================================
impl<'hir> LateLintPass<'hir> for MetadataCollector {
    /// Collecting lint declarations like:
    /// ```rust, ignore
    /// declare_clippy_lint! {
    ///     /// ### What it does
    ///     /// Something IDK.
    ///     pub SOME_LINT,
    ///     internal,
    ///     "Who am I?"
    /// }
    /// ```
    fn check_item(&mut self, cx: &LateContext<'hir>, item: &'hir Item<'_>) {
        if let ItemKind::Static(ty, Mutability::Not, _) = item.kind {
            // Normal lint
            if_chain! {
                // item validation
                if is_lint_ref_type(cx, ty);
                // disallow check
                let lint_name = sym_to_string(item.ident.name).to_ascii_lowercase();
                if !BLACK_LISTED_LINTS.contains(&lint_name.as_str());
                // metadata extraction
                if let Some((group, level)) = get_lint_group_and_level_or_lint(cx, &lint_name, item);
                if let Some(mut raw_docs) = extract_attr_docs_or_lint(cx, item);
                then {
                    if let Some(configuration_section) = self.get_lint_configs(&lint_name) {
                        raw_docs.push_str(&configuration_section);
                    }
                    let version = get_lint_version(cx, item);

                    self.lints.push(LintMetadata::new(
                        lint_name,
                        SerializableSpan::from_item(cx, item),
                        group,
                        level,
                        version,
                        raw_docs,
                    ));
                }
            }

            if_chain! {
                if is_deprecated_lint(cx, ty);
                // disallow check
                let lint_name = sym_to_string(item.ident.name).to_ascii_lowercase();
                if !BLACK_LISTED_LINTS.contains(&lint_name.as_str());
                // Metadata the little we can get from a deprecated lint
                if let Some(raw_docs) = extract_attr_docs_or_lint(cx, item);
                then {
                    let version = get_lint_version(cx, item);

                    self.lints.push(LintMetadata::new(
                        lint_name,
                        SerializableSpan::from_item(cx, item),
                        DEPRECATED_LINT_GROUP_STR.to_string(),
                        DEPRECATED_LINT_LEVEL,
                        version,
                        raw_docs,
                    ));
                }
            }
        }
    }

    /// Collecting constant applicability from the actual lint emissions
    ///
    /// Example:
    /// ```rust, ignore
    /// span_lint_and_sugg(
    ///     cx,
    ///     SOME_LINT,
    ///     item.span,
    ///     "Le lint message",
    ///     "Here comes help:",
    ///     "#![allow(clippy::all)]",
    ///     Applicability::MachineApplicable, // <-- Extracts this constant value
    /// );
    /// ```
    fn check_expr(&mut self, cx: &LateContext<'hir>, expr: &'hir hir::Expr<'_>) {
        if let Some(args) = match_lint_emission(cx, expr) {
            let emission_info = extract_emission_info(cx, args);
            if emission_info.is_empty() {
                // See:
                // - src/misc.rs:734:9
                // - src/methods/mod.rs:3545:13
                // - src/methods/mod.rs:3496:13
                // We are basically unable to resolve the lint name itself.
                return;
            }

            for (lint_name, applicability, is_multi_part) in emission_info {
                let app_info = self.applicability_info.entry(lint_name).or_default();
                app_info.applicability = applicability;
                app_info.is_multi_part_suggestion = is_multi_part;
            }
        }
    }
}

// ==================================================================
// Lint definition extraction
// ==================================================================
fn sym_to_string(sym: Symbol) -> String {
    sym.as_str().to_string()
}

fn extract_attr_docs_or_lint(cx: &LateContext<'_>, item: &Item<'_>) -> Option<String> {
    extract_attr_docs(cx, item).or_else(|| {
        lint_collection_error_item(cx, item, "could not collect the lint documentation");
        None
    })
}

/// This function collects all documentation that has been added to an item using
/// `#[doc = r""]` attributes. Several attributes are aggravated using line breaks
///
/// ```ignore
/// #[doc = r"Hello world!"]
/// #[doc = r"=^.^="]
/// struct SomeItem {}
/// ```
///
/// Would result in `Hello world!\n=^.^=\n`
fn extract_attr_docs(cx: &LateContext<'_>, item: &Item<'_>) -> Option<String> {
    let attrs = cx.tcx.hir().attrs(item.hir_id());
    let mut lines = attrs.iter().filter_map(ast::Attribute::doc_str);

    if let Some(line) = lines.next() {
        let raw_docs = lines.fold(String::from(line.as_str()) + "\n", |s, line| s + line.as_str() + "\n");
        return Some(raw_docs);
    }

    None
}

/// This function may modify the doc comment to ensure that the string can be displayed using a
/// markdown viewer in Clippy's lint list. The following modifications could be applied:
/// * Removal of leading space after a new line. (Important to display tables)
/// * Ensures that code blocks only contain language information
fn cleanup_docs(docs_collection: &Vec<String>) -> String {
    let mut in_code_block = false;
    let mut is_code_block_rust = false;

    let mut docs = String::new();
    for line in docs_collection {
        // Rustdoc hides code lines starting with `# ` and this removes them from Clippy's lint list :)
        if is_code_block_rust && line.trim_start().starts_with("# ") {
            continue;
        }

        // The line should be represented in the lint list, even if it's just an empty line
        docs.push('\n');
        if let Some(info) = line.trim_start().strip_prefix("```") {
            in_code_block = !in_code_block;
            is_code_block_rust = false;
            if in_code_block {
                let lang = info
                    .trim()
                    .split(',')
                    // remove rustdoc directives
                    .find(|&s| !matches!(s, "" | "ignore" | "no_run" | "should_panic"))
                    // if no language is present, fill in "rust"
                    .unwrap_or("rust");
                docs.push_str("```");
                docs.push_str(lang);

                is_code_block_rust = lang == "rust";
                continue;
            }
        }
        // This removes the leading space that the macro translation introduces
        if let Some(stripped_doc) = line.strip_prefix(' ') {
            docs.push_str(stripped_doc);
        } else if !line.is_empty() {
            docs.push_str(line);
        }
    }

    docs
}

fn get_lint_version(cx: &LateContext<'_>, item: &Item<'_>) -> String {
    extract_clippy_version_value(cx, item).map_or_else(
        || VERSION_DEFAULT_STR.to_string(),
        |version| version.as_str().to_string(),
    )
}

fn get_lint_group_and_level_or_lint(
    cx: &LateContext<'_>,
    lint_name: &str,
    item: &Item<'_>,
) -> Option<(String, &'static str)> {
    let result = cx.lint_store.check_lint_name(
        lint_name,
        Some(sym::clippy),
        &std::iter::once(Ident::with_dummy_span(sym::clippy)).collect(),
    );
    if let CheckLintNameResult::Tool(Ok(lint_lst)) = result {
        if let Some(group) = get_lint_group(cx, lint_lst[0]) {
            if EXCLUDED_LINT_GROUPS.contains(&group.as_str()) {
                return None;
            }

            if let Some(level) = get_lint_level_from_group(&group) {
                Some((group, level))
            } else {
                lint_collection_error_item(
                    cx,
                    item,
                    &format!("Unable to determine lint level for found group `{group}`"),
                );
                None
            }
        } else {
            lint_collection_error_item(cx, item, "Unable to determine lint group");
            None
        }
    } else {
        lint_collection_error_item(cx, item, "Unable to find lint in lint_store");
        None
    }
}

fn get_lint_group(cx: &LateContext<'_>, lint_id: LintId) -> Option<String> {
    for (group_name, lints, _) in cx.lint_store.get_lint_groups() {
        if IGNORED_LINT_GROUPS.contains(&group_name) {
            continue;
        }

        if lints.iter().any(|group_lint| *group_lint == lint_id) {
            let group = group_name.strip_prefix(CLIPPY_LINT_GROUP_PREFIX).unwrap_or(group_name);
            return Some((*group).to_string());
        }
    }

    None
}

fn get_lint_level_from_group(lint_group: &str) -> Option<&'static str> {
    DEFAULT_LINT_LEVELS
        .iter()
        .find_map(|(group_name, group_level)| (*group_name == lint_group).then_some(*group_level))
}

pub(super) fn is_deprecated_lint(cx: &LateContext<'_>, ty: &hir::Ty<'_>) -> bool {
    if let hir::TyKind::Path(ref path) = ty.kind {
        if let hir::def::Res::Def(DefKind::Struct, def_id) = cx.qpath_res(path, ty.hir_id) {
            return match_def_path(cx, def_id, &DEPRECATED_LINT_TYPE);
        }
    }

    false
}

fn collect_renames(lints: &mut Vec<LintMetadata>) {
    for lint in lints {
        let mut collected = String::new();
        let mut names = vec![lint.id.clone()];

        loop {
            if let Some(lint_name) = names.pop() {
                for (k, v) in RENAMED_LINTS {
                    if_chain! {
                        if let Some(name) = v.strip_prefix(CLIPPY_LINT_GROUP_PREFIX);
                        if name == lint_name;
                        if let Some(past_name) = k.strip_prefix(CLIPPY_LINT_GROUP_PREFIX);
                        then {
                            writeln!(collected, "* `{past_name}`").unwrap();
                            names.push(past_name.to_string());
                        }
                    }
                }

                continue;
            }

            break;
        }

        if !collected.is_empty() {
            write!(
                &mut lint.docs,
                r#"
### Past names

{collected}
"#
            )
            .unwrap();
        }
    }
}

// ==================================================================
// Lint emission
// ==================================================================
fn lint_collection_error_item(cx: &LateContext<'_>, item: &Item<'_>, message: &str) {
    span_lint(
        cx,
        INTERNAL_METADATA_COLLECTOR,
        item.ident.span,
        &format!("metadata collection error for `{}`: {message}", item.ident.name),
    );
}

// ==================================================================
// Applicability
// ==================================================================
/// This function checks if a given expression is equal to a simple lint emission function call.
/// It will return the function arguments if the emission matched any function.
fn match_lint_emission<'hir>(cx: &LateContext<'hir>, expr: &'hir hir::Expr<'_>) -> Option<&'hir [hir::Expr<'hir>]> {
    LINT_EMISSION_FUNCTIONS
        .iter()
        .find_map(|emission_fn| match_function_call(cx, expr, emission_fn))
}

fn take_higher_applicability(a: Option<usize>, b: Option<usize>) -> Option<usize> {
    a.map_or(b, |a| a.max(b.unwrap_or_default()).into())
}

fn extract_emission_info<'hir>(
    cx: &LateContext<'hir>,
    args: &'hir [hir::Expr<'hir>],
) -> Vec<(String, Option<usize>, bool)> {
    let mut lints = Vec::new();
    let mut applicability = None;
    let mut multi_part = false;

    for arg in args {
        let (arg_ty, _) = walk_ptrs_ty_depth(cx.typeck_results().expr_ty(arg));

        if match_type(cx, arg_ty, &paths::LINT) {
            // If we found the lint arg, extract the lint name
            let mut resolved_lints = resolve_lints(cx, arg);
            lints.append(&mut resolved_lints);
        } else if match_type(cx, arg_ty, &paths::APPLICABILITY) {
            applicability = resolve_applicability(cx, arg);
        } else if arg_ty.is_closure() {
            multi_part |= check_is_multi_part(cx, arg);
            applicability = applicability.or_else(|| resolve_applicability(cx, arg));
        }
    }

    lints
        .into_iter()
        .map(|lint_name| (lint_name, applicability, multi_part))
        .collect()
}

/// Resolves the possible lints that this expression could reference
fn resolve_lints<'hir>(cx: &LateContext<'hir>, expr: &'hir hir::Expr<'hir>) -> Vec<String> {
    let mut resolver = LintResolver::new(cx);
    resolver.visit_expr(expr);
    resolver.lints
}

/// This function tries to resolve the linked applicability to the given expression.
fn resolve_applicability<'hir>(cx: &LateContext<'hir>, expr: &'hir hir::Expr<'hir>) -> Option<usize> {
    let mut resolver = ApplicabilityResolver::new(cx);
    resolver.visit_expr(expr);
    resolver.complete()
}

fn check_is_multi_part<'hir>(cx: &LateContext<'hir>, closure_expr: &'hir hir::Expr<'hir>) -> bool {
    if let ExprKind::Closure(&Closure { body, .. }) = closure_expr.kind {
        let mut scanner = IsMultiSpanScanner::new(cx);
        intravisit::walk_body(&mut scanner, cx.tcx.hir().body(body));
        return scanner.is_multi_part();
    } else if let Some(local) = get_parent_local(cx, closure_expr) {
        if let Some(local_init) = local.init {
            return check_is_multi_part(cx, local_init);
        }
    }

    false
}

struct LintResolver<'a, 'hir> {
    cx: &'a LateContext<'hir>,
    lints: Vec<String>,
}

impl<'a, 'hir> LintResolver<'a, 'hir> {
    fn new(cx: &'a LateContext<'hir>) -> Self {
        Self {
            cx,
            lints: Vec::<String>::default(),
        }
    }
}

impl<'a, 'hir> intravisit::Visitor<'hir> for LintResolver<'a, 'hir> {
    type NestedFilter = nested_filter::All;

    fn nested_visit_map(&mut self) -> Self::Map {
        self.cx.tcx.hir()
    }

    fn visit_expr(&mut self, expr: &'hir hir::Expr<'hir>) {
        if_chain! {
            if let ExprKind::Path(qpath) = &expr.kind;
            if let QPath::Resolved(_, path) = qpath;

            let (expr_ty, _) = walk_ptrs_ty_depth(self.cx.typeck_results().expr_ty(expr));
            if match_type(self.cx, expr_ty, &paths::LINT);
            then {
                if let hir::def::Res::Def(DefKind::Static(..), _) = path.res {
                    let lint_name = last_path_segment(qpath).ident.name;
                    self.lints.push(sym_to_string(lint_name).to_ascii_lowercase());
                } else if let Some(local) = get_parent_local(self.cx, expr) {
                    if let Some(local_init) = local.init {
                        intravisit::walk_expr(self, local_init);
                    }
                }
            }
        }

        intravisit::walk_expr(self, expr);
    }
}

/// This visitor finds the highest applicability value in the visited expressions
struct ApplicabilityResolver<'a, 'hir> {
    cx: &'a LateContext<'hir>,
    /// This is the index of highest `Applicability` for `paths::APPLICABILITY_VALUES`
    applicability_index: Option<usize>,
}

impl<'a, 'hir> ApplicabilityResolver<'a, 'hir> {
    fn new(cx: &'a LateContext<'hir>) -> Self {
        Self {
            cx,
            applicability_index: None,
        }
    }

    fn add_new_index(&mut self, new_index: usize) {
        self.applicability_index = take_higher_applicability(self.applicability_index, Some(new_index));
    }

    fn complete(self) -> Option<usize> {
        self.applicability_index
    }
}

impl<'a, 'hir> intravisit::Visitor<'hir> for ApplicabilityResolver<'a, 'hir> {
    type NestedFilter = nested_filter::All;

    fn nested_visit_map(&mut self) -> Self::Map {
        self.cx.tcx.hir()
    }

    fn visit_path(&mut self, path: &hir::Path<'hir>, _id: hir::HirId) {
        for (index, enum_value) in paths::APPLICABILITY_VALUES.iter().enumerate() {
            if match_path(path, enum_value) {
                self.add_new_index(index);
                return;
            }
        }
    }

    fn visit_expr(&mut self, expr: &'hir hir::Expr<'hir>) {
        let (expr_ty, _) = walk_ptrs_ty_depth(self.cx.typeck_results().expr_ty(expr));

        if_chain! {
            if match_type(self.cx, expr_ty, &paths::APPLICABILITY);
            if let Some(local) = get_parent_local(self.cx, expr);
            if let Some(local_init) = local.init;
            then {
                intravisit::walk_expr(self, local_init);
            }
        };

        intravisit::walk_expr(self, expr);
    }
}

/// This returns the parent local node if the expression is a reference one
fn get_parent_local<'hir>(cx: &LateContext<'hir>, expr: &'hir hir::Expr<'hir>) -> Option<&'hir hir::Local<'hir>> {
    if let ExprKind::Path(QPath::Resolved(_, path)) = expr.kind {
        if let hir::def::Res::Local(local_hir) = path.res {
            return get_parent_local_hir_id(cx, local_hir);
        }
    }

    None
}

fn get_parent_local_hir_id<'hir>(cx: &LateContext<'hir>, hir_id: hir::HirId) -> Option<&'hir hir::Local<'hir>> {
    let map = cx.tcx.hir();

<<<<<<< HEAD
    match map.find_parent((hir_id)) {
=======
    match map.find_parent(hir_id) {
>>>>>>> 7f27e2e7
        Some(hir::Node::Local(local)) => Some(local),
        Some(hir::Node::Pat(pattern)) => get_parent_local_hir_id(cx, pattern.hir_id),
        _ => None,
    }
}

/// This visitor finds the highest applicability value in the visited expressions
struct IsMultiSpanScanner<'a, 'hir> {
    cx: &'a LateContext<'hir>,
    suggestion_count: usize,
}

impl<'a, 'hir> IsMultiSpanScanner<'a, 'hir> {
    fn new(cx: &'a LateContext<'hir>) -> Self {
        Self {
            cx,
            suggestion_count: 0,
        }
    }

    /// Add a new single expression suggestion to the counter
    fn add_single_span_suggestion(&mut self) {
        self.suggestion_count += 1;
    }

    /// Signals that a suggestion with possible multiple spans was found
    fn add_multi_part_suggestion(&mut self) {
        self.suggestion_count += 2;
    }

    /// Checks if the suggestions include multiple spans
    fn is_multi_part(&self) -> bool {
        self.suggestion_count > 1
    }
}

impl<'a, 'hir> intravisit::Visitor<'hir> for IsMultiSpanScanner<'a, 'hir> {
    type NestedFilter = nested_filter::All;

    fn nested_visit_map(&mut self) -> Self::Map {
        self.cx.tcx.hir()
    }

    fn visit_expr(&mut self, expr: &'hir hir::Expr<'hir>) {
        // Early return if the lint is already multi span
        if self.is_multi_part() {
            return;
        }

        match &expr.kind {
            ExprKind::Call(fn_expr, _args) => {
                let found_function = SUGGESTION_FUNCTIONS
                    .iter()
                    .any(|func_path| match_function_call(self.cx, fn_expr, func_path).is_some());
                if found_function {
                    // These functions are all multi part suggestions
                    self.add_single_span_suggestion();
                }
            },
            ExprKind::MethodCall(path, recv, _, _arg_span) => {
                let (self_ty, _) = walk_ptrs_ty_depth(self.cx.typeck_results().expr_ty(recv));
                if match_type(self.cx, self_ty, &paths::DIAGNOSTIC_BUILDER) {
                    let called_method = path.ident.name.as_str().to_string();
                    for (method_name, is_multi_part) in &SUGGESTION_DIAGNOSTIC_BUILDER_METHODS {
                        if *method_name == called_method {
                            if *is_multi_part {
                                self.add_multi_part_suggestion();
                            } else {
                                self.add_single_span_suggestion();
                            }
                            break;
                        }
                    }
                }
            },
            _ => {},
        }

        intravisit::walk_expr(self, expr);
    }
}<|MERGE_RESOLUTION|>--- conflicted
+++ resolved
@@ -1058,11 +1058,7 @@
 fn get_parent_local_hir_id<'hir>(cx: &LateContext<'hir>, hir_id: hir::HirId) -> Option<&'hir hir::Local<'hir>> {
     let map = cx.tcx.hir();
 
-<<<<<<< HEAD
-    match map.find_parent((hir_id)) {
-=======
     match map.find_parent(hir_id) {
->>>>>>> 7f27e2e7
         Some(hir::Node::Local(local)) => Some(local),
         Some(hir::Node::Pat(pattern)) => get_parent_local_hir_id(cx, pattern.hir_id),
         _ => None,
