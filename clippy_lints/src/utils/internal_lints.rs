--- conflicted
+++ resolved
@@ -685,14 +685,8 @@
         let method_names: Vec<&str> = method_names.iter().map(Symbol::as_str).collect();
         if_chain! {
             if let ["expn_data", "outer_expn"] = method_names.as_slice();
-<<<<<<< HEAD
-            let args = arg_lists[1];
-            if args.len() == 1;
-            let self_arg = &args.0;
-=======
             let (self_arg, args)= arg_lists[1];
             if args.is_empty();
->>>>>>> 96466ddd
             let self_ty = cx.typeck_results().expr_ty(self_arg).peel_refs();
             if match_type(cx, self_ty, &paths::SYNTAX_CONTEXT);
             then {
