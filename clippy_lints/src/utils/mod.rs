--- conflicted
+++ resolved
@@ -1434,14 +1434,6 @@
     let map = cx.tcx.hir();
     let parent_id = map.get_parent_node(expr.hir_id);
     let parent_node = map.get(parent_id);
-<<<<<<< HEAD
-    if let Node::Expr(Expr { kind: ExprKind::If(_, _, _), .. }) = parent_node {
-        true
-    }
-    else {
-        false
-    }
-=======
     matches!(
         parent_node,
         Node::Expr(Expr {
@@ -1449,7 +1441,6 @@
             ..
         })
     )
->>>>>>> e32b4f9d
 }
 
 // Finds the attribute with the given name, if any
