#[macro_use]
pub mod sym;

#[allow(clippy::module_name_repetitions)]
pub mod ast_utils;
pub mod attrs;
pub mod author;
pub mod camel_case;
pub mod comparisons;
pub mod conf;
pub mod constants;
mod diagnostics;
pub mod higher;
mod hir_utils;
pub mod inspector;
pub mod internal_lints;
pub mod numeric_literal;
pub mod paths;
pub mod ptr;
pub mod sugg;
pub mod usage;

pub use self::attrs::*;
pub use self::diagnostics::*;
pub use self::hir_utils::{both, eq_expr_value, over, SpanlessEq, SpanlessHash};

use std::borrow::Cow;
use std::mem;

use if_chain::if_chain;
use rustc_ast::ast::{self, Attribute, LitKind};
use rustc_attr as attr;
use rustc_errors::Applicability;
use rustc_hir as hir;
use rustc_hir::def::{DefKind, Res};
use rustc_hir::def_id::{DefId, CRATE_DEF_INDEX, LOCAL_CRATE};
use rustc_hir::intravisit::{NestedVisitorMap, Visitor};
use rustc_hir::Node;
use rustc_hir::{
    def, Arm, Block, Body, Constness, Crate, Expr, ExprKind, FnDecl, HirId, ImplItem, ImplItemKind, Item, ItemKind,
    MatchSource, Param, Pat, PatKind, Path, PathSegment, QPath, TraitItem, TraitItemKind, TraitRef, TyKind, Unsafety,
};
use rustc_infer::infer::TyCtxtInferExt;
use rustc_lint::{LateContext, Level, Lint, LintContext};
use rustc_middle::hir::map::Map;
use rustc_middle::ty::subst::{GenericArg, GenericArgKind};
use rustc_middle::ty::{self, layout::IntegerExt, Ty, TyCtxt, TypeFoldable};
use rustc_mir::const_eval;
use rustc_span::hygiene::{ExpnKind, MacroKind};
use rustc_span::source_map::original_sp;
use rustc_span::symbol::{self, kw, Symbol};
use rustc_span::{BytePos, Pos, Span, DUMMY_SP};
use rustc_target::abi::Integer;
use rustc_trait_selection::traits::query::normalize::AtExt;
use smallvec::SmallVec;

use crate::consts::{constant, Constant};

/// Returns `true` if the two spans come from differing expansions (i.e., one is
/// from a macro and one isn't).
#[must_use]
pub fn differing_macro_contexts(lhs: Span, rhs: Span) -> bool {
    rhs.ctxt() != lhs.ctxt()
}

/// Returns `true` if the given `NodeId` is inside a constant context
///
/// # Example
///
/// ```rust,ignore
/// if in_constant(cx, expr.hir_id) {
///     // Do something
/// }
/// ```
pub fn in_constant(cx: &LateContext<'_>, id: HirId) -> bool {
    let parent_id = cx.tcx.hir().get_parent_item(id);
    match cx.tcx.hir().get(parent_id) {
        Node::Item(&Item {
            kind: ItemKind::Const(..) | ItemKind::Static(..),
            ..
        })
        | Node::TraitItem(&TraitItem {
            kind: TraitItemKind::Const(..),
            ..
        })
        | Node::ImplItem(&ImplItem {
            kind: ImplItemKind::Const(..),
            ..
        })
        | Node::AnonConst(_) => true,
        Node::Item(&Item {
            kind: ItemKind::Fn(ref sig, ..),
            ..
        })
        | Node::ImplItem(&ImplItem {
            kind: ImplItemKind::Fn(ref sig, _),
            ..
        }) => sig.header.constness == Constness::Const,
        _ => false,
    }
}

/// Returns `true` if this `span` was expanded by any macro.
#[must_use]
pub fn in_macro(span: Span) -> bool {
    if span.from_expansion() {
        !matches!(span.ctxt().outer_expn_data().kind, ExpnKind::Desugaring(..))
    } else {
        false
    }
}

// If the snippet is empty, it's an attribute that was inserted during macro
// expansion and we want to ignore those, because they could come from external
// sources that the user has no control over.
// For some reason these attributes don't have any expansion info on them, so
// we have to check it this way until there is a better way.
pub fn is_present_in_source<T: LintContext>(cx: &T, span: Span) -> bool {
    if let Some(snippet) = snippet_opt(cx, span) {
        if snippet.is_empty() {
            return false;
        }
    }
    true
}

/// Checks if given pattern is a wildcard (`_`)
pub fn is_wild<'tcx>(pat: &impl std::ops::Deref<Target = Pat<'tcx>>) -> bool {
    matches!(pat.kind, PatKind::Wild)
}

/// Checks if type is struct, enum or union type with the given def path.
pub fn match_type(cx: &LateContext<'_>, ty: Ty<'_>, path: &[&str]) -> bool {
    match ty.kind() {
        ty::Adt(adt, _) => match_def_path(cx, adt.did, path),
        _ => false,
    }
}

/// Checks if the type is equal to a diagnostic item
pub fn is_type_diagnostic_item(cx: &LateContext<'_>, ty: Ty<'_>, diag_item: Symbol) -> bool {
    match ty.kind() {
        ty::Adt(adt, _) => cx.tcx.is_diagnostic_item(diag_item, adt.did),
        _ => false,
    }
}

/// Checks if the type is equal to a lang item
pub fn is_type_lang_item(cx: &LateContext<'_>, ty: Ty<'_>, lang_item: hir::LangItem) -> bool {
    match ty.kind() {
        ty::Adt(adt, _) => cx.tcx.lang_items().require(lang_item).unwrap() == adt.did,
        _ => false,
    }
}

/// Checks if the method call given in `expr` belongs to the given trait.
pub fn match_trait_method(cx: &LateContext<'_>, expr: &Expr<'_>, path: &[&str]) -> bool {
    let def_id = cx.typeck_results().type_dependent_def_id(expr.hir_id).unwrap();
    let trt_id = cx.tcx.trait_of_item(def_id);
    trt_id.map_or(false, |trt_id| match_def_path(cx, trt_id, path))
}

/// Checks if an expression references a variable of the given name.
pub fn match_var(expr: &Expr<'_>, var: Symbol) -> bool {
    if let ExprKind::Path(QPath::Resolved(None, ref path)) = expr.kind {
        if let [p] = path.segments {
            return p.ident.name == var;
        }
    }
    false
}

pub fn last_path_segment<'tcx>(path: &QPath<'tcx>) -> &'tcx PathSegment<'tcx> {
    match *path {
        QPath::Resolved(_, ref path) => path.segments.last().expect("A path must have at least one segment"),
        QPath::TypeRelative(_, ref seg) => seg,
        QPath::LangItem(..) => panic!("last_path_segment: lang item has no path segments"),
    }
}

pub fn single_segment_path<'tcx>(path: &QPath<'tcx>) -> Option<&'tcx PathSegment<'tcx>> {
    match *path {
        QPath::Resolved(_, ref path) => path.segments.get(0),
        QPath::TypeRelative(_, ref seg) => Some(seg),
        QPath::LangItem(..) => None,
    }
}

/// Matches a `QPath` against a slice of segment string literals.
///
/// There is also `match_path` if you are dealing with a `rustc_hir::Path` instead of a
/// `rustc_hir::QPath`.
///
/// # Examples
/// ```rust,ignore
/// match_qpath(path, &["std", "rt", "begin_unwind"])
/// ```
pub fn match_qpath(path: &QPath<'_>, segments: &[&str]) -> bool {
    match *path {
        QPath::Resolved(_, ref path) => match_path(path, segments),
        QPath::TypeRelative(ref ty, ref segment) => match ty.kind {
            TyKind::Path(ref inner_path) => {
                if let [prefix @ .., end] = segments {
                    if match_qpath(inner_path, prefix) {
                        return segment.ident.name.as_str() == *end;
                    }
                }
                false
            },
            _ => false,
        },
        QPath::LangItem(..) => false,
    }
}

/// Matches a `Path` against a slice of segment string literals.
///
/// There is also `match_qpath` if you are dealing with a `rustc_hir::QPath` instead of a
/// `rustc_hir::Path`.
///
/// # Examples
///
/// ```rust,ignore
/// if match_path(&trait_ref.path, &paths::HASH) {
///     // This is the `std::hash::Hash` trait.
/// }
///
/// if match_path(ty_path, &["rustc", "lint", "Lint"]) {
///     // This is a `rustc_middle::lint::Lint`.
/// }
/// ```
pub fn match_path(path: &Path<'_>, segments: &[&str]) -> bool {
    path.segments
        .iter()
        .rev()
        .zip(segments.iter().rev())
        .all(|(a, b)| a.ident.name.as_str() == *b)
}

/// Matches a `Path` against a slice of segment string literals, e.g.
///
/// # Examples
/// ```rust,ignore
/// match_path_ast(path, &["std", "rt", "begin_unwind"])
/// ```
pub fn match_path_ast(path: &ast::Path, segments: &[&str]) -> bool {
    path.segments
        .iter()
        .rev()
        .zip(segments.iter().rev())
        .all(|(a, b)| a.ident.name.as_str() == *b)
}

/// Gets the definition associated to a path.
pub fn path_to_res(cx: &LateContext<'_>, path: &[&str]) -> Option<def::Res> {
    let crates = cx.tcx.crates();
    let krate = crates
        .iter()
        .find(|&&krate| cx.tcx.crate_name(krate).as_str() == path[0]);
    if let Some(krate) = krate {
        let krate = DefId {
            krate: *krate,
            index: CRATE_DEF_INDEX,
        };
        let mut items = cx.tcx.item_children(krate);
        let mut path_it = path.iter().skip(1).peekable();

        loop {
            let segment = match path_it.next() {
                Some(segment) => segment,
                None => return None,
            };

            let result = SmallVec::<[_; 8]>::new();
            for item in mem::replace(&mut items, cx.tcx.arena.alloc_slice(&result)).iter() {
                if item.ident.name.as_str() == *segment {
                    if path_it.peek().is_none() {
                        return Some(item.res);
                    }

                    items = cx.tcx.item_children(item.res.def_id());
                    break;
                }
            }
        }
    } else {
        None
    }
}

pub fn qpath_res(cx: &LateContext<'_>, qpath: &hir::QPath<'_>, id: hir::HirId) -> Res {
    match qpath {
        hir::QPath::Resolved(_, path) => path.res,
        hir::QPath::TypeRelative(..) | hir::QPath::LangItem(..) => {
            if cx.tcx.has_typeck_results(id.owner.to_def_id()) {
                cx.tcx.typeck(id.owner.to_def_id().expect_local()).qpath_res(qpath, id)
            } else {
                Res::Err
            }
        },
    }
}

/// Convenience function to get the `DefId` of a trait by path.
/// It could be a trait or trait alias.
pub fn get_trait_def_id(cx: &LateContext<'_>, path: &[&str]) -> Option<DefId> {
    let res = match path_to_res(cx, path) {
        Some(res) => res,
        None => return None,
    };

    match res {
        Res::Def(DefKind::Trait | DefKind::TraitAlias, trait_id) => Some(trait_id),
        Res::Err => unreachable!("this trait resolution is impossible: {:?}", &path),
        _ => None,
    }
}

/// Checks whether a type implements a trait.
/// See also `get_trait_def_id`.
pub fn implements_trait<'tcx>(
    cx: &LateContext<'tcx>,
    ty: Ty<'tcx>,
    trait_id: DefId,
    ty_params: &[GenericArg<'tcx>],
) -> bool {
    // Do not check on infer_types to avoid panic in evaluate_obligation.
    if ty.has_infer_types() {
        return false;
    }
    let ty = cx.tcx.erase_regions(&ty);
    let ty_params = cx.tcx.mk_substs(ty_params.iter());
    cx.tcx.type_implements_trait((trait_id, ty, ty_params, cx.param_env))
}

/// Gets the `hir::TraitRef` of the trait the given method is implemented for.
///
/// Use this if you want to find the `TraitRef` of the `Add` trait in this example:
///
/// ```rust
/// struct Point(isize, isize);
///
/// impl std::ops::Add for Point {
///     type Output = Self;
///
///     fn add(self, other: Self) -> Self {
///         Point(0, 0)
///     }
/// }
/// ```
pub fn trait_ref_of_method<'tcx>(cx: &LateContext<'tcx>, hir_id: HirId) -> Option<&'tcx TraitRef<'tcx>> {
    // Get the implemented trait for the current function
    let parent_impl = cx.tcx.hir().get_parent_item(hir_id);
    if_chain! {
        if parent_impl != hir::CRATE_HIR_ID;
        if let hir::Node::Item(item) = cx.tcx.hir().get(parent_impl);
        if let hir::ItemKind::Impl{ of_trait: trait_ref, .. } = &item.kind;
        then { return trait_ref.as_ref(); }
    }
    None
}

/// Checks whether this type implements `Drop`.
pub fn has_drop<'tcx>(cx: &LateContext<'tcx>, ty: Ty<'tcx>) -> bool {
    match ty.ty_adt_def() {
        Some(def) => def.has_dtor(cx.tcx),
        None => false,
    }
}

/// Returns the method names and argument list of nested method call expressions that make up
/// `expr`. method/span lists are sorted with the most recent call first.
pub fn method_calls<'tcx>(
    expr: &'tcx Expr<'tcx>,
    max_depth: usize,
) -> (Vec<Symbol>, Vec<&'tcx [Expr<'tcx>]>, Vec<Span>) {
    let mut method_names = Vec::with_capacity(max_depth);
    let mut arg_lists = Vec::with_capacity(max_depth);
    let mut spans = Vec::with_capacity(max_depth);

    let mut current = expr;
    for _ in 0..max_depth {
        if let ExprKind::MethodCall(path, span, args, _) = &current.kind {
            if args.iter().any(|e| e.span.from_expansion()) {
                break;
            }
            method_names.push(path.ident.name);
            arg_lists.push(&**args);
            spans.push(*span);
            current = &args[0];
        } else {
            break;
        }
    }

    (method_names, arg_lists, spans)
}

/// Matches an `Expr` against a chain of methods, and return the matched `Expr`s.
///
/// For example, if `expr` represents the `.baz()` in `foo.bar().baz()`,
/// `method_chain_args(expr, &["bar", "baz"])` will return a `Vec`
/// containing the `Expr`s for
/// `.bar()` and `.baz()`
pub fn method_chain_args<'a>(expr: &'a Expr<'_>, methods: &[&str]) -> Option<Vec<&'a [Expr<'a>]>> {
    let mut current = expr;
    let mut matched = Vec::with_capacity(methods.len());
    for method_name in methods.iter().rev() {
        // method chains are stored last -> first
        if let ExprKind::MethodCall(ref path, _, ref args, _) = current.kind {
            if path.ident.name.as_str() == *method_name {
                if args.iter().any(|e| e.span.from_expansion()) {
                    return None;
                }
                matched.push(&**args); // build up `matched` backwards
                current = &args[0] // go to parent expression
            } else {
                return None;
            }
        } else {
            return None;
        }
    }
    // Reverse `matched` so that it is in the same order as `methods`.
    matched.reverse();
    Some(matched)
}

/// Returns `true` if the provided `def_id` is an entrypoint to a program.
pub fn is_entrypoint_fn(cx: &LateContext<'_>, def_id: DefId) -> bool {
    cx.tcx
        .entry_fn(LOCAL_CRATE)
        .map_or(false, |(entry_fn_def_id, _)| def_id == entry_fn_def_id.to_def_id())
}

/// Gets the name of the item the expression is in, if available.
pub fn get_item_name(cx: &LateContext<'_>, expr: &Expr<'_>) -> Option<Symbol> {
    let parent_id = cx.tcx.hir().get_parent_item(expr.hir_id);
    match cx.tcx.hir().find(parent_id) {
        Some(
            Node::Item(Item { ident, .. })
            | Node::TraitItem(TraitItem { ident, .. })
            | Node::ImplItem(ImplItem { ident, .. }),
        ) => Some(ident.name),
        _ => None,
    }
}

/// Gets the name of a `Pat`, if any.
pub fn get_pat_name(pat: &Pat<'_>) -> Option<Symbol> {
    match pat.kind {
        PatKind::Binding(.., ref spname, _) => Some(spname.name),
        PatKind::Path(ref qpath) => single_segment_path(qpath).map(|ps| ps.ident.name),
        PatKind::Box(ref p) | PatKind::Ref(ref p, _) => get_pat_name(&*p),
        _ => None,
    }
}

struct ContainsName {
    name: Symbol,
    result: bool,
}

impl<'tcx> Visitor<'tcx> for ContainsName {
    type Map = Map<'tcx>;

    fn visit_name(&mut self, _: Span, name: Symbol) {
        if self.name == name {
            self.result = true;
        }
    }
    fn nested_visit_map(&mut self) -> NestedVisitorMap<Self::Map> {
        NestedVisitorMap::None
    }
}

/// Checks if an `Expr` contains a certain name.
pub fn contains_name(name: Symbol, expr: &Expr<'_>) -> bool {
    let mut cn = ContainsName { name, result: false };
    cn.visit_expr(expr);
    cn.result
}

/// Converts a span to a code snippet if available, otherwise use default.
///
/// This is useful if you want to provide suggestions for your lint or more generally, if you want
/// to convert a given `Span` to a `str`.
///
/// # Example
/// ```rust,ignore
/// snippet(cx, expr.span, "..")
/// ```
pub fn snippet<'a, T: LintContext>(cx: &T, span: Span, default: &'a str) -> Cow<'a, str> {
    snippet_opt(cx, span).map_or_else(|| Cow::Borrowed(default), From::from)
}

/// Same as `snippet`, but it adapts the applicability level by following rules:
///
/// - Applicability level `Unspecified` will never be changed.
/// - If the span is inside a macro, change the applicability level to `MaybeIncorrect`.
/// - If the default value is used and the applicability level is `MachineApplicable`, change it to
/// `HasPlaceholders`
pub fn snippet_with_applicability<'a, T: LintContext>(
    cx: &T,
    span: Span,
    default: &'a str,
    applicability: &mut Applicability,
) -> Cow<'a, str> {
    if *applicability != Applicability::Unspecified && span.from_expansion() {
        *applicability = Applicability::MaybeIncorrect;
    }
    snippet_opt(cx, span).map_or_else(
        || {
            if *applicability == Applicability::MachineApplicable {
                *applicability = Applicability::HasPlaceholders;
            }
            Cow::Borrowed(default)
        },
        From::from,
    )
}

/// Same as `snippet`, but should only be used when it's clear that the input span is
/// not a macro argument.
pub fn snippet_with_macro_callsite<'a, T: LintContext>(cx: &T, span: Span, default: &'a str) -> Cow<'a, str> {
    snippet(cx, span.source_callsite(), default)
}

/// Converts a span to a code snippet. Returns `None` if not available.
pub fn snippet_opt<T: LintContext>(cx: &T, span: Span) -> Option<String> {
    cx.sess().source_map().span_to_snippet(span).ok()
}

/// Converts a span (from a block) to a code snippet if available, otherwise use default.
///
/// This trims the code of indentation, except for the first line. Use it for blocks or block-like
/// things which need to be printed as such.
///
/// The `indent_relative_to` arg can be used, to provide a span, where the indentation of the
/// resulting snippet of the given span.
///
/// # Example
///
/// ```rust,ignore
/// snippet_block(cx, block.span, "..", None)
/// // where, `block` is the block of the if expr
///     if x {
///         y;
///     }
/// // will return the snippet
/// {
///     y;
/// }
/// ```
///
/// ```rust,ignore
/// snippet_block(cx, block.span, "..", Some(if_expr.span))
/// // where, `block` is the block of the if expr
///     if x {
///         y;
///     }
/// // will return the snippet
/// {
///         y;
///     } // aligned with `if`
/// ```
/// Note that the first line of the snippet always has 0 indentation.
pub fn snippet_block<'a, T: LintContext>(
    cx: &T,
    span: Span,
    default: &'a str,
    indent_relative_to: Option<Span>,
) -> Cow<'a, str> {
    let snip = snippet(cx, span, default);
    let indent = indent_relative_to.and_then(|s| indent_of(cx, s));
    reindent_multiline(snip, true, indent)
}

/// Same as `snippet_block`, but adapts the applicability level by the rules of
/// `snippet_with_applicability`.
pub fn snippet_block_with_applicability<'a, T: LintContext>(
    cx: &T,
    span: Span,
    default: &'a str,
    indent_relative_to: Option<Span>,
    applicability: &mut Applicability,
) -> Cow<'a, str> {
    let snip = snippet_with_applicability(cx, span, default, applicability);
    let indent = indent_relative_to.and_then(|s| indent_of(cx, s));
    reindent_multiline(snip, true, indent)
}

/// Returns a new Span that extends the original Span to the first non-whitespace char of the first
/// line.
///
/// ```rust,ignore
///     let x = ();
/// //          ^^
/// // will be converted to
///     let x = ();
/// //  ^^^^^^^^^^
/// ```
pub fn first_line_of_span<T: LintContext>(cx: &T, span: Span) -> Span {
    first_char_in_first_line(cx, span).map_or(span, |first_char_pos| span.with_lo(first_char_pos))
}

fn first_char_in_first_line<T: LintContext>(cx: &T, span: Span) -> Option<BytePos> {
    let line_span = line_span(cx, span);
    snippet_opt(cx, line_span).and_then(|snip| {
        snip.find(|c: char| !c.is_whitespace())
            .map(|pos| line_span.lo() + BytePos::from_usize(pos))
    })
}

/// Returns the indentation of the line of a span
///
/// ```rust,ignore
/// let x = ();
/// //      ^^ -- will return 0
///     let x = ();
/// //          ^^ -- will return 4
/// ```
pub fn indent_of<T: LintContext>(cx: &T, span: Span) -> Option<usize> {
    snippet_opt(cx, line_span(cx, span)).and_then(|snip| snip.find(|c: char| !c.is_whitespace()))
}

/// Extends the span to the beginning of the spans line, incl. whitespaces.
///
/// ```rust,ignore
///        let x = ();
/// //             ^^
/// // will be converted to
///        let x = ();
/// // ^^^^^^^^^^^^^^
/// ```
fn line_span<T: LintContext>(cx: &T, span: Span) -> Span {
    let span = original_sp(span, DUMMY_SP);
    let source_map_and_line = cx.sess().source_map().lookup_line(span.lo()).unwrap();
    let line_no = source_map_and_line.line;
    let line_start = source_map_and_line.sf.lines[line_no];
    Span::new(line_start, span.hi(), span.ctxt())
}

/// Like `snippet_block`, but add braces if the expr is not an `ExprKind::Block`.
/// Also takes an `Option<String>` which can be put inside the braces.
pub fn expr_block<'a, T: LintContext>(
    cx: &T,
    expr: &Expr<'_>,
    option: Option<String>,
    default: &'a str,
    indent_relative_to: Option<Span>,
) -> Cow<'a, str> {
    let code = snippet_block(cx, expr.span, default, indent_relative_to);
    let string = option.unwrap_or_default();
    if expr.span.from_expansion() {
        Cow::Owned(format!("{{ {} }}", snippet_with_macro_callsite(cx, expr.span, default)))
    } else if let ExprKind::Block(_, _) = expr.kind {
        Cow::Owned(format!("{}{}", code, string))
    } else if string.is_empty() {
        Cow::Owned(format!("{{ {} }}", code))
    } else {
        Cow::Owned(format!("{{\n{};\n{}\n}}", code, string))
    }
}

/// Reindent a multiline string with possibility of ignoring the first line.
#[allow(clippy::needless_pass_by_value)]
pub fn reindent_multiline(s: Cow<'_, str>, ignore_first: bool, indent: Option<usize>) -> Cow<'_, str> {
    let s_space = reindent_multiline_inner(&s, ignore_first, indent, ' ');
    let s_tab = reindent_multiline_inner(&s_space, ignore_first, indent, '\t');
    reindent_multiline_inner(&s_tab, ignore_first, indent, ' ').into()
}

fn reindent_multiline_inner(s: &str, ignore_first: bool, indent: Option<usize>, ch: char) -> String {
    let x = s
        .lines()
        .skip(ignore_first as usize)
        .filter_map(|l| {
            if l.is_empty() {
                None
            } else {
                // ignore empty lines
                Some(l.char_indices().find(|&(_, x)| x != ch).unwrap_or((l.len(), ch)).0)
            }
        })
        .min()
        .unwrap_or(0);
    let indent = indent.unwrap_or(0);
    s.lines()
        .enumerate()
        .map(|(i, l)| {
            if (ignore_first && i == 0) || l.is_empty() {
                l.to_owned()
            } else if x > indent {
                l.split_at(x - indent).1.to_owned()
            } else {
                " ".repeat(indent - x) + l
            }
        })
        .collect::<Vec<String>>()
        .join("\n")
}

/// Gets the parent expression, if any –- this is useful to constrain a lint.
pub fn get_parent_expr<'c>(cx: &'c LateContext<'_>, e: &Expr<'_>) -> Option<&'c Expr<'c>> {
    let map = &cx.tcx.hir();
    let hir_id = e.hir_id;
    let parent_id = map.get_parent_node(hir_id);
    if hir_id == parent_id {
        return None;
    }
    map.find(parent_id).and_then(|node| {
        if let Node::Expr(parent) = node {
            Some(parent)
        } else {
            None
        }
    })
}

pub fn get_enclosing_block<'tcx>(cx: &LateContext<'tcx>, hir_id: HirId) -> Option<&'tcx Block<'tcx>> {
    let map = &cx.tcx.hir();
    let enclosing_node = map
        .get_enclosing_scope(hir_id)
        .and_then(|enclosing_id| map.find(enclosing_id));
    enclosing_node.and_then(|node| match node {
        Node::Block(block) => Some(block),
        Node::Item(&Item {
            kind: ItemKind::Fn(_, _, eid),
            ..
        })
        | Node::ImplItem(&ImplItem {
            kind: ImplItemKind::Fn(_, eid),
            ..
        }) => match cx.tcx.hir().body(eid).value.kind {
            ExprKind::Block(ref block, _) => Some(block),
            _ => None,
        },
        _ => None,
    })
}

/// Returns the base type for HIR references and pointers.
pub fn walk_ptrs_hir_ty<'tcx>(ty: &'tcx hir::Ty<'tcx>) -> &'tcx hir::Ty<'tcx> {
    match ty.kind {
        TyKind::Ptr(ref mut_ty) | TyKind::Rptr(_, ref mut_ty) => walk_ptrs_hir_ty(&mut_ty.ty),
        _ => ty,
    }
}

/// Returns the base type for references and raw pointers.
pub fn walk_ptrs_ty(ty: Ty<'_>) -> Ty<'_> {
    match ty.kind() {
        ty::Ref(_, ty, _) => walk_ptrs_ty(ty),
        _ => ty,
    }
}

/// Returns the base type for references and raw pointers, and count reference
/// depth.
pub fn walk_ptrs_ty_depth(ty: Ty<'_>) -> (Ty<'_>, usize) {
    fn inner(ty: Ty<'_>, depth: usize) -> (Ty<'_>, usize) {
        match ty.kind() {
            ty::Ref(_, ty, _) => inner(ty, depth + 1),
            _ => (ty, depth),
        }
    }
    inner(ty, 0)
}

/// Checks whether the given expression is a constant integer of the given value.
/// unlike `is_integer_literal`, this version does const folding
pub fn is_integer_const(cx: &LateContext<'_>, e: &Expr<'_>, value: u128) -> bool {
    if is_integer_literal(e, value) {
        return true;
    }
    let map = cx.tcx.hir();
    let parent_item = map.get_parent_item(e.hir_id);
    if let Some((Constant::Int(v), _)) = map
        .maybe_body_owned_by(parent_item)
        .and_then(|body_id| constant(cx, cx.tcx.typeck_body(body_id), e))
    {
        value == v
    } else {
        false
    }
}

/// Checks whether the given expression is a constant literal of the given value.
pub fn is_integer_literal(expr: &Expr<'_>, value: u128) -> bool {
    // FIXME: use constant folding
    if let ExprKind::Lit(ref spanned) = expr.kind {
        if let LitKind::Int(v, _) = spanned.node {
            return v == value;
        }
    }
    false
}

/// Returns `true` if the given `Expr` has been coerced before.
///
/// Examples of coercions can be found in the Nomicon at
/// <https://doc.rust-lang.org/nomicon/coercions.html>.
///
/// See `rustc_middle::ty::adjustment::Adjustment` and `rustc_typeck::check::coercion` for more
/// information on adjustments and coercions.
pub fn is_adjusted(cx: &LateContext<'_>, e: &Expr<'_>) -> bool {
    cx.typeck_results().adjustments().get(e.hir_id).is_some()
}

/// Returns the pre-expansion span if is this comes from an expansion of the
/// macro `name`.
/// See also `is_direct_expn_of`.
#[must_use]
pub fn is_expn_of(mut span: Span, name: &str) -> Option<Span> {
    loop {
        if span.from_expansion() {
            let data = span.ctxt().outer_expn_data();
            let new_span = data.call_site;

            if let ExpnKind::Macro(MacroKind::Bang, mac_name) = data.kind {
                if mac_name.as_str() == name {
                    return Some(new_span);
                }
            }

            span = new_span;
        } else {
            return None;
        }
    }
}

/// Returns the pre-expansion span if the span directly comes from an expansion
/// of the macro `name`.
/// The difference with `is_expn_of` is that in
/// ```rust,ignore
/// foo!(bar!(42));
/// ```
/// `42` is considered expanded from `foo!` and `bar!` by `is_expn_of` but only
/// `bar!` by
/// `is_direct_expn_of`.
#[must_use]
pub fn is_direct_expn_of(span: Span, name: &str) -> Option<Span> {
    if span.from_expansion() {
        let data = span.ctxt().outer_expn_data();
        let new_span = data.call_site;

        if let ExpnKind::Macro(MacroKind::Bang, mac_name) = data.kind {
            if mac_name.as_str() == name {
                return Some(new_span);
            }
        }
    }

    None
}

/// Convenience function to get the return type of a function.
pub fn return_ty<'tcx>(cx: &LateContext<'tcx>, fn_item: hir::HirId) -> Ty<'tcx> {
    let fn_def_id = cx.tcx.hir().local_def_id(fn_item);
    let ret_ty = cx.tcx.fn_sig(fn_def_id).output();
    cx.tcx.erase_late_bound_regions(&ret_ty)
}

/// Walks into `ty` and returns `true` if any inner type is the same as `other_ty`
pub fn contains_ty(ty: Ty<'_>, other_ty: Ty<'_>) -> bool {
    ty.walk().any(|inner| match inner.unpack() {
        GenericArgKind::Type(inner_ty) => ty::TyS::same_type(other_ty, inner_ty),
        GenericArgKind::Lifetime(_) | GenericArgKind::Const(_) => false,
    })
}

/// Returns `true` if the given type is an `unsafe` function.
pub fn type_is_unsafe_function<'tcx>(cx: &LateContext<'tcx>, ty: Ty<'tcx>) -> bool {
    match ty.kind() {
        ty::FnDef(..) | ty::FnPtr(_) => ty.fn_sig(cx.tcx).unsafety() == Unsafety::Unsafe,
        _ => false,
    }
}

pub fn is_copy<'tcx>(cx: &LateContext<'tcx>, ty: Ty<'tcx>) -> bool {
    ty.is_copy_modulo_regions(cx.tcx.at(DUMMY_SP), cx.param_env)
}

/// Checks if an expression is constructing a tuple-like enum variant or struct
pub fn is_ctor_or_promotable_const_function(cx: &LateContext<'_>, expr: &Expr<'_>) -> bool {
    fn has_no_arguments(cx: &LateContext<'_>, def_id: DefId) -> bool {
        cx.tcx.fn_sig(def_id).skip_binder().inputs().is_empty()
    }

    if let ExprKind::Call(ref fun, _) = expr.kind {
        if let ExprKind::Path(ref qp) = fun.kind {
            let res = cx.qpath_res(qp, fun.hir_id);
            return match res {
                def::Res::Def(DefKind::Variant | DefKind::Ctor(..), ..) => true,
                // FIXME: check the constness of the arguments, see https://github.com/rust-lang/rust-clippy/pull/5682#issuecomment-638681210
                def::Res::Def(DefKind::Fn | DefKind::AssocFn, def_id) if has_no_arguments(cx, def_id) => {
                    const_eval::is_const_fn(cx.tcx, def_id)
                },
                def::Res::Def(_, def_id) => cx.tcx.is_promotable_const_fn(def_id),
                _ => false,
            };
        }
    }
    false
}

/// Returns `true` if a pattern is refutable.
// TODO: should be implemented using rustc/mir_build/thir machinery
pub fn is_refutable(cx: &LateContext<'_>, pat: &Pat<'_>) -> bool {
    fn is_enum_variant(cx: &LateContext<'_>, qpath: &QPath<'_>, id: HirId) -> bool {
        matches!(
            cx.qpath_res(qpath, id),
            def::Res::Def(DefKind::Variant, ..) | Res::Def(DefKind::Ctor(def::CtorOf::Variant, _), _)
        )
    }

    fn are_refutable<'a, I: Iterator<Item = &'a Pat<'a>>>(cx: &LateContext<'_>, mut i: I) -> bool {
        i.any(|pat| is_refutable(cx, pat))
    }

    match pat.kind {
        PatKind::Wild => false,
        PatKind::Binding(_, _, _, pat) => pat.map_or(false, |pat| is_refutable(cx, pat)),
        PatKind::Box(ref pat) | PatKind::Ref(ref pat, _) => is_refutable(cx, pat),
        PatKind::Lit(..) | PatKind::Range(..) => true,
        PatKind::Path(ref qpath) => is_enum_variant(cx, qpath, pat.hir_id),
        PatKind::Or(ref pats) => {
            // TODO: should be the honest check, that pats is exhaustive set
            are_refutable(cx, pats.iter().map(|pat| &**pat))
        },
        PatKind::Tuple(ref pats, _) => are_refutable(cx, pats.iter().map(|pat| &**pat)),
        PatKind::Struct(ref qpath, ref fields, _) => {
            is_enum_variant(cx, qpath, pat.hir_id) || are_refutable(cx, fields.iter().map(|field| &*field.pat))
        },
        PatKind::TupleStruct(ref qpath, ref pats, _) => {
            is_enum_variant(cx, qpath, pat.hir_id) || are_refutable(cx, pats.iter().map(|pat| &**pat))
        },
        PatKind::Slice(ref head, ref middle, ref tail) => {
            match &cx.typeck_results().node_type(pat.hir_id).kind() {
                ty::Slice(..) => {
                    // [..] is the only irrefutable slice pattern.
                    !head.is_empty() || middle.is_none() || !tail.is_empty()
                },
                ty::Array(..) => are_refutable(cx, head.iter().chain(middle).chain(tail.iter()).map(|pat| &**pat)),
                _ => {
                    // unreachable!()
                    true
                },
            }
        },
    }
}

/// Checks for the `#[automatically_derived]` attribute all `#[derive]`d
/// implementations have.
pub fn is_automatically_derived(attrs: &[ast::Attribute]) -> bool {
    attrs.iter().any(|attr| attr.has_name(sym!(automatically_derived)))
}

/// Remove blocks around an expression.
///
/// Ie. `x`, `{ x }` and `{{{{ x }}}}` all give `x`. `{ x; y }` and `{}` return
/// themselves.
pub fn remove_blocks<'tcx>(mut expr: &'tcx Expr<'tcx>) -> &'tcx Expr<'tcx> {
    while let ExprKind::Block(ref block, ..) = expr.kind {
        match (block.stmts.is_empty(), block.expr.as_ref()) {
            (true, Some(e)) => expr = e,
            _ => break,
        }
    }
    expr
}

pub fn is_self(slf: &Param<'_>) -> bool {
    if let PatKind::Binding(.., name, _) = slf.pat.kind {
        name.name == kw::SelfLower
    } else {
        false
    }
}

pub fn is_self_ty(slf: &hir::Ty<'_>) -> bool {
    if_chain! {
        if let TyKind::Path(ref qp) = slf.kind;
        if let QPath::Resolved(None, ref path) = *qp;
        if let Res::SelfTy(..) = path.res;
        then {
            return true
        }
    }
    false
}

pub fn iter_input_pats<'tcx>(decl: &FnDecl<'_>, body: &'tcx Body<'_>) -> impl Iterator<Item = &'tcx Param<'tcx>> {
    (0..decl.inputs.len()).map(move |i| &body.params[i])
}

/// Checks if a given expression is a match expression expanded from the `?`
/// operator or the `try` macro.
pub fn is_try<'tcx>(expr: &'tcx Expr<'tcx>) -> Option<&'tcx Expr<'tcx>> {
    fn is_ok(arm: &Arm<'_>) -> bool {
        if_chain! {
            if let PatKind::TupleStruct(ref path, ref pat, None) = arm.pat.kind;
            if match_qpath(path, &paths::RESULT_OK[1..]);
            if let PatKind::Binding(_, hir_id, _, None) = pat[0].kind;
            if let ExprKind::Path(QPath::Resolved(None, ref path)) = arm.body.kind;
            if let Res::Local(lid) = path.res;
            if lid == hir_id;
            then {
                return true;
            }
        }
        false
    }

    fn is_err(arm: &Arm<'_>) -> bool {
        if let PatKind::TupleStruct(ref path, _, _) = arm.pat.kind {
            match_qpath(path, &paths::RESULT_ERR[1..])
        } else {
            false
        }
    }

    if let ExprKind::Match(_, ref arms, ref source) = expr.kind {
        // desugared from a `?` operator
        if let MatchSource::TryDesugar = *source {
            return Some(expr);
        }

        if_chain! {
            if arms.len() == 2;
            if arms[0].guard.is_none();
            if arms[1].guard.is_none();
            if (is_ok(&arms[0]) && is_err(&arms[1])) ||
                (is_ok(&arms[1]) && is_err(&arms[0]));
            then {
                return Some(expr);
            }
        }
    }

    None
}

/// Returns `true` if the lint is allowed in the current context
///
/// Useful for skipping long running code when it's unnecessary
pub fn is_allowed(cx: &LateContext<'_>, lint: &'static Lint, id: HirId) -> bool {
    cx.tcx.lint_level_at_node(lint, id).0 == Level::Allow
}

pub fn get_arg_name(pat: &Pat<'_>) -> Option<Symbol> {
    match pat.kind {
        PatKind::Binding(.., ident, None) => Some(ident.name),
        PatKind::Ref(ref subpat, _) => get_arg_name(subpat),
        _ => None,
    }
}

pub fn int_bits(tcx: TyCtxt<'_>, ity: ast::IntTy) -> u64 {
    Integer::from_attr(&tcx, attr::IntType::SignedInt(ity)).size().bits()
}

#[allow(clippy::cast_possible_wrap)]
/// Turn a constant int byte representation into an i128
pub fn sext(tcx: TyCtxt<'_>, u: u128, ity: ast::IntTy) -> i128 {
    let amt = 128 - int_bits(tcx, ity);
    ((u as i128) << amt) >> amt
}

#[allow(clippy::cast_sign_loss)]
/// clip unused bytes
pub fn unsext(tcx: TyCtxt<'_>, u: i128, ity: ast::IntTy) -> u128 {
    let amt = 128 - int_bits(tcx, ity);
    ((u as u128) << amt) >> amt
}

/// clip unused bytes
pub fn clip(tcx: TyCtxt<'_>, u: u128, ity: ast::UintTy) -> u128 {
    let bits = Integer::from_attr(&tcx, attr::IntType::UnsignedInt(ity)).size().bits();
    let amt = 128 - bits;
    (u << amt) >> amt
}

/// Removes block comments from the given `Vec` of lines.
///
/// # Examples
///
/// ```rust,ignore
/// without_block_comments(vec!["/*", "foo", "*/"]);
/// // => vec![]
///
/// without_block_comments(vec!["bar", "/*", "foo", "*/"]);
/// // => vec!["bar"]
/// ```
pub fn without_block_comments(lines: Vec<&str>) -> Vec<&str> {
    let mut without = vec![];

    let mut nest_level = 0;

    for line in lines {
        if line.contains("/*") {
            nest_level += 1;
            continue;
        } else if line.contains("*/") {
            nest_level -= 1;
            continue;
        }

        if nest_level == 0 {
            without.push(line);
        }
    }

    without
}

pub fn any_parent_is_automatically_derived(tcx: TyCtxt<'_>, node: HirId) -> bool {
    let map = &tcx.hir();
    let mut prev_enclosing_node = None;
    let mut enclosing_node = node;
    while Some(enclosing_node) != prev_enclosing_node {
        if is_automatically_derived(map.attrs(enclosing_node)) {
            return true;
        }
        prev_enclosing_node = Some(enclosing_node);
        enclosing_node = map.get_parent_item(enclosing_node);
    }
    false
}

/// Returns true if ty has `iter` or `iter_mut` methods
pub fn has_iter_method(cx: &LateContext<'_>, probably_ref_ty: Ty<'_>) -> Option<&'static str> {
    // FIXME: instead of this hard-coded list, we should check if `<adt>::iter`
    // exists and has the desired signature. Unfortunately FnCtxt is not exported
    // so we can't use its `lookup_method` method.
    let into_iter_collections: [&[&str]; 13] = [
        &paths::VEC,
        &paths::OPTION,
        &paths::RESULT,
        &paths::BTREESET,
        &paths::BTREEMAP,
        &paths::VEC_DEQUE,
        &paths::LINKED_LIST,
        &paths::BINARY_HEAP,
        &paths::HASHSET,
        &paths::HASHMAP,
        &paths::PATH_BUF,
        &paths::PATH,
        &paths::RECEIVER,
    ];

    let ty_to_check = match probably_ref_ty.kind() {
        ty::Ref(_, ty_to_check, _) => ty_to_check,
        _ => probably_ref_ty,
    };

    let def_id = match ty_to_check.kind() {
        ty::Array(..) => return Some("array"),
        ty::Slice(..) => return Some("slice"),
        ty::Adt(adt, _) => adt.did,
        _ => return None,
    };

    for path in &into_iter_collections {
        if match_def_path(cx, def_id, path) {
            return Some(*path.last().unwrap());
        }
    }
    None
}

/// Matches a function call with the given path and returns the arguments.
///
/// Usage:
///
/// ```rust,ignore
/// if let Some(args) = match_function_call(cx, begin_panic_call, &paths::BEGIN_PANIC);
/// ```
pub fn match_function_call<'tcx>(
    cx: &LateContext<'tcx>,
    expr: &'tcx Expr<'_>,
    path: &[&str],
) -> Option<&'tcx [Expr<'tcx>]> {
    if_chain! {
        if let ExprKind::Call(ref fun, ref args) = expr.kind;
        if let ExprKind::Path(ref qpath) = fun.kind;
        if let Some(fun_def_id) = cx.qpath_res(qpath, fun.hir_id).opt_def_id();
        if match_def_path(cx, fun_def_id, path);
        then {
            return Some(&args)
        }
    };
    None
}

/// Checks if `Ty` is normalizable. This function is useful
/// to avoid crashes on `layout_of`.
pub fn is_normalizable<'tcx>(cx: &LateContext<'tcx>, param_env: ty::ParamEnv<'tcx>, ty: Ty<'tcx>) -> bool {
    cx.tcx.infer_ctxt().enter(|infcx| {
        let cause = rustc_middle::traits::ObligationCause::dummy();
        infcx.at(&cause, param_env).normalize(&ty).is_ok()
    })
}

pub fn match_def_path<'tcx>(cx: &LateContext<'tcx>, did: DefId, syms: &[&str]) -> bool {
    // We have to convert `syms` to `&[Symbol]` here because rustc's `match_def_path`
    // accepts only that. We should probably move to Symbols in Clippy as well.
    let syms = syms.iter().map(|p| Symbol::intern(p)).collect::<Vec<Symbol>>();
    cx.match_def_path(did, &syms)
}

/// Returns the list of condition expressions and the list of blocks in a
/// sequence of `if/else`.
/// E.g., this returns `([a, b], [c, d, e])` for the expression
/// `if a { c } else if b { d } else { e }`.
pub fn if_sequence<'tcx>(
    mut expr: &'tcx Expr<'tcx>,
) -> (SmallVec<[&'tcx Expr<'tcx>; 1]>, SmallVec<[&'tcx Block<'tcx>; 1]>) {
    let mut conds = SmallVec::new();
    let mut blocks: SmallVec<[&Block<'_>; 1]> = SmallVec::new();

    while let Some((ref cond, ref then_expr, ref else_expr)) = higher::if_block(&expr) {
        conds.push(&**cond);
        if let ExprKind::Block(ref block, _) = then_expr.kind {
            blocks.push(block);
        } else {
            panic!("ExprKind::If node is not an ExprKind::Block");
        }

        if let Some(ref else_expr) = *else_expr {
            expr = else_expr;
        } else {
            break;
        }
    }

    // final `else {..}`
    if !blocks.is_empty() {
        if let ExprKind::Block(ref block, _) = expr.kind {
            blocks.push(&**block);
        }
    }

    (conds, blocks)
}

pub fn parent_node_is_if_expr(expr: &Expr<'_>, cx: &LateContext<'_>) -> bool {
    let map = cx.tcx.hir();
    let parent_id = map.get_parent_node(expr.hir_id);
    let parent_node = map.get(parent_id);

    match parent_node {
        Node::Expr(e) => higher::if_block(&e).is_some(),
        Node::Arm(e) => higher::if_block(&e.body).is_some(),
        _ => false,
    }
}

// Finds the attribute with the given name, if any
pub fn attr_by_name<'a>(attrs: &'a [Attribute], name: &'_ str) -> Option<&'a Attribute> {
    attrs
        .iter()
        .find(|attr| attr.ident().map_or(false, |ident| ident.as_str() == name))
}

// Finds the `#[must_use]` attribute, if any
pub fn must_use_attr(attrs: &[Attribute]) -> Option<&Attribute> {
    attr_by_name(attrs, "must_use")
}

// Returns whether the type has #[must_use] attribute
pub fn is_must_use_ty<'tcx>(cx: &LateContext<'tcx>, ty: Ty<'tcx>) -> bool {
    match ty.kind() {
        ty::Adt(ref adt, _) => must_use_attr(&cx.tcx.get_attrs(adt.did)).is_some(),
        ty::Foreign(ref did) => must_use_attr(&cx.tcx.get_attrs(*did)).is_some(),
        ty::Slice(ref ty)
        | ty::Array(ref ty, _)
        | ty::RawPtr(ty::TypeAndMut { ref ty, .. })
        | ty::Ref(_, ref ty, _) => {
            // for the Array case we don't need to care for the len == 0 case
            // because we don't want to lint functions returning empty arrays
            is_must_use_ty(cx, *ty)
        },
        ty::Tuple(ref substs) => substs.types().any(|ty| is_must_use_ty(cx, ty)),
        ty::Opaque(ref def_id, _) => {
            for (predicate, _) in cx.tcx.predicates_of(*def_id).predicates {
                if let ty::PredicateAtom::Trait(trait_predicate, _) = predicate.skip_binders() {
                    if must_use_attr(&cx.tcx.get_attrs(trait_predicate.trait_ref.def_id)).is_some() {
                        return true;
                    }
                }
            }
            false
        },
        ty::Dynamic(binder, _) => {
            for predicate in binder.skip_binder().iter() {
                if let ty::ExistentialPredicate::Trait(ref trait_ref) = predicate {
                    if must_use_attr(&cx.tcx.get_attrs(trait_ref.def_id)).is_some() {
                        return true;
                    }
                }
            }
            false
        },
        _ => false,
    }
}

// check if expr is calling method or function with #[must_use] attribute
pub fn is_must_use_func_call(cx: &LateContext<'_>, expr: &Expr<'_>) -> bool {
    let did = match expr.kind {
        ExprKind::Call(ref path, _) => if_chain! {
            if let ExprKind::Path(ref qpath) = path.kind;
            if let def::Res::Def(_, did) = cx.qpath_res(qpath, path.hir_id);
            then {
                Some(did)
            } else {
                None
            }
        },
        ExprKind::MethodCall(_, _, _, _) => cx.typeck_results().type_dependent_def_id(expr.hir_id),
        _ => None,
    };

    did.map_or(false, |did| must_use_attr(&cx.tcx.get_attrs(did)).is_some())
}

pub fn is_no_std_crate(krate: &Crate<'_>) -> bool {
    krate.item.attrs.iter().any(|attr| {
        if let ast::AttrKind::Normal(ref attr) = attr.kind {
            attr.path == symbol::sym::no_std
        } else {
            false
        }
    })
}

/// Check if parent of a hir node is a trait implementation block.
/// For example, `f` in
/// ```rust,ignore
/// impl Trait for S {
///     fn f() {}
/// }
/// ```
pub fn is_trait_impl_item(cx: &LateContext<'_>, hir_id: HirId) -> bool {
    if let Some(Node::Item(item)) = cx.tcx.hir().find(cx.tcx.hir().get_parent_node(hir_id)) {
        matches!(item.kind, ItemKind::Impl{ of_trait: Some(_), .. })
    } else {
        false
    }
}

/// Check if it's even possible to satisfy the `where` clause for the item.
///
/// `trivial_bounds` feature allows functions with unsatisfiable bounds, for example:
///
/// ```ignore
/// fn foo() where i32: Iterator {
///     for _ in 2i32 {}
/// }
/// ```
pub fn fn_has_unsatisfiable_preds(cx: &LateContext<'_>, did: DefId) -> bool {
    use rustc_trait_selection::traits;
    let predicates =
        cx.tcx
            .predicates_of(did)
            .predicates
            .iter()
            .filter_map(|(p, _)| if p.is_global() { Some(*p) } else { None });
    traits::impossible_predicates(
        cx.tcx,
        traits::elaborate_predicates(cx.tcx, predicates)
            .map(|o| o.predicate)
            .collect::<Vec<_>>(),
    )
}

/// Returns the `DefId` of the callee if the given expression is a function or method call.
pub fn fn_def_id(cx: &LateContext<'_>, expr: &Expr<'_>) -> Option<DefId> {
    match &expr.kind {
        ExprKind::MethodCall(..) => cx.typeck_results().type_dependent_def_id(expr.hir_id),
        ExprKind::Call(
            Expr {
                kind: ExprKind::Path(qpath),
                ..
            },
            ..,
        ) => cx.typeck_results().qpath_res(qpath, expr.hir_id).opt_def_id(),
        _ => None,
    }
}

pub fn run_lints(cx: &LateContext<'_>, lints: &[&'static Lint], id: HirId) -> bool {
    lints.iter().any(|lint| {
        matches!(
            cx.tcx.lint_level_at_node(lint, id),
            (Level::Forbid | Level::Deny | Level::Warn, _)
        )
    })
}

/// Returns true iff the given type is a primitive (a bool or char, any integer or floating-point
/// number type, a str, or an array, slice, or tuple of those types).
pub fn is_recursively_primitive_type(ty: Ty<'_>) -> bool {
    match ty.kind() {
        ty::Bool | ty::Char | ty::Int(_) | ty::Uint(_) | ty::Float(_) | ty::Str => true,
        ty::Ref(_, inner, _) if *inner.kind() == ty::Str => true,
        ty::Array(inner_type, _) | ty::Slice(inner_type) => is_recursively_primitive_type(inner_type),
        ty::Tuple(inner_types) => inner_types.types().all(is_recursively_primitive_type),
        _ => false,
    }
}

/// Returns Option<String> where String is a textual representation of the type encapsulated in the
/// slice iff the given expression is a slice of primitives (as defined in the
/// `is_recursively_primitive_type` function) and None otherwise.
pub fn is_slice_of_primitives(cx: &LateContext<'_>, expr: &Expr<'_>) -> Option<String> {
    let expr_type = cx.typeck_results().expr_ty_adjusted(expr);
    let expr_kind = expr_type.kind();
    let is_primitive = match expr_kind {
        ty::Slice(element_type) => is_recursively_primitive_type(element_type),
        ty::Ref(_, inner_ty, _) if matches!(inner_ty.kind(), &ty::Slice(_)) => {
            if let ty::Slice(element_type) = inner_ty.kind() {
                is_recursively_primitive_type(element_type)
            } else {
                unreachable!()
            }
<<<<<<< HEAD
        }
=======
        },
>>>>>>> 555bec40
        _ => false,
    };

    if is_primitive {
        // if we have wrappers like Array, Slice or Tuple, print these
        // and get the type enclosed in the slice ref
        match expr_type.peel_refs().walk().nth(1).unwrap().expect_ty().kind() {
            ty::Slice(..) => return Some("slice".into()),
            ty::Array(..) => return Some("array".into()),
            ty::Tuple(..) => return Some("tuple".into()),
            _ => {
                // is_recursively_primitive_type() should have taken care
                // of the rest and we can rely on the type that is found
                let refs_peeled = expr_type.peel_refs();
                return Some(refs_peeled.walk().last().unwrap().to_string());
            },
        }
    }
    None
}

#[macro_export]
macro_rules! unwrap_cargo_metadata {
    ($cx: ident, $lint: ident, $deps: expr) => {{
        let mut command = cargo_metadata::MetadataCommand::new();
        if !$deps {
            command.no_deps();
        }

        match command.exec() {
            Ok(metadata) => metadata,
            Err(err) => {
                span_lint($cx, $lint, DUMMY_SP, &format!("could not read cargo metadata: {}", err));
                return;
            },
        }
    }};
}

#[cfg(test)]
mod test {
    use super::{reindent_multiline, without_block_comments};

    #[test]
    fn test_reindent_multiline_single_line() {
        assert_eq!("", reindent_multiline("".into(), false, None));
        assert_eq!("...", reindent_multiline("...".into(), false, None));
        assert_eq!("...", reindent_multiline("    ...".into(), false, None));
        assert_eq!("...", reindent_multiline("\t...".into(), false, None));
        assert_eq!("...", reindent_multiline("\t\t...".into(), false, None));
    }

    #[test]
    #[rustfmt::skip]
    fn test_reindent_multiline_block() {
        assert_eq!("\
    if x {
        y
    } else {
        z
    }", reindent_multiline("    if x {
            y
        } else {
            z
        }".into(), false, None));
        assert_eq!("\
    if x {
    \ty
    } else {
    \tz
    }", reindent_multiline("    if x {
        \ty
        } else {
        \tz
        }".into(), false, None));
    }

    #[test]
    #[rustfmt::skip]
    fn test_reindent_multiline_empty_line() {
        assert_eq!("\
    if x {
        y

    } else {
        z
    }", reindent_multiline("    if x {
            y

        } else {
            z
        }".into(), false, None));
    }

    #[test]
    #[rustfmt::skip]
    fn test_reindent_multiline_lines_deeper() {
        assert_eq!("\
        if x {
            y
        } else {
            z
        }", reindent_multiline("\
    if x {
        y
    } else {
        z
    }".into(), true, Some(8)));
    }

    #[test]
    fn test_without_block_comments_lines_without_block_comments() {
        let result = without_block_comments(vec!["/*", "", "*/"]);
        println!("result: {:?}", result);
        assert!(result.is_empty());

        let result = without_block_comments(vec!["", "/*", "", "*/", "#[crate_type = \"lib\"]", "/*", "", "*/", ""]);
        assert_eq!(result, vec!["", "#[crate_type = \"lib\"]", ""]);

        let result = without_block_comments(vec!["/* rust", "", "*/"]);
        assert!(result.is_empty());

        let result = without_block_comments(vec!["/* one-line comment */"]);
        assert!(result.is_empty());

        let result = without_block_comments(vec!["/* nested", "/* multi-line", "comment", "*/", "test", "*/"]);
        assert!(result.is_empty());

        let result = without_block_comments(vec!["/* nested /* inline /* comment */ test */ */"]);
        assert!(result.is_empty());

        let result = without_block_comments(vec!["foo", "bar", "baz"]);
        assert_eq!(result, vec!["foo", "bar", "baz"]);
    }
}<|MERGE_RESOLUTION|>--- conflicted
+++ resolved
@@ -1428,11 +1428,7 @@
             } else {
                 unreachable!()
             }
-<<<<<<< HEAD
-        }
-=======
         },
->>>>>>> 555bec40
         _ => false,
     };
 
