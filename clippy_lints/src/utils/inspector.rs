//! checks for attributes

use crate::utils::get_attr;
use rustc_ast::ast::{Attribute, InlineAsmTemplatePiece};
use rustc_hir as hir;
use rustc_lint::{LateContext, LateLintPass, LintContext};
use rustc_session::Session;
use rustc_session::{declare_lint_pass, declare_tool_lint};

declare_clippy_lint! {
    /// **What it does:** Dumps every ast/hir node which has the `#[clippy::dump]`
    /// attribute
    ///
    /// **Example:**
    /// ```rust,ignore
    /// #[clippy::dump]
    /// extern crate foo;
    /// ```
    ///
    /// prints
    ///
    /// ```text
    /// item `foo`
    /// visibility inherited from outer item
    /// extern crate dylib source: "/path/to/foo.so"
    /// ```
    pub DEEP_CODE_INSPECTION,
    internal_warn,
    "helper to dump info about code"
}

declare_lint_pass!(DeepCodeInspector => [DEEP_CODE_INSPECTION]);

impl<'a, 'tcx> LateLintPass<'a, 'tcx> for DeepCodeInspector {
    fn check_item(&mut self, cx: &LateContext<'a, 'tcx>, item: &'tcx hir::Item<'_>) {
        if !has_attr(cx.sess(), &item.attrs) {
            return;
        }
        print_item(cx, item);
    }

    fn check_impl_item(&mut self, cx: &LateContext<'a, 'tcx>, item: &'tcx hir::ImplItem<'_>) {
        if !has_attr(cx.sess(), &item.attrs) {
            return;
        }
        println!("impl item `{}`", item.ident.name);
        match item.vis.node {
            hir::VisibilityKind::Public => println!("public"),
            hir::VisibilityKind::Crate(_) => println!("visible crate wide"),
            hir::VisibilityKind::Restricted { ref path, .. } => println!(
                "visible in module `{}`",
                rustc_hir_pretty::to_string(rustc_hir_pretty::NO_ANN, |s| s.print_path(path, false))
            ),
            hir::VisibilityKind::Inherited => println!("visibility inherited from outer item"),
        }
        if item.defaultness.is_default() {
            println!("default");
        }
        match item.kind {
            hir::ImplItemKind::Const(_, body_id) => {
                println!("associated constant");
                print_expr(cx, &cx.tcx.hir().body(body_id).value, 1);
            },
            hir::ImplItemKind::Fn(..) => println!("method"),
            hir::ImplItemKind::TyAlias(_) => println!("associated type"),
            hir::ImplItemKind::OpaqueTy(_) => println!("existential type"),
        }
    }
    // fn check_trait_item(&mut self, cx: &LateContext<'a, 'tcx>, item: &'tcx
    // hir::TraitItem) {
    // if !has_attr(&item.attrs) {
    // return;
    // }
    // }
    //
    // fn check_variant(&mut self, cx: &LateContext<'a, 'tcx>, var: &'tcx
    // hir::Variant, _:
    // &hir::Generics) {
    // if !has_attr(&var.node.attrs) {
    // return;
    // }
    // }
    //
    // fn check_struct_field(&mut self, cx: &LateContext<'a, 'tcx>, field: &'tcx
    // hir::StructField) {
    // if !has_attr(&field.attrs) {
    // return;
    // }
    // }
    //

    fn check_expr(&mut self, cx: &LateContext<'a, 'tcx>, expr: &'tcx hir::Expr<'_>) {
        if !has_attr(cx.sess(), &expr.attrs) {
            return;
        }
        print_expr(cx, expr, 0);
    }

    fn check_arm(&mut self, cx: &LateContext<'a, 'tcx>, arm: &'tcx hir::Arm<'_>) {
        if !has_attr(cx.sess(), &arm.attrs) {
            return;
        }
        print_pat(cx, &arm.pat, 1);
        if let Some(ref guard) = arm.guard {
            println!("guard:");
            print_guard(cx, guard, 1);
        }
        println!("body:");
        print_expr(cx, &arm.body, 1);
    }

    fn check_stmt(&mut self, cx: &LateContext<'a, 'tcx>, stmt: &'tcx hir::Stmt<'_>) {
        if !has_attr(cx.sess(), stmt.kind.attrs()) {
            return;
        }
        match stmt.kind {
            hir::StmtKind::Local(ref local) => {
                println!("local variable of type {}", cx.tables.node_type(local.hir_id));
                println!("pattern:");
                print_pat(cx, &local.pat, 0);
                if let Some(ref e) = local.init {
                    println!("init expression:");
                    print_expr(cx, e, 0);
                }
            },
            hir::StmtKind::Item(_) => println!("item decl"),
            hir::StmtKind::Expr(ref e) | hir::StmtKind::Semi(ref e) => print_expr(cx, e, 0),
        }
    }
    // fn check_foreign_item(&mut self, cx: &LateContext<'a, 'tcx>, item: &'tcx
    // hir::ForeignItem) {
    // if !has_attr(&item.attrs) {
    // return;
    // }
    // }
    //
}

fn has_attr(sess: &Session, attrs: &[Attribute]) -> bool {
    get_attr(sess, attrs, "dump").count() > 0
}

#[allow(clippy::similar_names)]
#[allow(clippy::too_many_lines)]
fn print_expr(cx: &LateContext<'_, '_>, expr: &hir::Expr<'_>, indent: usize) {
    let ind = "  ".repeat(indent);
    println!("{}+", ind);
    println!("{}ty: {}", ind, cx.tables.expr_ty(expr));
    println!("{}adjustments: {:?}", ind, cx.tables.adjustments().get(expr.hir_id));
    match expr.kind {
        hir::ExprKind::Box(ref e) => {
            println!("{}Box", ind);
            print_expr(cx, e, indent + 1);
        },
        hir::ExprKind::Array(v) => {
            println!("{}Array", ind);
            for e in v {
                print_expr(cx, e, indent + 1);
            }
        },
        hir::ExprKind::Call(ref func, args) => {
            println!("{}Call", ind);
            println!("{}function:", ind);
            print_expr(cx, func, indent + 1);
            println!("{}arguments:", ind);
            for arg in args {
                print_expr(cx, arg, indent + 1);
            }
        },
        hir::ExprKind::MethodCall(ref path, _, args) => {
            println!("{}MethodCall", ind);
            println!("{}method name: {}", ind, path.ident.name);
            for arg in args {
                print_expr(cx, arg, indent + 1);
            }
        },
        hir::ExprKind::Tup(v) => {
            println!("{}Tup", ind);
            for e in v {
                print_expr(cx, e, indent + 1);
            }
        },
        hir::ExprKind::Binary(op, ref lhs, ref rhs) => {
            println!("{}Binary", ind);
            println!("{}op: {:?}", ind, op.node);
            println!("{}lhs:", ind);
            print_expr(cx, lhs, indent + 1);
            println!("{}rhs:", ind);
            print_expr(cx, rhs, indent + 1);
        },
        hir::ExprKind::Unary(op, ref inner) => {
            println!("{}Unary", ind);
            println!("{}op: {:?}", ind, op);
            print_expr(cx, inner, indent + 1);
        },
        hir::ExprKind::Lit(ref lit) => {
            println!("{}Lit", ind);
            println!("{}{:?}", ind, lit);
        },
        hir::ExprKind::Cast(ref e, ref target) => {
            println!("{}Cast", ind);
            print_expr(cx, e, indent + 1);
            println!("{}target type: {:?}", ind, target);
        },
        hir::ExprKind::Type(ref e, ref target) => {
            println!("{}Type", ind);
            print_expr(cx, e, indent + 1);
            println!("{}target type: {:?}", ind, target);
        },
        hir::ExprKind::Loop(..) => {
            println!("{}Loop", ind);
        },
        hir::ExprKind::Match(ref cond, _, ref source) => {
            println!("{}Match", ind);
            println!("{}condition:", ind);
            print_expr(cx, cond, indent + 1);
            println!("{}source: {:?}", ind, source);
        },
        hir::ExprKind::Closure(ref clause, _, _, _, _) => {
            println!("{}Closure", ind);
            println!("{}clause: {:?}", ind, clause);
        },
        hir::ExprKind::Yield(ref sub, _) => {
            println!("{}Yield", ind);
            print_expr(cx, sub, indent + 1);
        },
        hir::ExprKind::Block(_, _) => {
            println!("{}Block", ind);
        },
        hir::ExprKind::Assign(ref lhs, ref rhs, _) => {
            println!("{}Assign", ind);
            println!("{}lhs:", ind);
            print_expr(cx, lhs, indent + 1);
            println!("{}rhs:", ind);
            print_expr(cx, rhs, indent + 1);
        },
        hir::ExprKind::AssignOp(ref binop, ref lhs, ref rhs) => {
            println!("{}AssignOp", ind);
            println!("{}op: {:?}", ind, binop.node);
            println!("{}lhs:", ind);
            print_expr(cx, lhs, indent + 1);
            println!("{}rhs:", ind);
            print_expr(cx, rhs, indent + 1);
        },
        hir::ExprKind::Field(ref e, ident) => {
            println!("{}Field", ind);
            println!("{}field name: {}", ind, ident.name);
            println!("{}struct expr:", ind);
            print_expr(cx, e, indent + 1);
        },
        hir::ExprKind::Index(ref arr, ref idx) => {
            println!("{}Index", ind);
            println!("{}array expr:", ind);
            print_expr(cx, arr, indent + 1);
            println!("{}index expr:", ind);
            print_expr(cx, idx, indent + 1);
        },
        hir::ExprKind::Path(hir::QPath::Resolved(ref ty, ref path)) => {
            println!("{}Resolved Path, {:?}", ind, ty);
            println!("{}path: {:?}", ind, path);
        },
        hir::ExprKind::Path(hir::QPath::TypeRelative(ref ty, ref seg)) => {
            println!("{}Relative Path, {:?}", ind, ty);
            println!("{}seg: {:?}", ind, seg);
        },
        hir::ExprKind::AddrOf(kind, ref muta, ref e) => {
            println!("{}AddrOf", ind);
            println!("kind: {:?}", kind);
            println!("mutability: {:?}", muta);
            print_expr(cx, e, indent + 1);
        },
        hir::ExprKind::Break(_, ref e) => {
            println!("{}Break", ind);
            if let Some(ref e) = *e {
                print_expr(cx, e, indent + 1);
            }
        },
        hir::ExprKind::Continue(_) => println!("{}Again", ind),
        hir::ExprKind::Ret(ref e) => {
            println!("{}Ret", ind);
            if let Some(ref e) = *e {
                print_expr(cx, e, indent + 1);
            }
        },
        hir::ExprKind::InlineAsm(ref asm) => {
            println!("{}InlineAsm", ind);
            println!("{}template: {}", ind, InlineAsmTemplatePiece::to_string(asm.template));
            println!("{}options: {:?}", ind, asm.options);
            println!("{}operands:", ind);
            for op in asm.operands {
                match op {
<<<<<<< HEAD
                    hir::InlineAsmOperand::In { expr, .. } => print_expr(cx, expr, indent + 1),
=======
                    hir::InlineAsmOperand::In { expr, .. }
                    | hir::InlineAsmOperand::InOut { expr, .. }
                    | hir::InlineAsmOperand::Const { expr }
                    | hir::InlineAsmOperand::Sym { expr } => print_expr(cx, expr, indent + 1),
>>>>>>> 22e96df4
                    hir::InlineAsmOperand::Out { expr, .. } => {
                        if let Some(expr) = expr {
                            print_expr(cx, expr, indent + 1);
                        }
                    },
<<<<<<< HEAD
                    hir::InlineAsmOperand::InOut { expr, .. } => print_expr(cx, expr, indent + 1),
=======
>>>>>>> 22e96df4
                    hir::InlineAsmOperand::SplitInOut { in_expr, out_expr, .. } => {
                        print_expr(cx, in_expr, indent + 1);
                        if let Some(out_expr) = out_expr {
                            print_expr(cx, out_expr, indent + 1);
                        }
                    },
<<<<<<< HEAD
                    hir::InlineAsmOperand::Const { expr } => print_expr(cx, expr, indent + 1),
                    hir::InlineAsmOperand::Sym { expr } => print_expr(cx, expr, indent + 1),
=======
>>>>>>> 22e96df4
                }
            }
        },
        hir::ExprKind::LlvmInlineAsm(ref asm) => {
            let inputs = &asm.inputs_exprs;
            let outputs = &asm.outputs_exprs;
            println!("{}LlvmInlineAsm", ind);
            println!("{}inputs:", ind);
            for e in inputs.iter() {
                print_expr(cx, e, indent + 1);
            }
            println!("{}outputs:", ind);
            for e in outputs.iter() {
                print_expr(cx, e, indent + 1);
            }
        },
        hir::ExprKind::Struct(ref path, fields, ref base) => {
            println!("{}Struct", ind);
            println!("{}path: {:?}", ind, path);
            for field in fields {
                println!("{}field \"{}\":", ind, field.ident.name);
                print_expr(cx, &field.expr, indent + 1);
            }
            if let Some(ref base) = *base {
                println!("{}base:", ind);
                print_expr(cx, base, indent + 1);
            }
        },
        hir::ExprKind::Repeat(ref val, ref anon_const) => {
            println!("{}Repeat", ind);
            println!("{}value:", ind);
            print_expr(cx, val, indent + 1);
            println!("{}repeat count:", ind);
            print_expr(cx, &cx.tcx.hir().body(anon_const.body).value, indent + 1);
        },
        hir::ExprKind::Err => {
            println!("{}Err", ind);
        },
        hir::ExprKind::DropTemps(ref e) => {
            println!("{}DropTemps", ind);
            print_expr(cx, e, indent + 1);
        },
    }
}

fn print_item(cx: &LateContext<'_, '_>, item: &hir::Item<'_>) {
    let did = cx.tcx.hir().local_def_id(item.hir_id);
    println!("item `{}`", item.ident.name);
    match item.vis.node {
        hir::VisibilityKind::Public => println!("public"),
        hir::VisibilityKind::Crate(_) => println!("visible crate wide"),
        hir::VisibilityKind::Restricted { ref path, .. } => println!(
            "visible in module `{}`",
            rustc_hir_pretty::to_string(rustc_hir_pretty::NO_ANN, |s| s.print_path(path, false))
        ),
        hir::VisibilityKind::Inherited => println!("visibility inherited from outer item"),
    }
    match item.kind {
        hir::ItemKind::ExternCrate(ref _renamed_from) => {
            let def_id = cx.tcx.hir().local_def_id(item.hir_id);
            if let Some(crate_id) = cx.tcx.extern_mod_stmt_cnum(def_id) {
                let source = cx.tcx.used_crate_source(crate_id);
                if let Some(ref src) = source.dylib {
                    println!("extern crate dylib source: {:?}", src.0);
                }
                if let Some(ref src) = source.rlib {
                    println!("extern crate rlib source: {:?}", src.0);
                }
            } else {
                println!("weird extern crate without a crate id");
            }
        },
        hir::ItemKind::Use(ref path, ref kind) => println!("{:?}, {:?}", path, kind),
        hir::ItemKind::Static(..) => println!("static item of type {:#?}", cx.tcx.type_of(did)),
        hir::ItemKind::Const(..) => println!("const item of type {:#?}", cx.tcx.type_of(did)),
        hir::ItemKind::Fn(..) => {
            let item_ty = cx.tcx.type_of(did);
            println!("function of type {:#?}", item_ty);
        },
        hir::ItemKind::Mod(..) => println!("module"),
        hir::ItemKind::ForeignMod(ref fm) => println!("foreign module with abi: {}", fm.abi),
        hir::ItemKind::GlobalAsm(ref asm) => println!("global asm: {:?}", asm),
        hir::ItemKind::TyAlias(..) => {
            println!("type alias for {:?}", cx.tcx.type_of(did));
        },
        hir::ItemKind::OpaqueTy(..) => {
            println!("existential type with real type {:?}", cx.tcx.type_of(did));
        },
        hir::ItemKind::Enum(..) => {
            println!("enum definition of type {:?}", cx.tcx.type_of(did));
        },
        hir::ItemKind::Struct(..) => {
            println!("struct definition of type {:?}", cx.tcx.type_of(did));
        },
        hir::ItemKind::Union(..) => {
            println!("union definition of type {:?}", cx.tcx.type_of(did));
        },
        hir::ItemKind::Trait(..) => {
            println!("trait decl");
            if cx.tcx.trait_is_auto(did.to_def_id()) {
                println!("trait is auto");
            } else {
                println!("trait is not auto");
            }
        },
        hir::ItemKind::TraitAlias(..) => {
            println!("trait alias");
        },
        hir::ItemKind::Impl {
            of_trait: Some(ref _trait_ref),
            ..
        } => {
            println!("trait impl");
        },
        hir::ItemKind::Impl { of_trait: None, .. } => {
            println!("impl");
        },
    }
}

#[allow(clippy::similar_names)]
#[allow(clippy::too_many_lines)]
fn print_pat(cx: &LateContext<'_, '_>, pat: &hir::Pat<'_>, indent: usize) {
    let ind = "  ".repeat(indent);
    println!("{}+", ind);
    match pat.kind {
        hir::PatKind::Wild => println!("{}Wild", ind),
        hir::PatKind::Binding(ref mode, .., ident, ref inner) => {
            println!("{}Binding", ind);
            println!("{}mode: {:?}", ind, mode);
            println!("{}name: {}", ind, ident.name);
            if let Some(ref inner) = *inner {
                println!("{}inner:", ind);
                print_pat(cx, inner, indent + 1);
            }
        },
        hir::PatKind::Or(fields) => {
            println!("{}Or", ind);
            for field in fields {
                print_pat(cx, field, indent + 1);
            }
        },
        hir::PatKind::Struct(ref path, fields, ignore) => {
            println!("{}Struct", ind);
            println!(
                "{}name: {}",
                ind,
                rustc_hir_pretty::to_string(rustc_hir_pretty::NO_ANN, |s| s.print_qpath(path, false))
            );
            println!("{}ignore leftover fields: {}", ind, ignore);
            println!("{}fields:", ind);
            for field in fields {
                println!("{}  field name: {}", ind, field.ident.name);
                if field.is_shorthand {
                    println!("{}  in shorthand notation", ind);
                }
                print_pat(cx, &field.pat, indent + 1);
            }
        },
        hir::PatKind::TupleStruct(ref path, fields, opt_dots_position) => {
            println!("{}TupleStruct", ind);
            println!(
                "{}path: {}",
                ind,
                rustc_hir_pretty::to_string(rustc_hir_pretty::NO_ANN, |s| s.print_qpath(path, false))
            );
            if let Some(dot_position) = opt_dots_position {
                println!("{}dot position: {}", ind, dot_position);
            }
            for field in fields {
                print_pat(cx, field, indent + 1);
            }
        },
        hir::PatKind::Path(hir::QPath::Resolved(ref ty, ref path)) => {
            println!("{}Resolved Path, {:?}", ind, ty);
            println!("{}path: {:?}", ind, path);
        },
        hir::PatKind::Path(hir::QPath::TypeRelative(ref ty, ref seg)) => {
            println!("{}Relative Path, {:?}", ind, ty);
            println!("{}seg: {:?}", ind, seg);
        },
        hir::PatKind::Tuple(pats, opt_dots_position) => {
            println!("{}Tuple", ind);
            if let Some(dot_position) = opt_dots_position {
                println!("{}dot position: {}", ind, dot_position);
            }
            for field in pats {
                print_pat(cx, field, indent + 1);
            }
        },
        hir::PatKind::Box(ref inner) => {
            println!("{}Box", ind);
            print_pat(cx, inner, indent + 1);
        },
        hir::PatKind::Ref(ref inner, ref muta) => {
            println!("{}Ref", ind);
            println!("{}mutability: {:?}", ind, muta);
            print_pat(cx, inner, indent + 1);
        },
        hir::PatKind::Lit(ref e) => {
            println!("{}Lit", ind);
            print_expr(cx, e, indent + 1);
        },
        hir::PatKind::Range(ref l, ref r, ref range_end) => {
            println!("{}Range", ind);
            if let Some(expr) = l {
                print_expr(cx, expr, indent + 1);
            }
            if let Some(expr) = r {
                print_expr(cx, expr, indent + 1);
            }
            match *range_end {
                hir::RangeEnd::Included => println!("{} end included", ind),
                hir::RangeEnd::Excluded => println!("{} end excluded", ind),
            }
        },
        hir::PatKind::Slice(first_pats, ref range, last_pats) => {
            println!("{}Slice [a, b, ..i, y, z]", ind);
            println!("[a, b]:");
            for pat in first_pats {
                print_pat(cx, pat, indent + 1);
            }
            println!("i:");
            if let Some(ref pat) = *range {
                print_pat(cx, pat, indent + 1);
            }
            println!("[y, z]:");
            for pat in last_pats {
                print_pat(cx, pat, indent + 1);
            }
        },
    }
}

fn print_guard(cx: &LateContext<'_, '_>, guard: &hir::Guard<'_>, indent: usize) {
    let ind = "  ".repeat(indent);
    println!("{}+", ind);
    match guard {
        hir::Guard::If(expr) => {
            println!("{}If", ind);
            print_expr(cx, expr, indent + 1);
        },
    }
}<|MERGE_RESOLUTION|>--- conflicted
+++ resolved
@@ -289,34 +289,21 @@
             println!("{}operands:", ind);
             for op in asm.operands {
                 match op {
-<<<<<<< HEAD
-                    hir::InlineAsmOperand::In { expr, .. } => print_expr(cx, expr, indent + 1),
-=======
                     hir::InlineAsmOperand::In { expr, .. }
                     | hir::InlineAsmOperand::InOut { expr, .. }
                     | hir::InlineAsmOperand::Const { expr }
                     | hir::InlineAsmOperand::Sym { expr } => print_expr(cx, expr, indent + 1),
->>>>>>> 22e96df4
                     hir::InlineAsmOperand::Out { expr, .. } => {
                         if let Some(expr) = expr {
                             print_expr(cx, expr, indent + 1);
                         }
                     },
-<<<<<<< HEAD
-                    hir::InlineAsmOperand::InOut { expr, .. } => print_expr(cx, expr, indent + 1),
-=======
->>>>>>> 22e96df4
                     hir::InlineAsmOperand::SplitInOut { in_expr, out_expr, .. } => {
                         print_expr(cx, in_expr, indent + 1);
                         if let Some(out_expr) = out_expr {
                             print_expr(cx, out_expr, indent + 1);
                         }
                     },
-<<<<<<< HEAD
-                    hir::InlineAsmOperand::Const { expr } => print_expr(cx, expr, indent + 1),
-                    hir::InlineAsmOperand::Sym { expr } => print_expr(cx, expr, indent + 1),
-=======
->>>>>>> 22e96df4
                 }
             }
         },
