use clippy_config::Conf;
use clippy_utils::diagnostics::{span_lint, span_lint_and_help, span_lint_hir};
use clippy_utils::is_bool;
use clippy_utils::macros::span_is_local;
use clippy_utils::source::is_present_in_source;
use clippy_utils::str_utils::{camel_case_split, count_match_end, count_match_start, to_camel_case, to_snake_case};
use rustc_data_structures::fx::FxHashSet;
use rustc_hir::{EnumDef, FieldDef, Item, ItemKind, OwnerId, Variant, VariantData};
use rustc_lint::{LateContext, LateLintPass};
use rustc_session::impl_lint_pass;
<<<<<<< HEAD
use rustc_span::{Ident, Span};
=======
>>>>>>> d0766707
use rustc_span::symbol::Symbol;

declare_clippy_lint! {
    /// ### What it does
    /// Detects enumeration variants that are prefixed or suffixed
    /// by the same characters.
    ///
    /// ### Why is this bad?
    /// Enumeration variant names should specify their variant,
    /// not repeat the enumeration name.
    ///
    /// ### Limitations
    /// Characters with no casing will be considered when comparing prefixes/suffixes
    /// This applies to numbers and non-ascii characters without casing
    /// e.g. `Foo1` and `Foo2` is considered to have different prefixes
    /// (the prefixes are `Foo1` and `Foo2` respectively), as also `Bar螃`, `Bar蟹`
    ///
    /// ### Example
    /// ```no_run
    /// enum Cake {
    ///     BlackForestCake,
    ///     HummingbirdCake,
    ///     BattenbergCake,
    /// }
    /// ```
    /// Use instead:
    /// ```no_run
    /// enum Cake {
    ///     BlackForest,
    ///     Hummingbird,
    ///     Battenberg,
    /// }
    /// ```
    #[clippy::version = "pre 1.29.0"]
    pub ENUM_VARIANT_NAMES,
    style,
    "enums where all variants share a prefix/postfix"
}

declare_clippy_lint! {
    /// ### What it does
    /// Detects public item names that are prefixed or suffixed by the
    /// containing public module's name.
    ///
    /// ### Why is this bad?
    /// It requires the user to type the module name twice in each usage,
    /// especially if they choose to import the module rather than its contents.
    ///
    /// Lack of such repetition is also the style used in the Rust standard library;
    /// e.g. `io::Error` and `fmt::Error` rather than `io::IoError` and `fmt::FmtError`;
    /// and `array::from_ref` rather than `array::array_from_ref`.
    ///
    /// ### Known issues
    /// Glob re-exports are ignored; e.g. this will not warn even though it should:
    ///
    /// ```no_run
    /// pub mod foo {
    ///     mod iteration {
    ///         pub struct FooIter {}
    ///     }
    ///     pub use iteration::*; // creates the path `foo::FooIter`
    /// }
    /// ```
    ///
    /// ### Example
    /// ```no_run
    /// mod cake {
    ///     struct BlackForestCake;
    /// }
    /// ```
    ///
    /// Use instead:
    /// ```no_run
    /// mod cake {
    ///     struct BlackForest;
    /// }
    /// ```
    #[clippy::version = "1.33.0"]
    pub MODULE_NAME_REPETITIONS,
    restriction,
    "type names prefixed/postfixed with their containing module's name"
}

declare_clippy_lint! {
    /// ### What it does
    /// Checks for modules that have the same name as their
    /// parent module
    ///
    /// ### Why is this bad?
    /// A typical beginner mistake is to have `mod foo;` and
    /// again `mod foo { ..
    /// }` in `foo.rs`.
    /// The expectation is that items inside the inner `mod foo { .. }` are then
    /// available
    /// through `foo::x`, but they are only available through
    /// `foo::foo::x`.
    /// If this is done on purpose, it would be better to choose a more
    /// representative module name.
    ///
    /// ### Example
    /// ```ignore
    /// // lib.rs
    /// mod foo;
    /// // foo.rs
    /// mod foo {
    ///     ...
    /// }
    /// ```
    #[clippy::version = "pre 1.29.0"]
    pub MODULE_INCEPTION,
    style,
    "modules that have the same name as their parent module"
}
declare_clippy_lint! {
    /// ### What it does
    /// Detects struct fields that are prefixed or suffixed
    /// by the same characters or the name of the struct itself.
    ///
    /// ### Why is this bad?
    /// Information common to all struct fields is better represented in the struct name.
    ///
    /// ### Limitations
    /// Characters with no casing will be considered when comparing prefixes/suffixes
    /// This applies to numbers and non-ascii characters without casing
    /// e.g. `foo1` and `foo2` is considered to have different prefixes
    /// (the prefixes are `foo1` and `foo2` respectively), as also `bar螃`, `bar蟹`
    ///
    /// ### Example
    /// ```no_run
    /// struct Cake {
    ///     cake_sugar: u8,
    ///     cake_flour: u8,
    ///     cake_eggs: u8
    /// }
    /// ```
    /// Use instead:
    /// ```no_run
    /// struct Cake {
    ///     sugar: u8,
    ///     flour: u8,
    ///     eggs: u8
    /// }
    /// ```
    #[clippy::version = "1.75.0"]
    pub STRUCT_FIELD_NAMES,
    pedantic,
    "structs where all fields share a prefix/postfix or contain the name of the struct"
}

pub struct ItemNameRepetitions {
    modules: Vec<(Symbol, String, OwnerId)>,
    enum_threshold: u64,
    struct_threshold: u64,
    avoid_breaking_exported_api: bool,
    allow_private_module_inception: bool,
    allowed_prefixes: FxHashSet<String>,
}

impl ItemNameRepetitions {
    pub fn new(conf: &'static Conf) -> Self {
        Self {
            modules: Vec::new(),
            enum_threshold: conf.enum_variant_name_threshold,
            struct_threshold: conf.struct_field_name_threshold,
            avoid_breaking_exported_api: conf.avoid_breaking_exported_api,
            allow_private_module_inception: conf.allow_private_module_inception,
            allowed_prefixes: conf.allowed_prefixes.iter().map(|s| to_camel_case(s)).collect(),
        }
    }

    fn is_allowed_prefix(&self, prefix: &str) -> bool {
        self.allowed_prefixes.contains(prefix)
    }
}

impl_lint_pass!(ItemNameRepetitions => [
    ENUM_VARIANT_NAMES,
    STRUCT_FIELD_NAMES,
    MODULE_NAME_REPETITIONS,
    MODULE_INCEPTION
]);

#[must_use]
fn have_no_extra_prefix(prefixes: &[&str]) -> bool {
    prefixes.iter().all(|p| p == &"" || p == &"_")
}

<<<<<<< HEAD
fn check_fields(cx: &LateContext<'_>, threshold: u64, ident: Ident, span: Span, fields: &[FieldDef<'_>]) {
    if (fields.len() as u64) < threshold {
        return;
    }

    check_struct_name_repetition(cx, ident, fields);

    // if the SyntaxContext of the identifiers of the fields and struct differ dont lint them.
    // this prevents linting in macros in which the location of the field identifier names differ
    if !fields.iter().all(|field| ident.span.eq_ctxt(field.ident.span)) {
        return;
=======
impl ItemNameRepetitions {
    /// Lint the names of enum variants against the name of the enum.
    fn check_variants(&self, cx: &LateContext<'_>, item: &Item<'_>, def: &EnumDef<'_>) {
        if self.avoid_breaking_exported_api && cx.effective_visibilities.is_exported(item.owner_id.def_id) {
            return;
        }

        if (def.variants.len() as u64) < self.enum_threshold {
            return;
        }

        let Some(ident) = item.kind.ident() else {
            return;
        };
        let item_name = ident.name.as_str();
        for var in def.variants {
            check_enum_start(cx, item_name, var);
            check_enum_end(cx, item_name, var);
        }

        Self::check_enum_common_affix(cx, item, def);
>>>>>>> d0766707
    }

    /// Lint the names of struct fields against the name of the struct.
    fn check_fields(&self, cx: &LateContext<'_>, item: &Item<'_>, fields: &[FieldDef<'_>]) {
        if (fields.len() as u64) < self.struct_threshold {
            return;
        }

        self.check_struct_name_repetition(cx, item, fields);
        self.check_struct_common_affix(cx, item, fields);
    }

    fn check_enum_common_affix(cx: &LateContext<'_>, item: &Item<'_>, def: &EnumDef<'_>) {
        let first = match def.variants.first() {
            Some(variant) => variant.ident.name.as_str(),
            None => return,
        };
        let mut pre = camel_case_split(first);
        let mut post = pre.clone();
        post.reverse();
        for var in def.variants {
            let name = var.ident.name.as_str();

            let variant_split = camel_case_split(name);
            if variant_split.len() == 1 {
                return;
            }

            pre = pre
                .iter()
                .zip(variant_split.iter())
                .take_while(|(a, b)| a == b)
                .map(|e| *e.0)
                .collect();
            post = post
                .iter()
                .zip(variant_split.iter().rev())
                .take_while(|(a, b)| a == b)
                .map(|e| *e.0)
                .collect();
        }
        let (what, value) = match (have_no_extra_prefix(&pre), post.is_empty()) {
            (true, true) => return,
            (false, _) => ("pre", pre.join("")),
            (true, false) => {
                post.reverse();
                ("post", post.join(""))
            },
        };
        span_lint_and_help(
            cx,
<<<<<<< HEAD
            STRUCT_FIELD_NAMES,
            span,
            format!("all fields have the same {what}fix: `{value}`"),
=======
            ENUM_VARIANT_NAMES,
            item.span,
            format!("all variants have the same {what}fix: `{value}`"),
>>>>>>> d0766707
            None,
            format!(
                "remove the {what}fixes and use full paths to \
                 the variants instead of glob imports"
            ),
        );
    }

<<<<<<< HEAD
fn check_struct_name_repetition(cx: &LateContext<'_>, ident: Ident, fields: &[FieldDef<'_>]) {
    let snake_name = to_snake_case(ident.name.as_str());
    let item_name_words: Vec<&str> = snake_name.split('_').collect();
    for field in fields {
        if field.ident.span.eq_ctxt(ident.span) {
            //consider linting only if the field identifier has the same SyntaxContext as the item(struct)
=======
    fn check_struct_common_affix(&self, cx: &LateContext<'_>, item: &Item<'_>, fields: &[FieldDef<'_>]) {
        // if the SyntaxContext of the identifiers of the fields and struct differ dont lint them.
        // this prevents linting in macros in which the location of the field identifier names differ
        if !fields
            .iter()
            .all(|field| item.kind.ident().is_some_and(|i| i.span.eq_ctxt(field.ident.span)))
        {
            return;
        }

        if self.avoid_breaking_exported_api
            && fields
                .iter()
                .any(|field| cx.effective_visibilities.is_exported(field.def_id))
        {
            return;
        }

        let mut pre: Vec<&str> = match fields.first() {
            Some(first_field) => first_field.ident.name.as_str().split('_').collect(),
            None => return,
        };
        let mut post = pre.clone();
        post.reverse();
        for field in fields {
            let field_split: Vec<&str> = field.ident.name.as_str().split('_').collect();
            if field_split.len() == 1 {
                return;
            }

            pre = pre
                .into_iter()
                .zip(field_split.iter())
                .take_while(|(a, b)| &a == b)
                .map(|e| e.0)
                .collect();
            post = post
                .into_iter()
                .zip(field_split.iter().rev())
                .take_while(|(a, b)| &a == b)
                .map(|e| e.0)
                .collect();
        }
        let prefix = pre.join("_");
        post.reverse();
        let postfix = match post.last() {
            Some(&"") => post.join("_") + "_",
            Some(_) | None => post.join("_"),
        };
        if fields.len() > 1 {
            let (what, value) = match (
                prefix.is_empty() || prefix.chars().all(|c| c == '_'),
                postfix.is_empty(),
            ) {
                (true, true) => return,
                (false, _) => ("pre", prefix),
                (true, false) => ("post", postfix),
            };
            if fields.iter().all(|field| is_bool(field.ty)) {
                // If all fields are booleans, we don't want to emit this lint.
                return;
            }
            span_lint_and_help(
                cx,
                STRUCT_FIELD_NAMES,
                item.span,
                format!("all fields have the same {what}fix: `{value}`"),
                None,
                format!("remove the {what}fixes"),
            );
        }
    }

    fn check_struct_name_repetition(&self, cx: &LateContext<'_>, item: &Item<'_>, fields: &[FieldDef<'_>]) {
        let Some(ident) = item.kind.ident() else { return };
        let snake_name = to_snake_case(ident.name.as_str());
        let item_name_words: Vec<&str> = snake_name.split('_').collect();
        for field in fields {
            if self.avoid_breaking_exported_api && cx.effective_visibilities.is_exported(field.def_id) {
                continue;
            }

            if !field.ident.span.eq_ctxt(ident.span) {
                // consider linting only if the field identifier has the same SyntaxContext as the item(struct)
                continue;
            }

>>>>>>> d0766707
            let field_words: Vec<&str> = field.ident.name.as_str().split('_').collect();
            if field_words.len() >= item_name_words.len() {
                // if the field name is shorter than the struct name it cannot contain it
                if field_words.iter().zip(item_name_words.iter()).all(|(a, b)| a == b) {
                    span_lint_hir(
                        cx,
                        STRUCT_FIELD_NAMES,
                        field.hir_id,
                        field.span,
                        "field name starts with the struct's name",
                    );
                }
                if field_words.len() > item_name_words.len() {
                    // lint only if the end is not covered by the start
                    if field_words
                        .iter()
                        .rev()
                        .zip(item_name_words.iter().rev())
                        .all(|(a, b)| a == b)
                    {
                        span_lint_hir(
                            cx,
                            STRUCT_FIELD_NAMES,
                            field.hir_id,
                            field.span,
                            "field name ends with the struct's name",
                        );
                    }
                }
            }
        }
    }
}

fn check_enum_start(cx: &LateContext<'_>, item_name: &str, variant: &Variant<'_>) {
    let name = variant.ident.name.as_str();
    let item_name_chars = item_name.chars().count();

    if count_match_start(item_name, name).char_count == item_name_chars
        && name.chars().nth(item_name_chars).is_some_and(|c| !c.is_lowercase())
        && name.chars().nth(item_name_chars + 1).is_some_and(|c| !c.is_numeric())
    {
        span_lint_hir(
            cx,
            ENUM_VARIANT_NAMES,
            variant.hir_id,
            variant.span,
            "variant name starts with the enum's name",
        );
    }
}

fn check_enum_end(cx: &LateContext<'_>, item_name: &str, variant: &Variant<'_>) {
    let name = variant.ident.name.as_str();
    let item_name_chars = item_name.chars().count();

    if count_match_end(item_name, name).char_count == item_name_chars {
        span_lint_hir(
            cx,
            ENUM_VARIANT_NAMES,
            variant.hir_id,
            variant.span,
            "variant name ends with the enum's name",
        );
    }
}

impl LateLintPass<'_> for ItemNameRepetitions {
    fn check_item_post(&mut self, _cx: &LateContext<'_>, item: &Item<'_>) {
        let Some(_ident) = item.kind.ident() else { return };

        let last = self.modules.pop();
        assert!(last.is_some());
    }

    fn check_item(&mut self, cx: &LateContext<'_>, item: &Item<'_>) {
        let Some(ident) = item.kind.ident() else { return };

        let item_name = ident.name.as_str();
        let item_camel = to_camel_case(item_name);
        if !item.span.from_expansion() && is_present_in_source(cx, item.span) {
            if let [.., (mod_name, mod_camel, mod_owner_id)] = &*self.modules {
                // constants don't have surrounding modules
                if !mod_camel.is_empty() {
                    if mod_name == &ident.name
                        && let ItemKind::Mod(..) = item.kind
                        && (!self.allow_private_module_inception || cx.tcx.visibility(mod_owner_id.def_id).is_public())
                    {
                        span_lint(
                            cx,
                            MODULE_INCEPTION,
                            item.span,
                            "module has the same name as its containing module",
                        );
                    }

                    // The `module_name_repetitions` lint should only trigger if the item has the module in its
                    // name. Having the same name is accepted.
                    if cx.tcx.visibility(item.owner_id).is_public()
                        && cx.tcx.visibility(mod_owner_id.def_id).is_public()
                        && item_camel.len() > mod_camel.len()
                    {
                        let matching = count_match_start(mod_camel, &item_camel);
                        let rmatching = count_match_end(mod_camel, &item_camel);
                        let nchars = mod_camel.chars().count();

                        let is_word_beginning = |c: char| c == '_' || c.is_uppercase() || c.is_numeric();

                        if matching.char_count == nchars {
                            match item_camel.chars().nth(nchars) {
                                Some(c) if is_word_beginning(c) => span_lint(
                                    cx,
                                    MODULE_NAME_REPETITIONS,
                                    ident.span,
                                    "item name starts with its containing module's name",
                                ),
                                _ => (),
                            }
                        }
                        if rmatching.char_count == nchars
                            && !self.is_allowed_prefix(&item_camel[..item_camel.len() - rmatching.byte_count])
                        {
                            span_lint(
                                cx,
                                MODULE_NAME_REPETITIONS,
                                ident.span,
                                "item name ends with its containing module's name",
                            );
                        }
                    }
                }
            }
        }

        if span_is_local(item.span) {
            match item.kind {
<<<<<<< HEAD
                ItemKind::Enum(_, def, _) => check_variant(cx, self.enum_threshold, &def, item_name, item.span),
                ItemKind::Struct(_, VariantData::Struct { fields, .. }, _) => {
                    check_fields(cx, self.struct_threshold, ident, item.span, fields);
=======
                ItemKind::Enum(_, def, _) => {
                    self.check_variants(cx, item, &def);
                },
                ItemKind::Struct(_, VariantData::Struct { fields, .. }, _) => {
                    self.check_fields(cx, item, fields);
>>>>>>> d0766707
                },
                _ => (),
            }
        }
        self.modules.push((ident.name, item_camel, item.owner_id));
    }
}<|MERGE_RESOLUTION|>--- conflicted
+++ resolved
@@ -8,10 +8,6 @@
 use rustc_hir::{EnumDef, FieldDef, Item, ItemKind, OwnerId, Variant, VariantData};
 use rustc_lint::{LateContext, LateLintPass};
 use rustc_session::impl_lint_pass;
-<<<<<<< HEAD
-use rustc_span::{Ident, Span};
-=======
->>>>>>> d0766707
 use rustc_span::symbol::Symbol;
 
 declare_clippy_lint! {
@@ -199,19 +195,6 @@
     prefixes.iter().all(|p| p == &"" || p == &"_")
 }
 
-<<<<<<< HEAD
-fn check_fields(cx: &LateContext<'_>, threshold: u64, ident: Ident, span: Span, fields: &[FieldDef<'_>]) {
-    if (fields.len() as u64) < threshold {
-        return;
-    }
-
-    check_struct_name_repetition(cx, ident, fields);
-
-    // if the SyntaxContext of the identifiers of the fields and struct differ dont lint them.
-    // this prevents linting in macros in which the location of the field identifier names differ
-    if !fields.iter().all(|field| ident.span.eq_ctxt(field.ident.span)) {
-        return;
-=======
 impl ItemNameRepetitions {
     /// Lint the names of enum variants against the name of the enum.
     fn check_variants(&self, cx: &LateContext<'_>, item: &Item<'_>, def: &EnumDef<'_>) {
@@ -233,7 +216,6 @@
         }
 
         Self::check_enum_common_affix(cx, item, def);
->>>>>>> d0766707
     }
 
     /// Lint the names of struct fields against the name of the struct.
@@ -285,15 +267,9 @@
         };
         span_lint_and_help(
             cx,
-<<<<<<< HEAD
-            STRUCT_FIELD_NAMES,
-            span,
-            format!("all fields have the same {what}fix: `{value}`"),
-=======
             ENUM_VARIANT_NAMES,
             item.span,
             format!("all variants have the same {what}fix: `{value}`"),
->>>>>>> d0766707
             None,
             format!(
                 "remove the {what}fixes and use full paths to \
@@ -302,14 +278,6 @@
         );
     }
 
-<<<<<<< HEAD
-fn check_struct_name_repetition(cx: &LateContext<'_>, ident: Ident, fields: &[FieldDef<'_>]) {
-    let snake_name = to_snake_case(ident.name.as_str());
-    let item_name_words: Vec<&str> = snake_name.split('_').collect();
-    for field in fields {
-        if field.ident.span.eq_ctxt(ident.span) {
-            //consider linting only if the field identifier has the same SyntaxContext as the item(struct)
-=======
     fn check_struct_common_affix(&self, cx: &LateContext<'_>, item: &Item<'_>, fields: &[FieldDef<'_>]) {
         // if the SyntaxContext of the identifiers of the fields and struct differ dont lint them.
         // this prevents linting in macros in which the location of the field identifier names differ
@@ -397,7 +365,6 @@
                 continue;
             }
 
->>>>>>> d0766707
             let field_words: Vec<&str> = field.ident.name.as_str().split('_').collect();
             if field_words.len() >= item_name_words.len() {
                 // if the field name is shorter than the struct name it cannot contain it
@@ -534,17 +501,11 @@
 
         if span_is_local(item.span) {
             match item.kind {
-<<<<<<< HEAD
-                ItemKind::Enum(_, def, _) => check_variant(cx, self.enum_threshold, &def, item_name, item.span),
-                ItemKind::Struct(_, VariantData::Struct { fields, .. }, _) => {
-                    check_fields(cx, self.struct_threshold, ident, item.span, fields);
-=======
                 ItemKind::Enum(_, def, _) => {
                     self.check_variants(cx, item, &def);
                 },
                 ItemKind::Struct(_, VariantData::Struct { fields, .. }, _) => {
                     self.check_fields(cx, item, fields);
->>>>>>> d0766707
                 },
                 _ => (),
             }
