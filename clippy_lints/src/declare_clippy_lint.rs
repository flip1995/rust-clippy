#[macro_export]
#[allow(clippy::crate_in_macro_def)]
macro_rules! declare_clippy_lint {
    (@
        $(#[doc = $lit:literal])*
        pub $lint_name:ident,
        $level:ident,
        $lintcategory:expr,
        $desc:literal,
        $version_expr:expr,
        $version_lit:literal
        $(, $eval_always: literal)?
    ) => {
        rustc_session::declare_tool_lint! {
            $(#[doc = $lit])*
            #[clippy::version = $version_lit]
            pub clippy::$lint_name,
            $level,
            $desc,
            report_in_external_macro:true
            $(, @eval_always = $eval_always)?
        }

        pub(crate) static ${concat($lint_name, _INFO)}: &'static crate::LintInfo = &crate::LintInfo {
            lint: &$lint_name,
            category:  $lintcategory,
            explanation: concat!($($lit,"\n",)*),
            location: concat!(file!(), "#L", line!()),
            version: $version_expr
        };
    };
    (
        $(#[doc = $lit:literal])*
        #[clippy::version = $version:literal]
        pub $lint_name:ident,
        restriction,
        $desc:literal
<<<<<<< HEAD
        $(@eval_always = $eval_always: literal)?
=======
        $(, @eval_always = $eval_always: literal)?
>>>>>>> a27addf4
    ) => {
        declare_clippy_lint! {@
            $(#[doc = $lit])*
            pub $lint_name, Allow, crate::LintCategory::Restriction, $desc,
<<<<<<< HEAD
            Some($version), $version $(, $eval_always)?
=======
            Some($version), $version
            $(, $eval_always)?
>>>>>>> a27addf4
        }
    };
    (
        $(#[doc = $lit:literal])*
        #[clippy::version = $version:literal]
        pub $lint_name:ident,
        style,
        $desc:literal
<<<<<<< HEAD
        $(@eval_always = $eval_always: literal)?
=======
        $(, @eval_always = $eval_always: literal)?
>>>>>>> a27addf4
    ) => {
        declare_clippy_lint! {@
            $(#[doc = $lit])*
            pub $lint_name, Warn, crate::LintCategory::Style, $desc,
<<<<<<< HEAD
            Some($version), $version $(, $eval_always)?
=======
            Some($version), $version
            $(, $eval_always)?
>>>>>>> a27addf4
        }
    };
    (
        $(#[doc = $lit:literal])*
        #[clippy::version = $version:literal]
        pub $lint_name:ident,
        correctness,
        $desc:literal
<<<<<<< HEAD
        $(@eval_always = $eval_always: literal)?
=======
        $(, @eval_always = $eval_always: literal)?
>>>>>>> a27addf4
    ) => {
        declare_clippy_lint! {@
            $(#[doc = $lit])*
            pub $lint_name, Deny, crate::LintCategory::Correctness, $desc,
<<<<<<< HEAD
            Some($version), $version $(, $eval_always)?
=======
            Some($version), $version
            $(, $eval_always)?
>>>>>>> a27addf4

        }
    };
    (
        $(#[doc = $lit:literal])*
        #[clippy::version = $version:literal]
        pub $lint_name:ident,
        perf,
        $desc:literal
<<<<<<< HEAD
        $(@eval_always = $eval_always: literal)?
=======
        $(, @eval_always = $eval_always: literal)?
>>>>>>> a27addf4
    ) => {
        declare_clippy_lint! {@
            $(#[doc = $lit])*
            pub $lint_name, Warn, crate::LintCategory::Perf, $desc,
<<<<<<< HEAD
            Some($version), $version $(, $eval_always)?
=======
            Some($version), $version
            $(, $eval_always)?
>>>>>>> a27addf4
        }
    };
    (
        $(#[doc = $lit:literal])*
        #[clippy::version = $version:literal]
        pub $lint_name:ident,
        complexity,
        $desc:literal
<<<<<<< HEAD
        $(@eval_always = $eval_always: literal)?
=======
        $(, @eval_always = $eval_always: literal)?
>>>>>>> a27addf4
    ) => {
        declare_clippy_lint! {@
            $(#[doc = $lit])*
            pub $lint_name, Warn, crate::LintCategory::Complexity, $desc,
<<<<<<< HEAD
            Some($version), $version $(, $eval_always)?
=======
            Some($version), $version
            $(, $eval_always)?
>>>>>>> a27addf4
        }
    };
    (
        $(#[doc = $lit:literal])*
        #[clippy::version = $version:literal]
        pub $lint_name:ident,
        suspicious,
        $desc:literal
<<<<<<< HEAD
        $(@eval_always = $eval_always: literal)?
=======
        $(, @eval_always = $eval_always: literal)?
>>>>>>> a27addf4
    ) => {
        declare_clippy_lint! {@
            $(#[doc = $lit])*
            pub $lint_name, Warn, crate::LintCategory::Suspicious, $desc,
<<<<<<< HEAD
            Some($version), $version $(, $eval_always)?
=======
            Some($version), $version
            $(, $eval_always)?
>>>>>>> a27addf4
        }
    };
    (
        $(#[doc = $lit:literal])*
        #[clippy::version = $version:literal]
        pub $lint_name:ident,
        nursery,
        $desc:literal
<<<<<<< HEAD
        $(@eval_always = $eval_always: literal)?
=======
        $(, @eval_always = $eval_always: literal)?
>>>>>>> a27addf4
    ) => {
        declare_clippy_lint! {@
            $(#[doc = $lit])*
            pub $lint_name, Allow, crate::LintCategory::Nursery, $desc,
<<<<<<< HEAD
            Some($version), $version $(, $eval_always)?
=======
            Some($version), $version
            $(, $eval_always)?
>>>>>>> a27addf4
        }
    };
    (
        $(#[doc = $lit:literal])*
        #[clippy::version = $version:literal]
        pub $lint_name:ident,
        pedantic,
        $desc:literal
<<<<<<< HEAD
        $(@eval_always = $eval_always: literal)?
=======
        $(, @eval_always = $eval_always: literal)?
>>>>>>> a27addf4
    ) => {
        declare_clippy_lint! {@
            $(#[doc = $lit])*
            pub $lint_name, Allow, crate::LintCategory::Pedantic, $desc,
<<<<<<< HEAD
            Some($version), $version $(, $eval_always)?
=======
            Some($version), $version
            $(, $eval_always)?
>>>>>>> a27addf4
        }
    };
    (
        $(#[doc = $lit:literal])*
        #[clippy::version = $version:literal]
        pub $lint_name:ident,
        cargo,
        $desc:literal
<<<<<<< HEAD
        $(@eval_always = $eval_always: literal)?
=======
        $(, @eval_always = $eval_always: literal)?
>>>>>>> a27addf4
    ) => {
        declare_clippy_lint! {@
            $(#[doc = $lit])*
            pub $lint_name, Allow, crate::LintCategory::Cargo, $desc,
<<<<<<< HEAD
            Some($version), $version $(, $eval_always)?
=======
            Some($version), $version
            $(, $eval_always)?
>>>>>>> a27addf4
        }
    };

    (
        $(#[doc = $lit:literal])*
        pub $lint_name:ident,
        internal,
        $desc:literal
    ) => {
        declare_clippy_lint! {@
            $(#[doc = $lit])*
            pub $lint_name, Allow, crate::LintCategory::Internal, $desc,
            None, "0.0.0"
        }
    };
}<|MERGE_RESOLUTION|>--- conflicted
+++ resolved
@@ -35,21 +35,13 @@
         pub $lint_name:ident,
         restriction,
         $desc:literal
-<<<<<<< HEAD
-        $(@eval_always = $eval_always: literal)?
-=======
         $(, @eval_always = $eval_always: literal)?
->>>>>>> a27addf4
     ) => {
         declare_clippy_lint! {@
             $(#[doc = $lit])*
             pub $lint_name, Allow, crate::LintCategory::Restriction, $desc,
-<<<<<<< HEAD
-            Some($version), $version $(, $eval_always)?
-=======
             Some($version), $version
             $(, $eval_always)?
->>>>>>> a27addf4
         }
     };
     (
@@ -58,21 +50,13 @@
         pub $lint_name:ident,
         style,
         $desc:literal
-<<<<<<< HEAD
-        $(@eval_always = $eval_always: literal)?
-=======
         $(, @eval_always = $eval_always: literal)?
->>>>>>> a27addf4
     ) => {
         declare_clippy_lint! {@
             $(#[doc = $lit])*
             pub $lint_name, Warn, crate::LintCategory::Style, $desc,
-<<<<<<< HEAD
-            Some($version), $version $(, $eval_always)?
-=======
             Some($version), $version
             $(, $eval_always)?
->>>>>>> a27addf4
         }
     };
     (
@@ -81,21 +65,13 @@
         pub $lint_name:ident,
         correctness,
         $desc:literal
-<<<<<<< HEAD
-        $(@eval_always = $eval_always: literal)?
-=======
         $(, @eval_always = $eval_always: literal)?
->>>>>>> a27addf4
     ) => {
         declare_clippy_lint! {@
             $(#[doc = $lit])*
             pub $lint_name, Deny, crate::LintCategory::Correctness, $desc,
-<<<<<<< HEAD
-            Some($version), $version $(, $eval_always)?
-=======
             Some($version), $version
             $(, $eval_always)?
->>>>>>> a27addf4
 
         }
     };
@@ -105,21 +81,13 @@
         pub $lint_name:ident,
         perf,
         $desc:literal
-<<<<<<< HEAD
-        $(@eval_always = $eval_always: literal)?
-=======
         $(, @eval_always = $eval_always: literal)?
->>>>>>> a27addf4
     ) => {
         declare_clippy_lint! {@
             $(#[doc = $lit])*
             pub $lint_name, Warn, crate::LintCategory::Perf, $desc,
-<<<<<<< HEAD
-            Some($version), $version $(, $eval_always)?
-=======
             Some($version), $version
             $(, $eval_always)?
->>>>>>> a27addf4
         }
     };
     (
@@ -128,21 +96,13 @@
         pub $lint_name:ident,
         complexity,
         $desc:literal
-<<<<<<< HEAD
-        $(@eval_always = $eval_always: literal)?
-=======
         $(, @eval_always = $eval_always: literal)?
->>>>>>> a27addf4
     ) => {
         declare_clippy_lint! {@
             $(#[doc = $lit])*
             pub $lint_name, Warn, crate::LintCategory::Complexity, $desc,
-<<<<<<< HEAD
-            Some($version), $version $(, $eval_always)?
-=======
             Some($version), $version
             $(, $eval_always)?
->>>>>>> a27addf4
         }
     };
     (
@@ -151,21 +111,13 @@
         pub $lint_name:ident,
         suspicious,
         $desc:literal
-<<<<<<< HEAD
-        $(@eval_always = $eval_always: literal)?
-=======
         $(, @eval_always = $eval_always: literal)?
->>>>>>> a27addf4
     ) => {
         declare_clippy_lint! {@
             $(#[doc = $lit])*
             pub $lint_name, Warn, crate::LintCategory::Suspicious, $desc,
-<<<<<<< HEAD
-            Some($version), $version $(, $eval_always)?
-=======
             Some($version), $version
             $(, $eval_always)?
->>>>>>> a27addf4
         }
     };
     (
@@ -174,21 +126,13 @@
         pub $lint_name:ident,
         nursery,
         $desc:literal
-<<<<<<< HEAD
-        $(@eval_always = $eval_always: literal)?
-=======
         $(, @eval_always = $eval_always: literal)?
->>>>>>> a27addf4
     ) => {
         declare_clippy_lint! {@
             $(#[doc = $lit])*
             pub $lint_name, Allow, crate::LintCategory::Nursery, $desc,
-<<<<<<< HEAD
-            Some($version), $version $(, $eval_always)?
-=======
             Some($version), $version
             $(, $eval_always)?
->>>>>>> a27addf4
         }
     };
     (
@@ -197,21 +141,13 @@
         pub $lint_name:ident,
         pedantic,
         $desc:literal
-<<<<<<< HEAD
-        $(@eval_always = $eval_always: literal)?
-=======
         $(, @eval_always = $eval_always: literal)?
->>>>>>> a27addf4
     ) => {
         declare_clippy_lint! {@
             $(#[doc = $lit])*
             pub $lint_name, Allow, crate::LintCategory::Pedantic, $desc,
-<<<<<<< HEAD
-            Some($version), $version $(, $eval_always)?
-=======
             Some($version), $version
             $(, $eval_always)?
->>>>>>> a27addf4
         }
     };
     (
@@ -220,21 +156,13 @@
         pub $lint_name:ident,
         cargo,
         $desc:literal
-<<<<<<< HEAD
-        $(@eval_always = $eval_always: literal)?
-=======
         $(, @eval_always = $eval_always: literal)?
->>>>>>> a27addf4
     ) => {
         declare_clippy_lint! {@
             $(#[doc = $lit])*
             pub $lint_name, Allow, crate::LintCategory::Cargo, $desc,
-<<<<<<< HEAD
-            Some($version), $version $(, $eval_always)?
-=======
             Some($version), $version
             $(, $eval_always)?
->>>>>>> a27addf4
         }
     };
 
