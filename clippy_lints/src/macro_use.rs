--- conflicted
+++ resolved
@@ -63,19 +63,6 @@
     fn push_unique_macro(&mut self, cx: &LateContext<'_>, span: Span) {
         let call_site = span.source_callsite();
         let name = snippet(cx, cx.sess().source_map().span_until_char(call_site, '!'), "_");
-<<<<<<< HEAD
-        if let Some(_callee) = span.source_callee() {
-            if !self.collected.contains(&call_site) {
-                let name = if name.contains("::") {
-                    name.split("::").last().unwrap().to_string()
-                } else {
-                    name.to_string()
-                };
-
-                self.mac_refs.push(MacroRefData::new(name));
-                self.collected.insert(call_site);
-            }
-=======
         if span.source_callee().is_some() && !self.collected.contains(&call_site) {
             let name = if name.contains("::") {
                 name.split("::").last().unwrap().to_string()
@@ -85,25 +72,15 @@
 
             self.mac_refs.push(MacroRefData::new(name));
             self.collected.insert(call_site);
->>>>>>> cb7915b0
         }
     }
 
     fn push_unique_macro_pat_ty(&mut self, cx: &LateContext<'_>, span: Span) {
         let call_site = span.source_callsite();
         let name = snippet(cx, cx.sess().source_map().span_until_char(call_site, '!'), "_");
-<<<<<<< HEAD
-        if let Some(_callee) = span.source_callee() {
-            if !self.collected.contains(&call_site) {
-                self.mac_refs
-                    .push(MacroRefData::new(name.to_string()));
-                self.collected.insert(call_site);
-            }
-=======
         if span.source_callee().is_some() && !self.collected.contains(&call_site) {
             self.mac_refs.push(MacroRefData::new(name.to_string()));
             self.collected.insert(call_site);
->>>>>>> cb7915b0
         }
     }
 }
