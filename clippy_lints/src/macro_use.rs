--- conflicted
+++ resolved
@@ -36,12 +36,7 @@
     span: Span,
 }
 
-<<<<<<< HEAD
-/// `MacroRefData` includes the name of the macro
-/// and the path from `SourceMap::span_to_filename`.
-=======
 /// `MacroRefData` includes the name of the macro.
->>>>>>> f6f9cdab
 #[derive(Debug, Clone)]
 pub struct MacroRefData {
     name: String,
