use clippy_utils::diagnostics::span_lint_and_then;
use clippy_utils::source::snippet;
use rustc_errors::Applicability;
use rustc_hir::{intravisit::FnKind, Body, ExprKind, FnDecl, ImplicitSelfKind, Unsafety};
use rustc_lint::LateContext;
use rustc_middle::ty;
use rustc_span::Span;

use std::iter;

use super::MISNAMED_GETTERS;

<<<<<<< HEAD
pub fn check_fn(
    cx: &LateContext<'_>,
    kind: FnKind<'_>,
    decl: &FnDecl<'_>,
    body: &Body<'_>,
    span: Span,
) {
=======
pub fn check_fn(cx: &LateContext<'_>, kind: FnKind<'_>, decl: &FnDecl<'_>, body: &Body<'_>, span: Span) {
>>>>>>> 26cfa08b
    let FnKind::Method(ref ident, sig) = kind else {
            return;
        };

    // Takes only &(mut) self
    if decl.inputs.len() != 1 {
        return;
    }

    let name = ident.name.as_str();

    let name = match decl.implicit_self {
        ImplicitSelfKind::MutRef => {
            let Some(name) = name.strip_suffix("_mut") else {
                    return;
                };
            name
        },
        ImplicitSelfKind::Imm | ImplicitSelfKind::Mut | ImplicitSelfKind::ImmRef => name,
        ImplicitSelfKind::None => return,
    };

    let name = if sig.header.unsafety == Unsafety::Unsafe {
        name.strip_suffix("_unchecked").unwrap_or(name)
    } else {
        name
    };

    // Body must be &(mut) <self_data>.name
    // self_data is not neccessarilly self, to also lint sub-getters, etc…

    let block_expr = if_chain! {
        if let ExprKind::Block(block,_) = body.value.kind;
        if block.stmts.is_empty();
        if let Some(block_expr) = block.expr;
        then {
            block_expr
        } else {
            return;
        }
    };
    let expr_span = block_expr.span;

    // Accept &<expr>, &mut <expr> and <expr>
    let expr = if let ExprKind::AddrOf(_, _, tmp) = block_expr.kind {
        tmp
    } else {
        block_expr
    };
    let (self_data, used_ident) = if_chain! {
        if let ExprKind::Field(self_data, ident) = expr.kind;
        if ident.name.as_str() != name;
        then {
            (self_data, ident)
        } else {
            return;
        }
    };

    let mut used_field = None;
    let mut correct_field = None;
    let typeck_results = cx.typeck_results();
    for adjusted_type in iter::once(typeck_results.expr_ty(self_data))
        .chain(typeck_results.expr_adjustments(self_data).iter().map(|adj| adj.target))
    {
        let ty::Adt(def,_) = adjusted_type.kind() else {
            continue;
        };

        for f in def.all_fields() {
            if f.name.as_str() == name {
                correct_field = Some(f);
            }
            if f.name == used_ident.name {
                used_field = Some(f);
            }
        }
    }

    let Some(used_field) = used_field else {
        // Can happen if the field access is a tuple. We don't lint those because the getter name could not start with a number.
        return;
    };

    let Some(correct_field) = correct_field else {
        // There is no field corresponding to the getter name.
        // FIXME: This can be a false positive if the correct field is reachable trought deeper autodereferences than used_field is
        return;
    };

    if cx.tcx.type_of(used_field.did) == cx.tcx.type_of(correct_field.did) {
        let left_span = block_expr.span.until(used_ident.span);
        let snippet = snippet(cx, left_span, "..");
        let sugg = format!("{snippet}{name}");
        span_lint_and_then(
            cx,
            MISNAMED_GETTERS,
            span,
            "getter function appears to return the wrong field",
            |diag| {
                diag.span_suggestion(expr_span, "consider using", sugg, Applicability::MaybeIncorrect);
            },
        );
    }
}<|MERGE_RESOLUTION|>--- conflicted
+++ resolved
@@ -10,17 +10,7 @@
 
 use super::MISNAMED_GETTERS;
 
-<<<<<<< HEAD
-pub fn check_fn(
-    cx: &LateContext<'_>,
-    kind: FnKind<'_>,
-    decl: &FnDecl<'_>,
-    body: &Body<'_>,
-    span: Span,
-) {
-=======
 pub fn check_fn(cx: &LateContext<'_>, kind: FnKind<'_>, decl: &FnDecl<'_>, body: &Body<'_>, span: Span) {
->>>>>>> 26cfa08b
     let FnKind::Method(ref ident, sig) = kind else {
             return;
         };
