--- conflicted
+++ resolved
@@ -17,8 +17,6 @@
 use rustc_attr_data_structures::{AttributeKind, find_attr};
 use rustc_span::Symbol;
 use rustc_trait_selection::error_reporting::InferCtxtErrorExt;
-use rustc_span::Symbol;
-use rustc_attr_data_structures::{AttributeKind, find_attr};
 
 use core::ops::ControlFlow;
 
@@ -36,9 +34,6 @@
         let is_public = cx.effective_visibilities.is_exported(item.owner_id.def_id);
         let fn_header_span = item.span.with_hi(sig.decl.output.span().hi());
         if let Some((attr_span, reason)) = attr {
-<<<<<<< HEAD
-            check_needless_must_use(cx, sig.decl, item.owner_id, item.span, fn_header_span, *attr_span, *reason, attrs, sig);
-=======
             check_needless_must_use(
                 cx,
                 sig.decl,
@@ -50,7 +45,6 @@
                 attrs,
                 sig,
             );
->>>>>>> c5dbd1de
         } else if is_public && !is_proc_macro(attrs) && !find_attr!(attrs, AttributeKind::NoMangle(..)) {
             check_must_use_candidate(
                 cx,
@@ -70,11 +64,6 @@
         let is_public = cx.effective_visibilities.is_exported(item.owner_id.def_id);
         let fn_header_span = item.span.with_hi(sig.decl.output.span().hi());
         let attrs = cx.tcx.hir_attrs(item.hir_id());
-<<<<<<< HEAD
-        let attr = find_attr!(cx.tcx.hir_attrs(item.hir_id()), AttributeKind::MustUse { span, reason } => (span, reason));
-        if let Some((attr_span, reason)) = attr {
-            check_needless_must_use(cx, sig.decl, item.owner_id, item.span, fn_header_span, *attr_span, *reason, attrs, sig);
-=======
         let attr =
             find_attr!(cx.tcx.hir_attrs(item.hir_id()), AttributeKind::MustUse { span, reason } => (span, reason));
         if let Some((attr_span, reason)) = attr {
@@ -89,7 +78,6 @@
                 attrs,
                 sig,
             );
->>>>>>> c5dbd1de
         } else if is_public && !is_proc_macro(attrs) && trait_ref_of_method(cx, item.owner_id).is_none() {
             check_must_use_candidate(
                 cx,
@@ -110,11 +98,6 @@
         let fn_header_span = item.span.with_hi(sig.decl.output.span().hi());
 
         let attrs = cx.tcx.hir_attrs(item.hir_id());
-<<<<<<< HEAD
-        let attr = find_attr!(cx.tcx.hir_attrs(item.hir_id()), AttributeKind::MustUse { span, reason } => (span, reason));
-        if let Some((attr_span, reason)) = attr {
-            check_needless_must_use(cx, sig.decl, item.owner_id, item.span, fn_header_span, *attr_span, *reason, attrs, sig);
-=======
         let attr =
             find_attr!(cx.tcx.hir_attrs(item.hir_id()), AttributeKind::MustUse { span, reason } => (span, reason));
         if let Some((attr_span, reason)) = attr {
@@ -129,7 +112,6 @@
                 attrs,
                 sig,
             );
->>>>>>> c5dbd1de
         } else if let hir::TraitFn::Provided(eid) = *eid {
             let body = cx.tcx.hir_body(eid);
             if attr.is_none() && is_public && !is_proc_macro(attrs) {
@@ -171,16 +153,7 @@
                 fn_header_span,
                 "this unit-returning function has a `#[must_use]` attribute",
                 |diag| {
-<<<<<<< HEAD
-                    diag.span_suggestion(
-                        attr_span,
-                        "remove the attribute",
-                        "",
-                        Applicability::MachineApplicable,
-                    );
-=======
                     diag.span_suggestion(attr_span, "remove the attribute", "", Applicability::MachineApplicable);
->>>>>>> c5dbd1de
                 },
             );
         } else {
