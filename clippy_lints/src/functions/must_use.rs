--- conflicted
+++ resolved
@@ -50,13 +50,9 @@
         let attr = cx.tcx.get_attr(item.owner_id.to_def_id(), sym::must_use);
         if let Some(attr) = attr {
             check_needless_must_use(cx, sig.decl, item.hir_id(), item.span, fn_header_span, attr);
-<<<<<<< HEAD
-        } else if is_public && !is_proc_macro(cx.sess(), attrs) && trait_ref_of_method(cx, item.owner_id.def_id).is_none()
-=======
         } else if is_public
             && !is_proc_macro(cx.sess(), attrs)
             && trait_ref_of_method(cx, item.owner_id.def_id).is_none()
->>>>>>> eb804811
         {
             check_must_use_candidate(
                 cx,
