use clippy_utils::diagnostics::span_lint_and_help;
use clippy_utils::last_path_segment;
use rustc_hir::{
    intravisit, Body, Expr, ExprKind, FnDecl, HirId, LocalSource, MatchSource, Mutability, Pat, PatField, PatKind,
    QPath, Stmt, StmtKind,
};
use rustc_lint::{LateContext, LateLintPass, LintContext};
use rustc_middle::lint::in_external_macro;
use rustc_middle::ty::subst::SubstsRef;
use rustc_middle::ty::{AdtDef, FieldDef, Ty, TyKind, VariantDef};
use rustc_session::{declare_lint_pass, declare_tool_lint};
use rustc_span::source_map::Span;
use std::iter;

declare_clippy_lint! {
    /// ### What it does
    /// Checks for patterns that aren't exact representations of the types
    /// they are applied to.
    ///
    /// To satisfy this lint, you will have to adjust either the expression that is matched
    /// against or the pattern itself, as well as the bindings that are introduced by the
    /// adjusted patterns. For matching you will have to either dereference the expression
    /// with the `*` operator, or amend the patterns to explicitly match against `&<pattern>`
    /// or `&mut <pattern>` depending on the reference mutability. For the bindings you need
    /// to use the inverse. You can leave them as plain bindings if you wish for the value
    /// to be copied, but you must use `ref mut <variable>` or `ref <variable>` to construct
    /// a reference into the matched structure.
    ///
    /// If you are looking for a way to learn about ownership semantics in more detail, it
    /// is recommended to look at IDE options available to you to highlight types, lifetimes
    /// and reference semantics in your code. The available tooling would expose these things
    /// in a general way even outside of the various pattern matching mechanics. Of course
    /// this lint can still be used to highlight areas of interest and ensure a good understanding
    /// of ownership semantics.
    ///
    /// ### Why is this bad?
    /// It isn't bad in general. But in some contexts it can be desirable
    /// because it increases ownership hints in the code, and will guard against some changes
    /// in ownership.
    ///
    /// ### Example
    /// This example shows the basic adjustments necessary to satisfy the lint. Note how
    /// the matched expression is explicitly dereferenced with `*` and the `inner` variable
    /// is bound to a shared borrow via `ref inner`.
    ///
    /// ```rust,ignore
    /// // Bad
    /// let value = &Some(Box::new(23));
    /// match value {
    ///     Some(inner) => println!("{}", inner),
    ///     None => println!("none"),
    /// }
    ///
    /// // Good
    /// let value = &Some(Box::new(23));
    /// match *value {
    ///     Some(ref inner) => println!("{}", inner),
    ///     None => println!("none"),
    /// }
    /// ```
    ///
    /// The following example demonstrates one of the advantages of the more verbose style.
    /// Note how the second version uses `ref mut a` to explicitly declare `a` a shared mutable
    /// borrow, while `b` is simply taken by value. This ensures that the loop body cannot
    /// accidentally modify the wrong part of the structure.
    ///
    /// ```rust,ignore
    /// // Bad
    /// let mut values = vec![(2, 3), (3, 4)];
    /// for (a, b) in &mut values {
    ///     *a += *b;
    /// }
    ///
    /// // Good
    /// let mut values = vec![(2, 3), (3, 4)];
    /// for &mut (ref mut a, b) in &mut values {
    ///     *a += b;
    /// }
    /// ```
    pub PATTERN_TYPE_MISMATCH,
    restriction,
    "type of pattern does not match the expression type"
}

declare_lint_pass!(PatternTypeMismatch => [PATTERN_TYPE_MISMATCH]);

impl<'tcx> LateLintPass<'tcx> for PatternTypeMismatch {
    fn check_stmt(&mut self, cx: &LateContext<'tcx>, stmt: &'tcx Stmt<'_>) {
        if let StmtKind::Local(local) = stmt.kind {
            if let Some(init) = &local.init {
                if let Some(init_ty) = cx.typeck_results().node_type_opt(init.hir_id) {
                    let pat = &local.pat;
                    if in_external_macro(cx.sess(), pat.span) {
                        return;
                    }
                    let deref_possible = match local.source {
                        LocalSource::Normal => DerefPossible::Possible,
                        _ => DerefPossible::Impossible,
                    };
                    apply_lint(cx, pat, init_ty, deref_possible);
                }
            }
        }
    }

    fn check_expr(&mut self, cx: &LateContext<'tcx>, expr: &'tcx Expr<'_>) {
        if let ExprKind::Match(scrutinee, arms, MatchSource::Normal) = expr.kind {
            if let Some(expr_ty) = cx.typeck_results().node_type_opt(scrutinee.hir_id) {
                'pattern_checks: for arm in arms {
                    let pat = &arm.pat;
                    if in_external_macro(cx.sess(), pat.span) {
                        continue 'pattern_checks;
                    }
                    if apply_lint(cx, pat, expr_ty, DerefPossible::Possible) {
                        break 'pattern_checks;
                    }
                }
            }
        }
        if let ExprKind::Let(let_pat, let_expr, _) = expr.kind {
<<<<<<< HEAD
            if let Some(ref expr_ty) = cx.typeck_results().node_type_opt(let_expr.hir_id) {
=======
            if let Some(expr_ty) = cx.typeck_results().node_type_opt(let_expr.hir_id) {
>>>>>>> 380af657
                if in_external_macro(cx.sess(), let_pat.span) {
                    return;
                }
                apply_lint(cx, let_pat, expr_ty, DerefPossible::Possible);
            }
        }
    }

    fn check_fn(
        &mut self,
        cx: &LateContext<'tcx>,
        _: intravisit::FnKind<'tcx>,
        _: &'tcx FnDecl<'_>,
        body: &'tcx Body<'_>,
        _: Span,
        hir_id: HirId,
    ) {
        if let Some(fn_sig) = cx.typeck_results().liberated_fn_sigs().get(hir_id) {
            for (param, ty) in iter::zip(body.params, fn_sig.inputs()) {
                apply_lint(cx, param.pat, ty, DerefPossible::Impossible);
            }
        }
    }
}

#[derive(Debug, Clone, Copy)]
enum DerefPossible {
    Possible,
    Impossible,
}

fn apply_lint<'tcx>(cx: &LateContext<'tcx>, pat: &Pat<'_>, expr_ty: Ty<'tcx>, deref_possible: DerefPossible) -> bool {
    let maybe_mismatch = find_first_mismatch(cx, pat, expr_ty, Level::Top);
    if let Some((span, mutability, level)) = maybe_mismatch {
        span_lint_and_help(
            cx,
            PATTERN_TYPE_MISMATCH,
            span,
            "type of pattern does not match the expression type",
            None,
            &format!(
                "{}explicitly match against a `{}` pattern and adjust the enclosed variable bindings",
                match (deref_possible, level) {
                    (DerefPossible::Possible, Level::Top) => "use `*` to dereference the match expression or ",
                    _ => "",
                },
                match mutability {
                    Mutability::Mut => "&mut _",
                    Mutability::Not => "&_",
                },
            ),
        );
        true
    } else {
        false
    }
}

#[derive(Debug, Copy, Clone)]
enum Level {
    Top,
    Lower,
}

#[allow(rustc::usage_of_ty_tykind)]
fn find_first_mismatch<'tcx>(
    cx: &LateContext<'tcx>,
    pat: &Pat<'_>,
    ty: Ty<'tcx>,
    level: Level,
) -> Option<(Span, Mutability, Level)> {
    if let PatKind::Ref(sub_pat, _) = pat.kind {
        if let TyKind::Ref(_, sub_ty, _) = ty.kind() {
            return find_first_mismatch(cx, sub_pat, sub_ty, Level::Lower);
        }
    }

    if let TyKind::Ref(_, _, mutability) = *ty.kind() {
        if is_non_ref_pattern(&pat.kind) {
            return Some((pat.span, mutability, level));
        }
    }

    if let PatKind::Struct(ref qpath, field_pats, _) = pat.kind {
        if let TyKind::Adt(adt_def, substs_ref) = ty.kind() {
            if let Some(variant) = get_variant(adt_def, qpath) {
                let field_defs = &variant.fields;
                return find_first_mismatch_in_struct(cx, field_pats, field_defs, substs_ref);
            }
        }
    }

    if let PatKind::TupleStruct(ref qpath, pats, _) = pat.kind {
        if let TyKind::Adt(adt_def, substs_ref) = ty.kind() {
            if let Some(variant) = get_variant(adt_def, qpath) {
                let field_defs = &variant.fields;
                let ty_iter = field_defs.iter().map(|field_def| field_def.ty(cx.tcx, substs_ref));
                return find_first_mismatch_in_tuple(cx, pats, ty_iter);
            }
        }
    }

    if let PatKind::Tuple(pats, _) = pat.kind {
        if let TyKind::Tuple(..) = ty.kind() {
            return find_first_mismatch_in_tuple(cx, pats, ty.tuple_fields());
        }
    }

    if let PatKind::Or(sub_pats) = pat.kind {
        for pat in sub_pats {
            let maybe_mismatch = find_first_mismatch(cx, pat, ty, level);
            if let Some(mismatch) = maybe_mismatch {
                return Some(mismatch);
            }
        }
    }

    None
}

fn get_variant<'a>(adt_def: &'a AdtDef, qpath: &QPath<'_>) -> Option<&'a VariantDef> {
    if adt_def.is_struct() {
        if let Some(variant) = adt_def.variants.iter().next() {
            return Some(variant);
        }
    }

    if adt_def.is_enum() {
        let pat_ident = last_path_segment(qpath).ident;
        for variant in &adt_def.variants {
            if variant.ident == pat_ident {
                return Some(variant);
            }
        }
    }

    None
}

fn find_first_mismatch_in_tuple<'tcx, I>(
    cx: &LateContext<'tcx>,
    pats: &[Pat<'_>],
    ty_iter_src: I,
) -> Option<(Span, Mutability, Level)>
where
    I: IntoIterator<Item = Ty<'tcx>>,
{
    let mut field_tys = ty_iter_src.into_iter();
    'fields: for pat in pats {
        let field_ty = if let Some(ty) = field_tys.next() {
            ty
        } else {
            break 'fields;
        };

        let maybe_mismatch = find_first_mismatch(cx, pat, field_ty, Level::Lower);
        if let Some(mismatch) = maybe_mismatch {
            return Some(mismatch);
        }
    }

    None
}

fn find_first_mismatch_in_struct<'tcx>(
    cx: &LateContext<'tcx>,
    field_pats: &[PatField<'_>],
    field_defs: &[FieldDef],
    substs_ref: SubstsRef<'tcx>,
) -> Option<(Span, Mutability, Level)> {
    for field_pat in field_pats {
        'definitions: for field_def in field_defs {
            if field_pat.ident == field_def.ident {
                let field_ty = field_def.ty(cx.tcx, substs_ref);
                let pat = &field_pat.pat;
                let maybe_mismatch = find_first_mismatch(cx, pat, field_ty, Level::Lower);
                if let Some(mismatch) = maybe_mismatch {
                    return Some(mismatch);
                }
                break 'definitions;
            }
        }
    }

    None
}

fn is_non_ref_pattern(pat_kind: &PatKind<'_>) -> bool {
    match pat_kind {
        PatKind::Struct(..) | PatKind::Tuple(..) | PatKind::TupleStruct(..) | PatKind::Path(..) => true,
        PatKind::Or(sub_pats) => sub_pats.iter().any(|pat| is_non_ref_pattern(&pat.kind)),
        _ => false,
    }
}<|MERGE_RESOLUTION|>--- conflicted
+++ resolved
@@ -118,11 +118,7 @@
             }
         }
         if let ExprKind::Let(let_pat, let_expr, _) = expr.kind {
-<<<<<<< HEAD
-            if let Some(ref expr_ty) = cx.typeck_results().node_type_opt(let_expr.hir_id) {
-=======
             if let Some(expr_ty) = cx.typeck_results().node_type_opt(let_expr.hir_id) {
->>>>>>> 380af657
                 if in_external_macro(cx.sess(), let_pat.span) {
                     return;
                 }
