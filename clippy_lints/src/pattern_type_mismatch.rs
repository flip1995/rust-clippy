--- conflicted
+++ resolved
@@ -1,11 +1,7 @@
 use clippy_utils::diagnostics::span_lint_and_help;
 use clippy_utils::last_path_segment;
 use rustc_hir::{
-<<<<<<< HEAD
-    intravisit, Body, Expr, ExprKind, PatField, FnDecl, HirId, LocalSource, MatchSource, Mutability, Pat, PatKind,
-=======
     intravisit, Body, Expr, ExprKind, FnDecl, HirId, LocalSource, MatchSource, Mutability, Pat, PatField, PatKind,
->>>>>>> 0e879185
     QPath, Stmt, StmtKind,
 };
 use rustc_lint::{LateContext, LateLintPass, LintContext};
