--- conflicted
+++ resolved
@@ -481,7 +481,7 @@
                 sub_visitor.visit_fn_decl(decl);
                 self.nested_elision_site_lts.append(&mut sub_visitor.all_lts());
             },
-            TyKind::TraitObject(bounds, ref lt, _) => {
+            TyKind::TraitObject(bounds, lt, _) => {
                 if !lt.is_elided() {
                     self.unelided_trait_object_lifetime = true;
                 }
@@ -496,17 +496,6 @@
     fn visit_generic_arg(&mut self, generic_arg: &'tcx GenericArg<'tcx>) {
         if let GenericArg::Lifetime(l) = generic_arg && let LifetimeName::Param(def_id) = l.res {
             self.lifetime_generic_arg_spans.entry(def_id).or_insert(l.ident.span);
-<<<<<<< HEAD
-        }
-        // Replace with `walk_generic_arg` if/when https://github.com/rust-lang/rust/pull/103692 lands.
-        // walk_generic_arg(self, generic_arg);
-        match generic_arg {
-            GenericArg::Lifetime(lt) => self.visit_lifetime(lt),
-            GenericArg::Type(ty) => self.visit_ty(ty),
-            GenericArg::Const(ct) => self.visit_anon_const(&ct.value),
-            GenericArg::Infer(inf) => self.visit_infer(inf),
-=======
->>>>>>> d822110d
         }
         walk_generic_arg(self, generic_arg);
     }
