--- conflicted
+++ resolved
@@ -12,14 +12,9 @@
 };
 use rustc_hir::{
     BareFnTy, BodyId, FnDecl, FnSig, GenericArg, GenericArgs, GenericBound, GenericParam, GenericParamKind, Generics,
-<<<<<<< HEAD
-    Impl, ImplItem, ImplItemKind, Item, ItemKind, Lifetime, LifetimeName, LifetimeParamKind, Node, PolyTraitRef,
-    PredicateOrigin, TraitFn, TraitItem, TraitItemKind, Ty, TyKind, WherePredicate, WherePredicateKind, lang_items,
-=======
     HirId, Impl, ImplItem, ImplItemKind, Item, ItemKind, Lifetime, LifetimeName, LifetimeParamKind, Node, PolyTraitRef,
     PredicateOrigin, TraitFn, TraitItem, TraitItemKind, Ty, TyKind, WhereBoundPredicate, WherePredicate,
     WherePredicateKind, lang_items,
->>>>>>> ff4a26d4
 };
 use rustc_lint::{LateContext, LateLintPass, LintContext};
 use rustc_middle::hir::map::Map;
