// This file was generated by `cargo dev update_lints`.
// Use that command to update this file and do not edit by hand.
// Manual edits will be overwritten.

pub(crate) static LINTS: &[&crate::LintInfo] = &[
    #[cfg(feature = "internal")]
    crate::utils::internal_lints::almost_standard_lint_formulation::ALMOST_STANDARD_LINT_FORMULATION_INFO,
    #[cfg(feature = "internal")]
    crate::utils::internal_lints::clippy_lints_internal::CLIPPY_LINTS_INTERNAL_INFO,
    #[cfg(feature = "internal")]
    crate::utils::internal_lints::collapsible_calls::COLLAPSIBLE_SPAN_LINT_CALLS_INFO,
    #[cfg(feature = "internal")]
    crate::utils::internal_lints::compiler_lint_functions::COMPILER_LINT_FUNCTIONS_INFO,
    #[cfg(feature = "internal")]
    crate::utils::internal_lints::if_chain_style::IF_CHAIN_STYLE_INFO,
    #[cfg(feature = "internal")]
    crate::utils::internal_lints::interning_defined_symbol::INTERNING_DEFINED_SYMBOL_INFO,
    #[cfg(feature = "internal")]
    crate::utils::internal_lints::interning_defined_symbol::UNNECESSARY_SYMBOL_STR_INFO,
    #[cfg(feature = "internal")]
    crate::utils::internal_lints::invalid_paths::INVALID_PATHS_INFO,
    #[cfg(feature = "internal")]
    crate::utils::internal_lints::lint_without_lint_pass::DEFAULT_DEPRECATION_REASON_INFO,
    #[cfg(feature = "internal")]
    crate::utils::internal_lints::lint_without_lint_pass::DEFAULT_LINT_INFO,
    #[cfg(feature = "internal")]
    crate::utils::internal_lints::lint_without_lint_pass::INVALID_CLIPPY_VERSION_ATTRIBUTE_INFO,
    #[cfg(feature = "internal")]
    crate::utils::internal_lints::lint_without_lint_pass::LINT_WITHOUT_LINT_PASS_INFO,
    #[cfg(feature = "internal")]
    crate::utils::internal_lints::lint_without_lint_pass::MISSING_CLIPPY_VERSION_ATTRIBUTE_INFO,
    #[cfg(feature = "internal")]
    crate::utils::internal_lints::msrv_attr_impl::MISSING_MSRV_ATTR_IMPL_INFO,
    #[cfg(feature = "internal")]
    crate::utils::internal_lints::outer_expn_data_pass::OUTER_EXPN_EXPN_DATA_INFO,
    #[cfg(feature = "internal")]
    crate::utils::internal_lints::produce_ice::PRODUCE_ICE_INFO,
    #[cfg(feature = "internal")]
    crate::utils::internal_lints::unnecessary_def_path::UNNECESSARY_DEF_PATH_INFO,
    crate::allow_attributes::ALLOW_ATTRIBUTES_INFO,
    crate::almost_complete_range::ALMOST_COMPLETE_RANGE_INFO,
    crate::approx_const::APPROX_CONSTANT_INFO,
    crate::arc_with_non_send_sync::ARC_WITH_NON_SEND_SYNC_INFO,
    crate::as_conversions::AS_CONVERSIONS_INFO,
    crate::asm_syntax::INLINE_ASM_X86_ATT_SYNTAX_INFO,
    crate::asm_syntax::INLINE_ASM_X86_INTEL_SYNTAX_INFO,
    crate::assertions_on_constants::ASSERTIONS_ON_CONSTANTS_INFO,
    crate::assertions_on_result_states::ASSERTIONS_ON_RESULT_STATES_INFO,
    crate::async_yields_async::ASYNC_YIELDS_ASYNC_INFO,
    crate::attrs::ALLOW_ATTRIBUTES_WITHOUT_REASON_INFO,
    crate::attrs::BLANKET_CLIPPY_RESTRICTION_LINTS_INFO,
    crate::attrs::DEPRECATED_CFG_ATTR_INFO,
    crate::attrs::DEPRECATED_SEMVER_INFO,
    crate::attrs::EMPTY_LINE_AFTER_DOC_COMMENTS_INFO,
    crate::attrs::EMPTY_LINE_AFTER_OUTER_ATTR_INFO,
    crate::attrs::INLINE_ALWAYS_INFO,
    crate::attrs::MAYBE_MISUSED_CFG_INFO,
    crate::attrs::MISMATCHED_TARGET_OS_INFO,
    crate::attrs::NON_MINIMAL_CFG_INFO,
    crate::attrs::USELESS_ATTRIBUTE_INFO,
    crate::await_holding_invalid::AWAIT_HOLDING_INVALID_TYPE_INFO,
    crate::await_holding_invalid::AWAIT_HOLDING_LOCK_INFO,
    crate::await_holding_invalid::AWAIT_HOLDING_REFCELL_REF_INFO,
    crate::blocks_in_if_conditions::BLOCKS_IN_IF_CONDITIONS_INFO,
    crate::bool_assert_comparison::BOOL_ASSERT_COMPARISON_INFO,
    crate::bool_to_int_with_if::BOOL_TO_INT_WITH_IF_INFO,
    crate::booleans::NONMINIMAL_BOOL_INFO,
    crate::booleans::OVERLY_COMPLEX_BOOL_EXPR_INFO,
    crate::borrow_deref_ref::BORROW_DEREF_REF_INFO,
    crate::box_default::BOX_DEFAULT_INFO,
    crate::cargo::CARGO_COMMON_METADATA_INFO,
    crate::cargo::MULTIPLE_CRATE_VERSIONS_INFO,
    crate::cargo::NEGATIVE_FEATURE_NAMES_INFO,
    crate::cargo::REDUNDANT_FEATURE_NAMES_INFO,
    crate::cargo::WILDCARD_DEPENDENCIES_INFO,
    crate::casts::AS_PTR_CAST_MUT_INFO,
    crate::casts::AS_UNDERSCORE_INFO,
    crate::casts::BORROW_AS_PTR_INFO,
    crate::casts::CAST_ABS_TO_UNSIGNED_INFO,
    crate::casts::CAST_ENUM_CONSTRUCTOR_INFO,
    crate::casts::CAST_ENUM_TRUNCATION_INFO,
    crate::casts::CAST_LOSSLESS_INFO,
    crate::casts::CAST_NAN_TO_INT_INFO,
    crate::casts::CAST_POSSIBLE_TRUNCATION_INFO,
    crate::casts::CAST_POSSIBLE_WRAP_INFO,
    crate::casts::CAST_PRECISION_LOSS_INFO,
    crate::casts::CAST_PTR_ALIGNMENT_INFO,
    crate::casts::CAST_SIGN_LOSS_INFO,
    crate::casts::CAST_SLICE_DIFFERENT_SIZES_INFO,
    crate::casts::CAST_SLICE_FROM_RAW_PARTS_INFO,
    crate::casts::CHAR_LIT_AS_U8_INFO,
    crate::casts::FN_TO_NUMERIC_CAST_INFO,
    crate::casts::FN_TO_NUMERIC_CAST_ANY_INFO,
    crate::casts::FN_TO_NUMERIC_CAST_WITH_TRUNCATION_INFO,
    crate::casts::PTR_AS_PTR_INFO,
    crate::casts::PTR_CAST_CONSTNESS_INFO,
    crate::casts::UNNECESSARY_CAST_INFO,
    crate::checked_conversions::CHECKED_CONVERSIONS_INFO,
    crate::cognitive_complexity::COGNITIVE_COMPLEXITY_INFO,
    crate::collapsible_if::COLLAPSIBLE_ELSE_IF_INFO,
    crate::collapsible_if::COLLAPSIBLE_IF_INFO,
    crate::collection_is_never_read::COLLECTION_IS_NEVER_READ_INFO,
    crate::comparison_chain::COMPARISON_CHAIN_INFO,
    crate::copies::BRANCHES_SHARING_CODE_INFO,
    crate::copies::IFS_SAME_COND_INFO,
    crate::copies::IF_SAME_THEN_ELSE_INFO,
    crate::copies::SAME_FUNCTIONS_IN_IF_CONDITION_INFO,
    crate::copy_iterator::COPY_ITERATOR_INFO,
    crate::crate_in_macro_def::CRATE_IN_MACRO_DEF_INFO,
    crate::create_dir::CREATE_DIR_INFO,
    crate::dbg_macro::DBG_MACRO_INFO,
    crate::default::DEFAULT_TRAIT_ACCESS_INFO,
    crate::default::FIELD_REASSIGN_WITH_DEFAULT_INFO,
    crate::default_constructed_unit_structs::DEFAULT_CONSTRUCTED_UNIT_STRUCTS_INFO,
    crate::default_instead_of_iter_empty::DEFAULT_INSTEAD_OF_ITER_EMPTY_INFO,
    crate::default_numeric_fallback::DEFAULT_NUMERIC_FALLBACK_INFO,
    crate::default_union_representation::DEFAULT_UNION_REPRESENTATION_INFO,
    crate::dereference::EXPLICIT_AUTO_DEREF_INFO,
    crate::dereference::EXPLICIT_DEREF_METHODS_INFO,
    crate::dereference::NEEDLESS_BORROW_INFO,
    crate::dereference::REF_BINDING_TO_REFERENCE_INFO,
    crate::derivable_impls::DERIVABLE_IMPLS_INFO,
    crate::derive::DERIVED_HASH_WITH_MANUAL_EQ_INFO,
    crate::derive::DERIVE_ORD_XOR_PARTIAL_ORD_INFO,
    crate::derive::DERIVE_PARTIAL_EQ_WITHOUT_EQ_INFO,
    crate::derive::EXPL_IMPL_CLONE_ON_COPY_INFO,
    crate::derive::UNSAFE_DERIVE_DESERIALIZE_INFO,
    crate::disallowed_macros::DISALLOWED_MACROS_INFO,
    crate::disallowed_methods::DISALLOWED_METHODS_INFO,
    crate::disallowed_names::DISALLOWED_NAMES_INFO,
    crate::disallowed_script_idents::DISALLOWED_SCRIPT_IDENTS_INFO,
    crate::disallowed_types::DISALLOWED_TYPES_INFO,
    crate::doc::DOC_LINK_WITH_QUOTES_INFO,
    crate::doc::DOC_MARKDOWN_INFO,
    crate::doc::MISSING_ERRORS_DOC_INFO,
    crate::doc::MISSING_PANICS_DOC_INFO,
    crate::doc::MISSING_SAFETY_DOC_INFO,
    crate::doc::NEEDLESS_DOCTEST_MAIN_INFO,
    crate::doc::UNNECESSARY_SAFETY_DOC_INFO,
    crate::double_parens::DOUBLE_PARENS_INFO,
    crate::drop_forget_ref::DROP_NON_DROP_INFO,
    crate::drop_forget_ref::FORGET_NON_DROP_INFO,
<<<<<<< HEAD
=======
    crate::drop_forget_ref::MEM_FORGET_INFO,
>>>>>>> 7c2d9e3c
    crate::duplicate_mod::DUPLICATE_MOD_INFO,
    crate::else_if_without_else::ELSE_IF_WITHOUT_ELSE_INFO,
    crate::empty_drop::EMPTY_DROP_INFO,
    crate::empty_enum::EMPTY_ENUM_INFO,
    crate::empty_structs_with_brackets::EMPTY_STRUCTS_WITH_BRACKETS_INFO,
    crate::endian_bytes::BIG_ENDIAN_BYTES_INFO,
    crate::endian_bytes::HOST_ENDIAN_BYTES_INFO,
    crate::endian_bytes::LITTLE_ENDIAN_BYTES_INFO,
    crate::entry::MAP_ENTRY_INFO,
    crate::enum_clike::ENUM_CLIKE_UNPORTABLE_VARIANT_INFO,
    crate::enum_variants::ENUM_VARIANT_NAMES_INFO,
    crate::enum_variants::MODULE_INCEPTION_INFO,
    crate::enum_variants::MODULE_NAME_REPETITIONS_INFO,
    crate::equatable_if_let::EQUATABLE_IF_LET_INFO,
    crate::escape::BOXED_LOCAL_INFO,
    crate::eta_reduction::REDUNDANT_CLOSURE_INFO,
    crate::eta_reduction::REDUNDANT_CLOSURE_FOR_METHOD_CALLS_INFO,
    crate::excessive_bools::FN_PARAMS_EXCESSIVE_BOOLS_INFO,
    crate::excessive_bools::STRUCT_EXCESSIVE_BOOLS_INFO,
    crate::excessive_nesting::EXCESSIVE_NESTING_INFO,
    crate::exhaustive_items::EXHAUSTIVE_ENUMS_INFO,
    crate::exhaustive_items::EXHAUSTIVE_STRUCTS_INFO,
    crate::exit::EXIT_INFO,
    crate::explicit_write::EXPLICIT_WRITE_INFO,
    crate::extra_unused_type_parameters::EXTRA_UNUSED_TYPE_PARAMETERS_INFO,
    crate::fallible_impl_from::FALLIBLE_IMPL_FROM_INFO,
    crate::float_literal::EXCESSIVE_PRECISION_INFO,
    crate::float_literal::LOSSY_FLOAT_LITERAL_INFO,
    crate::floating_point_arithmetic::IMPRECISE_FLOPS_INFO,
    crate::floating_point_arithmetic::SUBOPTIMAL_FLOPS_INFO,
    crate::fn_null_check::FN_NULL_CHECK_INFO,
    crate::format::USELESS_FORMAT_INFO,
    crate::format_args::FORMAT_IN_FORMAT_ARGS_INFO,
    crate::format_args::TO_STRING_IN_FORMAT_ARGS_INFO,
    crate::format_args::UNINLINED_FORMAT_ARGS_INFO,
    crate::format_args::UNUSED_FORMAT_SPECS_INFO,
    crate::format_impl::PRINT_IN_FORMAT_IMPL_INFO,
    crate::format_impl::RECURSIVE_FORMAT_IMPL_INFO,
    crate::format_push_string::FORMAT_PUSH_STRING_INFO,
    crate::formatting::POSSIBLE_MISSING_COMMA_INFO,
    crate::formatting::SUSPICIOUS_ASSIGNMENT_FORMATTING_INFO,
    crate::formatting::SUSPICIOUS_ELSE_FORMATTING_INFO,
    crate::formatting::SUSPICIOUS_UNARY_OP_FORMATTING_INFO,
    crate::from_over_into::FROM_OVER_INTO_INFO,
    crate::from_raw_with_void_ptr::FROM_RAW_WITH_VOID_PTR_INFO,
    crate::from_str_radix_10::FROM_STR_RADIX_10_INFO,
    crate::functions::DOUBLE_MUST_USE_INFO,
    crate::functions::IMPL_TRAIT_IN_PARAMS_INFO,
    crate::functions::MISNAMED_GETTERS_INFO,
    crate::functions::MUST_USE_CANDIDATE_INFO,
    crate::functions::MUST_USE_UNIT_INFO,
    crate::functions::NOT_UNSAFE_PTR_ARG_DEREF_INFO,
    crate::functions::RESULT_LARGE_ERR_INFO,
    crate::functions::RESULT_UNIT_ERR_INFO,
    crate::functions::TOO_MANY_ARGUMENTS_INFO,
    crate::functions::TOO_MANY_LINES_INFO,
    crate::future_not_send::FUTURE_NOT_SEND_INFO,
    crate::if_let_mutex::IF_LET_MUTEX_INFO,
    crate::if_not_else::IF_NOT_ELSE_INFO,
    crate::if_then_some_else_none::IF_THEN_SOME_ELSE_NONE_INFO,
    crate::implicit_hasher::IMPLICIT_HASHER_INFO,
    crate::implicit_return::IMPLICIT_RETURN_INFO,
    crate::implicit_saturating_add::IMPLICIT_SATURATING_ADD_INFO,
    crate::implicit_saturating_sub::IMPLICIT_SATURATING_SUB_INFO,
    crate::inconsistent_struct_constructor::INCONSISTENT_STRUCT_CONSTRUCTOR_INFO,
    crate::incorrect_impls::INCORRECT_CLONE_IMPL_ON_COPY_TYPE_INFO,
    crate::index_refutable_slice::INDEX_REFUTABLE_SLICE_INFO,
    crate::indexing_slicing::INDEXING_SLICING_INFO,
    crate::indexing_slicing::OUT_OF_BOUNDS_INDEXING_INFO,
    crate::infinite_iter::INFINITE_ITER_INFO,
    crate::infinite_iter::MAYBE_INFINITE_ITER_INFO,
    crate::inherent_impl::MULTIPLE_INHERENT_IMPL_INFO,
    crate::inherent_to_string::INHERENT_TO_STRING_INFO,
    crate::inherent_to_string::INHERENT_TO_STRING_SHADOW_DISPLAY_INFO,
    crate::init_numbered_fields::INIT_NUMBERED_FIELDS_INFO,
    crate::inline_fn_without_body::INLINE_FN_WITHOUT_BODY_INFO,
    crate::instant_subtraction::MANUAL_INSTANT_ELAPSED_INFO,
    crate::instant_subtraction::UNCHECKED_DURATION_SUBTRACTION_INFO,
    crate::int_plus_one::INT_PLUS_ONE_INFO,
    crate::invalid_upcast_comparisons::INVALID_UPCAST_COMPARISONS_INFO,
    crate::items_after_statements::ITEMS_AFTER_STATEMENTS_INFO,
    crate::items_after_test_module::ITEMS_AFTER_TEST_MODULE_INFO,
    crate::iter_not_returning_iterator::ITER_NOT_RETURNING_ITERATOR_INFO,
    crate::large_const_arrays::LARGE_CONST_ARRAYS_INFO,
    crate::large_enum_variant::LARGE_ENUM_VARIANT_INFO,
    crate::large_futures::LARGE_FUTURES_INFO,
    crate::large_include_file::LARGE_INCLUDE_FILE_INFO,
    crate::large_stack_arrays::LARGE_STACK_ARRAYS_INFO,
    crate::large_stack_frames::LARGE_STACK_FRAMES_INFO,
    crate::len_zero::COMPARISON_TO_EMPTY_INFO,
    crate::len_zero::LEN_WITHOUT_IS_EMPTY_INFO,
    crate::len_zero::LEN_ZERO_INFO,
    crate::let_if_seq::USELESS_LET_IF_SEQ_INFO,
    crate::let_underscore::LET_UNDERSCORE_FUTURE_INFO,
    crate::let_underscore::LET_UNDERSCORE_LOCK_INFO,
    crate::let_underscore::LET_UNDERSCORE_MUST_USE_INFO,
    crate::let_underscore::LET_UNDERSCORE_UNTYPED_INFO,
    crate::let_with_type_underscore::LET_WITH_TYPE_UNDERSCORE_INFO,
    crate::lifetimes::EXTRA_UNUSED_LIFETIMES_INFO,
    crate::lifetimes::NEEDLESS_LIFETIMES_INFO,
    crate::lines_filter_map_ok::LINES_FILTER_MAP_OK_INFO,
    crate::literal_representation::DECIMAL_LITERAL_REPRESENTATION_INFO,
    crate::literal_representation::INCONSISTENT_DIGIT_GROUPING_INFO,
    crate::literal_representation::LARGE_DIGIT_GROUPS_INFO,
    crate::literal_representation::MISTYPED_LITERAL_SUFFIXES_INFO,
    crate::literal_representation::UNREADABLE_LITERAL_INFO,
    crate::literal_representation::UNUSUAL_BYTE_GROUPINGS_INFO,
    crate::loops::EMPTY_LOOP_INFO,
    crate::loops::EXPLICIT_COUNTER_LOOP_INFO,
    crate::loops::EXPLICIT_INTO_ITER_LOOP_INFO,
    crate::loops::EXPLICIT_ITER_LOOP_INFO,
    crate::loops::FOR_KV_MAP_INFO,
    crate::loops::ITER_NEXT_LOOP_INFO,
    crate::loops::MANUAL_FIND_INFO,
    crate::loops::MANUAL_FLATTEN_INFO,
    crate::loops::MANUAL_MEMCPY_INFO,
    crate::loops::MANUAL_WHILE_LET_SOME_INFO,
    crate::loops::MISSING_SPIN_LOOP_INFO,
    crate::loops::MUT_RANGE_BOUND_INFO,
    crate::loops::NEEDLESS_RANGE_LOOP_INFO,
    crate::loops::NEVER_LOOP_INFO,
    crate::loops::SAME_ITEM_PUSH_INFO,
    crate::loops::SINGLE_ELEMENT_LOOP_INFO,
    crate::loops::WHILE_IMMUTABLE_CONDITION_INFO,
    crate::loops::WHILE_LET_LOOP_INFO,
    crate::loops::WHILE_LET_ON_ITERATOR_INFO,
    crate::macro_use::MACRO_USE_IMPORTS_INFO,
    crate::main_recursion::MAIN_RECURSION_INFO,
    crate::manual_assert::MANUAL_ASSERT_INFO,
    crate::manual_async_fn::MANUAL_ASYNC_FN_INFO,
    crate::manual_bits::MANUAL_BITS_INFO,
    crate::manual_clamp::MANUAL_CLAMP_INFO,
    crate::manual_is_ascii_check::MANUAL_IS_ASCII_CHECK_INFO,
    crate::manual_let_else::MANUAL_LET_ELSE_INFO,
    crate::manual_main_separator_str::MANUAL_MAIN_SEPARATOR_STR_INFO,
    crate::manual_non_exhaustive::MANUAL_NON_EXHAUSTIVE_INFO,
    crate::manual_range_patterns::MANUAL_RANGE_PATTERNS_INFO,
    crate::manual_rem_euclid::MANUAL_REM_EUCLID_INFO,
    crate::manual_retain::MANUAL_RETAIN_INFO,
    crate::manual_slice_size_calculation::MANUAL_SLICE_SIZE_CALCULATION_INFO,
    crate::manual_string_new::MANUAL_STRING_NEW_INFO,
    crate::manual_strip::MANUAL_STRIP_INFO,
    crate::map_unit_fn::OPTION_MAP_UNIT_FN_INFO,
    crate::map_unit_fn::RESULT_MAP_UNIT_FN_INFO,
    crate::match_result_ok::MATCH_RESULT_OK_INFO,
    crate::matches::COLLAPSIBLE_MATCH_INFO,
    crate::matches::INFALLIBLE_DESTRUCTURING_MATCH_INFO,
    crate::matches::MANUAL_FILTER_INFO,
    crate::matches::MANUAL_MAP_INFO,
    crate::matches::MANUAL_UNWRAP_OR_INFO,
    crate::matches::MATCH_AS_REF_INFO,
    crate::matches::MATCH_BOOL_INFO,
    crate::matches::MATCH_LIKE_MATCHES_MACRO_INFO,
    crate::matches::MATCH_ON_VEC_ITEMS_INFO,
    crate::matches::MATCH_OVERLAPPING_ARM_INFO,
    crate::matches::MATCH_REF_PATS_INFO,
    crate::matches::MATCH_SAME_ARMS_INFO,
    crate::matches::MATCH_SINGLE_BINDING_INFO,
    crate::matches::MATCH_STR_CASE_MISMATCH_INFO,
    crate::matches::MATCH_WILDCARD_FOR_SINGLE_VARIANTS_INFO,
    crate::matches::MATCH_WILD_ERR_ARM_INFO,
    crate::matches::NEEDLESS_MATCH_INFO,
    crate::matches::REDUNDANT_PATTERN_MATCHING_INFO,
    crate::matches::REST_PAT_IN_FULLY_BOUND_STRUCTS_INFO,
    crate::matches::SIGNIFICANT_DROP_IN_SCRUTINEE_INFO,
    crate::matches::SINGLE_MATCH_INFO,
    crate::matches::SINGLE_MATCH_ELSE_INFO,
    crate::matches::TRY_ERR_INFO,
    crate::matches::WILDCARD_ENUM_MATCH_ARM_INFO,
    crate::matches::WILDCARD_IN_OR_PATTERNS_INFO,
    crate::mem_replace::MEM_REPLACE_OPTION_WITH_NONE_INFO,
    crate::mem_replace::MEM_REPLACE_WITH_DEFAULT_INFO,
    crate::mem_replace::MEM_REPLACE_WITH_UNINIT_INFO,
    crate::methods::BIND_INSTEAD_OF_MAP_INFO,
    crate::methods::BYTES_COUNT_TO_LEN_INFO,
    crate::methods::BYTES_NTH_INFO,
    crate::methods::CASE_SENSITIVE_FILE_EXTENSION_COMPARISONS_INFO,
    crate::methods::CHARS_LAST_CMP_INFO,
    crate::methods::CHARS_NEXT_CMP_INFO,
    crate::methods::CLEAR_WITH_DRAIN_INFO,
    crate::methods::CLONED_INSTEAD_OF_COPIED_INFO,
    crate::methods::CLONE_ON_COPY_INFO,
    crate::methods::CLONE_ON_REF_PTR_INFO,
    crate::methods::COLLAPSIBLE_STR_REPLACE_INFO,
    crate::methods::DRAIN_COLLECT_INFO,
    crate::methods::ERR_EXPECT_INFO,
    crate::methods::EXPECT_FUN_CALL_INFO,
    crate::methods::EXPECT_USED_INFO,
    crate::methods::EXTEND_WITH_DRAIN_INFO,
    crate::methods::FILETYPE_IS_FILE_INFO,
    crate::methods::FILTER_MAP_IDENTITY_INFO,
    crate::methods::FILTER_MAP_NEXT_INFO,
    crate::methods::FILTER_NEXT_INFO,
    crate::methods::FLAT_MAP_IDENTITY_INFO,
    crate::methods::FLAT_MAP_OPTION_INFO,
    crate::methods::FROM_ITER_INSTEAD_OF_COLLECT_INFO,
    crate::methods::GET_FIRST_INFO,
    crate::methods::GET_LAST_WITH_LEN_INFO,
    crate::methods::GET_UNWRAP_INFO,
    crate::methods::IMPLICIT_CLONE_INFO,
    crate::methods::INEFFICIENT_TO_STRING_INFO,
    crate::methods::INSPECT_FOR_EACH_INFO,
    crate::methods::INTO_ITER_ON_REF_INFO,
    crate::methods::IS_DIGIT_ASCII_RADIX_INFO,
    crate::methods::ITERATOR_STEP_BY_ZERO_INFO,
    crate::methods::ITER_CLONED_COLLECT_INFO,
    crate::methods::ITER_COUNT_INFO,
    crate::methods::ITER_KV_MAP_INFO,
    crate::methods::ITER_NEXT_SLICE_INFO,
    crate::methods::ITER_NTH_INFO,
    crate::methods::ITER_NTH_ZERO_INFO,
    crate::methods::ITER_ON_EMPTY_COLLECTIONS_INFO,
    crate::methods::ITER_ON_SINGLE_ITEMS_INFO,
    crate::methods::ITER_OVEREAGER_CLONED_INFO,
    crate::methods::ITER_SKIP_NEXT_INFO,
    crate::methods::ITER_WITH_DRAIN_INFO,
    crate::methods::MANUAL_FILTER_MAP_INFO,
    crate::methods::MANUAL_FIND_MAP_INFO,
    crate::methods::MANUAL_NEXT_BACK_INFO,
    crate::methods::MANUAL_OK_OR_INFO,
    crate::methods::MANUAL_SATURATING_ARITHMETIC_INFO,
    crate::methods::MANUAL_SPLIT_ONCE_INFO,
    crate::methods::MANUAL_STR_REPEAT_INFO,
    crate::methods::MANUAL_TRY_FOLD_INFO,
    crate::methods::MAP_CLONE_INFO,
    crate::methods::MAP_COLLECT_RESULT_UNIT_INFO,
    crate::methods::MAP_ERR_IGNORE_INFO,
    crate::methods::MAP_FLATTEN_INFO,
    crate::methods::MAP_IDENTITY_INFO,
    crate::methods::MAP_UNWRAP_OR_INFO,
    crate::methods::MUT_MUTEX_LOCK_INFO,
    crate::methods::NAIVE_BYTECOUNT_INFO,
    crate::methods::NEEDLESS_COLLECT_INFO,
    crate::methods::NEEDLESS_OPTION_AS_DEREF_INFO,
    crate::methods::NEEDLESS_OPTION_TAKE_INFO,
    crate::methods::NEEDLESS_SPLITN_INFO,
    crate::methods::NEW_RET_NO_SELF_INFO,
    crate::methods::NONSENSICAL_OPEN_OPTIONS_INFO,
    crate::methods::NO_EFFECT_REPLACE_INFO,
    crate::methods::OBFUSCATED_IF_ELSE_INFO,
    crate::methods::OK_EXPECT_INFO,
    crate::methods::OPTION_AS_REF_DEREF_INFO,
    crate::methods::OPTION_FILTER_MAP_INFO,
    crate::methods::OPTION_MAP_OR_NONE_INFO,
    crate::methods::OR_FUN_CALL_INFO,
    crate::methods::OR_THEN_UNWRAP_INFO,
    crate::methods::PATH_BUF_PUSH_OVERWRITE_INFO,
    crate::methods::RANGE_ZIP_WITH_LEN_INFO,
    crate::methods::REPEAT_ONCE_INFO,
    crate::methods::RESULT_MAP_OR_INTO_OPTION_INFO,
    crate::methods::SEARCH_IS_SOME_INFO,
    crate::methods::SEEK_FROM_CURRENT_INFO,
    crate::methods::SEEK_TO_START_INSTEAD_OF_REWIND_INFO,
    crate::methods::SHOULD_IMPLEMENT_TRAIT_INFO,
    crate::methods::SINGLE_CHAR_ADD_STR_INFO,
    crate::methods::SINGLE_CHAR_PATTERN_INFO,
    crate::methods::SKIP_WHILE_NEXT_INFO,
    crate::methods::STABLE_SORT_PRIMITIVE_INFO,
    crate::methods::STRING_EXTEND_CHARS_INFO,
    crate::methods::SUSPICIOUS_COMMAND_ARG_SPACE_INFO,
    crate::methods::SUSPICIOUS_MAP_INFO,
    crate::methods::SUSPICIOUS_SPLITN_INFO,
    crate::methods::SUSPICIOUS_TO_OWNED_INFO,
    crate::methods::UNINIT_ASSUMED_INIT_INFO,
    crate::methods::UNIT_HASH_INFO,
    crate::methods::UNNECESSARY_FILTER_MAP_INFO,
    crate::methods::UNNECESSARY_FIND_MAP_INFO,
    crate::methods::UNNECESSARY_FOLD_INFO,
    crate::methods::UNNECESSARY_JOIN_INFO,
    crate::methods::UNNECESSARY_LAZY_EVALUATIONS_INFO,
    crate::methods::UNNECESSARY_LITERAL_UNWRAP_INFO,
    crate::methods::UNNECESSARY_SORT_BY_INFO,
    crate::methods::UNNECESSARY_TO_OWNED_INFO,
    crate::methods::UNWRAP_OR_ELSE_DEFAULT_INFO,
    crate::methods::UNWRAP_USED_INFO,
    crate::methods::USELESS_ASREF_INFO,
    crate::methods::VEC_RESIZE_TO_ZERO_INFO,
    crate::methods::VERBOSE_FILE_READS_INFO,
    crate::methods::WRONG_SELF_CONVENTION_INFO,
    crate::methods::ZST_OFFSET_INFO,
    crate::min_ident_chars::MIN_IDENT_CHARS_INFO,
    crate::minmax::MIN_MAX_INFO,
    crate::misc::SHORT_CIRCUIT_STATEMENT_INFO,
    crate::misc::TOPLEVEL_REF_ARG_INFO,
    crate::misc::USED_UNDERSCORE_BINDING_INFO,
    crate::misc::ZERO_PTR_INFO,
    crate::misc_early::BUILTIN_TYPE_SHADOW_INFO,
    crate::misc_early::DOUBLE_NEG_INFO,
    crate::misc_early::DUPLICATE_UNDERSCORE_ARGUMENT_INFO,
    crate::misc_early::MIXED_CASE_HEX_LITERALS_INFO,
    crate::misc_early::REDUNDANT_AT_REST_PATTERN_INFO,
    crate::misc_early::REDUNDANT_PATTERN_INFO,
    crate::misc_early::SEPARATED_LITERAL_SUFFIX_INFO,
    crate::misc_early::UNNEEDED_FIELD_PATTERN_INFO,
    crate::misc_early::UNNEEDED_WILDCARD_PATTERN_INFO,
    crate::misc_early::UNSEPARATED_LITERAL_SUFFIX_INFO,
    crate::misc_early::ZERO_PREFIXED_LITERAL_INFO,
    crate::mismatching_type_param_order::MISMATCHING_TYPE_PARAM_ORDER_INFO,
    crate::missing_assert_message::MISSING_ASSERT_MESSAGE_INFO,
    crate::missing_const_for_fn::MISSING_CONST_FOR_FN_INFO,
    crate::missing_doc::MISSING_DOCS_IN_PRIVATE_ITEMS_INFO,
    crate::missing_enforced_import_rename::MISSING_ENFORCED_IMPORT_RENAMES_INFO,
    crate::missing_fields_in_debug::MISSING_FIELDS_IN_DEBUG_INFO,
    crate::missing_inline::MISSING_INLINE_IN_PUBLIC_ITEMS_INFO,
    crate::missing_trait_methods::MISSING_TRAIT_METHODS_INFO,
    crate::mixed_read_write_in_expression::DIVERGING_SUB_EXPRESSION_INFO,
    crate::mixed_read_write_in_expression::MIXED_READ_WRITE_IN_EXPRESSION_INFO,
    crate::module_style::MOD_MODULE_FILES_INFO,
    crate::module_style::SELF_NAMED_MODULE_FILES_INFO,
    crate::multi_assignments::MULTI_ASSIGNMENTS_INFO,
    crate::multiple_unsafe_ops_per_block::MULTIPLE_UNSAFE_OPS_PER_BLOCK_INFO,
    crate::mut_key::MUTABLE_KEY_TYPE_INFO,
    crate::mut_mut::MUT_MUT_INFO,
    crate::mut_reference::UNNECESSARY_MUT_PASSED_INFO,
    crate::mutable_debug_assertion::DEBUG_ASSERT_WITH_MUT_CALL_INFO,
    crate::mutex_atomic::MUTEX_ATOMIC_INFO,
    crate::mutex_atomic::MUTEX_INTEGER_INFO,
    crate::needless_arbitrary_self_type::NEEDLESS_ARBITRARY_SELF_TYPE_INFO,
    crate::needless_bool::BOOL_COMPARISON_INFO,
    crate::needless_bool::NEEDLESS_BOOL_INFO,
    crate::needless_bool::NEEDLESS_BOOL_ASSIGN_INFO,
    crate::needless_borrowed_ref::NEEDLESS_BORROWED_REFERENCE_INFO,
    crate::needless_continue::NEEDLESS_CONTINUE_INFO,
    crate::needless_else::NEEDLESS_ELSE_INFO,
    crate::needless_for_each::NEEDLESS_FOR_EACH_INFO,
    crate::needless_if::NEEDLESS_IF_INFO,
    crate::needless_late_init::NEEDLESS_LATE_INIT_INFO,
    crate::needless_parens_on_range_literals::NEEDLESS_PARENS_ON_RANGE_LITERALS_INFO,
    crate::needless_pass_by_value::NEEDLESS_PASS_BY_VALUE_INFO,
    crate::needless_question_mark::NEEDLESS_QUESTION_MARK_INFO,
    crate::needless_update::NEEDLESS_UPDATE_INFO,
    crate::neg_cmp_op_on_partial_ord::NEG_CMP_OP_ON_PARTIAL_ORD_INFO,
    crate::neg_multiply::NEG_MULTIPLY_INFO,
    crate::new_without_default::NEW_WITHOUT_DEFAULT_INFO,
    crate::no_effect::NO_EFFECT_INFO,
    crate::no_effect::NO_EFFECT_UNDERSCORE_BINDING_INFO,
    crate::no_effect::UNNECESSARY_OPERATION_INFO,
    crate::no_mangle_with_rust_abi::NO_MANGLE_WITH_RUST_ABI_INFO,
    crate::non_copy_const::BORROW_INTERIOR_MUTABLE_CONST_INFO,
    crate::non_copy_const::DECLARE_INTERIOR_MUTABLE_CONST_INFO,
    crate::non_expressive_names::JUST_UNDERSCORES_AND_DIGITS_INFO,
    crate::non_expressive_names::MANY_SINGLE_CHAR_NAMES_INFO,
    crate::non_expressive_names::SIMILAR_NAMES_INFO,
    crate::non_octal_unix_permissions::NON_OCTAL_UNIX_PERMISSIONS_INFO,
    crate::non_send_fields_in_send_ty::NON_SEND_FIELDS_IN_SEND_TY_INFO,
    crate::nonstandard_macro_braces::NONSTANDARD_MACRO_BRACES_INFO,
    crate::octal_escapes::OCTAL_ESCAPES_INFO,
    crate::only_used_in_recursion::ONLY_USED_IN_RECURSION_INFO,
    crate::operators::ABSURD_EXTREME_COMPARISONS_INFO,
    crate::operators::ARITHMETIC_SIDE_EFFECTS_INFO,
    crate::operators::ASSIGN_OP_PATTERN_INFO,
    crate::operators::BAD_BIT_MASK_INFO,
    crate::operators::CMP_OWNED_INFO,
    crate::operators::DOUBLE_COMPARISONS_INFO,
    crate::operators::DURATION_SUBSEC_INFO,
    crate::operators::EQ_OP_INFO,
    crate::operators::ERASING_OP_INFO,
    crate::operators::FLOAT_ARITHMETIC_INFO,
    crate::operators::FLOAT_CMP_INFO,
    crate::operators::FLOAT_CMP_CONST_INFO,
    crate::operators::FLOAT_EQUALITY_WITHOUT_ABS_INFO,
    crate::operators::IDENTITY_OP_INFO,
    crate::operators::INEFFECTIVE_BIT_MASK_INFO,
    crate::operators::INTEGER_DIVISION_INFO,
    crate::operators::MISREFACTORED_ASSIGN_OP_INFO,
    crate::operators::MODULO_ARITHMETIC_INFO,
    crate::operators::MODULO_ONE_INFO,
    crate::operators::NEEDLESS_BITWISE_BOOL_INFO,
    crate::operators::OP_REF_INFO,
    crate::operators::PTR_EQ_INFO,
    crate::operators::SELF_ASSIGNMENT_INFO,
    crate::operators::VERBOSE_BIT_MASK_INFO,
    crate::option_env_unwrap::OPTION_ENV_UNWRAP_INFO,
    crate::option_if_let_else::OPTION_IF_LET_ELSE_INFO,
    crate::overflow_check_conditional::OVERFLOW_CHECK_CONDITIONAL_INFO,
    crate::panic_in_result_fn::PANIC_IN_RESULT_FN_INFO,
    crate::panic_unimplemented::PANIC_INFO,
    crate::panic_unimplemented::TODO_INFO,
    crate::panic_unimplemented::UNIMPLEMENTED_INFO,
    crate::panic_unimplemented::UNREACHABLE_INFO,
    crate::partial_pub_fields::PARTIAL_PUB_FIELDS_INFO,
    crate::partialeq_ne_impl::PARTIALEQ_NE_IMPL_INFO,
    crate::partialeq_to_none::PARTIALEQ_TO_NONE_INFO,
    crate::pass_by_ref_or_value::LARGE_TYPES_PASSED_BY_VALUE_INFO,
    crate::pass_by_ref_or_value::TRIVIALLY_COPY_PASS_BY_REF_INFO,
    crate::pattern_type_mismatch::PATTERN_TYPE_MISMATCH_INFO,
    crate::permissions_set_readonly_false::PERMISSIONS_SET_READONLY_FALSE_INFO,
    crate::precedence::PRECEDENCE_INFO,
    crate::ptr::CMP_NULL_INFO,
    crate::ptr::INVALID_NULL_PTR_USAGE_INFO,
    crate::ptr::MUT_FROM_REF_INFO,
    crate::ptr::PTR_ARG_INFO,
    crate::ptr_offset_with_cast::PTR_OFFSET_WITH_CAST_INFO,
    crate::pub_use::PUB_USE_INFO,
    crate::question_mark::QUESTION_MARK_INFO,
    crate::question_mark_used::QUESTION_MARK_USED_INFO,
    crate::ranges::MANUAL_RANGE_CONTAINS_INFO,
    crate::ranges::RANGE_MINUS_ONE_INFO,
    crate::ranges::RANGE_PLUS_ONE_INFO,
    crate::ranges::REVERSED_EMPTY_RANGES_INFO,
    crate::raw_strings::NEEDLESS_RAW_STRINGS_INFO,
    crate::raw_strings::NEEDLESS_RAW_STRING_HASHES_INFO,
    crate::rc_clone_in_vec_init::RC_CLONE_IN_VEC_INIT_INFO,
    crate::read_zero_byte_vec::READ_ZERO_BYTE_VEC_INFO,
    crate::redundant_async_block::REDUNDANT_ASYNC_BLOCK_INFO,
    crate::redundant_clone::REDUNDANT_CLONE_INFO,
    crate::redundant_closure_call::REDUNDANT_CLOSURE_CALL_INFO,
    crate::redundant_else::REDUNDANT_ELSE_INFO,
    crate::redundant_field_names::REDUNDANT_FIELD_NAMES_INFO,
    crate::redundant_pub_crate::REDUNDANT_PUB_CRATE_INFO,
    crate::redundant_slicing::DEREF_BY_SLICING_INFO,
    crate::redundant_slicing::REDUNDANT_SLICING_INFO,
    crate::redundant_static_lifetimes::REDUNDANT_STATIC_LIFETIMES_INFO,
    crate::redundant_type_annotations::REDUNDANT_TYPE_ANNOTATIONS_INFO,
    crate::ref_option_ref::REF_OPTION_REF_INFO,
    crate::ref_patterns::REF_PATTERNS_INFO,
    crate::reference::DEREF_ADDROF_INFO,
    crate::regex::INVALID_REGEX_INFO,
    crate::regex::TRIVIAL_REGEX_INFO,
    crate::return_self_not_must_use::RETURN_SELF_NOT_MUST_USE_INFO,
    crate::returns::LET_AND_RETURN_INFO,
    crate::returns::NEEDLESS_RETURN_INFO,
    crate::same_name_method::SAME_NAME_METHOD_INFO,
    crate::self_named_constructors::SELF_NAMED_CONSTRUCTORS_INFO,
    crate::semicolon_block::SEMICOLON_INSIDE_BLOCK_INFO,
    crate::semicolon_block::SEMICOLON_OUTSIDE_BLOCK_INFO,
    crate::semicolon_if_nothing_returned::SEMICOLON_IF_NOTHING_RETURNED_INFO,
    crate::serde_api::SERDE_API_MISUSE_INFO,
    crate::shadow::SHADOW_REUSE_INFO,
    crate::shadow::SHADOW_SAME_INFO,
    crate::shadow::SHADOW_UNRELATED_INFO,
    crate::significant_drop_tightening::SIGNIFICANT_DROP_TIGHTENING_INFO,
    crate::single_call_fn::SINGLE_CALL_FN_INFO,
    crate::single_char_lifetime_names::SINGLE_CHAR_LIFETIME_NAMES_INFO,
    crate::single_component_path_imports::SINGLE_COMPONENT_PATH_IMPORTS_INFO,
    crate::single_range_in_vec_init::SINGLE_RANGE_IN_VEC_INIT_INFO,
    crate::size_of_in_element_count::SIZE_OF_IN_ELEMENT_COUNT_INFO,
    crate::size_of_ref::SIZE_OF_REF_INFO,
    crate::slow_vector_initialization::SLOW_VECTOR_INITIALIZATION_INFO,
    crate::std_instead_of_core::ALLOC_INSTEAD_OF_CORE_INFO,
    crate::std_instead_of_core::STD_INSTEAD_OF_ALLOC_INFO,
    crate::std_instead_of_core::STD_INSTEAD_OF_CORE_INFO,
    crate::strings::STRING_ADD_INFO,
    crate::strings::STRING_ADD_ASSIGN_INFO,
    crate::strings::STRING_FROM_UTF8_AS_BYTES_INFO,
    crate::strings::STRING_LIT_AS_BYTES_INFO,
    crate::strings::STRING_SLICE_INFO,
    crate::strings::STRING_TO_STRING_INFO,
    crate::strings::STR_TO_STRING_INFO,
    crate::strings::TRIM_SPLIT_WHITESPACE_INFO,
    crate::strlen_on_c_strings::STRLEN_ON_C_STRINGS_INFO,
    crate::suspicious_doc_comments::SUSPICIOUS_DOC_COMMENTS_INFO,
    crate::suspicious_operation_groupings::SUSPICIOUS_OPERATION_GROUPINGS_INFO,
    crate::suspicious_trait_impl::SUSPICIOUS_ARITHMETIC_IMPL_INFO,
    crate::suspicious_trait_impl::SUSPICIOUS_OP_ASSIGN_IMPL_INFO,
    crate::suspicious_xor_used_as_pow::SUSPICIOUS_XOR_USED_AS_POW_INFO,
    crate::swap::ALMOST_SWAPPED_INFO,
    crate::swap::MANUAL_SWAP_INFO,
    crate::swap_ptr_to_ref::SWAP_PTR_TO_REF_INFO,
    crate::tabs_in_doc_comments::TABS_IN_DOC_COMMENTS_INFO,
    crate::temporary_assignment::TEMPORARY_ASSIGNMENT_INFO,
    crate::tests_outside_test_module::TESTS_OUTSIDE_TEST_MODULE_INFO,
    crate::to_digit_is_some::TO_DIGIT_IS_SOME_INFO,
    crate::trailing_empty_array::TRAILING_EMPTY_ARRAY_INFO,
    crate::trait_bounds::TRAIT_DUPLICATION_IN_BOUNDS_INFO,
    crate::trait_bounds::TYPE_REPETITION_IN_BOUNDS_INFO,
    crate::transmute::CROSSPOINTER_TRANSMUTE_INFO,
    crate::transmute::TRANSMUTES_EXPRESSIBLE_AS_PTR_CASTS_INFO,
    crate::transmute::TRANSMUTE_BYTES_TO_STR_INFO,
    crate::transmute::TRANSMUTE_FLOAT_TO_INT_INFO,
    crate::transmute::TRANSMUTE_INT_TO_BOOL_INFO,
    crate::transmute::TRANSMUTE_INT_TO_CHAR_INFO,
    crate::transmute::TRANSMUTE_INT_TO_FLOAT_INFO,
    crate::transmute::TRANSMUTE_INT_TO_NON_ZERO_INFO,
    crate::transmute::TRANSMUTE_NULL_TO_FN_INFO,
    crate::transmute::TRANSMUTE_NUM_TO_BYTES_INFO,
    crate::transmute::TRANSMUTE_PTR_TO_PTR_INFO,
    crate::transmute::TRANSMUTE_PTR_TO_REF_INFO,
    crate::transmute::TRANSMUTE_UNDEFINED_REPR_INFO,
    crate::transmute::TRANSMUTING_NULL_INFO,
    crate::transmute::UNSOUND_COLLECTION_TRANSMUTE_INFO,
    crate::transmute::USELESS_TRANSMUTE_INFO,
    crate::transmute::WRONG_TRANSMUTE_INFO,
    crate::tuple_array_conversions::TUPLE_ARRAY_CONVERSIONS_INFO,
    crate::types::BORROWED_BOX_INFO,
    crate::types::BOX_COLLECTION_INFO,
    crate::types::LINKEDLIST_INFO,
    crate::types::OPTION_OPTION_INFO,
    crate::types::RC_BUFFER_INFO,
    crate::types::RC_MUTEX_INFO,
    crate::types::REDUNDANT_ALLOCATION_INFO,
    crate::types::TYPE_COMPLEXITY_INFO,
    crate::types::VEC_BOX_INFO,
    crate::undocumented_unsafe_blocks::UNDOCUMENTED_UNSAFE_BLOCKS_INFO,
    crate::undocumented_unsafe_blocks::UNNECESSARY_SAFETY_COMMENT_INFO,
    crate::unicode::INVISIBLE_CHARACTERS_INFO,
    crate::unicode::NON_ASCII_LITERAL_INFO,
    crate::unicode::UNICODE_NOT_NFC_INFO,
    crate::uninit_vec::UNINIT_VEC_INFO,
    crate::unit_return_expecting_ord::UNIT_RETURN_EXPECTING_ORD_INFO,
    crate::unit_types::LET_UNIT_VALUE_INFO,
    crate::unit_types::UNIT_ARG_INFO,
    crate::unit_types::UNIT_CMP_INFO,
    crate::unnamed_address::FN_ADDRESS_COMPARISONS_INFO,
    crate::unnamed_address::VTABLE_ADDRESS_COMPARISONS_INFO,
    crate::unnecessary_box_returns::UNNECESSARY_BOX_RETURNS_INFO,
    crate::unnecessary_owned_empty_strings::UNNECESSARY_OWNED_EMPTY_STRINGS_INFO,
    crate::unnecessary_self_imports::UNNECESSARY_SELF_IMPORTS_INFO,
    crate::unnecessary_struct_initialization::UNNECESSARY_STRUCT_INITIALIZATION_INFO,
    crate::unnecessary_wraps::UNNECESSARY_WRAPS_INFO,
    crate::unnested_or_patterns::UNNESTED_OR_PATTERNS_INFO,
    crate::unsafe_removed_from_name::UNSAFE_REMOVED_FROM_NAME_INFO,
    crate::unused_async::UNUSED_ASYNC_INFO,
    crate::unused_io_amount::UNUSED_IO_AMOUNT_INFO,
    crate::unused_peekable::UNUSED_PEEKABLE_INFO,
    crate::unused_rounding::UNUSED_ROUNDING_INFO,
    crate::unused_self::UNUSED_SELF_INFO,
    crate::unused_unit::UNUSED_UNIT_INFO,
    crate::unwrap::PANICKING_UNWRAP_INFO,
    crate::unwrap::UNNECESSARY_UNWRAP_INFO,
    crate::unwrap_in_result::UNWRAP_IN_RESULT_INFO,
    crate::upper_case_acronyms::UPPER_CASE_ACRONYMS_INFO,
    crate::use_self::USE_SELF_INFO,
    crate::useless_conversion::USELESS_CONVERSION_INFO,
    crate::vec::USELESS_VEC_INFO,
    crate::vec_init_then_push::VEC_INIT_THEN_PUSH_INFO,
    crate::visibility::NEEDLESS_PUB_SELF_INFO,
    crate::visibility::PUB_WITHOUT_SHORTHAND_INFO,
    crate::visibility::PUB_WITH_SHORTHAND_INFO,
    crate::wildcard_imports::ENUM_GLOB_USE_INFO,
    crate::wildcard_imports::WILDCARD_IMPORTS_INFO,
    crate::write::PRINTLN_EMPTY_STRING_INFO,
    crate::write::PRINT_LITERAL_INFO,
    crate::write::PRINT_STDERR_INFO,
    crate::write::PRINT_STDOUT_INFO,
    crate::write::PRINT_WITH_NEWLINE_INFO,
    crate::write::USE_DEBUG_INFO,
    crate::write::WRITELN_EMPTY_STRING_INFO,
    crate::write::WRITE_LITERAL_INFO,
    crate::write::WRITE_WITH_NEWLINE_INFO,
    crate::zero_div_zero::ZERO_DIVIDED_BY_ZERO_INFO,
    crate::zero_sized_map_values::ZERO_SIZED_MAP_VALUES_INFO,
];<|MERGE_RESOLUTION|>--- conflicted
+++ resolved
@@ -140,10 +140,7 @@
     crate::double_parens::DOUBLE_PARENS_INFO,
     crate::drop_forget_ref::DROP_NON_DROP_INFO,
     crate::drop_forget_ref::FORGET_NON_DROP_INFO,
-<<<<<<< HEAD
-=======
     crate::drop_forget_ref::MEM_FORGET_INFO,
->>>>>>> 7c2d9e3c
     crate::duplicate_mod::DUPLICATE_MOD_INFO,
     crate::else_if_without_else::ELSE_IF_WITHOUT_ELSE_INFO,
     crate::empty_drop::EMPTY_DROP_INFO,
