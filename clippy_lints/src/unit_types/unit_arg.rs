use clippy_utils::diagnostics::span_lint_and_then;
use clippy_utils::is_from_proc_macro;
use clippy_utils::source::{indent_of, reindent_multiline, snippet_opt};
use if_chain::if_chain;
use rustc_errors::Applicability;
use rustc_hir::{self as hir, Block, Expr, ExprKind, MatchSource, Node, StmtKind};
use rustc_lint::LateContext;

use super::{utils, UNIT_ARG};

pub(super) fn check<'tcx>(cx: &LateContext<'tcx>, expr: &'tcx Expr<'tcx>) {
    if expr.span.from_expansion() {
        return;
    }

    // apparently stuff in the desugaring of `?` can trigger this
    // so check for that here
    // only the calls to `Try::from_error` is marked as desugared,
    // so we need to check both the current Expr and its parent.
    if is_questionmark_desugar_marked_call(expr) {
        return;
    }
    let map = &cx.tcx.hir();
    let opt_parent_node = map.find(map.get_parent_node(expr.hir_id));
    if_chain! {
        if let Some(hir::Node::Expr(parent_expr)) = opt_parent_node;
        if is_questionmark_desugar_marked_call(parent_expr);
        then {
            return;
        }
    }

    let args: Vec<_> = match expr.kind {
        ExprKind::Call(_, args) => args.iter().collect(),
        ExprKind::MethodCall(_, receiver, args, _) => std::iter::once(receiver).chain(args.iter()).collect(),
        _ => return,
    };

    let args_to_recover = args
        .into_iter()
        .filter(|arg| {
            if cx.typeck_results().expr_ty(arg).is_unit() && !utils::is_unit_literal(arg) {
                !matches!(
                    &arg.kind,
                    ExprKind::Match(.., MatchSource::TryDesugar) | ExprKind::Path(..)
                )
            } else {
                false
            }
        })
        .collect::<Vec<_>>();
    if !args_to_recover.is_empty() && !is_from_proc_macro(cx, expr) {
<<<<<<< HEAD
        lint_unit_args(cx, expr, &args_to_recover.as_slice());
=======
        lint_unit_args(cx, expr, args_to_recover.as_slice());
>>>>>>> b52fb523
    }
}

fn is_questionmark_desugar_marked_call(expr: &Expr<'_>) -> bool {
    use rustc_span::hygiene::DesugaringKind;
    if let ExprKind::Call(callee, _) = expr.kind {
        callee.span.is_desugaring(DesugaringKind::QuestionMark)
    } else {
        false
    }
}

fn lint_unit_args(cx: &LateContext<'_>, expr: &Expr<'_>, args_to_recover: &[&Expr<'_>]) {
    let mut applicability = Applicability::MachineApplicable;
    let (singular, plural) = if args_to_recover.len() > 1 {
        ("", "s")
    } else {
        ("a ", "")
    };
    span_lint_and_then(
        cx,
        UNIT_ARG,
        expr.span,
        &format!("passing {}unit value{} to a function", singular, plural),
        |db| {
            let mut or = "";
            args_to_recover
                .iter()
                .filter_map(|arg| {
                    if_chain! {
                        if let ExprKind::Block(block, _) = arg.kind;
                        if block.expr.is_none();
                        if let Some(last_stmt) = block.stmts.iter().last();
                        if let StmtKind::Semi(last_expr) = last_stmt.kind;
                        if let Some(snip) = snippet_opt(cx, last_expr.span);
                        then {
                            Some((
                                last_stmt.span,
                                snip,
                            ))
                        }
                        else {
                            None
                        }
                    }
                })
                .for_each(|(span, sugg)| {
                    db.span_suggestion(
                        span,
                        "remove the semicolon from the last statement in the block",
                        sugg,
                        Applicability::MaybeIncorrect,
                    );
                    or = "or ";
                    applicability = Applicability::MaybeIncorrect;
                });

            let arg_snippets: Vec<String> = args_to_recover
                .iter()
                .filter_map(|arg| snippet_opt(cx, arg.span))
                .collect();
            let arg_snippets_without_empty_blocks: Vec<String> = args_to_recover
                .iter()
                .filter(|arg| !is_empty_block(arg))
                .filter_map(|arg| snippet_opt(cx, arg.span))
                .collect();

            if let Some(call_snippet) = snippet_opt(cx, expr.span) {
                let sugg = fmt_stmts_and_call(
                    cx,
                    expr,
                    &call_snippet,
                    &arg_snippets,
                    &arg_snippets_without_empty_blocks,
                );

                if arg_snippets_without_empty_blocks.is_empty() {
                    db.multipart_suggestion(
                        &format!("use {}unit literal{} instead", singular, plural),
                        args_to_recover
                            .iter()
                            .map(|arg| (arg.span, "()".to_string()))
                            .collect::<Vec<_>>(),
                        applicability,
                    );
                } else {
                    let plural = arg_snippets_without_empty_blocks.len() > 1;
                    let empty_or_s = if plural { "s" } else { "" };
                    let it_or_them = if plural { "them" } else { "it" };
                    db.span_suggestion(
                        expr.span,
                        &format!(
                            "{}move the expression{} in front of the call and replace {} with the unit literal `()`",
                            or, empty_or_s, it_or_them
                        ),
                        sugg,
                        applicability,
                    );
                }
            }
        },
    );
}

fn is_empty_block(expr: &Expr<'_>) -> bool {
    matches!(
        expr.kind,
        ExprKind::Block(
            Block {
                stmts: &[],
                expr: None,
                ..
            },
            _,
        )
    )
}

fn fmt_stmts_and_call(
    cx: &LateContext<'_>,
    call_expr: &Expr<'_>,
    call_snippet: &str,
    args_snippets: &[impl AsRef<str>],
    non_empty_block_args_snippets: &[impl AsRef<str>],
) -> String {
    let call_expr_indent = indent_of(cx, call_expr.span).unwrap_or(0);
    let call_snippet_with_replacements = args_snippets
        .iter()
        .fold(call_snippet.to_owned(), |acc, arg| acc.replacen(arg.as_ref(), "()", 1));

    let mut stmts_and_call = non_empty_block_args_snippets
        .iter()
        .map(|it| it.as_ref().to_owned())
        .collect::<Vec<_>>();
    stmts_and_call.push(call_snippet_with_replacements);
    stmts_and_call = stmts_and_call
        .into_iter()
        .map(|v| reindent_multiline(v.into(), true, Some(call_expr_indent)).into_owned())
        .collect();

    let mut stmts_and_call_snippet = stmts_and_call.join(&format!("{}{}", ";\n", " ".repeat(call_expr_indent)));
    // expr is not in a block statement or result expression position, wrap in a block
    let parent_node = cx.tcx.hir().find(cx.tcx.hir().get_parent_node(call_expr.hir_id));
    if !matches!(parent_node, Some(Node::Block(_))) && !matches!(parent_node, Some(Node::Stmt(_))) {
        let block_indent = call_expr_indent + 4;
        stmts_and_call_snippet =
            reindent_multiline(stmts_and_call_snippet.into(), true, Some(block_indent)).into_owned();
        stmts_and_call_snippet = format!(
            "{{\n{}{}\n{}}}",
            " ".repeat(block_indent),
            &stmts_and_call_snippet,
            " ".repeat(call_expr_indent)
        );
    }
    stmts_and_call_snippet
}<|MERGE_RESOLUTION|>--- conflicted
+++ resolved
@@ -50,11 +50,7 @@
         })
         .collect::<Vec<_>>();
     if !args_to_recover.is_empty() && !is_from_proc_macro(cx, expr) {
-<<<<<<< HEAD
-        lint_unit_args(cx, expr, &args_to_recover.as_slice());
-=======
         lint_unit_args(cx, expr, args_to_recover.as_slice());
->>>>>>> b52fb523
     }
 }
 
