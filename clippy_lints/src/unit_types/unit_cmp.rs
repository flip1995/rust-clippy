use clippy_utils::diagnostics::span_lint;
use rustc_hir::{BinOpKind, Expr, ExprKind};
use rustc_lint::LateContext;
use rustc_span::hygiene::{ExpnKind, MacroKind};

use super::UNIT_CMP;

pub(super) fn check(cx: &LateContext<'_>, expr: &Expr<'_>) {
    if expr.span.from_expansion() {
        if let Some(callee) = expr.span.source_callee() {
<<<<<<< HEAD
            if let ExpnKind::Macro { kind: MacroKind::Bang, name: symbol, proc_macro: _ } = callee.kind {
=======
            if let ExpnKind::Macro {
                kind: MacroKind::Bang,
                name: symbol,
                proc_macro: _,
            } = callee.kind
            {
>>>>>>> 37b492c2
                if let ExprKind::Binary(ref cmp, left, _) = expr.kind {
                    let op = cmp.node;
                    if op.is_comparison() && cx.typeck_results().expr_ty(left).is_unit() {
                        let result = match &*symbol.as_str() {
                            "assert_eq" | "debug_assert_eq" => "succeed",
                            "assert_ne" | "debug_assert_ne" => "fail",
                            _ => return,
                        };
                        span_lint(
                            cx,
                            UNIT_CMP,
                            expr.span,
                            &format!(
                                "`{}` of unit values detected. This will always {}",
                                symbol.as_str(),
                                result
                            ),
                        );
                    }
                }
            }
        }
        return;
    }

    if let ExprKind::Binary(ref cmp, left, _) = expr.kind {
        let op = cmp.node;
        if op.is_comparison() && cx.typeck_results().expr_ty(left).is_unit() {
            let result = match op {
                BinOpKind::Eq | BinOpKind::Le | BinOpKind::Ge => "true",
                _ => "false",
            };
            span_lint(
                cx,
                UNIT_CMP,
                expr.span,
                &format!(
                    "{}-comparison of unit values detected. This will always be {}",
                    op.as_str(),
                    result
                ),
            );
        }
    }
}<|MERGE_RESOLUTION|>--- conflicted
+++ resolved
@@ -8,16 +8,12 @@
 pub(super) fn check(cx: &LateContext<'_>, expr: &Expr<'_>) {
     if expr.span.from_expansion() {
         if let Some(callee) = expr.span.source_callee() {
-<<<<<<< HEAD
-            if let ExpnKind::Macro { kind: MacroKind::Bang, name: symbol, proc_macro: _ } = callee.kind {
-=======
             if let ExpnKind::Macro {
                 kind: MacroKind::Bang,
                 name: symbol,
                 proc_macro: _,
             } = callee.kind
             {
->>>>>>> 37b492c2
                 if let ExprKind::Binary(ref cmp, left, _) = expr.kind {
                     let op = cmp.node;
                     if op.is_comparison() && cx.typeck_results().expr_ty(left).is_unit() {
