--- conflicted
+++ resolved
@@ -244,11 +244,7 @@
             })) => {
                 #[allow(trivial_casts)]
                 if let Some(Node::Item(item)) = get_parent_node(cx.tcx, owner_id.into())
-<<<<<<< HEAD
-                    && let Some(trait_ref) = cx.tcx.impl_trait_ref(item.owner_id).map(|t| t.subst_identity())
-=======
                     && let Some(trait_ref) = cx.tcx.impl_trait_ref(item.owner_id).map(EarlyBinder::subst_identity)
->>>>>>> 1480cea3
                     && let Some(trait_item_id) = cx.tcx.associated_item(owner_id).trait_item_def_id
                 {
                     (
