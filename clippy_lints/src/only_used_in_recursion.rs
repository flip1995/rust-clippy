--- conflicted
+++ resolved
@@ -11,13 +11,8 @@
 use rustc_hir::definitions::{DefPathData, DisambiguatedDefPathData};
 use rustc_hir::intravisit::{walk_expr, walk_stmt, FnKind, Visitor};
 use rustc_hir::{
-<<<<<<< HEAD
-    Arm, Closure, Block, Body, Expr, ExprKind, Guard, HirId, ImplicitSelfKind, Let, Local, Pat, PatKind, Path, PathSegment,
-    QPath, Stmt, StmtKind, TyKind, UnOp,
-=======
     Arm, Block, Body, Closure, Expr, ExprKind, Guard, HirId, ImplicitSelfKind, Let, Local, Pat, PatKind, Path,
     PathSegment, QPath, Stmt, StmtKind, TyKind, UnOp,
->>>>>>> fdb84cbf
 };
 use rustc_lint::{LateContext, LateLintPass};
 use rustc_middle::ty;
