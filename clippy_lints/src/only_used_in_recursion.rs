--- conflicted
+++ resolved
@@ -303,11 +303,7 @@
                                     && has_matching_substs(param.fn_kind, typeck.node_substs(parent.hir_id))
                             }) =>
                         {
-<<<<<<< HEAD
-                            if let Some(idx) = std::iter::once(receiver).chain(args.iter()).position(|arg| arg.hir_id == child_id) {
-=======
                             if let Some(idx) = iter::once(receiver).chain(args).position(|arg| arg.hir_id == child_id) {
->>>>>>> 8d3b9be9
                                 param.uses.push(Usage::new(span, idx));
                             }
                             return;
