use clippy_utils::diagnostics::span_lint_and_then;
use clippy_utils::{get_expr_use_or_unification_node, path_def_id, path_to_local, path_to_local_id};
use core::cell::Cell;
use rustc_data_structures::fx::FxHashMap;
use rustc_errors::Applicability;
use rustc_hir::def_id::DefId;
use rustc_hir::hir_id::HirIdMap;
use rustc_hir::{Body, Expr, ExprKind, HirId, ImplItem, ImplItemKind, Node, PatKind, TraitItem, TraitItemKind};
use rustc_lint::{LateContext, LateLintPass};
use rustc_middle::ty::{self, ConstKind, EarlyBinder, GenericArgKind, GenericArgsRef};
use rustc_session::impl_lint_pass;
use rustc_span::Span;
use rustc_span::symbol::{Ident, kw};
use std::iter;

declare_clippy_lint! {
    /// ### What it does
    /// Checks for arguments that are only used in recursion with no side-effects.
    ///
    /// ### Why is this bad?
    /// It could contain a useless calculation and can make function simpler.
    ///
    /// The arguments can be involved in calculations and assignments but as long as
    /// the calculations have no side-effects (function calls or mutating dereference)
    /// and the assigned variables are also only in recursion, it is useless.
    ///
    /// ### Known problems
    /// Too many code paths in the linting code are currently untested and prone to produce false
    /// positives or are prone to have performance implications.
    ///
    /// In some cases, this would not catch all useless arguments.
    ///
    /// ```no_run
    /// fn foo(a: usize, b: usize) -> usize {
    ///     let f = |x| x + 1;
    ///
    ///     if a == 0 {
    ///         1
    ///     } else {
    ///         foo(a - 1, f(b))
    ///     }
    /// }
    /// ```
    ///
    /// For example, the argument `b` is only used in recursion, but the lint would not catch it.
    ///
    /// List of some examples that can not be caught:
    /// - binary operation of non-primitive types
    /// - closure usage
    /// - some `break` relative operations
    /// - struct pattern binding
    ///
    /// Also, when you recurse the function name with path segments, it is not possible to detect.
    ///
    /// ### Example
    /// ```no_run
    /// fn f(a: usize, b: usize) -> usize {
    ///     if a == 0 {
    ///         1
    ///     } else {
    ///         f(a - 1, b + 1)
    ///     }
    /// }
    /// # fn main() {
    /// #     print!("{}", f(1, 1));
    /// # }
    /// ```
    /// Use instead:
    /// ```no_run
    /// fn f(a: usize) -> usize {
    ///     if a == 0 {
    ///         1
    ///     } else {
    ///         f(a - 1)
    ///     }
    /// }
    /// # fn main() {
    /// #     print!("{}", f(1));
    /// # }
    /// ```
    #[clippy::version = "1.61.0"]
    pub ONLY_USED_IN_RECURSION,
    complexity,
    "arguments that is only used in recursion can be removed"
}
impl_lint_pass!(OnlyUsedInRecursion => [ONLY_USED_IN_RECURSION]);

#[derive(Clone, Copy)]
enum FnKind {
    Fn,
    TraitFn,
    // This is a hack. Ideally we would store a `GenericArgsRef<'tcx>` type here, but a lint pass must be `'static`.
    // Substitutions are, however, interned. This allows us to store the pointer as a `usize` when comparing for
    // equality.
    ImplTraitFn(usize),
}

struct Param {
    /// The function this is a parameter for.
    fn_id: DefId,
    fn_kind: FnKind,
    /// The index of this parameter.
    idx: usize,
    ident: Ident,
    /// Whether this parameter should be linted. Set by `Params::flag_for_linting`.
    apply_lint: Cell<bool>,
    /// All the uses of this parameter.
    uses: Vec<Usage>,
}
impl Param {
    fn new(fn_id: DefId, fn_kind: FnKind, idx: usize, ident: Ident) -> Self {
        Self {
            fn_id,
            fn_kind,
            idx,
            ident,
            apply_lint: Cell::new(true),
            uses: Vec::new(),
        }
    }
}

#[derive(Debug)]
struct Usage {
    span: Span,
    idx: usize,
}
impl Usage {
    fn new(span: Span, idx: usize) -> Self {
        Self { span, idx }
    }
}

/// The parameters being checked by the lint, indexed by both the parameter's `HirId` and the
/// `DefId` of the function paired with the parameter's index.
#[derive(Default)]
#[allow(clippy::struct_field_names)]
struct Params {
    params: Vec<Param>,
    by_id: HirIdMap<usize>,
    by_fn: FxHashMap<(DefId, usize), usize>,
}
impl Params {
    fn insert(&mut self, param: Param, id: HirId) {
        let idx = self.params.len();
        self.by_id.insert(id, idx);
        self.by_fn.insert((param.fn_id, param.idx), idx);
        self.params.push(param);
    }

    fn remove_by_id(&mut self, id: HirId) {
        if let Some(param) = self.get_by_id_mut(id) {
            param.uses = Vec::new();
            let key = (param.fn_id, param.idx);
            self.by_fn.remove(&key);
            // FIXME(rust/#120456) - is `swap_remove` correct?
            self.by_id.swap_remove(&id);
        }
    }

    fn get_by_id_mut(&mut self, id: HirId) -> Option<&mut Param> {
        self.params.get_mut(*self.by_id.get(&id)?)
    }

    fn get_by_fn(&self, id: DefId, idx: usize) -> Option<&Param> {
        self.params.get(*self.by_fn.get(&(id, idx))?)
    }

    fn clear(&mut self) {
        self.params.clear();
        self.by_id.clear();
        self.by_fn.clear();
    }

    /// Sets the `apply_lint` flag on each parameter.
    fn flag_for_linting(&self) {
        // Stores the list of parameters currently being resolved. Needed to avoid cycles.
        let mut eval_stack = Vec::new();
        for param in &self.params {
            self.try_disable_lint_for_param(param, &mut eval_stack);
        }
    }

    // Use by calling `flag_for_linting`.
    fn try_disable_lint_for_param(&self, param: &Param, eval_stack: &mut Vec<usize>) -> bool {
        if !param.apply_lint.get() {
            true
        } else if param.uses.is_empty() {
            // Don't lint on unused parameters.
            param.apply_lint.set(false);
            true
        } else if eval_stack.contains(&param.idx) {
            // Already on the evaluation stack. Returning false will continue to evaluate other dependencies.
            false
        } else {
            eval_stack.push(param.idx);
            // Check all cases when used at a different parameter index.
            // Needed to catch cases like: `fn f(x: u32, y: u32) { f(y, x) }`
            for usage in param.uses.iter().filter(|u| u.idx != param.idx) {
                if self
                    .get_by_fn(param.fn_id, usage.idx)
                    // If the parameter can't be found, then it's used for more than just recursion.
                    .is_none_or(|p| self.try_disable_lint_for_param(p, eval_stack))
                {
                    param.apply_lint.set(false);
                    eval_stack.pop();
                    return true;
                }
            }
            eval_stack.pop();
            false
        }
    }
}

#[derive(Default)]
pub struct OnlyUsedInRecursion {
    /// Track the top-level body entered. Needed to delay reporting when entering nested bodies.
    entered_body: Option<HirId>,
    params: Params,
}

impl<'tcx> LateLintPass<'tcx> for OnlyUsedInRecursion {
    fn check_body(&mut self, cx: &LateContext<'tcx>, body: &Body<'tcx>) {
        if body.value.span.from_expansion() {
            return;
        }
        // `skip_params` is either `0` or `1` to skip the `self` parameter in trait functions.
        // It can't be renamed, and it can't be removed without removing it from multiple functions.
        let (fn_id, fn_kind, skip_params) = match cx.tcx.parent_hir_node(body.value.hir_id) {
            Node::Item(i) => (i.owner_id.to_def_id(), FnKind::Fn, 0),
            Node::TraitItem(&TraitItem {
                kind: TraitItemKind::Fn(ref sig, _),
                owner_id,
                ..
            }) => (
                owner_id.to_def_id(),
                FnKind::TraitFn,
                usize::from(sig.decl.implicit_self.has_implicit_self()),
            ),
            Node::ImplItem(&ImplItem {
                kind: ImplItemKind::Fn(ref sig, _),
                owner_id,
                ..
            }) => {
                if let Node::Item(item) = cx.tcx.parent_hir_node(owner_id.into())
                    && let Some(trait_ref) = cx
                        .tcx
                        .impl_trait_ref(item.owner_id)
                        .map(EarlyBinder::instantiate_identity)
                    && let Some(trait_item_id) = cx.tcx.trait_item_of(owner_id)
                {
                    (
                        trait_item_id,
<<<<<<< HEAD
                        FnKind::ImplTraitFn(std::ptr::from_ref(cx.tcx.erase_and_anonymize_regions(trait_ref.args)) as usize),
=======
                        FnKind::ImplTraitFn(
                            std::ptr::from_ref(cx.tcx.erase_and_anonymize_regions(trait_ref.args)) as usize
                        ),
>>>>>>> 9bf33ca2
                        usize::from(sig.decl.implicit_self.has_implicit_self()),
                    )
                } else {
                    (owner_id.to_def_id(), FnKind::Fn, 0)
                }
            },
            _ => return,
        };
        body.params
            .iter()
            .enumerate()
            .skip(skip_params)
            .filter_map(|(idx, p)| match p.pat.kind {
                PatKind::Binding(_, id, ident, None) if !ident.as_str().starts_with('_') => {
                    Some((id, Param::new(fn_id, fn_kind, idx, ident)))
                },
                _ => None,
            })
            .for_each(|(id, param)| self.params.insert(param, id));
        if self.entered_body.is_none() {
            self.entered_body = Some(body.value.hir_id);
        }
    }

    fn check_expr(&mut self, cx: &LateContext<'tcx>, e: &'tcx Expr<'tcx>) {
        if let Some(id) = path_to_local(e)
            && let Some(param) = self.params.get_by_id_mut(id)
        {
            let typeck = cx.typeck_results();
            let span = e.span;
            let mut e = e;
            loop {
                match get_expr_use_or_unification_node(cx.tcx, e) {
                    None | Some((Node::Stmt(_), _)) => return,
                    Some((Node::Expr(parent), child_id)) => match parent.kind {
                        // Recursive call. Track which index the parameter is used in.
                        ExprKind::Call(callee, args)
                            if path_def_id(cx, callee).is_some_and(|id| {
                                id == param.fn_id && has_matching_args(param.fn_kind, typeck.node_args(callee.hir_id))
                            }) =>
                        {
                            if let Some(idx) = args.iter().position(|arg| arg.hir_id == child_id) {
                                param.uses.push(Usage::new(span, idx));
                            }
                            return;
                        },
                        ExprKind::MethodCall(_, receiver, args, _)
                            if typeck.type_dependent_def_id(parent.hir_id).is_some_and(|id| {
                                id == param.fn_id && has_matching_args(param.fn_kind, typeck.node_args(parent.hir_id))
                            }) =>
                        {
                            if let Some(idx) = iter::once(receiver).chain(args).position(|arg| arg.hir_id == child_id) {
                                param.uses.push(Usage::new(span, idx));
                            }
                            return;
                        },
                        // Assignment to a parameter is fine.
                        ExprKind::Assign(lhs, _, _) | ExprKind::AssignOp(_, lhs, _) if lhs.hir_id == child_id => {
                            return;
                        },
                        // Parameter update e.g. `x = x + 1`
                        ExprKind::Assign(lhs, rhs, _) | ExprKind::AssignOp(_, lhs, rhs)
                            if rhs.hir_id == child_id && path_to_local_id(lhs, id) =>
                        {
                            return;
                        },
                        // Side-effect free expressions. Walk to the parent expression.
                        ExprKind::Binary(_, lhs, rhs)
                            if typeck.expr_ty(lhs).is_primitive() && typeck.expr_ty(rhs).is_primitive() =>
                        {
                            e = parent;
                            continue;
                        },
                        ExprKind::Unary(_, arg) if typeck.expr_ty(arg).is_primitive() => {
                            e = parent;
                            continue;
                        },
                        ExprKind::AddrOf(..) | ExprKind::Cast(..) => {
                            e = parent;
                            continue;
                        },
                        // Only allow field accesses without auto-deref
                        ExprKind::Field(..) if typeck.adjustments().get(child_id).is_none() => {
                            e = parent;
                            continue;
                        },
                        _ => (),
                    },
                    _ => (),
                }
                self.params.remove_by_id(id);
                return;
            }
        }
    }

    fn check_body_post(&mut self, cx: &LateContext<'tcx>, body: &Body<'tcx>) {
        if self.entered_body == Some(body.value.hir_id) {
            self.entered_body = None;
            self.params.flag_for_linting();
            for param in &self.params.params {
                if param.apply_lint.get() {
                    span_lint_and_then(
                        cx,
                        ONLY_USED_IN_RECURSION,
                        param.ident.span,
                        "parameter is only used in recursion",
                        |diag| {
                            if param.ident.name != kw::SelfLower {
                                diag.span_suggestion(
                                    param.ident.span,
                                    "if this is intentional, prefix it with an underscore",
                                    format!("_{}", param.ident.name),
                                    Applicability::MaybeIncorrect,
                                );
                            }
                            diag.span_note(
                                param.uses.iter().map(|x| x.span).collect::<Vec<_>>(),
                                "parameter used here",
                            );
                        },
                    );
                }
            }
            self.params.clear();
        }
    }
}

fn has_matching_args(kind: FnKind, args: GenericArgsRef<'_>) -> bool {
    match kind {
        FnKind::Fn => true,
        FnKind::TraitFn => args.iter().enumerate().all(|(idx, subst)| match subst.kind() {
            GenericArgKind::Lifetime(_) => true,
            GenericArgKind::Type(ty) => matches!(*ty.kind(), ty::Param(ty) if ty.index as usize == idx),
            GenericArgKind::Const(c) => matches!(c.kind(), ConstKind::Param(c) if c.index as usize == idx),
        }),
        FnKind::ImplTraitFn(expected_args) => std::ptr::from_ref(args) as usize == expected_args,
    }
}<|MERGE_RESOLUTION|>--- conflicted
+++ resolved
@@ -252,13 +252,9 @@
                 {
                     (
                         trait_item_id,
-<<<<<<< HEAD
-                        FnKind::ImplTraitFn(std::ptr::from_ref(cx.tcx.erase_and_anonymize_regions(trait_ref.args)) as usize),
-=======
                         FnKind::ImplTraitFn(
                             std::ptr::from_ref(cx.tcx.erase_and_anonymize_regions(trait_ref.args)) as usize
                         ),
->>>>>>> 9bf33ca2
                         usize::from(sig.decl.implicit_self.has_implicit_self()),
                     )
                 } else {
