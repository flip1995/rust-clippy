--- conflicted
+++ resolved
@@ -287,12 +287,8 @@
 }
 
 fn is_refcell_ref(cx: &LateContext<'_>, def_id: DefId) -> bool {
-<<<<<<< HEAD
-    matches!(cx.tcx.get_diagnostic_name(def_id), Some(sym::RefCellRef | sym::RefCellRefMut))
-=======
     matches!(
         cx.tcx.get_diagnostic_name(def_id),
         Some(sym::RefCellRef | sym::RefCellRefMut)
     )
->>>>>>> a7bc8996
 }