use clippy_utils::diagnostics::span_lint_and_then;
use clippy_utils::source::snippet_opt;
use clippy_utils::{is_doc_hidden, is_lint_allowed, meets_msrv, msrvs};
use rustc_ast::ast::{self, VisibilityKind};
use rustc_data_structures::fx::FxHashSet;
use rustc_errors::Applicability;
use rustc_hir::def::{CtorKind, CtorOf, DefKind, Res};
use rustc_hir::{self as hir, Expr, ExprKind, QPath};
use rustc_lint::{EarlyContext, EarlyLintPass, LateContext, LateLintPass, LintContext};
use rustc_middle::ty::DefIdTree;
use rustc_semver::RustcVersion;
use rustc_session::{declare_tool_lint, impl_lint_pass};
use rustc_span::def_id::{DefId, LocalDefId};
use rustc_span::{sym, Span};

declare_clippy_lint! {
    /// ### What it does
    /// Checks for manual implementations of the non-exhaustive pattern.
    ///
    /// ### Why is this bad?
    /// Using the #[non_exhaustive] attribute expresses better the intent
    /// and allows possible optimizations when applied to enums.
    ///
    /// ### Example
    /// ```rust
    /// struct S {
    ///     pub a: i32,
    ///     pub b: i32,
    ///     _c: (),
    /// }
    ///
    /// enum E {
    ///     A,
    ///     B,
    ///     #[doc(hidden)]
    ///     _C,
    /// }
    ///
    /// struct T(pub i32, pub i32, ());
    /// ```
    /// Use instead:
    /// ```rust
    /// #[non_exhaustive]
    /// struct S {
    ///     pub a: i32,
    ///     pub b: i32,
    /// }
    ///
    /// #[non_exhaustive]
    /// enum E {
    ///     A,
    ///     B,
    /// }
    ///
    /// #[non_exhaustive]
    /// struct T(pub i32, pub i32);
    /// ```
    #[clippy::version = "1.45.0"]
    pub MANUAL_NON_EXHAUSTIVE,
    style,
    "manual implementations of the non-exhaustive pattern can be simplified using #[non_exhaustive]"
}

#[expect(clippy::module_name_repetitions)]
pub struct ManualNonExhaustiveStruct {
    msrv: Option<RustcVersion>,
}

impl ManualNonExhaustiveStruct {
    #[must_use]
    pub fn new(msrv: Option<RustcVersion>) -> Self {
        Self { msrv }
    }
}

impl_lint_pass!(ManualNonExhaustiveStruct => [MANUAL_NON_EXHAUSTIVE]);

#[expect(clippy::module_name_repetitions)]
pub struct ManualNonExhaustiveEnum {
    msrv: Option<RustcVersion>,
    constructed_enum_variants: FxHashSet<(DefId, DefId)>,
    potential_enums: Vec<(LocalDefId, LocalDefId, Span, Span)>,
}

impl ManualNonExhaustiveEnum {
    #[must_use]
    pub fn new(msrv: Option<RustcVersion>) -> Self {
        Self {
            msrv,
            constructed_enum_variants: FxHashSet::default(),
            potential_enums: Vec::new(),
        }
    }
}

impl_lint_pass!(ManualNonExhaustiveEnum => [MANUAL_NON_EXHAUSTIVE]);

impl EarlyLintPass for ManualNonExhaustiveStruct {
    fn check_item(&mut self, cx: &EarlyContext<'_>, item: &ast::Item) {
        if !meets_msrv(self.msrv, msrvs::NON_EXHAUSTIVE) {
            return;
        }

        if let ast::ItemKind::Struct(variant_data, _) = &item.kind {
            let (fields, delimiter) = match variant_data {
                ast::VariantData::Struct(fields, _) => (&**fields, '{'),
                ast::VariantData::Tuple(fields, _) => (&**fields, '('),
                ast::VariantData::Unit(_) => return,
            };
            if fields.len() <= 1 {
                return;
            }
            let mut iter = fields.iter().filter_map(|f| match f.vis.kind {
                VisibilityKind::Public => None,
                VisibilityKind::Inherited => Some(Ok(f)),
                _ => Some(Err(())),
            });
            if let Some(Ok(field)) = iter.next()
                && iter.next().is_none()
                && field.ty.kind.is_unit()
                && field.ident.map_or(true, |name| name.as_str().starts_with('_'))
            {
                span_lint_and_then(
                    cx,
                    MANUAL_NON_EXHAUSTIVE,
                    item.span,
                    "this seems like a manual implementation of the non-exhaustive pattern",
                    |diag| {
                        if !item.attrs.iter().any(|attr| attr.has_name(sym::non_exhaustive))
                            && let header_span = cx.sess().source_map().span_until_char(item.span, delimiter)
                            && let Some(snippet) = snippet_opt(cx, header_span)
                        {
                            diag.span_suggestion(
                                header_span,
                                "add the attribute",
                                format!("#[non_exhaustive] {}", snippet),
                                Applicability::Unspecified,
                            );
                        }
                        diag.span_help(field.span, "remove this field");
                    }
                );
            }
        }
    }

    extract_msrv_attr!(EarlyContext);
}

impl<'tcx> LateLintPass<'tcx> for ManualNonExhaustiveEnum {
    fn check_item(&mut self, cx: &LateContext<'tcx>, item: &'tcx hir::Item<'_>) {
        if !meets_msrv(self.msrv, msrvs::NON_EXHAUSTIVE) {
            return;
        }

        if let hir::ItemKind::Enum(def, _) = &item.kind
            && def.variants.len() > 1
        {
            let mut iter = def.variants.iter().filter_map(|v| {
                let id = cx.tcx.hir().local_def_id(v.id);
                (matches!(v.data, hir::VariantData::Unit(_))
                    && v.ident.as_str().starts_with('_')
<<<<<<< HEAD
                    && cx.tcx.is_doc_hidden(id.to_def_id()))
=======
                    && is_doc_hidden(cx.tcx.hir().attrs(v.id)))
>>>>>>> b312ad7d
                .then(|| (id, v.span))
            });
            if let Some((id, span)) = iter.next()
                && iter.next().is_none()
            {
                self.potential_enums.push((item.def_id, id, item.span, span));
            }
        }
    }

    fn check_expr(&mut self, cx: &LateContext<'tcx>, e: &'tcx Expr<'_>) {
        if let ExprKind::Path(QPath::Resolved(None, p)) = &e.kind
            && let [.., name] = p.segments
            && let Res::Def(DefKind::Ctor(CtorOf::Variant, CtorKind::Const), id) = p.res
            && name.ident.as_str().starts_with('_')
        {
            let variant_id = cx.tcx.parent(id);
            let enum_id = cx.tcx.parent(variant_id);

            self.constructed_enum_variants.insert((enum_id, variant_id));
        }
    }

    fn check_crate_post(&mut self, cx: &LateContext<'tcx>) {
        for &(enum_id, _, enum_span, variant_span) in
            self.potential_enums.iter().filter(|&&(enum_id, variant_id, _, _)| {
                !self
                    .constructed_enum_variants
                    .contains(&(enum_id.to_def_id(), variant_id.to_def_id()))
                    && !is_lint_allowed(cx, MANUAL_NON_EXHAUSTIVE, cx.tcx.hir().local_def_id_to_hir_id(enum_id))
            })
        {
            span_lint_and_then(
                cx,
                MANUAL_NON_EXHAUSTIVE,
                enum_span,
                "this seems like a manual implementation of the non-exhaustive pattern",
                |diag| {
                    if !cx.tcx.adt_def(enum_id).is_variant_list_non_exhaustive()
                        && let header_span = cx.sess().source_map().span_until_char(enum_span, '{')
                        && let Some(snippet) = snippet_opt(cx, header_span)
                    {
                            diag.span_suggestion(
                                header_span,
                                "add the attribute",
                                format!("#[non_exhaustive] {}", snippet),
                                Applicability::Unspecified,
                            );
                    }
                    diag.span_help(variant_span, "remove this variant");
                },
            );
        }
    }

    extract_msrv_attr!(LateContext);
}<|MERGE_RESOLUTION|>--- conflicted
+++ resolved
@@ -160,11 +160,7 @@
                 let id = cx.tcx.hir().local_def_id(v.id);
                 (matches!(v.data, hir::VariantData::Unit(_))
                     && v.ident.as_str().starts_with('_')
-<<<<<<< HEAD
-                    && cx.tcx.is_doc_hidden(id.to_def_id()))
-=======
                     && is_doc_hidden(cx.tcx.hir().attrs(v.id)))
->>>>>>> b312ad7d
                 .then(|| (id, v.span))
             });
             if let Some((id, span)) = iter.next()
