use crate::utils;
use crate::utils::paths;
use crate::utils::sugg::Sugg;
use if_chain::if_chain;
use rustc_errors::Applicability;
use rustc_hir::{Expr, ExprKind, Mutability, Param, Pat, PatKind, Path, PathSegment, QPath};
use rustc_lint::{LateContext, LateLintPass};
use rustc_session::{declare_lint_pass, declare_tool_lint};
use rustc_span::symbol::Ident;

declare_clippy_lint! {
    /// **What it does:**
    /// Detects when people use `Vec::sort_by` and pass in a function
    /// which compares the two arguments, either directly or indirectly.
    ///
    /// **Why is this bad?**
    /// It is more clear to use `Vec::sort_by_key` (or `Vec::sort` if
    /// possible) than to use `Vec::sort_by` and and a more complicated
    /// closure.
    ///
    /// **Known problems:**
    /// If the suggested `Vec::sort_by_key` uses Reverse and it isn't
    /// imported by a use statement in the current frame, then a `use`
    /// statement that imports it will need to be added (which this lint
    /// can't do).
    ///
    /// **Example:**
    ///
    /// ```rust
    /// # struct A;
    /// # impl A { fn foo(&self) {} }
    /// # let mut vec: Vec<A> = Vec::new();
    /// vec.sort_by(|a, b| a.foo().cmp(&b.foo()));
    /// ```
    /// Use instead:
    /// ```rust
    /// # struct A;
    /// # impl A { fn foo(&self) {} }
    /// # let mut vec: Vec<A> = Vec::new();
    /// vec.sort_by_key(|a| a.foo());
    /// ```
    pub UNNECESSARY_SORT_BY,
    complexity,
    "Use of `Vec::sort_by` when `Vec::sort_by_key` or `Vec::sort` would be clearer"
}

declare_lint_pass!(UnnecessarySortBy => [UNNECESSARY_SORT_BY]);

enum LintTrigger {
    Sort(SortDetection),
    SortByKey(SortByKeyDetection),
}

struct SortDetection {
    vec_name: String,
    unstable: bool,
}

struct SortByKeyDetection {
    vec_name: String,
    closure_arg: String,
    closure_body: String,
    reverse: bool,
    unstable: bool,
}

/// Detect if the two expressions are mirrored (identical, except one
/// contains a and the other replaces it with b)
fn mirrored_exprs(
    cx: &LateContext<'_, '_>,
    a_expr: &Expr<'_>,
    a_ident: &Ident,
    b_expr: &Expr<'_>,
    b_ident: &Ident,
) -> bool {
    match (&a_expr.kind, &b_expr.kind) {
        // Two boxes with mirrored contents
        (ExprKind::Box(left_expr), ExprKind::Box(right_expr)) => {
            mirrored_exprs(cx, left_expr, a_ident, right_expr, b_ident)
        },
        // Two arrays with mirrored contents
        (ExprKind::Array(left_exprs), ExprKind::Array(right_exprs)) => left_exprs
            .iter()
            .zip(right_exprs.iter())
            .all(|(left, right)| mirrored_exprs(cx, left, a_ident, right, b_ident)),
        // The two exprs are function calls.
        // Check to see that the function itself and its arguments are mirrored
        (ExprKind::Call(left_expr, left_args), ExprKind::Call(right_expr, right_args)) => {
            mirrored_exprs(cx, left_expr, a_ident, right_expr, b_ident)
                && left_args
                    .iter()
                    .zip(right_args.iter())
                    .all(|(left, right)| mirrored_exprs(cx, left, a_ident, right, b_ident))
        },
        // The two exprs are method calls.
        // Check to see that the function is the same and the arguments are mirrored
        // This is enough because the receiver of the method is listed in the arguments
<<<<<<< HEAD
        (ExprKind::MethodCall(left_segment, _, left_args, _), ExprKind::MethodCall(right_segment, _, right_args, _)) => {
=======
        (
            ExprKind::MethodCall(left_segment, _, left_args, _),
            ExprKind::MethodCall(right_segment, _, right_args, _),
        ) => {
>>>>>>> c2c07fa9
            left_segment.ident == right_segment.ident
                && left_args
                    .iter()
                    .zip(right_args.iter())
                    .all(|(left, right)| mirrored_exprs(cx, left, a_ident, right, b_ident))
        },
        // Two tuples with mirrored contents
        (ExprKind::Tup(left_exprs), ExprKind::Tup(right_exprs)) => left_exprs
            .iter()
            .zip(right_exprs.iter())
            .all(|(left, right)| mirrored_exprs(cx, left, a_ident, right, b_ident)),
        // Two binary ops, which are the same operation and which have mirrored arguments
        (ExprKind::Binary(left_op, left_left, left_right), ExprKind::Binary(right_op, right_left, right_right)) => {
            left_op.node == right_op.node
                && mirrored_exprs(cx, left_left, a_ident, right_left, b_ident)
                && mirrored_exprs(cx, left_right, a_ident, right_right, b_ident)
        },
        // Two unary ops, which are the same operation and which have the same argument
        (ExprKind::Unary(left_op, left_expr), ExprKind::Unary(right_op, right_expr)) => {
            left_op == right_op && mirrored_exprs(cx, left_expr, a_ident, right_expr, b_ident)
        },
        // The two exprs are literals of some kind
        (ExprKind::Lit(left_lit), ExprKind::Lit(right_lit)) => left_lit.node == right_lit.node,
        (ExprKind::Cast(left, _), ExprKind::Cast(right, _)) => mirrored_exprs(cx, left, a_ident, right, b_ident),
        (ExprKind::DropTemps(left_block), ExprKind::DropTemps(right_block)) => {
            mirrored_exprs(cx, left_block, a_ident, right_block, b_ident)
        },
        (ExprKind::Field(left_expr, left_ident), ExprKind::Field(right_expr, right_ident)) => {
            left_ident.name == right_ident.name && mirrored_exprs(cx, left_expr, a_ident, right_expr, right_ident)
        },
        // Two paths: either one is a and the other is b, or they're identical to each other
        (
            ExprKind::Path(QPath::Resolved(
                _,
                Path {
                    segments: left_segments,
                    ..
                },
            )),
            ExprKind::Path(QPath::Resolved(
                _,
                Path {
                    segments: right_segments,
                    ..
                },
            )),
        ) => {
            (left_segments
                .iter()
                .zip(right_segments.iter())
                .all(|(left, right)| left.ident == right.ident)
                && left_segments
                    .iter()
                    .all(|seg| &seg.ident != a_ident && &seg.ident != b_ident))
                || (left_segments.len() == 1
                    && &left_segments[0].ident == a_ident
                    && right_segments.len() == 1
                    && &right_segments[0].ident == b_ident)
        },
        // Matching expressions, but one or both is borrowed
        (
            ExprKind::AddrOf(left_kind, Mutability::Not, left_expr),
            ExprKind::AddrOf(right_kind, Mutability::Not, right_expr),
        ) => left_kind == right_kind && mirrored_exprs(cx, left_expr, a_ident, right_expr, b_ident),
        (_, ExprKind::AddrOf(_, Mutability::Not, right_expr)) => {
            mirrored_exprs(cx, a_expr, a_ident, right_expr, b_ident)
        },
        (ExprKind::AddrOf(_, Mutability::Not, left_expr), _) => mirrored_exprs(cx, left_expr, a_ident, b_expr, b_ident),
        _ => false,
    }
}

fn detect_lint(cx: &LateContext<'_, '_>, expr: &Expr<'_>) -> Option<LintTrigger> {
    if_chain! {
        if let ExprKind::MethodCall(name_ident, _, args, _) = &expr.kind;
        if let name = name_ident.ident.name.to_ident_string();
        if name == "sort_by" || name == "sort_unstable_by";
        if let [vec, Expr { kind: ExprKind::Closure(_, _, closure_body_id, _, _), .. }] = args;
        if utils::match_type(cx, &cx.tables.expr_ty(vec), &paths::VEC);
        if let closure_body = cx.tcx.hir().body(*closure_body_id);
        if let &[
            Param { pat: Pat { kind: PatKind::Binding(_, _, left_ident, _), .. }, ..},
            Param { pat: Pat { kind: PatKind::Binding(_, _, right_ident, _), .. }, .. }
        ] = &closure_body.params;
        if let ExprKind::MethodCall(method_path, _, [ref left_expr, ref right_expr], _) = &closure_body.value.kind;
        if method_path.ident.name.to_ident_string() == "cmp";
        then {
            let (closure_body, closure_arg, reverse) = if mirrored_exprs(
                &cx,
                &left_expr,
                &left_ident,
                &right_expr,
                &right_ident
            ) {
                (Sugg::hir(cx, &left_expr, "..").to_string(), left_ident.name.to_string(), false)
            } else if mirrored_exprs(&cx, &left_expr, &right_ident, &right_expr, &left_ident) {
                (Sugg::hir(cx, &left_expr, "..").to_string(), right_ident.name.to_string(), true)
            } else {
                return None;
            };
            let vec_name = Sugg::hir(cx, &args[0], "..").to_string();
            let unstable = name == "sort_unstable_by";
            if_chain! {
                if let ExprKind::Path(QPath::Resolved(_, Path {
                    segments: [PathSegment { ident: left_name, .. }], ..
                })) = &left_expr.kind;
                if left_name == left_ident;
                then {
                    Some(LintTrigger::Sort(SortDetection { vec_name, unstable }))
                }
                else {
                    Some(LintTrigger::SortByKey(SortByKeyDetection {
                        vec_name,
                        unstable,
                        closure_arg,
                        closure_body,
                        reverse
                    }))
                }
            }
        } else {
            None
        }
    }
}

impl LateLintPass<'_, '_> for UnnecessarySortBy {
    fn check_expr(&mut self, cx: &LateContext<'_, '_>, expr: &Expr<'_>) {
        match detect_lint(cx, expr) {
            Some(LintTrigger::SortByKey(trigger)) => utils::span_lint_and_sugg(
                cx,
                UNNECESSARY_SORT_BY,
                expr.span,
                "use Vec::sort_by_key here instead",
                "try",
                format!(
                    "{}.sort{}_by_key(|&{}| {})",
                    trigger.vec_name,
                    if trigger.unstable { "_unstable" } else { "" },
                    trigger.closure_arg,
                    if trigger.reverse {
                        format!("Reverse({})", trigger.closure_body)
                    } else {
                        trigger.closure_body.to_string()
                    },
                ),
                if trigger.reverse {
                    Applicability::MaybeIncorrect
                } else {
                    Applicability::MachineApplicable
                },
            ),
            Some(LintTrigger::Sort(trigger)) => utils::span_lint_and_sugg(
                cx,
                UNNECESSARY_SORT_BY,
                expr.span,
                "use Vec::sort here instead",
                "try",
                format!(
                    "{}.sort{}()",
                    trigger.vec_name,
                    if trigger.unstable { "_unstable" } else { "" },
                ),
                Applicability::MachineApplicable,
            ),
            None => {},
        }
    }
}<|MERGE_RESOLUTION|>--- conflicted
+++ resolved
@@ -95,14 +95,10 @@
         // The two exprs are method calls.
         // Check to see that the function is the same and the arguments are mirrored
         // This is enough because the receiver of the method is listed in the arguments
-<<<<<<< HEAD
-        (ExprKind::MethodCall(left_segment, _, left_args, _), ExprKind::MethodCall(right_segment, _, right_args, _)) => {
-=======
         (
             ExprKind::MethodCall(left_segment, _, left_args, _),
             ExprKind::MethodCall(right_segment, _, right_args, _),
         ) => {
->>>>>>> c2c07fa9
             left_segment.ident == right_segment.ident
                 && left_args
                     .iter()
