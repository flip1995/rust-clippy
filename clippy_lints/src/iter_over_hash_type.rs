use clippy_utils::diagnostics::span_lint;
use clippy_utils::higher::ForLoop;
use clippy_utils::ty::is_type_diagnostic_item;
use rustc_lint::{LateContext, LateLintPass};
use rustc_session::declare_lint_pass;
use rustc_span::sym;

declare_clippy_lint! {
    /// ### What it does
    /// This is a restriction lint which prevents the use of hash types (i.e., `HashSet` and `HashMap`) in for loops.
    ///
    /// ### Why restrict this?
    /// Because hash types are unordered, when iterated through such as in a `for` loop, the values are returned in
    /// an undefined order. As a result, on redundant systems this may cause inconsistencies and anomalies.
    /// In addition, the unknown order of the elements may reduce readability or introduce other undesired
    /// side effects.
    ///
    /// ### Example
    /// ```no_run
    ///     let my_map = std::collections::HashMap::<i32, String>::new();
    ///     for (key, value) in my_map { /* ... */ }
    /// ```
    /// Use instead:
    /// ```no_run
    ///     let my_map = std::collections::HashMap::<i32, String>::new();
    ///     let mut keys = my_map.keys().clone().collect::<Vec<_>>();
    ///     keys.sort();
    ///     for key in keys {
    ///         let value = &my_map[key];
    ///     }
    /// ```
    #[clippy::version = "1.76.0"]
    pub ITER_OVER_HASH_TYPE,
    restriction,
    "iterating over unordered hash-based types (`HashMap` and `HashSet`)"
}

declare_lint_pass!(IterOverHashType => [ITER_OVER_HASH_TYPE]);

impl LateLintPass<'_> for IterOverHashType {
    fn check_expr(&mut self, cx: &LateContext<'_>, expr: &'_ rustc_hir::Expr<'_>) {
        let hash_iter_tys = [
            sym::HashMap,
            sym::HashSet,
            sym::hashmap_keys_ty,
            sym::hashmap_values_ty,
            sym::hashmap_values_mut_ty,
            sym::hashmap_iter_ty,
            sym::hashmap_iter_mut_ty,
            sym::hashmap_drain_ty,
            sym::hashset_iter_ty,
            sym::hashset_drain_ty,
        ];

        if let Some(for_loop) = ForLoop::hir(expr)
            && !for_loop.body.span.from_expansion()
            && let ty = cx.typeck_results().expr_ty(for_loop.arg).peel_refs()
<<<<<<< HEAD
            && hash_iter_tys.into_iter().any(|sym| is_type_diagnostic_item(cx, ty, sym))
=======
            && hash_iter_tys
                .into_iter()
                .any(|sym| is_type_diagnostic_item(cx, ty, sym))
>>>>>>> 6b98468e
        {
            span_lint(
                cx,
                ITER_OVER_HASH_TYPE,
                expr.span,
                "iteration over unordered hash-based type",
            );
        };
    }
}<|MERGE_RESOLUTION|>--- conflicted
+++ resolved
@@ -55,13 +55,9 @@
         if let Some(for_loop) = ForLoop::hir(expr)
             && !for_loop.body.span.from_expansion()
             && let ty = cx.typeck_results().expr_ty(for_loop.arg).peel_refs()
-<<<<<<< HEAD
-            && hash_iter_tys.into_iter().any(|sym| is_type_diagnostic_item(cx, ty, sym))
-=======
             && hash_iter_tys
                 .into_iter()
                 .any(|sym| is_type_diagnostic_item(cx, ty, sym))
->>>>>>> 6b98468e
         {
             span_lint(
                 cx,
