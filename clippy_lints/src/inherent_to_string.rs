--- conflicted
+++ resolved
@@ -6,10 +6,6 @@
 use rustc_lint::{LateContext, LateLintPass};
 use rustc_session::declare_lint_pass;
 use rustc_span::sym;
-<<<<<<< HEAD
-use rustc_abi::ExternAbi;
-=======
->>>>>>> 9317fe2c
 
 declare_clippy_lint! {
     /// ### What it does
