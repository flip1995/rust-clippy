use clippy_utils::diagnostics::span_lint_and_then;
use clippy_utils::sugg::DiagExt;
use rustc_errors::Applicability;
use rustc_hir::{TraitFn, TraitItem, TraitItemKind};
use rustc_lint::{LateContext, LateLintPass};
use rustc_session::declare_lint_pass;
use rustc_span::sym;

declare_clippy_lint! {
    /// ### What it does
    /// Checks for `#[inline]` on trait methods without bodies
    ///
    /// ### Why is this bad?
    /// Only implementations of trait methods may be inlined.
    /// The inline attribute is ignored for trait methods without bodies.
    ///
    /// ### Example
    /// ```no_run
    /// trait Animal {
    ///     #[inline]
    ///     fn name(&self) -> &'static str;
    /// }
    /// ```
    #[clippy::version = "pre 1.29.0"]
    pub INLINE_FN_WITHOUT_BODY,
    correctness,
    "use of `#[inline]` on trait methods without bodies"
}

declare_lint_pass!(InlineFnWithoutBody => [INLINE_FN_WITHOUT_BODY]);

impl<'tcx> LateLintPass<'tcx> for InlineFnWithoutBody {
    fn check_trait_item(&mut self, cx: &LateContext<'tcx>, item: &'tcx TraitItem<'_>) {
        if let TraitItemKind::Fn(_, TraitFn::Required(_)) = item.kind
<<<<<<< HEAD
            && let Some(attr) = cx
                .tcx
                .hir_attrs(item.hir_id())
                .iter()
                .find(|a| a.has_name(sym::inline))
=======
            && let Some(attr) = cx.tcx.hir_attrs(item.hir_id()).iter().find(|a| a.has_name(sym::inline))
>>>>>>> 1e5237f4
        {
            span_lint_and_then(
                cx,
                INLINE_FN_WITHOUT_BODY,
                attr.span(),
                format!("use of `#[inline]` on trait method `{}` which has no body", item.ident),
                |diag| {
                    diag.suggest_remove_item(cx, attr.span(), "remove", Applicability::MachineApplicable);
                },
            );
        }
    }
}<|MERGE_RESOLUTION|>--- conflicted
+++ resolved
@@ -32,15 +32,7 @@
 impl<'tcx> LateLintPass<'tcx> for InlineFnWithoutBody {
     fn check_trait_item(&mut self, cx: &LateContext<'tcx>, item: &'tcx TraitItem<'_>) {
         if let TraitItemKind::Fn(_, TraitFn::Required(_)) = item.kind
-<<<<<<< HEAD
-            && let Some(attr) = cx
-                .tcx
-                .hir_attrs(item.hir_id())
-                .iter()
-                .find(|a| a.has_name(sym::inline))
-=======
             && let Some(attr) = cx.tcx.hir_attrs(item.hir_id()).iter().find(|a| a.has_name(sym::inline))
->>>>>>> 1e5237f4
         {
             span_lint_and_then(
                 cx,
