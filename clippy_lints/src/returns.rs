use clippy_utils::diagnostics::{span_lint_and_sugg, span_lint_and_then};
use clippy_utils::source::snippet_opt;
use clippy_utils::{fn_def_id, in_macro, path_to_local_id};
use if_chain::if_chain;
use rustc_ast::ast::Attribute;
use rustc_errors::Applicability;
use rustc_hir::intravisit::{walk_expr, FnKind, NestedVisitorMap, Visitor};
use rustc_hir::{Block, Body, Expr, ExprKind, FnDecl, HirId, MatchSource, PatKind, StmtKind};
use rustc_lint::{LateContext, LateLintPass, LintContext};
use rustc_middle::hir::map::Map;
use rustc_middle::lint::in_external_macro;
use rustc_middle::ty::subst::GenericArgKind;
use rustc_session::{declare_lint_pass, declare_tool_lint};
use rustc_span::source_map::Span;
use rustc_span::sym;

declare_clippy_lint! {
    /// ### What it does
    /// Checks for `let`-bindings, which are subsequently
    /// returned.
    ///
    /// ### Why is this bad?
    /// It is just extraneous code. Remove it to make your code
    /// more rusty.
    ///
    /// ### Example
    /// ```rust
    /// fn foo() -> String {
    ///     let x = String::new();
    ///     x
    /// }
    /// ```
    /// instead, use
    /// ```
    /// fn foo() -> String {
    ///     String::new()
    /// }
    /// ```
    pub LET_AND_RETURN,
    style,
    "creating a let-binding and then immediately returning it like `let x = expr; x` at the end of a block"
}

declare_clippy_lint! {
    /// ### What it does
    /// Checks for return statements at the end of a block.
    ///
    /// ### Why is this bad?
    /// Removing the `return` and semicolon will make the code
    /// more rusty.
    ///
    /// ### Example
    /// ```rust
    /// fn foo(x: usize) -> usize {
    ///     return x;
    /// }
    /// ```
    /// simplify to
    /// ```rust
    /// fn foo(x: usize) -> usize {
    ///     x
    /// }
    /// ```
    pub NEEDLESS_RETURN,
    style,
    "using a return statement like `return expr;` where an expression would suffice"
}

#[derive(PartialEq, Eq, Copy, Clone)]
enum RetReplacement {
    Empty,
    Block,
}

declare_lint_pass!(Return => [LET_AND_RETURN, NEEDLESS_RETURN]);

impl<'tcx> LateLintPass<'tcx> for Return {
    fn check_block(&mut self, cx: &LateContext<'tcx>, block: &'tcx Block<'_>) {
        // we need both a let-binding stmt and an expr
        if_chain! {
            if let Some(retexpr) = block.expr;
            if let Some(stmt) = block.stmts.iter().last();
            if let StmtKind::Local(local) = &stmt.kind;
            if local.ty.is_none();
            if cx.tcx.hir().attrs(local.hir_id).is_empty();
            if let Some(initexpr) = &local.init;
            if let PatKind::Binding(_, local_id, _, _) = local.pat.kind;
            if path_to_local_id(retexpr, local_id);
            if !last_statement_borrows(cx, initexpr);
            if !in_external_macro(cx.sess(), initexpr.span);
            if !in_external_macro(cx.sess(), retexpr.span);
            if !in_external_macro(cx.sess(), local.span);
            if !in_macro(local.span);
            then {
                span_lint_and_then(
                    cx,
                    LET_AND_RETURN,
                    retexpr.span,
                    "returning the result of a `let` binding from a block",
                    |err| {
                        err.span_label(local.span, "unnecessary `let` binding");

                        if let Some(mut snippet) = snippet_opt(cx, initexpr.span) {
                            if !cx.typeck_results().expr_adjustments(retexpr).is_empty() {
                                snippet.push_str(" as _");
                            }
                            err.multipart_suggestion(
                                "return the expression directly",
                                vec![
                                    (local.span, String::new()),
                                    (retexpr.span, snippet),
                                ],
                                Applicability::MachineApplicable,
                            );
                        } else {
                            err.span_help(initexpr.span, "this expression can be directly returned");
                        }
                    },
                );
            }
        }
    }

    fn check_fn(
        &mut self,
        cx: &LateContext<'tcx>,
        kind: FnKind<'tcx>,
        _: &'tcx FnDecl<'tcx>,
        body: &'tcx Body<'tcx>,
        _: Span,
        _: HirId,
    ) {
        match kind {
            FnKind::Closure => {
                // when returning without value in closure, replace this `return`
                // with an empty block to prevent invalid suggestion (see #6501)
                let replacement = if let ExprKind::Ret(None) = &body.value.kind {
                    RetReplacement::Block
                } else {
                    RetReplacement::Empty
                };
                check_final_expr(cx, &body.value, Some(body.value.span), replacement);
            },
            FnKind::ItemFn(..) | FnKind::Method(..) => {
                if let ExprKind::Block(block, _) = body.value.kind {
                    check_block_return(cx, block);
                }
            },
        }
    }
}

fn attr_is_cfg(attr: &Attribute) -> bool {
    attr.meta_item_list().is_some() && attr.has_name(sym::cfg)
}

fn check_block_return<'tcx>(cx: &LateContext<'tcx>, block: &Block<'tcx>) {
    if let Some(expr) = block.expr {
        check_final_expr(cx, expr, Some(expr.span), RetReplacement::Empty);
    } else if let Some(stmt) = block.stmts.iter().last() {
        match stmt.kind {
            StmtKind::Expr(expr) | StmtKind::Semi(expr) => {
                check_final_expr(cx, expr, Some(stmt.span), RetReplacement::Empty);
            },
            _ => (),
        }
    }
}

fn check_final_expr<'tcx>(
    cx: &LateContext<'tcx>,
    expr: &'tcx Expr<'tcx>,
    span: Option<Span>,
    replacement: RetReplacement,
) {
    match expr.kind {
        // simple return is always "bad"
        ExprKind::Ret(ref inner) => {
            // allow `#[cfg(a)] return a; #[cfg(b)] return b;`
            let attrs = cx.tcx.hir().attrs(expr.hir_id);
            if !attrs.iter().any(attr_is_cfg) {
                let borrows = inner.map_or(false, |inner| last_statement_borrows(cx, inner));
                if !borrows {
                    emit_return_lint(
                        cx,
                        span.expect("`else return` is not possible"),
                        inner.as_ref().map(|i| i.span),
                        replacement,
                    );
                }
            }
        },
        // a whole block? check it!
        ExprKind::Block(block, _) => {
            check_block_return(cx, block);
        },
        ExprKind::If(_, then, else_clause_opt) => {
            if let ExprKind::Block(ifblock, _) = then.kind {
                check_block_return(cx, ifblock);
            }
            if let Some(else_clause) = else_clause_opt {
                check_final_expr(cx, else_clause, None, RetReplacement::Empty);
            }
        },
        // a match expr, check all arms
        // an if/if let expr, check both exprs
        // note, if without else is going to be a type checking error anyways
        // (except for unit type functions) so we don't match it
<<<<<<< HEAD
        ExprKind::Match(_, arms, source) => match source {
            MatchSource::Normal => {
                for arm in arms.iter() {
                    check_final_expr(cx, arm.body, Some(arm.body.span), RetReplacement::Block);
                }
            },
            _ => (),
=======
        ExprKind::Match(_, arms, MatchSource::Normal) => {
            for arm in arms.iter() {
                check_final_expr(cx, arm.body, Some(arm.body.span), RetReplacement::Block);
            }
>>>>>>> 380af657
        },
        ExprKind::DropTemps(expr) => check_final_expr(cx, expr, None, RetReplacement::Empty),
        _ => (),
    }
}

fn emit_return_lint(cx: &LateContext<'_>, ret_span: Span, inner_span: Option<Span>, replacement: RetReplacement) {
    if ret_span.from_expansion() {
        return;
    }
    match inner_span {
        Some(inner_span) => {
            if in_external_macro(cx.tcx.sess, inner_span) || inner_span.from_expansion() {
                return;
            }

            span_lint_and_then(cx, NEEDLESS_RETURN, ret_span, "unneeded `return` statement", |diag| {
                if let Some(snippet) = snippet_opt(cx, inner_span) {
                    diag.span_suggestion(ret_span, "remove `return`", snippet, Applicability::MachineApplicable);
                }
            });
        },
        None => match replacement {
            RetReplacement::Empty => {
                span_lint_and_sugg(
                    cx,
                    NEEDLESS_RETURN,
                    ret_span,
                    "unneeded `return` statement",
                    "remove `return`",
                    String::new(),
                    Applicability::MachineApplicable,
                );
            },
            RetReplacement::Block => {
                span_lint_and_sugg(
                    cx,
                    NEEDLESS_RETURN,
                    ret_span,
                    "unneeded `return` statement",
                    "replace `return` with an empty block",
                    "{}".to_string(),
                    Applicability::MachineApplicable,
                );
            },
        },
    }
}

fn last_statement_borrows<'tcx>(cx: &LateContext<'tcx>, expr: &'tcx Expr<'tcx>) -> bool {
    let mut visitor = BorrowVisitor { cx, borrows: false };
    walk_expr(&mut visitor, expr);
    visitor.borrows
}

struct BorrowVisitor<'a, 'tcx> {
    cx: &'a LateContext<'tcx>,
    borrows: bool,
}

impl<'tcx> Visitor<'tcx> for BorrowVisitor<'_, 'tcx> {
    type Map = Map<'tcx>;

    fn visit_expr(&mut self, expr: &'tcx Expr<'_>) {
        if self.borrows {
            return;
        }

        if let Some(def_id) = fn_def_id(self.cx, expr) {
            self.borrows = self
                .cx
                .tcx
                .fn_sig(def_id)
                .output()
                .skip_binder()
                .walk(self.cx.tcx)
                .any(|arg| matches!(arg.unpack(), GenericArgKind::Lifetime(_)));
        }

        walk_expr(self, expr);
    }

    fn nested_visit_map(&mut self) -> NestedVisitorMap<Self::Map> {
        NestedVisitorMap::None
    }
}<|MERGE_RESOLUTION|>--- conflicted
+++ resolved
@@ -206,20 +206,10 @@
         // an if/if let expr, check both exprs
         // note, if without else is going to be a type checking error anyways
         // (except for unit type functions) so we don't match it
-<<<<<<< HEAD
-        ExprKind::Match(_, arms, source) => match source {
-            MatchSource::Normal => {
-                for arm in arms.iter() {
-                    check_final_expr(cx, arm.body, Some(arm.body.span), RetReplacement::Block);
-                }
-            },
-            _ => (),
-=======
         ExprKind::Match(_, arms, MatchSource::Normal) => {
             for arm in arms.iter() {
                 check_final_expr(cx, arm.body, Some(arm.body.span), RetReplacement::Block);
             }
->>>>>>> 380af657
         },
         ExprKind::DropTemps(expr) => check_final_expr(cx, expr, None, RetReplacement::Empty),
         _ => (),
