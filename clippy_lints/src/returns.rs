--- conflicted
+++ resolved
@@ -202,11 +202,7 @@
                     check_final_expr(cx, &arm.body, Some(arm.body.span), RetReplacement::Block);
                 }
             },
-<<<<<<< HEAD
-            | MatchSource::IfLetDesugar {
-=======
             MatchSource::IfLetDesugar {
->>>>>>> e32b4f9d
                 contains_else_clause: true,
             } => {
                 if let ExprKind::Block(ref ifblock, _) = arms[0].body.kind {
