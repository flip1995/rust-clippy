--- conflicted
+++ resolved
@@ -112,12 +112,8 @@
             if let Some(&Expr {
                 kind: ExprKind::If(_, _, Some(ref else_expr)),
                 ..
-<<<<<<< HEAD
-            }) = get_parent_expr(cx, expr) {
-=======
             }) = get_parent_expr(cx, expr)
             {
->>>>>>> 6b4c9ba6
                 if else_expr.hir_id == expr.hir_id {
                     return;
                 }
