use clippy_utils::diagnostics::{span_lint_and_note, span_lint_and_then};
use clippy_utils::source::{first_line_of_span, indent_of, reindent_multiline, snippet, snippet_opt};
use clippy_utils::{
    both, count_eq, eq_expr_value, get_enclosing_block, get_parent_expr, if_sequence, in_macro, is_else_clause,
    is_lint_allowed, search_same, ContainsName, SpanlessEq, SpanlessHash,
};
use if_chain::if_chain;
use rustc_data_structures::fx::FxHashSet;
use rustc_errors::{Applicability, DiagnosticBuilder};
use rustc_hir::intravisit::{self, NestedVisitorMap, Visitor};
use rustc_hir::{Block, Expr, ExprKind, HirId};
use rustc_lint::{LateContext, LateLintPass, LintContext};
use rustc_middle::hir::map::Map;
use rustc_session::{declare_lint_pass, declare_tool_lint};
use rustc_span::{source_map::Span, symbol::Symbol, BytePos};
use std::borrow::Cow;

declare_clippy_lint! {
    /// ### What it does
    /// Checks for consecutive `if`s with the same condition.
    ///
    /// ### Why is this bad?
    /// This is probably a copy & paste error.
    ///
    /// ### Example
    /// ```ignore
    /// if a == b {
    ///     …
    /// } else if a == b {
    ///     …
    /// }
    /// ```
    ///
    /// Note that this lint ignores all conditions with a function call as it could
    /// have side effects:
    ///
    /// ```ignore
    /// if foo() {
    ///     …
    /// } else if foo() { // not linted
    ///     …
    /// }
    /// ```
    pub IFS_SAME_COND,
    correctness,
    "consecutive `if`s with the same condition"
}

declare_clippy_lint! {
    /// ### What it does
    /// Checks for consecutive `if`s with the same function call.
    ///
    /// ### Why is this bad?
    /// This is probably a copy & paste error.
    /// Despite the fact that function can have side effects and `if` works as
    /// intended, such an approach is implicit and can be considered a "code smell".
    ///
    /// ### Example
    /// ```ignore
    /// if foo() == bar {
    ///     …
    /// } else if foo() == bar {
    ///     …
    /// }
    /// ```
    ///
    /// This probably should be:
    /// ```ignore
    /// if foo() == bar {
    ///     …
    /// } else if foo() == baz {
    ///     …
    /// }
    /// ```
    ///
    /// or if the original code was not a typo and called function mutates a state,
    /// consider move the mutation out of the `if` condition to avoid similarity to
    /// a copy & paste error:
    ///
    /// ```ignore
    /// let first = foo();
    /// if first == bar {
    ///     …
    /// } else {
    ///     let second = foo();
    ///     if second == bar {
    ///     …
    ///     }
    /// }
    /// ```
    pub SAME_FUNCTIONS_IN_IF_CONDITION,
    pedantic,
    "consecutive `if`s with the same function call"
}

declare_clippy_lint! {
    /// ### What it does
    /// Checks for `if/else` with the same body as the *then* part
    /// and the *else* part.
    ///
    /// ### Why is this bad?
    /// This is probably a copy & paste error.
    ///
    /// ### Example
    /// ```ignore
    /// let foo = if … {
    ///     42
    /// } else {
    ///     42
    /// };
    /// ```
    pub IF_SAME_THEN_ELSE,
    correctness,
    "`if` with the same `then` and `else` blocks"
}

declare_clippy_lint! {
    /// ### What it does
    /// Checks if the `if` and `else` block contain shared code that can be
    /// moved out of the blocks.
    ///
    /// ### Why is this bad?
    /// Duplicate code is less maintainable.
    ///
    /// ### Known problems
    /// * The lint doesn't check if the moved expressions modify values that are beeing used in
    ///   the if condition. The suggestion can in that case modify the behavior of the program.
    ///   See [rust-clippy#7452](https://github.com/rust-lang/rust-clippy/issues/7452)
    ///
    /// ### Example
    /// ```ignore
    /// let foo = if … {
    ///     println!("Hello World");
    ///     13
    /// } else {
    ///     println!("Hello World");
    ///     42
    /// };
    /// ```
    ///
    /// Could be written as:
    /// ```ignore
    /// println!("Hello World");
    /// let foo = if … {
    ///     13
    /// } else {
    ///     42
    /// };
    /// ```
    pub BRANCHES_SHARING_CODE,
    nursery,
    "`if` statement with shared code in all blocks"
}

declare_lint_pass!(CopyAndPaste => [
    IFS_SAME_COND,
    SAME_FUNCTIONS_IN_IF_CONDITION,
    IF_SAME_THEN_ELSE,
    BRANCHES_SHARING_CODE
]);

impl<'tcx> LateLintPass<'tcx> for CopyAndPaste {
    fn check_expr(&mut self, cx: &LateContext<'tcx>, expr: &'tcx Expr<'_>) {
        if !expr.span.from_expansion() {
            if let ExprKind::If(_, _, _) = expr.kind {
                // skip ifs directly in else, it will be checked in the parent if
                if let Some(&Expr {
                    kind: ExprKind::If(_, _, Some(else_expr)),
                    ..
                }) = get_parent_expr(cx, expr)
                {
                    if else_expr.hir_id == expr.hir_id {
                        return;
                    }
                }

                let (conds, blocks) = if_sequence(expr);
                // Conditions
                lint_same_cond(cx, &conds);
                lint_same_fns_in_if_cond(cx, &conds);
                // Block duplication
                lint_same_then_else(cx, &blocks, conds.len() == blocks.len(), expr);
            }
        }
    }
}

/// Implementation of `BRANCHES_SHARING_CODE` and `IF_SAME_THEN_ELSE` if the blocks are equal.
fn lint_same_then_else<'tcx>(
    cx: &LateContext<'tcx>,
    blocks: &[&Block<'tcx>],
    has_conditional_else: bool,
    expr: &'tcx Expr<'_>,
) {
    // We only lint ifs with multiple blocks
    if blocks.len() < 2 || is_else_clause(cx.tcx, expr) {
        return;
    }

    // Check if each block has shared code
    let has_expr = blocks[0].expr.is_some();

    let (start_eq, mut end_eq, expr_eq) = if let Some(block_eq) = scan_block_for_eq(cx, blocks) {
        (block_eq.start_eq, block_eq.end_eq, block_eq.expr_eq)
    } else {
        return;
    };

    // BRANCHES_SHARING_CODE prerequisites
    if has_conditional_else || (start_eq == 0 && end_eq == 0 && (has_expr && !expr_eq)) {
        return;
    }

    // Only the start is the same
    if start_eq != 0 && end_eq == 0 && (!has_expr || !expr_eq) {
        let block = blocks[0];
        let start_stmts = block.stmts.split_at(start_eq).0;

        let mut start_walker = UsedValueFinderVisitor::new(cx);
        for stmt in start_stmts {
            intravisit::walk_stmt(&mut start_walker, stmt);
        }

        emit_branches_sharing_code_lint(
            cx,
            start_eq,
            0,
            false,
            check_for_warn_of_moved_symbol(cx, &start_walker.def_symbols, expr),
            blocks,
            expr,
        );
    } else if end_eq != 0 || (has_expr && expr_eq) {
        let block = blocks[blocks.len() - 1];
        let (start_stmts, block_stmts) = block.stmts.split_at(start_eq);
        let (block_stmts, end_stmts) = block_stmts.split_at(block_stmts.len() - end_eq);

        // Scan start
        let mut start_walker = UsedValueFinderVisitor::new(cx);
        for stmt in start_stmts {
            intravisit::walk_stmt(&mut start_walker, stmt);
        }
        let mut moved_syms = start_walker.def_symbols;

        // Scan block
        let mut block_walker = UsedValueFinderVisitor::new(cx);
        for stmt in block_stmts {
            intravisit::walk_stmt(&mut block_walker, stmt);
        }
        let mut block_defs = block_walker.defs;

        // Scan moved stmts
        let mut moved_start: Option<usize> = None;
        let mut end_walker = UsedValueFinderVisitor::new(cx);
        for (index, stmt) in end_stmts.iter().enumerate() {
            intravisit::walk_stmt(&mut end_walker, stmt);

            for value in &end_walker.uses {
                // Well we can't move this and all prev statements. So reset
                if block_defs.contains(value) {
                    moved_start = Some(index + 1);
                    end_walker.defs.drain().for_each(|x| {
                        block_defs.insert(x);
                    });

                    end_walker.def_symbols.clear();
                }
            }

            end_walker.uses.clear();
        }

        if let Some(moved_start) = moved_start {
            end_eq -= moved_start;
        }

        let end_linable = block.expr.map_or_else(
            || end_eq != 0,
            |expr| {
                intravisit::walk_expr(&mut end_walker, expr);
                end_walker.uses.iter().any(|x| !block_defs.contains(x))
            },
        );

        if end_linable {
            end_walker.def_symbols.drain().for_each(|x| {
                moved_syms.insert(x);
            });
        }

        emit_branches_sharing_code_lint(
            cx,
            start_eq,
            end_eq,
            end_linable,
            check_for_warn_of_moved_symbol(cx, &moved_syms, expr),
            blocks,
            expr,
        );
    }
}

struct BlockEqual {
    /// The amount statements that are equal from the start
    start_eq: usize,
    /// The amount statements that are equal from the end
    end_eq: usize,
    ///  An indication if the block expressions are the same. This will also be true if both are
    /// `None`
    expr_eq: bool,
}

/// This function can also trigger the `IF_SAME_THEN_ELSE` in which case it'll return `None` to
/// abort any further processing and avoid duplicate lint triggers.
fn scan_block_for_eq(cx: &LateContext<'tcx>, blocks: &[&Block<'tcx>]) -> Option<BlockEqual> {
    let mut start_eq = usize::MAX;
    let mut end_eq = usize::MAX;
    let mut expr_eq = true;
    let mut iter = blocks.windows(2);
    while let Some(&[win0, win1]) = iter.next() {
        let l_stmts = win0.stmts;
        let r_stmts = win1.stmts;

        // `SpanlessEq` now keeps track of the locals and is therefore context sensitive clippy#6752.
        // The comparison therefore needs to be done in a way that builds the correct context.
        let mut evaluator = SpanlessEq::new(cx);
        let mut evaluator = evaluator.inter_expr();

        let current_start_eq = count_eq(&mut l_stmts.iter(), &mut r_stmts.iter(), |l, r| evaluator.eq_stmt(l, r));

        let current_end_eq = {
            // We skip the middle statements which can't be equal
            let end_comparison_count = l_stmts.len().min(r_stmts.len()) - current_start_eq;
            let it1 = l_stmts.iter().skip(l_stmts.len() - end_comparison_count);
            let it2 = r_stmts.iter().skip(r_stmts.len() - end_comparison_count);
            it1.zip(it2)
                .fold(0, |acc, (l, r)| if evaluator.eq_stmt(l, r) { acc + 1 } else { 0 })
        };
        let block_expr_eq = both(&win0.expr, &win1.expr, |l, r| evaluator.eq_expr(l, r));

        // IF_SAME_THEN_ELSE
        if_chain! {
            if block_expr_eq;
            if l_stmts.len() == r_stmts.len();
            if l_stmts.len() == current_start_eq;
            if !is_lint_allowed(cx, IF_SAME_THEN_ELSE, win0.hir_id);
            if !is_lint_allowed(cx, IF_SAME_THEN_ELSE, win1.hir_id);
            then {
                span_lint_and_note(
                    cx,
                    IF_SAME_THEN_ELSE,
                    win0.span,
                    "this `if` has identical blocks",
                    Some(win1.span),
                    "same as this",
                );

                return None;
            }
        }

        start_eq = start_eq.min(current_start_eq);
        end_eq = end_eq.min(current_end_eq);
        expr_eq &= block_expr_eq;
    }

    if !expr_eq {
        end_eq = 0;
    }

    // Check if the regions are overlapping. Set `end_eq` to prevent the overlap
    let min_block_size = blocks.iter().map(|x| x.stmts.len()).min().unwrap();
    if (start_eq + end_eq) > min_block_size {
        end_eq = min_block_size - start_eq;
    }

    Some(BlockEqual {
        start_eq,
        end_eq,
        expr_eq,
    })
}

fn check_for_warn_of_moved_symbol(
    cx: &LateContext<'tcx>,
    symbols: &FxHashSet<Symbol>,
    if_expr: &'tcx Expr<'_>,
) -> bool {
    get_enclosing_block(cx, if_expr.hir_id).map_or(false, |block| {
        let ignore_span = block.span.shrink_to_lo().to(if_expr.span);

        symbols
            .iter()
            .filter(|sym| !sym.as_str().starts_with('_'))
            .any(move |sym| {
                let mut walker = ContainsName {
                    name: *sym,
                    result: false,
                };

                // Scan block
                block
                    .stmts
                    .iter()
                    .filter(|stmt| !ignore_span.overlaps(stmt.span))
                    .for_each(|stmt| intravisit::walk_stmt(&mut walker, stmt));

                if let Some(expr) = block.expr {
                    intravisit::walk_expr(&mut walker, expr);
                }

                walker.result
            })
    })
}

fn emit_branches_sharing_code_lint(
    cx: &LateContext<'tcx>,
    start_stmts: usize,
    end_stmts: usize,
    lint_end: bool,
    warn_about_moved_symbol: bool,
    blocks: &[&Block<'tcx>],
    if_expr: &'tcx Expr<'_>,
) {
    if start_stmts == 0 && !lint_end {
        return;
    }

    // (help, span, suggestion)
    let mut suggestions: Vec<(&str, Span, String)> = vec![];
    let mut add_expr_note = false;

    // Construct suggestions
    let sm = cx.sess().source_map();
    if start_stmts > 0 {
        let block = blocks[0];
        let span_start = first_line_of_span(cx, if_expr.span).shrink_to_lo();
        let span_end = sm.stmt_span(block.stmts[start_stmts - 1].span, block.span);

        let cond_span = first_line_of_span(cx, if_expr.span).until(block.span);
        let cond_snippet = reindent_multiline(snippet(cx, cond_span, "_"), false, None);
        let cond_indent = indent_of(cx, cond_span);
        let moved_span = block.stmts[0].span.source_callsite().to(span_end);
        let moved_snippet = reindent_multiline(snippet(cx, moved_span, "_"), true, None);
        let suggestion = moved_snippet.to_string() + "\n" + &cond_snippet + "{";
        let suggestion = reindent_multiline(Cow::Borrowed(&suggestion), true, cond_indent);

        let span = span_start.to(span_end);
        suggestions.push(("start", span, suggestion.to_string()));
    }

    if lint_end {
        let block = blocks[blocks.len() - 1];
        let span_end = block.span.shrink_to_hi();

        let moved_start = if end_stmts == 0 && block.expr.is_some() {
            block.expr.unwrap().span.source_callsite()
        } else {
            sm.stmt_span(block.stmts[block.stmts.len() - end_stmts].span, block.span)
        };
<<<<<<< HEAD
        let moved_end = block
            .expr
            .map_or_else(
                || sm.stmt_span(block.stmts[block.stmts.len() - 1].span, block.span),
                |expr| expr.span.source_callsite(),
            );
=======
        let moved_end = block.expr.map_or_else(
            || sm.stmt_span(block.stmts[block.stmts.len() - 1].span, block.span),
            |expr| expr.span.source_callsite(),
        );
>>>>>>> 03cab8d1

        let moved_span = moved_start.to(moved_end);
        let moved_snipped = reindent_multiline(snippet(cx, moved_span, "_"), true, None);
        let indent = indent_of(cx, if_expr.span.shrink_to_hi());
        let suggestion = "}\n".to_string() + &moved_snipped;
        let suggestion = reindent_multiline(Cow::Borrowed(&suggestion), true, indent);

        let mut span = moved_start.to(span_end);
        // Improve formatting if the inner block has indention (i.e. normal Rust formatting)
        let test_span = Span::new(span.lo() - BytePos(4), span.lo(), span.ctxt(), span.parent());
        if snippet_opt(cx, test_span)
            .map(|snip| snip == "    ")
            .unwrap_or_default()
        {
            span = span.with_lo(test_span.lo());
        }

        suggestions.push(("end", span, suggestion.to_string()));
        add_expr_note = !cx.typeck_results().expr_ty(if_expr).is_unit();
    }

    let add_optional_msgs = |diag: &mut DiagnosticBuilder<'_>| {
        if add_expr_note {
            diag.note("The end suggestion probably needs some adjustments to use the expression result correctly");
        }

        if warn_about_moved_symbol {
            diag.warn("Some moved values might need to be renamed to avoid wrong references");
        }
    };

    // Emit lint
    if suggestions.len() == 1 {
        let (place_str, span, sugg) = suggestions.pop().unwrap();
        let msg = format!("all if blocks contain the same code at the {}", place_str);
        let help = format!("consider moving the {} statements out like this", place_str);
        span_lint_and_then(cx, BRANCHES_SHARING_CODE, span, msg.as_str(), |diag| {
            diag.span_suggestion(span, help.as_str(), sugg, Applicability::Unspecified);

            add_optional_msgs(diag);
        });
    } else if suggestions.len() == 2 {
        let (_, end_span, end_sugg) = suggestions.pop().unwrap();
        let (_, start_span, start_sugg) = suggestions.pop().unwrap();
        span_lint_and_then(
            cx,
            BRANCHES_SHARING_CODE,
            start_span,
            "all if blocks contain the same code at the start and the end. Here at the start",
            move |diag| {
                diag.span_note(end_span, "and here at the end");

                diag.span_suggestion(
                    start_span,
                    "consider moving the start statements out like this",
                    start_sugg,
                    Applicability::Unspecified,
                );

                diag.span_suggestion(
                    end_span,
                    "and consider moving the end statements out like this",
                    end_sugg,
                    Applicability::Unspecified,
                );

                add_optional_msgs(diag);
            },
        );
    }
}

/// This visitor collects `HirId`s and Symbols of defined symbols and `HirId`s of used values.
struct UsedValueFinderVisitor<'a, 'tcx> {
    cx: &'a LateContext<'tcx>,

    /// The `HirId`s of defined values in the scanned statements
    defs: FxHashSet<HirId>,

    /// The Symbols of the defined symbols in the scanned statements
    def_symbols: FxHashSet<Symbol>,

    /// The `HirId`s of the used values
    uses: FxHashSet<HirId>,
}

impl<'a, 'tcx> UsedValueFinderVisitor<'a, 'tcx> {
    fn new(cx: &'a LateContext<'tcx>) -> Self {
        UsedValueFinderVisitor {
            cx,
            defs: FxHashSet::default(),
            def_symbols: FxHashSet::default(),
            uses: FxHashSet::default(),
        }
    }
}

impl<'a, 'tcx> Visitor<'tcx> for UsedValueFinderVisitor<'a, 'tcx> {
    type Map = Map<'tcx>;

    fn nested_visit_map(&mut self) -> NestedVisitorMap<Self::Map> {
        NestedVisitorMap::All(self.cx.tcx.hir())
    }

    fn visit_local(&mut self, l: &'tcx rustc_hir::Local<'tcx>) {
        let local_id = l.pat.hir_id;
        self.defs.insert(local_id);

        if let Some(sym) = l.pat.simple_ident() {
            self.def_symbols.insert(sym.name);
        }

        if let Some(expr) = l.init {
            intravisit::walk_expr(self, expr);
        }
    }

    fn visit_qpath(&mut self, qpath: &'tcx rustc_hir::QPath<'tcx>, id: HirId, _span: rustc_span::Span) {
        if let rustc_hir::QPath::Resolved(_, path) = *qpath {
            if path.segments.len() == 1 {
                if let rustc_hir::def::Res::Local(var) = self.cx.qpath_res(qpath, id) {
                    self.uses.insert(var);
                }
            }
        }
    }
}

/// Implementation of `IFS_SAME_COND`.
fn lint_same_cond(cx: &LateContext<'_>, conds: &[&Expr<'_>]) {
    let hash: &dyn Fn(&&Expr<'_>) -> u64 = &|expr| -> u64 {
        let mut h = SpanlessHash::new(cx);
        h.hash_expr(expr);
        h.finish()
    };

    let eq: &dyn Fn(&&Expr<'_>, &&Expr<'_>) -> bool = &|&lhs, &rhs| -> bool { eq_expr_value(cx, lhs, rhs) };

    for (i, j) in search_same(conds, hash, eq) {
        span_lint_and_note(
            cx,
            IFS_SAME_COND,
            j.span,
            "this `if` has the same condition as a previous `if`",
            Some(i.span),
            "same as this",
        );
    }
}

/// Implementation of `SAME_FUNCTIONS_IN_IF_CONDITION`.
fn lint_same_fns_in_if_cond(cx: &LateContext<'_>, conds: &[&Expr<'_>]) {
    let hash: &dyn Fn(&&Expr<'_>) -> u64 = &|expr| -> u64 {
        let mut h = SpanlessHash::new(cx);
        h.hash_expr(expr);
        h.finish()
    };

    let eq: &dyn Fn(&&Expr<'_>, &&Expr<'_>) -> bool = &|&lhs, &rhs| -> bool {
        // Do not lint if any expr originates from a macro
        if in_macro(lhs.span) || in_macro(rhs.span) {
            return false;
        }
        // Do not spawn warning if `IFS_SAME_COND` already produced it.
        if eq_expr_value(cx, lhs, rhs) {
            return false;
        }
        SpanlessEq::new(cx).eq_expr(lhs, rhs)
    };

    for (i, j) in search_same(conds, hash, eq) {
        span_lint_and_note(
            cx,
            SAME_FUNCTIONS_IN_IF_CONDITION,
            j.span,
            "this `if` has the same function call as a previous `if`",
            Some(i.span),
            "same as this",
        );
    }
}<|MERGE_RESOLUTION|>--- conflicted
+++ resolved
@@ -459,19 +459,10 @@
         } else {
             sm.stmt_span(block.stmts[block.stmts.len() - end_stmts].span, block.span)
         };
-<<<<<<< HEAD
-        let moved_end = block
-            .expr
-            .map_or_else(
-                || sm.stmt_span(block.stmts[block.stmts.len() - 1].span, block.span),
-                |expr| expr.span.source_callsite(),
-            );
-=======
         let moved_end = block.expr.map_or_else(
             || sm.stmt_span(block.stmts[block.stmts.len() - 1].span, block.span),
             |expr| expr.span.source_callsite(),
         );
->>>>>>> 03cab8d1
 
         let moved_span = moved_start.to(moved_end);
         let moved_snipped = reindent_multiline(snippet(cx, moved_span, "_"), true, None);
