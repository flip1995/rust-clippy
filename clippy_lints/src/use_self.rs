use clippy_utils::diagnostics::span_lint_and_sugg;
use clippy_utils::ty::same_type_and_consts;
use clippy_utils::{is_from_proc_macro, meets_msrv, msrvs};
use if_chain::if_chain;
use rustc_data_structures::fx::FxHashSet;
use rustc_errors::Applicability;
use rustc_hir::{
    self as hir,
    def::{CtorOf, DefKind, Res},
    def_id::LocalDefId,
    intravisit::{walk_inf, walk_ty, Visitor},
    Expr, ExprKind, FnRetTy, FnSig, GenericArg, HirId, Impl, ImplItemKind, Item, ItemKind, Pat, PatKind, Path, QPath,
    TyKind,
};
use rustc_hir_analysis::hir_ty_to_ty;
use rustc_lint::{LateContext, LateLintPass};
use rustc_semver::RustcVersion;
use rustc_session::{declare_tool_lint, impl_lint_pass};
use rustc_span::Span;
<<<<<<< HEAD
use rustc_typeck::hir_ty_to_ty;
=======
>>>>>>> cde09228

declare_clippy_lint! {
    /// ### What it does
    /// Checks for unnecessary repetition of structure name when a
    /// replacement with `Self` is applicable.
    ///
    /// ### Why is this bad?
    /// Unnecessary repetition. Mixed use of `Self` and struct
    /// name
    /// feels inconsistent.
    ///
    /// ### Known problems
    /// - Unaddressed false negative in fn bodies of trait implementations
    /// - False positive with associated types in traits (#4140)
    ///
    /// ### Example
    /// ```rust
    /// struct Foo;
    /// impl Foo {
    ///     fn new() -> Foo {
    ///         Foo {}
    ///     }
    /// }
    /// ```
    /// could be
    /// ```rust
    /// struct Foo;
    /// impl Foo {
    ///     fn new() -> Self {
    ///         Self {}
    ///     }
    /// }
    /// ```
    #[clippy::version = "pre 1.29.0"]
    pub USE_SELF,
    nursery,
    "unnecessary structure name repetition whereas `Self` is applicable"
}

#[derive(Default)]
pub struct UseSelf {
    msrv: Option<RustcVersion>,
    stack: Vec<StackItem>,
}

impl UseSelf {
    #[must_use]
    pub fn new(msrv: Option<RustcVersion>) -> Self {
        Self {
            msrv,
            ..Self::default()
        }
    }
}

#[derive(Debug)]
enum StackItem {
    Check {
        impl_id: LocalDefId,
        in_body: u32,
        types_to_skip: FxHashSet<HirId>,
    },
    NoCheck,
}

impl_lint_pass!(UseSelf => [USE_SELF]);

const SEGMENTS_MSG: &str = "segments should be composed of at least 1 element";

impl<'tcx> LateLintPass<'tcx> for UseSelf {
    fn check_item(&mut self, cx: &LateContext<'tcx>, item: &Item<'tcx>) {
        if matches!(item.kind, ItemKind::OpaqueTy(_)) {
            // skip over `ItemKind::OpaqueTy` in order to lint `foo() -> impl <..>`
            return;
        }
        // We push the self types of `impl`s on a stack here. Only the top type on the stack is
        // relevant for linting, since this is the self type of the `impl` we're currently in. To
        // avoid linting on nested items, we push `StackItem::NoCheck` on the stack to signal, that
        // we're in an `impl` or nested item, that we don't want to lint
        let stack_item = if_chain! {
            if let ItemKind::Impl(Impl { self_ty, .. }) = item.kind;
            if let TyKind::Path(QPath::Resolved(_, item_path)) = self_ty.kind;
            let parameters = &item_path.segments.last().expect(SEGMENTS_MSG).args;
            if parameters.as_ref().map_or(true, |params| {
                !params.parenthesized && !params.args.iter().any(|arg| matches!(arg, GenericArg::Lifetime(_)))
            });
            if !is_from_proc_macro(cx, item); // expensive, should be last check
            then {
                StackItem::Check {
                    impl_id: item.def_id,
                    in_body: 0,
                    types_to_skip: std::iter::once(self_ty.hir_id).collect(),
                }
            } else {
                StackItem::NoCheck
            }
        };
        self.stack.push(stack_item);
    }

    fn check_item_post(&mut self, _: &LateContext<'_>, item: &Item<'_>) {
        if !matches!(item.kind, ItemKind::OpaqueTy(_)) {
            self.stack.pop();
        }
    }

    fn check_impl_item(&mut self, cx: &LateContext<'_>, impl_item: &hir::ImplItem<'_>) {
        // We want to skip types in trait `impl`s that aren't declared as `Self` in the trait
        // declaration. The collection of those types is all this method implementation does.
        if_chain! {
            if let ImplItemKind::Fn(FnSig { decl, .. }, ..) = impl_item.kind;
            if let Some(&mut StackItem::Check {
                impl_id,
                ref mut types_to_skip,
                ..
            }) = self.stack.last_mut();
            if let Some(impl_trait_ref) = cx.tcx.impl_trait_ref(impl_id);
            then {
                // `self_ty` is the semantic self type of `impl <trait> for <type>`. This cannot be
                // `Self`.
                let self_ty = impl_trait_ref.self_ty();

                // `trait_method_sig` is the signature of the function, how it is declared in the
                // trait, not in the impl of the trait.
                let trait_method = cx
                    .tcx
                    .associated_item(impl_item.def_id)
                    .trait_item_def_id
                    .expect("impl method matches a trait method");
                let trait_method_sig = cx.tcx.fn_sig(trait_method);
                let trait_method_sig = cx.tcx.erase_late_bound_regions(trait_method_sig);

                // `impl_inputs_outputs` is an iterator over the types (`hir::Ty`) declared in the
                // implementation of the trait.
                let output_hir_ty = if let FnRetTy::Return(ty) = &decl.output {
                    Some(&**ty)
                } else {
                    None
                };
                let impl_inputs_outputs = decl.inputs.iter().chain(output_hir_ty);

                // `impl_hir_ty` (of type `hir::Ty`) represents the type written in the signature.
                //
                // `trait_sem_ty` (of type `ty::Ty`) is the semantic type for the signature in the
                // trait declaration. This is used to check if `Self` was used in the trait
                // declaration.
                //
                // If `any`where in the `trait_sem_ty` the `self_ty` was used verbatim (as opposed
                // to `Self`), we want to skip linting that type and all subtypes of it. This
                // avoids suggestions to e.g. replace `Vec<u8>` with `Vec<Self>`, in an `impl Trait
                // for u8`, when the trait always uses `Vec<u8>`.
                //
                // See also https://github.com/rust-lang/rust-clippy/issues/2894.
                for (impl_hir_ty, trait_sem_ty) in impl_inputs_outputs.zip(trait_method_sig.inputs_and_output) {
                    if trait_sem_ty.walk().any(|inner| inner == self_ty.into()) {
                        let mut visitor = SkipTyCollector::default();
                        visitor.visit_ty(impl_hir_ty);
                        types_to_skip.extend(visitor.types_to_skip);
                    }
                }
            }
        }
    }

    fn check_body(&mut self, _: &LateContext<'_>, _: &hir::Body<'_>) {
        // `hir_ty_to_ty` cannot be called in `Body`s or it will panic (sometimes). But in bodies
        // we can use `cx.typeck_results.node_type(..)` to get the `ty::Ty` from a `hir::Ty`.
        // However the `node_type()` method can *only* be called in bodies.
        if let Some(&mut StackItem::Check { ref mut in_body, .. }) = self.stack.last_mut() {
            *in_body = in_body.saturating_add(1);
        }
    }

    fn check_body_post(&mut self, _: &LateContext<'_>, _: &hir::Body<'_>) {
        if let Some(&mut StackItem::Check { ref mut in_body, .. }) = self.stack.last_mut() {
            *in_body = in_body.saturating_sub(1);
        }
    }

    fn check_ty(&mut self, cx: &LateContext<'_>, hir_ty: &hir::Ty<'_>) {
        if_chain! {
            if !hir_ty.span.from_expansion();
            if meets_msrv(self.msrv, msrvs::TYPE_ALIAS_ENUM_VARIANTS);
            if let Some(&StackItem::Check {
                impl_id,
                in_body,
                ref types_to_skip,
            }) = self.stack.last();
            if let TyKind::Path(QPath::Resolved(_, path)) = hir_ty.kind;
            if !matches!(path.res, Res::SelfTy { .. } | Res::Def(DefKind::TyParam, _));
            if !types_to_skip.contains(&hir_ty.hir_id);
            let ty = if in_body > 0 {
                cx.typeck_results().node_type(hir_ty.hir_id)
            } else {
                hir_ty_to_ty(cx.tcx, hir_ty)
            };
            if same_type_and_consts(ty, cx.tcx.type_of(impl_id));
            then {
                span_lint(cx, hir_ty.span);
            }
        }
    }

    fn check_expr(&mut self, cx: &LateContext<'_>, expr: &Expr<'_>) {
        if_chain! {
            if !expr.span.from_expansion();
            if meets_msrv(self.msrv, msrvs::TYPE_ALIAS_ENUM_VARIANTS);
            if let Some(&StackItem::Check { impl_id, .. }) = self.stack.last();
            if cx.typeck_results().expr_ty(expr) == cx.tcx.type_of(impl_id);
            then {} else { return; }
        }
        match expr.kind {
            ExprKind::Struct(QPath::Resolved(_, path), ..) => match path.res {
                Res::SelfTy { .. } => (),
                Res::Def(DefKind::Variant, _) => lint_path_to_variant(cx, path),
                _ => span_lint(cx, path.span),
            },
            // tuple struct instantiation (`Foo(arg)` or `Enum::Foo(arg)`)
            ExprKind::Call(fun, _) => {
                if let ExprKind::Path(QPath::Resolved(_, path)) = fun.kind {
                    if let Res::Def(DefKind::Ctor(ctor_of, _), ..) = path.res {
                        match ctor_of {
                            CtorOf::Variant => lint_path_to_variant(cx, path),
                            CtorOf::Struct => span_lint(cx, path.span),
                        }
                    }
                }
            },
            // unit enum variants (`Enum::A`)
            ExprKind::Path(QPath::Resolved(_, path)) => lint_path_to_variant(cx, path),
            _ => (),
        }
    }

    fn check_pat(&mut self, cx: &LateContext<'_>, pat: &Pat<'_>) {
        if_chain! {
            if !pat.span.from_expansion();
            if meets_msrv(self.msrv, msrvs::TYPE_ALIAS_ENUM_VARIANTS);
            if let Some(&StackItem::Check { impl_id, .. }) = self.stack.last();
            // get the path from the pattern
            if let PatKind::Path(QPath::Resolved(_, path))
                 | PatKind::TupleStruct(QPath::Resolved(_, path), _, _)
                 | PatKind::Struct(QPath::Resolved(_, path), _, _) = pat.kind;
            if cx.typeck_results().pat_ty(pat) == cx.tcx.type_of(impl_id);
            then {
                match path.res {
                    Res::Def(DefKind::Ctor(ctor_of, _), ..) => match ctor_of {
                            CtorOf::Variant => lint_path_to_variant(cx, path),
                            CtorOf::Struct => span_lint(cx, path.span),
                    },
                    Res::Def(DefKind::Variant, ..) => lint_path_to_variant(cx, path),
                    Res::Def(DefKind::Struct, ..) => span_lint(cx, path.span),
                    _ => ()
                }
            }
        }
    }

    extract_msrv_attr!(LateContext);
}

#[derive(Default)]
struct SkipTyCollector {
    types_to_skip: Vec<HirId>,
}

impl<'tcx> Visitor<'tcx> for SkipTyCollector {
    fn visit_infer(&mut self, inf: &hir::InferArg) {
        self.types_to_skip.push(inf.hir_id);

        walk_inf(self, inf);
    }
    fn visit_ty(&mut self, hir_ty: &hir::Ty<'_>) {
        self.types_to_skip.push(hir_ty.hir_id);

        walk_ty(self, hir_ty);
    }
}

fn span_lint(cx: &LateContext<'_>, span: Span) {
    span_lint_and_sugg(
        cx,
        USE_SELF,
        span,
        "unnecessary structure name repetition",
        "use the applicable keyword",
        "Self".to_owned(),
        Applicability::MachineApplicable,
    );
}

fn lint_path_to_variant(cx: &LateContext<'_>, path: &Path<'_>) {
    if let [.., self_seg, _variant] = path.segments {
        let span = path
            .span
            .with_hi(self_seg.args().span_ext().unwrap_or(self_seg.ident.span).hi());
        span_lint(cx, span);
    }
}<|MERGE_RESOLUTION|>--- conflicted
+++ resolved
@@ -17,10 +17,6 @@
 use rustc_semver::RustcVersion;
 use rustc_session::{declare_tool_lint, impl_lint_pass};
 use rustc_span::Span;
-<<<<<<< HEAD
-use rustc_typeck::hir_ty_to_ty;
-=======
->>>>>>> cde09228
 
 declare_clippy_lint! {
     /// ### What it does
@@ -110,7 +106,7 @@
             if !is_from_proc_macro(cx, item); // expensive, should be last check
             then {
                 StackItem::Check {
-                    impl_id: item.def_id,
+                    impl_id: item.def_id.def_id,
                     in_body: 0,
                     types_to_skip: std::iter::once(self_ty.hir_id).collect(),
                 }
@@ -210,7 +206,12 @@
                 ref types_to_skip,
             }) = self.stack.last();
             if let TyKind::Path(QPath::Resolved(_, path)) = hir_ty.kind;
-            if !matches!(path.res, Res::SelfTy { .. } | Res::Def(DefKind::TyParam, _));
+            if !matches!(
+                path.res,
+                Res::SelfTyParam { .. }
+                | Res::SelfTyAlias { .. }
+                | Res::Def(DefKind::TyParam, _)
+            );
             if !types_to_skip.contains(&hir_ty.hir_id);
             let ty = if in_body > 0 {
                 cx.typeck_results().node_type(hir_ty.hir_id)
@@ -234,7 +235,7 @@
         }
         match expr.kind {
             ExprKind::Struct(QPath::Resolved(_, path), ..) => match path.res {
-                Res::SelfTy { .. } => (),
+                Res::SelfTyParam { .. } | Res::SelfTyAlias { .. } => (),
                 Res::Def(DefKind::Variant, _) => lint_path_to_variant(cx, path),
                 _ => span_lint(cx, path.span),
             },
