use clippy_utils::diagnostics::span_lint_and_sugg;
use clippy_utils::ty::same_type_and_consts;
use clippy_utils::{in_macro, meets_msrv, msrvs};
use if_chain::if_chain;
use rustc_data_structures::fx::FxHashSet;
use rustc_errors::Applicability;
use rustc_hir::{
    self as hir,
    def::{CtorOf, DefKind, Res},
    def_id::LocalDefId,
<<<<<<< HEAD
    intravisit::{walk_ty, walk_inf, NestedVisitorMap, Visitor},
    Expr, ExprKind, FnRetTy, FnSig, GenericArg, HirId, Impl, ImplItemKind, Item, ItemKind, Path,
    QPath, TyKind,
=======
    intravisit::{walk_inf, walk_ty, NestedVisitorMap, Visitor},
    Expr, ExprKind, FnRetTy, FnSig, GenericArg, HirId, Impl, ImplItemKind, Item, ItemKind, Path, QPath, TyKind,
>>>>>>> acf6445b
};
use rustc_lint::{LateContext, LateLintPass, LintContext};
use rustc_middle::hir::map::Map;
use rustc_middle::ty::AssocKind;
use rustc_semver::RustcVersion;
use rustc_session::{declare_tool_lint, impl_lint_pass};
use rustc_span::Span;
use rustc_typeck::hir_ty_to_ty;

declare_clippy_lint! {
    /// ### What it does
    /// Checks for unnecessary repetition of structure name when a
    /// replacement with `Self` is applicable.
    ///
    /// ### Why is this bad?
    /// Unnecessary repetition. Mixed use of `Self` and struct
    /// name
    /// feels inconsistent.
    ///
    /// ### Known problems
    /// - Unaddressed false negative in fn bodies of trait implementations
    /// - False positive with assotiated types in traits (#4140)
    ///
    /// ### Example
    /// ```rust
    /// struct Foo {}
    /// impl Foo {
    ///     fn new() -> Foo {
    ///         Foo {}
    ///     }
    /// }
    /// ```
    /// could be
    /// ```rust
    /// struct Foo {}
    /// impl Foo {
    ///     fn new() -> Self {
    ///         Self {}
    ///     }
    /// }
    /// ```
    pub USE_SELF,
    nursery,
    "unnecessary structure name repetition whereas `Self` is applicable"
}

#[derive(Default)]
pub struct UseSelf {
    msrv: Option<RustcVersion>,
    stack: Vec<StackItem>,
}

impl UseSelf {
    #[must_use]
    pub fn new(msrv: Option<RustcVersion>) -> Self {
        Self {
            msrv,
            ..Self::default()
        }
    }
}

#[derive(Debug)]
enum StackItem {
    Check {
        impl_id: LocalDefId,
        in_body: u32,
        types_to_skip: FxHashSet<HirId>,
    },
    NoCheck,
}

impl_lint_pass!(UseSelf => [USE_SELF]);

const SEGMENTS_MSG: &str = "segments should be composed of at least 1 element";

impl<'tcx> LateLintPass<'tcx> for UseSelf {
    fn check_item(&mut self, _cx: &LateContext<'_>, item: &Item<'_>) {
        if matches!(item.kind, ItemKind::OpaqueTy(_)) {
            // skip over `ItemKind::OpaqueTy` in order to lint `foo() -> impl <..>`
            return;
        }
        // We push the self types of `impl`s on a stack here. Only the top type on the stack is
        // relevant for linting, since this is the self type of the `impl` we're currently in. To
        // avoid linting on nested items, we push `StackItem::NoCheck` on the stack to signal, that
        // we're in an `impl` or nested item, that we don't want to lint
        let stack_item = if_chain! {
            if let ItemKind::Impl(Impl { self_ty, .. }) = item.kind;
            if let TyKind::Path(QPath::Resolved(_, item_path)) = self_ty.kind;
            let parameters = &item_path.segments.last().expect(SEGMENTS_MSG).args;
            if parameters.as_ref().map_or(true, |params| {
                !params.parenthesized && !params.args.iter().any(|arg| matches!(arg, GenericArg::Lifetime(_)))
            });
            then {
                StackItem::Check {
                    impl_id: item.def_id,
                    in_body: 0,
                    types_to_skip: std::iter::once(self_ty.hir_id).collect(),
                }
            } else {
                StackItem::NoCheck
            }
        };
        self.stack.push(stack_item);
    }

    fn check_item_post(&mut self, _: &LateContext<'_>, item: &Item<'_>) {
        if !matches!(item.kind, ItemKind::OpaqueTy(_)) {
            self.stack.pop();
        }
    }

    fn check_impl_item(&mut self, cx: &LateContext<'_>, impl_item: &hir::ImplItem<'_>) {
        // We want to skip types in trait `impl`s that aren't declared as `Self` in the trait
        // declaration. The collection of those types is all this method implementation does.
        if_chain! {
            if let ImplItemKind::Fn(FnSig { decl, .. }, ..) = impl_item.kind;
            if let Some(&mut StackItem::Check {
                impl_id,
                ref mut types_to_skip,
                ..
            }) = self.stack.last_mut();
            if let Some(impl_trait_ref) = cx.tcx.impl_trait_ref(impl_id);
            then {
                // `self_ty` is the semantic self type of `impl <trait> for <type>`. This cannot be
                // `Self`.
                let self_ty = impl_trait_ref.self_ty();

                // `trait_method_sig` is the signature of the function, how it is declared in the
                // trait, not in the impl of the trait.
                let trait_method = cx
                    .tcx
                    .associated_items(impl_trait_ref.def_id)
                    .find_by_name_and_kind(cx.tcx, impl_item.ident, AssocKind::Fn, impl_trait_ref.def_id)
                    .expect("impl method matches a trait method");
                let trait_method_sig = cx.tcx.fn_sig(trait_method.def_id);
                let trait_method_sig = cx.tcx.erase_late_bound_regions(trait_method_sig);

                // `impl_inputs_outputs` is an iterator over the types (`hir::Ty`) declared in the
                // implementation of the trait.
                let output_hir_ty = if let FnRetTy::Return(ty) = &decl.output {
                    Some(&**ty)
                } else {
                    None
                };
                let impl_inputs_outputs = decl.inputs.iter().chain(output_hir_ty);

                // `impl_hir_ty` (of type `hir::Ty`) represents the type written in the signature.
                //
                // `trait_sem_ty` (of type `ty::Ty`) is the semantic type for the signature in the
                // trait declaration. This is used to check if `Self` was used in the trait
                // declaration.
                //
                // If `any`where in the `trait_sem_ty` the `self_ty` was used verbatim (as opposed
                // to `Self`), we want to skip linting that type and all subtypes of it. This
                // avoids suggestions to e.g. replace `Vec<u8>` with `Vec<Self>`, in an `impl Trait
                // for u8`, when the trait always uses `Vec<u8>`.
                //
                // See also https://github.com/rust-lang/rust-clippy/issues/2894.
                for (impl_hir_ty, trait_sem_ty) in impl_inputs_outputs.zip(trait_method_sig.inputs_and_output) {
                    if trait_sem_ty.walk().any(|inner| inner == self_ty.into()) {
                        let mut visitor = SkipTyCollector::default();
                        visitor.visit_ty(impl_hir_ty);
                        types_to_skip.extend(visitor.types_to_skip);
                    }
                }
            }
        }
    }

    fn check_body(&mut self, _: &LateContext<'_>, _: &hir::Body<'_>) {
        // `hir_ty_to_ty` cannot be called in `Body`s or it will panic (sometimes). But in bodies
        // we can use `cx.typeck_results.node_type(..)` to get the `ty::Ty` from a `hir::Ty`.
        // However the `node_type()` method can *only* be called in bodies.
        if let Some(&mut StackItem::Check { ref mut in_body, .. }) = self.stack.last_mut() {
            *in_body = in_body.saturating_add(1);
        }
    }

    fn check_body_post(&mut self, _: &LateContext<'_>, _: &hir::Body<'_>) {
        if let Some(&mut StackItem::Check { ref mut in_body, .. }) = self.stack.last_mut() {
            *in_body = in_body.saturating_sub(1);
        }
    }

    fn check_ty(&mut self, cx: &LateContext<'_>, hir_ty: &hir::Ty<'_>) {
        if_chain! {
            if !in_macro(hir_ty.span);
            if meets_msrv(self.msrv.as_ref(), &msrvs::TYPE_ALIAS_ENUM_VARIANTS);
            if let Some(&StackItem::Check {
                impl_id,
                in_body,
                ref types_to_skip,
            }) = self.stack.last();
            if let TyKind::Path(QPath::Resolved(_, path)) = hir_ty.kind;
            if !matches!(path.res, Res::SelfTy(..) | Res::Def(DefKind::TyParam, _));
            if !types_to_skip.contains(&hir_ty.hir_id);
            let ty = if in_body > 0 {
                cx.typeck_results().node_type(hir_ty.hir_id)
            } else {
                hir_ty_to_ty(cx.tcx, hir_ty)
            };
            if same_type_and_consts(ty, cx.tcx.type_of(impl_id));
            let hir = cx.tcx.hir();
            let id = hir.get_parent_node(hir_ty.hir_id);
            if !hir.opt_span(id).map_or(false, in_macro);
            then {
                span_lint(cx, hir_ty.span);
            }
        }
    }

    fn check_expr(&mut self, cx: &LateContext<'_>, expr: &Expr<'_>) {
        if_chain! {
            if !in_macro(expr.span);
            if meets_msrv(self.msrv.as_ref(), &msrvs::TYPE_ALIAS_ENUM_VARIANTS);
            if let Some(&StackItem::Check { impl_id, .. }) = self.stack.last();
            if cx.typeck_results().expr_ty(expr) == cx.tcx.type_of(impl_id);
            then {} else { return; }
        }
        match expr.kind {
            ExprKind::Struct(QPath::Resolved(_, path), ..) => match path.res {
                Res::SelfTy(..) => (),
                Res::Def(DefKind::Variant, _) => lint_path_to_variant(cx, path),
                _ => span_lint(cx, path.span),
            },
            // tuple struct instantiation (`Foo(arg)` or `Enum::Foo(arg)`)
            ExprKind::Call(fun, _) => {
                if let ExprKind::Path(QPath::Resolved(_, path)) = fun.kind {
                    if let Res::Def(DefKind::Ctor(ctor_of, _), ..) = path.res {
                        match ctor_of {
                            CtorOf::Variant => lint_path_to_variant(cx, path),
                            CtorOf::Struct => span_lint(cx, path.span),
                        }
                    }
                }
            },
            // unit enum variants (`Enum::A`)
            ExprKind::Path(QPath::Resolved(_, path)) => lint_path_to_variant(cx, path),
            _ => (),
        }
    }

    extract_msrv_attr!(LateContext);
}

#[derive(Default)]
struct SkipTyCollector {
    types_to_skip: Vec<HirId>,
}

impl<'tcx> Visitor<'tcx> for SkipTyCollector {
    type Map = Map<'tcx>;

    fn visit_infer(&mut self, inf: &hir::InferArg) {
<<<<<<< HEAD
      self.types_to_skip.push(inf.hir_id);

      walk_inf(self, inf)
=======
        self.types_to_skip.push(inf.hir_id);

        walk_inf(self, inf);
>>>>>>> acf6445b
    }
    fn visit_ty(&mut self, hir_ty: &hir::Ty<'_>) {
        self.types_to_skip.push(hir_ty.hir_id);

        walk_ty(self, hir_ty);
    }

    fn nested_visit_map(&mut self) -> NestedVisitorMap<Self::Map> {
        NestedVisitorMap::None
    }
}

fn span_lint(cx: &LateContext<'_>, span: Span) {
    span_lint_and_sugg(
        cx,
        USE_SELF,
        span,
        "unnecessary structure name repetition",
        "use the applicable keyword",
        "Self".to_owned(),
        Applicability::MachineApplicable,
    );
}

fn lint_path_to_variant(cx: &LateContext<'_>, path: &Path<'_>) {
    if let [.., self_seg, _variant] = path.segments {
        let span = path
            .span
            .with_hi(self_seg.args().span_ext().unwrap_or(self_seg.ident.span).hi());
        span_lint(cx, span);
    }
}<|MERGE_RESOLUTION|>--- conflicted
+++ resolved
@@ -8,14 +8,8 @@
     self as hir,
     def::{CtorOf, DefKind, Res},
     def_id::LocalDefId,
-<<<<<<< HEAD
-    intravisit::{walk_ty, walk_inf, NestedVisitorMap, Visitor},
-    Expr, ExprKind, FnRetTy, FnSig, GenericArg, HirId, Impl, ImplItemKind, Item, ItemKind, Path,
-    QPath, TyKind,
-=======
     intravisit::{walk_inf, walk_ty, NestedVisitorMap, Visitor},
     Expr, ExprKind, FnRetTy, FnSig, GenericArg, HirId, Impl, ImplItemKind, Item, ItemKind, Path, QPath, TyKind,
->>>>>>> acf6445b
 };
 use rustc_lint::{LateContext, LateLintPass, LintContext};
 use rustc_middle::hir::map::Map;
@@ -271,15 +265,9 @@
     type Map = Map<'tcx>;
 
     fn visit_infer(&mut self, inf: &hir::InferArg) {
-<<<<<<< HEAD
-      self.types_to_skip.push(inf.hir_id);
-
-      walk_inf(self, inf)
-=======
         self.types_to_skip.push(inf.hir_id);
 
         walk_inf(self, inf);
->>>>>>> acf6445b
     }
     fn visit_ty(&mut self, hir_ty: &hir::Ty<'_>) {
         self.types_to_skip.push(hir_ty.hir_id);
