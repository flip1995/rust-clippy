use crate::utils::{in_macro, span_lint_and_then};
use rustc::hir::intravisit::{walk_path, walk_ty, NestedVisitorMap, Visitor};
use rustc::hir::*;
use rustc::lint::{LateContext, LateLintPass, LintArray, LintPass};
use rustc::ty;
use syntax::ast::NodeId;
use syntax::symbol::keywords;
use syntax_pos::symbol::keywords::SelfType;

/// **What it does:** Checks for unnecessary repetition of structure name when a
/// replacement with `Self` is applicable.
///
/// **Why is this bad?** Unnecessary repetition. Mixed use of `Self` and struct
/// name
/// feels inconsistent.
///
/// **Known problems:** None.
///
/// **Example:**
/// ```rust
/// struct Foo {}
/// impl Foo {
///     fn new() -> Foo {
///         Foo {}
///     }
/// }
/// ```
/// could be
/// ```
/// struct Foo {}
/// impl Foo {
///     fn new() -> Self {
///         Self {}
///     }
/// }
/// ```
declare_clippy_lint! {
    pub USE_SELF,
    pedantic,
    "Unnecessary structure name repetition whereas `Self` is applicable"
}

#[derive(Copy, Clone, Default)]
pub struct UseSelf;

impl LintPass for UseSelf {
    fn get_lints(&self) -> LintArray {
        lint_array!(USE_SELF)
    }
}

const SEGMENTS_MSG: &str = "segments should be composed of at least 1 element";

fn span_use_self_lint(cx: &LateContext, path: &Path) {
    span_lint_and_then(cx, USE_SELF, path.span, "unnecessary structure name repetition", |db| {
        db.span_suggestion(path.span, "use the applicable keyword", "Self".to_owned());
    });
}

struct TraitImplTyVisitor<'a, 'tcx: 'a> {
    cx: &'a LateContext<'a, 'tcx>,
    type_walker: ty::walk::TypeWalker<'tcx>,
}

impl<'a, 'tcx> Visitor<'tcx> for TraitImplTyVisitor<'a, 'tcx> {
    fn visit_ty(&mut self, t: &'tcx Ty) {
        let trait_ty = self.type_walker.next();
        if let TyPath(QPath::Resolved(_, path)) = &t.node {
            let impl_is_self_ty = if let def::Def::SelfTy(..) = path.def {
                true
            } else {
                false
            };
            if !impl_is_self_ty {
                let trait_is_self_ty = if let Some(ty::TyParam(ty::ParamTy { name, .. })) = trait_ty.map(|ty| &ty.sty) {
                    *name == keywords::SelfType.name().as_str()
                } else {
                    false
                };
                if trait_is_self_ty {
                    span_use_self_lint(self.cx, path);
                }
            }
        }
        walk_ty(self, t)
    }

    fn nested_visit_map<'this>(&'this mut self) -> NestedVisitorMap<'this, 'tcx> {
        NestedVisitorMap::None
    }
}

fn check_trait_method_impl_decl<'a, 'tcx: 'a>(
    cx: &'a LateContext<'a, 'tcx>,
    impl_item: &ImplItem,
    impl_decl: &'tcx FnDecl,
    impl_trait_ref: &ty::TraitRef,
) {
    let trait_method = cx
        .tcx
        .associated_items(impl_trait_ref.def_id)
        .find(|assoc_item| {
            assoc_item.kind == ty::AssociatedKind::Method
                && cx
                    .tcx
                    .hygienic_eq(impl_item.ident, assoc_item.ident, impl_trait_ref.def_id)
        })
        .expect("impl method matches a trait method");

    let trait_method_sig = cx.tcx.fn_sig(trait_method.def_id);
    let trait_method_sig = cx.tcx.erase_late_bound_regions(&trait_method_sig);

    let output_ty = if let FunctionRetTy::Return(ty) = &impl_decl.output {
        Some(&**ty)
    } else {
        None
    };

    for (impl_ty, trait_ty) in impl_decl
        .inputs
        .iter()
        .chain(output_ty)
        .zip(trait_method_sig.inputs_and_output)
    {
        let mut visitor = TraitImplTyVisitor {
            cx,
            type_walker: trait_ty.walk(),
        };

        visitor.visit_ty(&impl_ty);
    }
}

impl<'a, 'tcx> LateLintPass<'a, 'tcx> for UseSelf {
    fn check_item(&mut self, cx: &LateContext<'a, 'tcx>, item: &'tcx Item) {
        if in_macro(item.span) {
            return;
        }
        if_chain! {
<<<<<<< HEAD
            if let ItemImpl(.., item_type, refs) = &item.node;
            if let Ty_::TyPath(QPath::Resolved(_, ref item_path)) = item_type.node;
=======
            if let ItemKind::Impl(.., ref item_type, ref refs) = item.node;
            if let TyKind::Path(QPath::Resolved(_, ref item_path)) = item_type.node;
>>>>>>> edef24eb
            then {
                let parameters = &item_path.segments.last().expect(SEGMENTS_MSG).args;
                let should_check = if let Some(ref params) = *parameters {
                    !params.parenthesized && !params.args.iter().any(|arg| match arg {
                        GenericArg::Lifetime(_) => true,
                        GenericArg::Type(_) => false,
                    })
                } else {
                    true
                };

                if should_check {
                    let visitor = &mut UseSelfVisitor {
                        item_path,
                        cx,
                    };
                    let impl_def_id = cx.tcx.hir.local_def_id(item.id);
                    let impl_trait_ref = cx.tcx.impl_trait_ref(impl_def_id);

                    if let Some(impl_trait_ref) = impl_trait_ref {
                        for impl_item_ref in refs {
                            let impl_item = cx.tcx.hir.impl_item(impl_item_ref.id);
                            if let ImplItemKind::Method(MethodSig{ decl: impl_decl, .. }, impl_body_id)
                                    = &impl_item.node {
                                check_trait_method_impl_decl(cx, impl_item, impl_decl, &impl_trait_ref);
                                let body = cx.tcx.hir.body(*impl_body_id);
                                visitor.visit_body(body);
                            } else {
                                visitor.visit_impl_item(impl_item);
                            }
                        }
                    } else {
                        for impl_item_ref in refs {
                            let impl_item = cx.tcx.hir.impl_item(impl_item_ref.id);
                            visitor.visit_impl_item(impl_item);
                        }
                    }
                }
            }
        }
    }
}

struct UseSelfVisitor<'a, 'tcx: 'a> {
    item_path: &'a Path,
    cx: &'a LateContext<'a, 'tcx>,
}

impl<'a, 'tcx> Visitor<'tcx> for UseSelfVisitor<'a, 'tcx> {
    fn visit_path(&mut self, path: &'tcx Path, _id: NodeId) {
        if self.item_path.def == path.def && path.segments.last().expect(SEGMENTS_MSG).ident.name != SelfType.name() {
            span_use_self_lint(self.cx, path);
        }

        walk_path(self, path);
    }

    fn nested_visit_map<'this>(&'this mut self) -> NestedVisitorMap<'this, 'tcx> {
        NestedVisitorMap::OnlyBodies(&self.cx.tcx.hir)
    }
}<|MERGE_RESOLUTION|>--- conflicted
+++ resolved
@@ -65,7 +65,7 @@
 impl<'a, 'tcx> Visitor<'tcx> for TraitImplTyVisitor<'a, 'tcx> {
     fn visit_ty(&mut self, t: &'tcx Ty) {
         let trait_ty = self.type_walker.next();
-        if let TyPath(QPath::Resolved(_, path)) = &t.node {
+        if let TyKind::Path(QPath::Resolved(_, path)) = &t.node {
             let impl_is_self_ty = if let def::Def::SelfTy(..) = path.def {
                 true
             } else {
@@ -137,13 +137,8 @@
             return;
         }
         if_chain! {
-<<<<<<< HEAD
-            if let ItemImpl(.., item_type, refs) = &item.node;
-            if let Ty_::TyPath(QPath::Resolved(_, ref item_path)) = item_type.node;
-=======
             if let ItemKind::Impl(.., ref item_type, ref refs) = item.node;
             if let TyKind::Path(QPath::Resolved(_, ref item_path)) = item_type.node;
->>>>>>> edef24eb
             then {
                 let parameters = &item_path.segments.last().expect(SEGMENTS_MSG).args;
                 let should_check = if let Some(ref params) = *parameters {
