--- conflicted
+++ resolved
@@ -64,13 +64,8 @@
 }
 
 fn lint_impl_body(cx: &LateContext<'_>, item_def_id: hir::OwnerId, impl_span: Span) {
-<<<<<<< HEAD
-    use rustc_hir::intravisit::{self, Visitor};
-    use rustc_hir::Expr;
-=======
     use rustc_hir::Expr;
     use rustc_hir::intravisit::{self, Visitor};
->>>>>>> 22a91a6f
 
     struct FindPanicUnwrap<'a, 'tcx> {
         lcx: &'a LateContext<'tcx>,
@@ -101,19 +96,12 @@
         }
     }
 
-<<<<<<< HEAD
-    for impl_item in cx.tcx.associated_items(item_def_id)
-        .filter_by_name_unhygienic_and_kind(sym::from, ty::AssocTag::Fn)
-    {
-        let impl_item_def_id= impl_item.def_id.expect_local();
-=======
     for impl_item in cx
         .tcx
         .associated_items(item_def_id)
         .filter_by_name_unhygienic_and_kind(sym::from, ty::AssocTag::Fn)
     {
         let impl_item_def_id = impl_item.def_id.expect_local();
->>>>>>> 22a91a6f
 
         // check the body for `begin_panic` or `unwrap`
         let body = cx.tcx.hir_body_owned_by(impl_item_def_id);
