--- conflicted
+++ resolved
@@ -84,11 +84,7 @@
 
             // check for `unwrap`
             if let Some(arglists) = method_chain_args(expr, &["unwrap"]) {
-<<<<<<< HEAD
-                let receiver_ty = self.typeck_results.expr_ty(&arglists[0].0).peel_refs();
-=======
                 let receiver_ty = self.typeck_results.expr_ty(arglists[0].0).peel_refs();
->>>>>>> 96466ddd
                 if is_type_diagnostic_item(self.lcx, receiver_ty, sym::Option)
                     || is_type_diagnostic_item(self.lcx, receiver_ty, sym::Result)
                 {
