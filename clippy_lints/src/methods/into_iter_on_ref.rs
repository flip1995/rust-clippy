--- conflicted
+++ resolved
@@ -5,10 +5,6 @@
 use rustc_hir as hir;
 use rustc_lint::LateContext;
 use rustc_middle::ty::{self, Ty};
-<<<<<<< HEAD
-use rustc_span::Span;
-=======
->>>>>>> c301e5e3
 use rustc_span::symbol::{sym, Symbol};
 use rustc_span::Span;
 
