--- conflicted
+++ resolved
@@ -33,13 +33,7 @@
         } else if !found_mapping && !mutates_arg {
             let in_ty = cx.typeck_results().node_type(body.params[0].hir_id);
             match cx.typeck_results().expr_ty(&body.value).kind() {
-<<<<<<< HEAD
-                ty::Adt(adt, subst)
-                    if cx.tcx.is_diagnostic_item(sym::Option, adt.did) && in_ty == subst.type_at(0) =>
-                {
-=======
                 ty::Adt(adt, subst) if cx.tcx.is_diagnostic_item(sym::Option, adt.did) && in_ty == subst.type_at(0) => {
->>>>>>> 1809eb60
                     "filter"
                 },
                 _ => return,
