--- conflicted
+++ resolved
@@ -100,19 +100,11 @@
                 (expr.span.with_lo(args[0].span.hi()), String::new()),
             ]),
             ("None", "unwrap_or_else", _) => match args[0].kind {
-<<<<<<< HEAD
-                hir::ExprKind::Closure(hir::Closure {
-                    body,
-                    ..
-                }) => Some(vec![
-                    (expr.span.with_hi(cx.tcx.hir().body(*body).value.span.lo()), String::new()),
-=======
                 hir::ExprKind::Closure(hir::Closure { body, .. }) => Some(vec![
                     (
                         expr.span.with_hi(cx.tcx.hir().body(*body).value.span.lo()),
                         String::new(),
                     ),
->>>>>>> 85ec4502
                     (expr.span.with_lo(args[0].span.hi()), String::new()),
                 ]),
                 _ => None,
