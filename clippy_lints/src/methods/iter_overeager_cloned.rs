use clippy_utils::diagnostics::span_lint_and_then;
use clippy_utils::source::snippet_opt;
use clippy_utils::ty::{implements_trait, is_copy};
use rustc_ast::BindingMode;
use rustc_errors::Applicability;
use rustc_hir::{Body, Expr, ExprKind, HirId, HirIdSet, PatKind};
use rustc_hir_typeck::expr_use_visitor::{Delegate, ExprUseVisitor, PlaceBase, PlaceWithHirId};
use rustc_lint::LateContext;
use rustc_middle::mir::{FakeReadCause, Mutability};
use rustc_middle::ty::{self, BorrowKind};
use rustc_span::sym;

use super::ITER_OVEREAGER_CLONED;
use crate::redundant_clone::REDUNDANT_CLONE;
use crate::rustc_trait_selection::infer::TyCtxtInferExt;

#[derive(Clone, Copy)]
pub(super) enum Op<'a> {
    // rm `.cloned()`
    // e.g. `count`
    RmCloned,

    // rm `.cloned()`
    // e.g. `map` `for_each` `all` `any`
    NeedlessMove(&'a Expr<'a>),

    // later `.cloned()`
    // and add `&` to the parameter of closure parameter
    // e.g. `find` `filter`
    FixClosure(&'a str, &'a Expr<'a>),

    // later `.cloned()`
    // e.g. `skip` `take`
    LaterCloned,
}

pub(super) fn check<'tcx>(
    cx: &LateContext<'tcx>,
    expr: &'tcx Expr<'_>,
    cloned_call: &'tcx Expr<'_>,
    cloned_recv: &'tcx Expr<'_>,
    op: Op<'tcx>,
    needs_into_iter: bool,
) {
    let typeck = cx.typeck_results();
    if let Some(iter_id) = cx.tcx.get_diagnostic_item(sym::Iterator)
        && let Some(method_id) = typeck.type_dependent_def_id(expr.hir_id)
        && cx.tcx.trait_of_item(method_id) == Some(iter_id)
        && let Some(method_id) = typeck.type_dependent_def_id(cloned_call.hir_id)
        && cx.tcx.trait_of_item(method_id) == Some(iter_id)
        && let cloned_recv_ty = typeck.expr_ty_adjusted(cloned_recv)
        && let Some(iter_assoc_ty) = cx.get_associated_type(cloned_recv_ty, iter_id, "Item")
        && matches!(*iter_assoc_ty.kind(), ty::Ref(_, ty, _) if !is_copy(cx, ty))
    {
        if needs_into_iter
            && let Some(into_iter_id) = cx.tcx.get_diagnostic_item(sym::IntoIterator)
            && !implements_trait(cx, iter_assoc_ty, into_iter_id, &[])
        {
            return;
        }

        if let Op::NeedlessMove(expr) = op {
            let ExprKind::Closure(closure) = expr.kind else {
                return;
            };
            let body @ Body { params: [p], .. } = cx.tcx.hir().body(closure.body) else {
                return;
            };
            let mut delegate = MoveDelegate {
                used_move: HirIdSet::default(),
            };
            let infcx = cx.tcx.infer_ctxt().build();

            ExprUseVisitor::new(
                &mut delegate,
                &infcx,
                closure.body.hir_id.owner.def_id,
                cx.param_env,
                cx.typeck_results(),
            )
            .consume_body(body);

            let mut to_be_discarded = false;

            p.pat.walk(|it| {
                if delegate.used_move.contains(&it.hir_id) {
                    to_be_discarded = true;
                    return false;
                }

                match it.kind {
<<<<<<< HEAD
                    PatKind::Binding(BindingMode(_, Mutability::Mut), _, _, _)
                    | PatKind::Ref(_, Mutability::Mut) => {
=======
                    PatKind::Binding(BindingMode(_, Mutability::Mut), _, _, _) | PatKind::Ref(_, Mutability::Mut) => {
>>>>>>> f130fa61
                        to_be_discarded = true;
                        false
                    },
                    _ => true,
                }
            });

            if to_be_discarded {
                return;
            }
        }

        let (lint, msg, trailing_clone) = match op {
            Op::RmCloned | Op::NeedlessMove(_) => (REDUNDANT_CLONE, "unneeded cloning of iterator items", ""),
            Op::LaterCloned | Op::FixClosure(_, _) => (
                ITER_OVEREAGER_CLONED,
                "unnecessarily eager cloning of iterator items",
                ".cloned()",
            ),
        };

        span_lint_and_then(cx, lint, expr.span, msg, |diag| match op {
            Op::RmCloned | Op::LaterCloned => {
                let method_span = expr.span.with_lo(cloned_call.span.hi());
                if let Some(mut snip) = snippet_opt(cx, method_span) {
                    snip.push_str(trailing_clone);
                    let replace_span = expr.span.with_lo(cloned_recv.span.hi());
                    diag.span_suggestion(replace_span, "try", snip, Applicability::MachineApplicable);
                }
            },
            Op::FixClosure(name, predicate_expr) => {
                if let Some(predicate) = snippet_opt(cx, predicate_expr.span) {
                    let new_closure = if let ExprKind::Closure(_) = predicate_expr.kind {
                        predicate.replacen('|', "|&", 1)
                    } else {
                        format!("|&x| {predicate}(x)")
                    };
                    let snip = format!(".{name}({new_closure}).cloned()");
                    let replace_span = expr.span.with_lo(cloned_recv.span.hi());
                    diag.span_suggestion(replace_span, "try", snip, Applicability::MachineApplicable);
                }
            },
            Op::NeedlessMove(_) => {
                let method_span = expr.span.with_lo(cloned_call.span.hi());
                if let Some(snip) = snippet_opt(cx, method_span) {
                    let replace_span = expr.span.with_lo(cloned_recv.span.hi());
                    diag.span_suggestion(replace_span, "try", snip, Applicability::MaybeIncorrect);
                }
            },
        });
    }
}

struct MoveDelegate {
    used_move: HirIdSet,
}

impl<'tcx> Delegate<'tcx> for MoveDelegate {
    fn consume(&mut self, place_with_id: &PlaceWithHirId<'tcx>, _: HirId) {
        if let PlaceBase::Local(l) = place_with_id.place.base {
            self.used_move.insert(l);
        }
    }

    fn borrow(&mut self, _: &PlaceWithHirId<'tcx>, _: HirId, _: BorrowKind) {}

    fn mutate(&mut self, _: &PlaceWithHirId<'tcx>, _: HirId) {}

    fn fake_read(&mut self, _: &PlaceWithHirId<'tcx>, _: FakeReadCause, _: HirId) {}
}<|MERGE_RESOLUTION|>--- conflicted
+++ resolved
@@ -89,12 +89,7 @@
                 }
 
                 match it.kind {
-<<<<<<< HEAD
-                    PatKind::Binding(BindingMode(_, Mutability::Mut), _, _, _)
-                    | PatKind::Ref(_, Mutability::Mut) => {
-=======
                     PatKind::Binding(BindingMode(_, Mutability::Mut), _, _, _) | PatKind::Ref(_, Mutability::Mut) => {
->>>>>>> f130fa61
                         to_be_discarded = true;
                         false
                     },
