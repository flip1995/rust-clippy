use clippy_utils::diagnostics::span_lint_and_then;
use clippy_utils::source::snippet_opt;
use clippy_utils::ty::{implements_trait, is_copy};
use rustc_ast::BindingMode;
use rustc_errors::Applicability;
use rustc_hir::{Body, Expr, ExprKind, HirId, HirIdSet, PatKind};
use rustc_hir_typeck::expr_use_visitor::{Delegate, ExprUseVisitor, PlaceBase, PlaceWithHirId};
use rustc_lint::LateContext;
use rustc_middle::mir::{FakeReadCause, Mutability};
use rustc_middle::ty::{self, BorrowKind};
use rustc_span::sym;

use super::ITER_OVEREAGER_CLONED;
use crate::redundant_clone::REDUNDANT_CLONE;

#[derive(Clone, Copy)]
pub(super) enum Op<'a> {
    // rm `.cloned()`
    // e.g. `count`
    RmCloned,

    // rm `.cloned()`
    // e.g. `map` `for_each` `all` `any`
    NeedlessMove(&'a Expr<'a>),

    // later `.cloned()`
    // and add `&` to the parameter of closure parameter
    // e.g. `find` `filter`
    FixClosure(&'a str, &'a Expr<'a>),

    // later `.cloned()`
    // e.g. `skip` `take`
    LaterCloned,
}

pub(super) fn check<'tcx>(
    cx: &LateContext<'tcx>,
    expr: &'tcx Expr<'_>,
    cloned_call: &'tcx Expr<'_>,
    cloned_recv: &'tcx Expr<'_>,
    op: Op<'tcx>,
    needs_into_iter: bool,
) {
    let typeck = cx.typeck_results();
    if let Some(iter_id) = cx.tcx.get_diagnostic_item(sym::Iterator)
        && let Some(method_id) = typeck.type_dependent_def_id(expr.hir_id)
        && cx.tcx.trait_of_item(method_id) == Some(iter_id)
        && let Some(method_id) = typeck.type_dependent_def_id(cloned_call.hir_id)
        && cx.tcx.trait_of_item(method_id) == Some(iter_id)
        && let cloned_recv_ty = typeck.expr_ty_adjusted(cloned_recv)
        && let Some(iter_assoc_ty) = cx.get_associated_type(cloned_recv_ty, iter_id, "Item")
        && matches!(*iter_assoc_ty.kind(), ty::Ref(_, ty, _) if !is_copy(cx, ty))
    {
        if needs_into_iter
            && let Some(into_iter_id) = cx.tcx.get_diagnostic_item(sym::IntoIterator)
            && !implements_trait(cx, iter_assoc_ty, into_iter_id, &[])
        {
            return;
        }

        if let Op::NeedlessMove(expr) = op {
            let ExprKind::Closure(closure) = expr.kind else {
                return;
            };
            let body @ Body { params: [p], .. } = cx.tcx.hir().body(closure.body) else {
                return;
            };
            let mut delegate = MoveDelegate {
                used_move: HirIdSet::default(),
            };

<<<<<<< HEAD
            ExprUseVisitor::for_clippy(
                cx,
                closure.def_id,
                &mut delegate,
            )
            .consume_body(body).into_ok();
=======
            ExprUseVisitor::for_clippy(cx, closure.def_id, &mut delegate)
                .consume_body(body)
                .into_ok();
>>>>>>> 2efebd2f

            let mut to_be_discarded = false;

            p.pat.walk(|it| {
                if delegate.used_move.contains(&it.hir_id) {
                    to_be_discarded = true;
                    return false;
                }

                match it.kind {
                    PatKind::Binding(BindingMode(_, Mutability::Mut), _, _, _) | PatKind::Ref(_, Mutability::Mut) => {
                        to_be_discarded = true;
                        false
                    },
                    _ => true,
                }
            });

            if to_be_discarded {
                return;
            }
        }

        let (lint, msg, trailing_clone) = match op {
            Op::RmCloned | Op::NeedlessMove(_) => (REDUNDANT_CLONE, "unneeded cloning of iterator items", ""),
            Op::LaterCloned | Op::FixClosure(_, _) => (
                ITER_OVEREAGER_CLONED,
                "unnecessarily eager cloning of iterator items",
                ".cloned()",
            ),
        };

        span_lint_and_then(cx, lint, expr.span, msg, |diag| match op {
            Op::RmCloned | Op::LaterCloned => {
                let method_span = expr.span.with_lo(cloned_call.span.hi());
                if let Some(mut snip) = snippet_opt(cx, method_span) {
                    snip.push_str(trailing_clone);
                    let replace_span = expr.span.with_lo(cloned_recv.span.hi());
                    diag.span_suggestion(replace_span, "try", snip, Applicability::MachineApplicable);
                }
            },
            Op::FixClosure(name, predicate_expr) => {
                if let Some(predicate) = snippet_opt(cx, predicate_expr.span) {
                    let new_closure = if let ExprKind::Closure(_) = predicate_expr.kind {
                        predicate.replacen('|', "|&", 1)
                    } else {
                        format!("|&x| {predicate}(x)")
                    };
                    let snip = format!(".{name}({new_closure}).cloned()");
                    let replace_span = expr.span.with_lo(cloned_recv.span.hi());
                    diag.span_suggestion(replace_span, "try", snip, Applicability::MachineApplicable);
                }
            },
            Op::NeedlessMove(_) => {
                let method_span = expr.span.with_lo(cloned_call.span.hi());
                if let Some(snip) = snippet_opt(cx, method_span) {
                    let replace_span = expr.span.with_lo(cloned_recv.span.hi());
                    diag.span_suggestion(replace_span, "try", snip, Applicability::MaybeIncorrect);
                }
            },
        });
    }
}

struct MoveDelegate {
    used_move: HirIdSet,
}

impl<'tcx> Delegate<'tcx> for MoveDelegate {
    fn consume(&mut self, place_with_id: &PlaceWithHirId<'tcx>, _: HirId) {
        if let PlaceBase::Local(l) = place_with_id.place.base {
            self.used_move.insert(l);
        }
    }

    fn borrow(&mut self, _: &PlaceWithHirId<'tcx>, _: HirId, _: BorrowKind) {}

    fn mutate(&mut self, _: &PlaceWithHirId<'tcx>, _: HirId) {}

    fn fake_read(&mut self, _: &PlaceWithHirId<'tcx>, _: FakeReadCause, _: HirId) {}
}<|MERGE_RESOLUTION|>--- conflicted
+++ resolved
@@ -69,18 +69,9 @@
                 used_move: HirIdSet::default(),
             };
 
-<<<<<<< HEAD
-            ExprUseVisitor::for_clippy(
-                cx,
-                closure.def_id,
-                &mut delegate,
-            )
-            .consume_body(body).into_ok();
-=======
             ExprUseVisitor::for_clippy(cx, closure.def_id, &mut delegate)
                 .consume_body(body)
                 .into_ok();
->>>>>>> 2efebd2f
 
             let mut to_be_discarded = false;
 
