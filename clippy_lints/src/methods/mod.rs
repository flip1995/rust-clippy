mod bind_instead_of_map;
mod inefficient_to_string;
mod manual_saturating_arithmetic;
mod option_map_unwrap_or;
mod unnecessary_filter_map;
mod unnecessary_lazy_eval;

use std::borrow::Cow;
use std::fmt;
use std::iter;

use bind_instead_of_map::BindInsteadOfMap;
use if_chain::if_chain;
use rustc_ast::ast;
use rustc_errors::Applicability;
use rustc_hir as hir;
use rustc_hir::intravisit::{self, Visitor};
use rustc_hir::{TraitItem, TraitItemKind};
use rustc_lint::{LateContext, LateLintPass, Lint, LintContext};
use rustc_middle::hir::map::Map;
use rustc_middle::lint::in_external_macro;
use rustc_middle::ty::{self, TraitRef, Ty, TyS};
use rustc_session::{declare_lint_pass, declare_tool_lint};
use rustc_span::source_map::Span;
use rustc_span::symbol::{sym, SymbolStr};

use crate::consts::{constant, Constant};
use crate::utils::eager_or_lazy::is_lazyness_candidate;
use crate::utils::usage::mutated_variables;
use crate::utils::{
    contains_ty, get_arg_name, get_parent_expr, get_trait_def_id, has_iter_method, higher, implements_trait, in_macro,
    is_copy, is_expn_of, is_type_diagnostic_item, iter_input_pats, last_path_segment, match_def_path, match_qpath,
    match_trait_method, match_type, match_var, method_calls, method_chain_args, paths, remove_blocks, return_ty,
    single_segment_path, snippet, snippet_with_applicability, snippet_with_macro_callsite, span_lint,
    span_lint_and_help, span_lint_and_note, span_lint_and_sugg, span_lint_and_then, sugg, walk_ptrs_ty_depth,
    SpanlessEq,
};

declare_clippy_lint! {
    /// **What it does:** Checks for `.unwrap()` calls on `Option`s and on `Result`s.
    ///
    /// **Why is this bad?** It is better to handle the `None` or `Err` case,
    /// or at least call `.expect(_)` with a more helpful message. Still, for a lot of
    /// quick-and-dirty code, `unwrap` is a good choice, which is why this lint is
    /// `Allow` by default.
    ///
    /// `result.unwrap()` will let the thread panic on `Err` values.
    /// Normally, you want to implement more sophisticated error handling,
    /// and propagate errors upwards with `?` operator.
    ///
    /// Even if you want to panic on errors, not all `Error`s implement good
    /// messages on display. Therefore, it may be beneficial to look at the places
    /// where they may get displayed. Activate this lint to do just that.
    ///
    /// **Known problems:** None.
    ///
    /// **Examples:**
    /// ```rust
    /// # let opt = Some(1);
    ///
    /// // Bad
    /// opt.unwrap();
    ///
    /// // Good
    /// opt.expect("more helpful message");
    /// ```
    ///
    /// // or
    ///
    /// ```rust
    /// # let res: Result<usize, ()> = Ok(1);
    ///
    /// // Bad
    /// res.unwrap();
    ///
    /// // Good
    /// res.expect("more helpful message");
    /// ```
    pub UNWRAP_USED,
    restriction,
    "using `.unwrap()` on `Result` or `Option`, which should at least get a better message using `expect()`"
}

declare_clippy_lint! {
    /// **What it does:** Checks for `.expect()` calls on `Option`s and `Result`s.
    ///
    /// **Why is this bad?** Usually it is better to handle the `None` or `Err` case.
    /// Still, for a lot of quick-and-dirty code, `expect` is a good choice, which is why
    /// this lint is `Allow` by default.
    ///
    /// `result.expect()` will let the thread panic on `Err`
    /// values. Normally, you want to implement more sophisticated error handling,
    /// and propagate errors upwards with `?` operator.
    ///
    /// **Known problems:** None.
    ///
    /// **Examples:**
    /// ```rust,ignore
    /// # let opt = Some(1);
    ///
    /// // Bad
    /// opt.expect("one");
    ///
    /// // Good
    /// let opt = Some(1);
    /// opt?;
    /// ```
    ///
    /// // or
    ///
    /// ```rust
    /// # let res: Result<usize, ()> = Ok(1);
    ///
    /// // Bad
    /// res.expect("one");
    ///
    /// // Good
    /// res?;
    /// # Ok::<(), ()>(())
    /// ```
    pub EXPECT_USED,
    restriction,
    "using `.expect()` on `Result` or `Option`, which might be better handled"
}

declare_clippy_lint! {
    /// **What it does:** Checks for methods that should live in a trait
    /// implementation of a `std` trait (see [llogiq's blog
    /// post](http://llogiq.github.io/2015/07/30/traits.html) for further
    /// information) instead of an inherent implementation.
    ///
    /// **Why is this bad?** Implementing the traits improve ergonomics for users of
    /// the code, often with very little cost. Also people seeing a `mul(...)`
    /// method
    /// may expect `*` to work equally, so you should have good reason to disappoint
    /// them.
    ///
    /// **Known problems:** None.
    ///
    /// **Example:**
    /// ```rust
    /// struct X;
    /// impl X {
    ///     fn add(&self, other: &X) -> X {
    ///         // ..
    /// # X
    ///     }
    /// }
    /// ```
    pub SHOULD_IMPLEMENT_TRAIT,
    style,
    "defining a method that should be implementing a std trait"
}

declare_clippy_lint! {
    /// **What it does:** Checks for methods with certain name prefixes and which
    /// doesn't match how self is taken. The actual rules are:
    ///
    /// |Prefix |`self` taken          |
    /// |-------|----------------------|
    /// |`as_`  |`&self` or `&mut self`|
    /// |`from_`| none                 |
    /// |`into_`|`self`                |
    /// |`is_`  |`&self` or none       |
    /// |`to_`  |`&self`               |
    ///
    /// **Why is this bad?** Consistency breeds readability. If you follow the
    /// conventions, your users won't be surprised that they, e.g., need to supply a
    /// mutable reference to a `as_..` function.
    ///
    /// **Known problems:** None.
    ///
    /// **Example:**
    /// ```rust
    /// # struct X;
    /// impl X {
    ///     fn as_str(self) -> &'static str {
    ///         // ..
    /// # ""
    ///     }
    /// }
    /// ```
    pub WRONG_SELF_CONVENTION,
    style,
    "defining a method named with an established prefix (like \"into_\") that takes `self` with the wrong convention"
}

declare_clippy_lint! {
    /// **What it does:** This is the same as
    /// [`wrong_self_convention`](#wrong_self_convention), but for public items.
    ///
    /// **Why is this bad?** See [`wrong_self_convention`](#wrong_self_convention).
    ///
    /// **Known problems:** Actually *renaming* the function may break clients if
    /// the function is part of the public interface. In that case, be mindful of
    /// the stability guarantees you've given your users.
    ///
    /// **Example:**
    /// ```rust
    /// # struct X;
    /// impl<'a> X {
    ///     pub fn as_str(self) -> &'a str {
    ///         "foo"
    ///     }
    /// }
    /// ```
    pub WRONG_PUB_SELF_CONVENTION,
    restriction,
    "defining a public method named with an established prefix (like \"into_\") that takes `self` with the wrong convention"
}

declare_clippy_lint! {
    /// **What it does:** Checks for usage of `ok().expect(..)`.
    ///
    /// **Why is this bad?** Because you usually call `expect()` on the `Result`
    /// directly to get a better error message.
    ///
    /// **Known problems:** The error type needs to implement `Debug`
    ///
    /// **Example:**
    /// ```rust
    /// # let x = Ok::<_, ()>(());
    ///
    /// // Bad
    /// x.ok().expect("why did I do this again?");
    ///
    /// // Good
    /// x.expect("why did I do this again?");
    /// ```
    pub OK_EXPECT,
    style,
    "using `ok().expect()`, which gives worse error messages than calling `expect` directly on the Result"
}

declare_clippy_lint! {
    /// **What it does:** Checks for usage of `option.map(_).unwrap_or(_)` or `option.map(_).unwrap_or_else(_)` or
    /// `result.map(_).unwrap_or_else(_)`.
    ///
    /// **Why is this bad?** Readability, these can be written more concisely (resp.) as
    /// `option.map_or(_, _)`, `option.map_or_else(_, _)` and `result.map_or_else(_, _)`.
    ///
    /// **Known problems:** The order of the arguments is not in execution order
    ///
    /// **Examples:**
    /// ```rust
    /// # let x = Some(1);
    ///
    /// // Bad
    /// x.map(|a| a + 1).unwrap_or(0);
    ///
    /// // Good
    /// x.map_or(0, |a| a + 1);
    /// ```
    ///
    /// // or
    ///
    /// ```rust
    /// # let x: Result<usize, ()> = Ok(1);
    /// # fn some_function(foo: ()) -> usize { 1 }
    ///
    /// // Bad
    /// x.map(|a| a + 1).unwrap_or_else(some_function);
    ///
    /// // Good
    /// x.map_or_else(some_function, |a| a + 1);
    /// ```
    pub MAP_UNWRAP_OR,
    pedantic,
    "using `.map(f).unwrap_or(a)` or `.map(f).unwrap_or_else(func)`, which are more succinctly expressed as `map_or(a, f)` or `map_or_else(a, f)`"
}

declare_clippy_lint! {
    /// **What it does:** Checks for usage of `_.map_or(None, _)`.
    ///
    /// **Why is this bad?** Readability, this can be written more concisely as
    /// `_.and_then(_)`.
    ///
    /// **Known problems:** The order of the arguments is not in execution order.
    ///
    /// **Example:**
    /// ```rust
    /// # let opt = Some(1);
    ///
    /// // Bad
    /// opt.map_or(None, |a| Some(a + 1));
    ///
    /// // Good
    /// opt.and_then(|a| Some(a + 1));
    /// ```
    pub OPTION_MAP_OR_NONE,
    style,
    "using `Option.map_or(None, f)`, which is more succinctly expressed as `and_then(f)`"
}

declare_clippy_lint! {
    /// **What it does:** Checks for usage of `_.map_or(None, Some)`.
    ///
    /// **Why is this bad?** Readability, this can be written more concisely as
    /// `_.ok()`.
    ///
    /// **Known problems:** None.
    ///
    /// **Example:**
    ///
    /// Bad:
    /// ```rust
    /// # let r: Result<u32, &str> = Ok(1);
    /// assert_eq!(Some(1), r.map_or(None, Some));
    /// ```
    ///
    /// Good:
    /// ```rust
    /// # let r: Result<u32, &str> = Ok(1);
    /// assert_eq!(Some(1), r.ok());
    /// ```
    pub RESULT_MAP_OR_INTO_OPTION,
    style,
    "using `Result.map_or(None, Some)`, which is more succinctly expressed as `ok()`"
}

declare_clippy_lint! {
    /// **What it does:** Checks for usage of `_.and_then(|x| Some(y))`, `_.and_then(|x| Ok(y))` or
    /// `_.or_else(|x| Err(y))`.
    ///
    /// **Why is this bad?** Readability, this can be written more concisely as
    /// `_.map(|x| y)` or `_.map_err(|x| y)`.
    ///
    /// **Known problems:** None
    ///
    /// **Example:**
    ///
    /// ```rust
    /// # fn opt() -> Option<&'static str> { Some("42") }
    /// # fn res() -> Result<&'static str, &'static str> { Ok("42") }
    /// let _ = opt().and_then(|s| Some(s.len()));
    /// let _ = res().and_then(|s| if s.len() == 42 { Ok(10) } else { Ok(20) });
    /// let _ = res().or_else(|s| if s.len() == 42 { Err(10) } else { Err(20) });
    /// ```
    ///
    /// The correct use would be:
    ///
    /// ```rust
    /// # fn opt() -> Option<&'static str> { Some("42") }
    /// # fn res() -> Result<&'static str, &'static str> { Ok("42") }
    /// let _ = opt().map(|s| s.len());
    /// let _ = res().map(|s| if s.len() == 42 { 10 } else { 20 });
    /// let _ = res().map_err(|s| if s.len() == 42 { 10 } else { 20 });
    /// ```
    pub BIND_INSTEAD_OF_MAP,
    complexity,
    "using `Option.and_then(|x| Some(y))`, which is more succinctly expressed as `map(|x| y)`"
}

declare_clippy_lint! {
    /// **What it does:** Checks for usage of `_.filter(_).next()`.
    ///
    /// **Why is this bad?** Readability, this can be written more concisely as
    /// `_.find(_)`.
    ///
    /// **Known problems:** None.
    ///
    /// **Example:**
    /// ```rust
    /// # let vec = vec![1];
    /// vec.iter().filter(|x| **x == 0).next();
    /// ```
    /// Could be written as
    /// ```rust
    /// # let vec = vec![1];
    /// vec.iter().find(|x| **x == 0);
    /// ```
    pub FILTER_NEXT,
    complexity,
    "using `filter(p).next()`, which is more succinctly expressed as `.find(p)`"
}

declare_clippy_lint! {
    /// **What it does:** Checks for usage of `_.skip_while(condition).next()`.
    ///
    /// **Why is this bad?** Readability, this can be written more concisely as
    /// `_.find(!condition)`.
    ///
    /// **Known problems:** None.
    ///
    /// **Example:**
    /// ```rust
    /// # let vec = vec![1];
    /// vec.iter().skip_while(|x| **x == 0).next();
    /// ```
    /// Could be written as
    /// ```rust
    /// # let vec = vec![1];
    /// vec.iter().find(|x| **x != 0);
    /// ```
    pub SKIP_WHILE_NEXT,
    complexity,
    "using `skip_while(p).next()`, which is more succinctly expressed as `.find(!p)`"
}

declare_clippy_lint! {
    /// **What it does:** Checks for usage of `_.map(_).flatten(_)`,
    ///
    /// **Why is this bad?** Readability, this can be written more concisely as
    /// `_.flat_map(_)`
    ///
    /// **Known problems:**
    ///
    /// **Example:**
    /// ```rust
    /// let vec = vec![vec![1]];
    ///
    /// // Bad
    /// vec.iter().map(|x| x.iter()).flatten();
    ///
    /// // Good
    /// vec.iter().flat_map(|x| x.iter());
    /// ```
    pub MAP_FLATTEN,
    pedantic,
    "using combinations of `flatten` and `map` which can usually be written as a single method call"
}

declare_clippy_lint! {
    /// **What it does:** Checks for usage of `_.filter(_).map(_)`,
    /// `_.filter(_).flat_map(_)`, `_.filter_map(_).flat_map(_)` and similar.
    ///
    /// **Why is this bad?** Readability, this can be written more concisely as
    /// `_.filter_map(_)`.
    ///
    /// **Known problems:** Often requires a condition + Option/Iterator creation
    /// inside the closure.
    ///
    /// **Example:**
    /// ```rust
    /// let vec = vec![1];
    ///
    /// // Bad
    /// vec.iter().filter(|x| **x == 0).map(|x| *x * 2);
    ///
    /// // Good
    /// vec.iter().filter_map(|x| if *x == 0 {
    ///     Some(*x * 2)
    /// } else {
    ///     None
    /// });
    /// ```
    pub FILTER_MAP,
    pedantic,
    "using combinations of `filter`, `map`, `filter_map` and `flat_map` which can usually be written as a single method call"
}

declare_clippy_lint! {
    /// **What it does:** Checks for usage of `_.filter_map(_).next()`.
    ///
    /// **Why is this bad?** Readability, this can be written more concisely as
    /// `_.find_map(_)`.
    ///
    /// **Known problems:** None
    ///
    /// **Example:**
    /// ```rust
    ///  (0..3).filter_map(|x| if x == 2 { Some(x) } else { None }).next();
    /// ```
    /// Can be written as
    ///
    /// ```rust
    ///  (0..3).find_map(|x| if x == 2 { Some(x) } else { None });
    /// ```
    pub FILTER_MAP_NEXT,
    pedantic,
    "using combination of `filter_map` and `next` which can usually be written as a single method call"
}

declare_clippy_lint! {
    /// **What it does:** Checks for usage of `flat_map(|x| x)`.
    ///
    /// **Why is this bad?** Readability, this can be written more concisely by using `flatten`.
    ///
    /// **Known problems:** None
    ///
    /// **Example:**
    /// ```rust
    /// # let iter = vec![vec![0]].into_iter();
    /// iter.flat_map(|x| x);
    /// ```
    /// Can be written as
    /// ```rust
    /// # let iter = vec![vec![0]].into_iter();
    /// iter.flatten();
    /// ```
    pub FLAT_MAP_IDENTITY,
    complexity,
    "call to `flat_map` where `flatten` is sufficient"
}

declare_clippy_lint! {
    /// **What it does:** Checks for usage of `_.find(_).map(_)`.
    ///
    /// **Why is this bad?** Readability, this can be written more concisely as
    /// `_.find_map(_)`.
    ///
    /// **Known problems:** Often requires a condition + Option/Iterator creation
    /// inside the closure.
    ///
    /// **Example:**
    /// ```rust
    ///  (0..3).find(|x| *x == 2).map(|x| x * 2);
    /// ```
    /// Can be written as
    /// ```rust
    ///  (0..3).find_map(|x| if x == 2 { Some(x * 2) } else { None });
    /// ```
    pub FIND_MAP,
    pedantic,
    "using a combination of `find` and `map` can usually be written as a single method call"
}

declare_clippy_lint! {
    /// **What it does:** Checks for an iterator search (such as `find()`,
    /// `position()`, or `rposition()`) followed by a call to `is_some()`.
    ///
    /// **Why is this bad?** Readability, this can be written more concisely as
    /// `_.any(_)`.
    ///
    /// **Known problems:** None.
    ///
    /// **Example:**
    /// ```rust
    /// # let vec = vec![1];
    /// vec.iter().find(|x| **x == 0).is_some();
    /// ```
    /// Could be written as
    /// ```rust
    /// # let vec = vec![1];
    /// vec.iter().any(|x| *x == 0);
    /// ```
    pub SEARCH_IS_SOME,
    complexity,
    "using an iterator search followed by `is_some()`, which is more succinctly expressed as a call to `any()`"
}

declare_clippy_lint! {
    /// **What it does:** Checks for usage of `.chars().next()` on a `str` to check
    /// if it starts with a given char.
    ///
    /// **Why is this bad?** Readability, this can be written more concisely as
    /// `_.starts_with(_)`.
    ///
    /// **Known problems:** None.
    ///
    /// **Example:**
    /// ```rust
    /// let name = "foo";
    /// if name.chars().next() == Some('_') {};
    /// ```
    /// Could be written as
    /// ```rust
    /// let name = "foo";
    /// if name.starts_with('_') {};
    /// ```
    pub CHARS_NEXT_CMP,
    style,
    "using `.chars().next()` to check if a string starts with a char"
}

declare_clippy_lint! {
    /// **What it does:** Checks for calls to `.or(foo(..))`, `.unwrap_or(foo(..))`,
    /// etc., and suggests to use `or_else`, `unwrap_or_else`, etc., or
    /// `unwrap_or_default` instead.
    ///
    /// **Why is this bad?** The function will always be called and potentially
    /// allocate an object acting as the default.
    ///
    /// **Known problems:** If the function has side-effects, not calling it will
    /// change the semantic of the program, but you shouldn't rely on that anyway.
    ///
    /// **Example:**
    /// ```rust
    /// # let foo = Some(String::new());
    /// foo.unwrap_or(String::new());
    /// ```
    /// this can instead be written:
    /// ```rust
    /// # let foo = Some(String::new());
    /// foo.unwrap_or_else(String::new);
    /// ```
    /// or
    /// ```rust
    /// # let foo = Some(String::new());
    /// foo.unwrap_or_default();
    /// ```
    pub OR_FUN_CALL,
    perf,
    "using any `*or` method with a function call, which suggests `*or_else`"
}

declare_clippy_lint! {
    /// **What it does:** Checks for calls to `.expect(&format!(...))`, `.expect(foo(..))`,
    /// etc., and suggests to use `unwrap_or_else` instead
    ///
    /// **Why is this bad?** The function will always be called.
    ///
    /// **Known problems:** If the function has side-effects, not calling it will
    /// change the semantics of the program, but you shouldn't rely on that anyway.
    ///
    /// **Example:**
    /// ```rust
    /// # let foo = Some(String::new());
    /// # let err_code = "418";
    /// # let err_msg = "I'm a teapot";
    /// foo.expect(&format!("Err {}: {}", err_code, err_msg));
    /// ```
    /// or
    /// ```rust
    /// # let foo = Some(String::new());
    /// # let err_code = "418";
    /// # let err_msg = "I'm a teapot";
    /// foo.expect(format!("Err {}: {}", err_code, err_msg).as_str());
    /// ```
    /// this can instead be written:
    /// ```rust
    /// # let foo = Some(String::new());
    /// # let err_code = "418";
    /// # let err_msg = "I'm a teapot";
    /// foo.unwrap_or_else(|| panic!("Err {}: {}", err_code, err_msg));
    /// ```
    pub EXPECT_FUN_CALL,
    perf,
    "using any `expect` method with a function call"
}

declare_clippy_lint! {
    /// **What it does:** Checks for usage of `.clone()` on a `Copy` type.
    ///
    /// **Why is this bad?** The only reason `Copy` types implement `Clone` is for
    /// generics, not for using the `clone` method on a concrete type.
    ///
    /// **Known problems:** None.
    ///
    /// **Example:**
    /// ```rust
    /// 42u64.clone();
    /// ```
    pub CLONE_ON_COPY,
    complexity,
    "using `clone` on a `Copy` type"
}

declare_clippy_lint! {
    /// **What it does:** Checks for usage of `.clone()` on a ref-counted pointer,
    /// (`Rc`, `Arc`, `rc::Weak`, or `sync::Weak`), and suggests calling Clone via unified
    /// function syntax instead (e.g., `Rc::clone(foo)`).
    ///
    /// **Why is this bad?** Calling '.clone()' on an Rc, Arc, or Weak
    /// can obscure the fact that only the pointer is being cloned, not the underlying
    /// data.
    ///
    /// **Example:**
    /// ```rust
    /// # use std::rc::Rc;
    /// let x = Rc::new(1);
    ///
    /// // Bad
    /// x.clone();
    ///
    /// // Good
    /// Rc::clone(&x);
    /// ```
    pub CLONE_ON_REF_PTR,
    restriction,
    "using 'clone' on a ref-counted pointer"
}

declare_clippy_lint! {
    /// **What it does:** Checks for usage of `.clone()` on an `&&T`.
    ///
    /// **Why is this bad?** Cloning an `&&T` copies the inner `&T`, instead of
    /// cloning the underlying `T`.
    ///
    /// **Known problems:** None.
    ///
    /// **Example:**
    /// ```rust
    /// fn main() {
    ///     let x = vec![1];
    ///     let y = &&x;
    ///     let z = y.clone();
    ///     println!("{:p} {:p}", *y, z); // prints out the same pointer
    /// }
    /// ```
    pub CLONE_DOUBLE_REF,
    correctness,
    "using `clone` on `&&T`"
}

declare_clippy_lint! {
    /// **What it does:** Checks for usage of `.to_string()` on an `&&T` where
    /// `T` implements `ToString` directly (like `&&str` or `&&String`).
    ///
    /// **Why is this bad?** This bypasses the specialized implementation of
    /// `ToString` and instead goes through the more expensive string formatting
    /// facilities.
    ///
    /// **Known problems:** None.
    ///
    /// **Example:**
    /// ```rust
    /// // Generic implementation for `T: Display` is used (slow)
    /// ["foo", "bar"].iter().map(|s| s.to_string());
    ///
    /// // OK, the specialized impl is used
    /// ["foo", "bar"].iter().map(|&s| s.to_string());
    /// ```
    pub INEFFICIENT_TO_STRING,
    pedantic,
    "using `to_string` on `&&T` where `T: ToString`"
}

declare_clippy_lint! {
    /// **What it does:** Checks for `new` not returning a type that contains `Self`.
    ///
    /// **Why is this bad?** As a convention, `new` methods are used to make a new
    /// instance of a type.
    ///
    /// **Known problems:** None.
    ///
    /// **Example:**
    /// In an impl block:
    /// ```rust
    /// # struct Foo;
    /// # struct NotAFoo;
    /// impl Foo {
    ///     fn new() -> NotAFoo {
    /// # NotAFoo
    ///     }
    /// }
    /// ```
    ///
    /// ```rust
    /// # struct Foo;
    /// struct Bar(Foo);
    /// impl Foo {
    ///     // Bad. The type name must contain `Self`
    ///     fn new() -> Bar {
    /// # Bar(Foo)
    ///     }
    /// }
    /// ```
    ///
    /// ```rust
    /// # struct Foo;
    /// # struct FooError;
    /// impl Foo {
    ///     // Good. Return type contains `Self`
    ///     fn new() -> Result<Foo, FooError> {
    /// # Ok(Foo)
    ///     }
    /// }
    /// ```
    ///
    /// Or in a trait definition:
    /// ```rust
    /// pub trait Trait {
    ///     // Bad. The type name must contain `Self`
    ///     fn new();
    /// }
    /// ```
    ///
    /// ```rust
    /// pub trait Trait {
    ///     // Good. Return type contains `Self`
    ///     fn new() -> Self;
    /// }
    /// ```
    pub NEW_RET_NO_SELF,
    style,
    "not returning type containing `Self` in a `new` method"
}

declare_clippy_lint! {
    /// **What it does:** Checks for string methods that receive a single-character
    /// `str` as an argument, e.g., `_.split("x")`.
    ///
    /// **Why is this bad?** Performing these methods using a `char` is faster than
    /// using a `str`.
    ///
    /// **Known problems:** Does not catch multi-byte unicode characters.
    ///
    /// **Example:**
    /// ```rust,ignore
    /// // Bad
    /// _.split("x");
    ///
    /// // Good
    /// _.split('x');
    pub SINGLE_CHAR_PATTERN,
    perf,
    "using a single-character str where a char could be used, e.g., `_.split(\"x\")`"
}

declare_clippy_lint! {
    /// **What it does:** Checks for getting the inner pointer of a temporary
    /// `CString`.
    ///
    /// **Why is this bad?** The inner pointer of a `CString` is only valid as long
    /// as the `CString` is alive.
    ///
    /// **Known problems:** None.
    ///
    /// **Example:**
    /// ```rust
    /// # use std::ffi::CString;
    /// # fn call_some_ffi_func(_: *const i8) {}
    /// #
    /// let c_str = CString::new("foo").unwrap().as_ptr();
    /// unsafe {
    ///     call_some_ffi_func(c_str);
    /// }
    /// ```
    /// Here `c_str` points to a freed address. The correct use would be:
    /// ```rust
    /// # use std::ffi::CString;
    /// # fn call_some_ffi_func(_: *const i8) {}
    /// #
    /// let c_str = CString::new("foo").unwrap();
    /// unsafe {
    ///     call_some_ffi_func(c_str.as_ptr());
    /// }
    /// ```
    pub TEMPORARY_CSTRING_AS_PTR,
    correctness,
    "getting the inner pointer of a temporary `CString`"
}

declare_clippy_lint! {
    /// **What it does:** Checks for calling `.step_by(0)` on iterators which panics.
    ///
    /// **Why is this bad?** This very much looks like an oversight. Use `panic!()` instead if you
    /// actually intend to panic.
    ///
    /// **Known problems:** None.
    ///
    /// **Example:**
    /// ```rust,should_panic
    /// for x in (0..100).step_by(0) {
    ///     //..
    /// }
    /// ```
    pub ITERATOR_STEP_BY_ZERO,
    correctness,
    "using `Iterator::step_by(0)`, which will panic at runtime"
}

declare_clippy_lint! {
    /// **What it does:** Checks for the use of `iter.nth(0)`.
    ///
    /// **Why is this bad?** `iter.next()` is equivalent to
    /// `iter.nth(0)`, as they both consume the next element,
    ///  but is more readable.
    ///
    /// **Known problems:** None.
    ///
    /// **Example:**
    ///
    /// ```rust
    /// # use std::collections::HashSet;
    /// // Bad
    /// # let mut s = HashSet::new();
    /// # s.insert(1);
    /// let x = s.iter().nth(0);
    ///
    /// // Good
    /// # let mut s = HashSet::new();
    /// # s.insert(1);
    /// let x = s.iter().next();
    /// ```
    pub ITER_NTH_ZERO,
    style,
    "replace `iter.nth(0)` with `iter.next()`"
}

declare_clippy_lint! {
    /// **What it does:** Checks for use of `.iter().nth()` (and the related
    /// `.iter_mut().nth()`) on standard library types with O(1) element access.
    ///
    /// **Why is this bad?** `.get()` and `.get_mut()` are more efficient and more
    /// readable.
    ///
    /// **Known problems:** None.
    ///
    /// **Example:**
    /// ```rust
    /// let some_vec = vec![0, 1, 2, 3];
    /// let bad_vec = some_vec.iter().nth(3);
    /// let bad_slice = &some_vec[..].iter().nth(3);
    /// ```
    /// The correct use would be:
    /// ```rust
    /// let some_vec = vec![0, 1, 2, 3];
    /// let bad_vec = some_vec.get(3);
    /// let bad_slice = &some_vec[..].get(3);
    /// ```
    pub ITER_NTH,
    perf,
    "using `.iter().nth()` on a standard library type with O(1) element access"
}

declare_clippy_lint! {
    /// **What it does:** Checks for use of `.skip(x).next()` on iterators.
    ///
    /// **Why is this bad?** `.nth(x)` is cleaner
    ///
    /// **Known problems:** None.
    ///
    /// **Example:**
    /// ```rust
    /// let some_vec = vec![0, 1, 2, 3];
    /// let bad_vec = some_vec.iter().skip(3).next();
    /// let bad_slice = &some_vec[..].iter().skip(3).next();
    /// ```
    /// The correct use would be:
    /// ```rust
    /// let some_vec = vec![0, 1, 2, 3];
    /// let bad_vec = some_vec.iter().nth(3);
    /// let bad_slice = &some_vec[..].iter().nth(3);
    /// ```
    pub ITER_SKIP_NEXT,
    style,
    "using `.skip(x).next()` on an iterator"
}

declare_clippy_lint! {
    /// **What it does:** Checks for use of `.get().unwrap()` (or
    /// `.get_mut().unwrap`) on a standard library type which implements `Index`
    ///
    /// **Why is this bad?** Using the Index trait (`[]`) is more clear and more
    /// concise.
    ///
    /// **Known problems:** Not a replacement for error handling: Using either
    /// `.unwrap()` or the Index trait (`[]`) carries the risk of causing a `panic`
    /// if the value being accessed is `None`. If the use of `.get().unwrap()` is a
    /// temporary placeholder for dealing with the `Option` type, then this does
    /// not mitigate the need for error handling. If there is a chance that `.get()`
    /// will be `None` in your program, then it is advisable that the `None` case
    /// is handled in a future refactor instead of using `.unwrap()` or the Index
    /// trait.
    ///
    /// **Example:**
    /// ```rust
    /// let mut some_vec = vec![0, 1, 2, 3];
    /// let last = some_vec.get(3).unwrap();
    /// *some_vec.get_mut(0).unwrap() = 1;
    /// ```
    /// The correct use would be:
    /// ```rust
    /// let mut some_vec = vec![0, 1, 2, 3];
    /// let last = some_vec[3];
    /// some_vec[0] = 1;
    /// ```
    pub GET_UNWRAP,
    restriction,
    "using `.get().unwrap()` or `.get_mut().unwrap()` when using `[]` would work instead"
}

declare_clippy_lint! {
    /// **What it does:** Checks for the use of `.extend(s.chars())` where s is a
    /// `&str` or `String`.
    ///
    /// **Why is this bad?** `.push_str(s)` is clearer
    ///
    /// **Known problems:** None.
    ///
    /// **Example:**
    /// ```rust
    /// let abc = "abc";
    /// let def = String::from("def");
    /// let mut s = String::new();
    /// s.extend(abc.chars());
    /// s.extend(def.chars());
    /// ```
    /// The correct use would be:
    /// ```rust
    /// let abc = "abc";
    /// let def = String::from("def");
    /// let mut s = String::new();
    /// s.push_str(abc);
    /// s.push_str(&def);
    /// ```
    pub STRING_EXTEND_CHARS,
    style,
    "using `x.extend(s.chars())` where s is a `&str` or `String`"
}

declare_clippy_lint! {
    /// **What it does:** Checks for the use of `.cloned().collect()` on slice to
    /// create a `Vec`.
    ///
    /// **Why is this bad?** `.to_vec()` is clearer
    ///
    /// **Known problems:** None.
    ///
    /// **Example:**
    /// ```rust
    /// let s = [1, 2, 3, 4, 5];
    /// let s2: Vec<isize> = s[..].iter().cloned().collect();
    /// ```
    /// The better use would be:
    /// ```rust
    /// let s = [1, 2, 3, 4, 5];
    /// let s2: Vec<isize> = s.to_vec();
    /// ```
    pub ITER_CLONED_COLLECT,
    style,
    "using `.cloned().collect()` on slice to create a `Vec`"
}

declare_clippy_lint! {
    /// **What it does:** Checks for usage of `_.chars().last()` or
    /// `_.chars().next_back()` on a `str` to check if it ends with a given char.
    ///
    /// **Why is this bad?** Readability, this can be written more concisely as
    /// `_.ends_with(_)`.
    ///
    /// **Known problems:** None.
    ///
    /// **Example:**
    /// ```rust
    /// # let name = "_";
    ///
    /// // Bad
    /// name.chars().last() == Some('_') || name.chars().next_back() == Some('-');
    ///
    /// // Good
    /// name.ends_with('_') || name.ends_with('-');
    /// ```
    pub CHARS_LAST_CMP,
    style,
    "using `.chars().last()` or `.chars().next_back()` to check if a string ends with a char"
}

declare_clippy_lint! {
    /// **What it does:** Checks for usage of `.as_ref()` or `.as_mut()` where the
    /// types before and after the call are the same.
    ///
    /// **Why is this bad?** The call is unnecessary.
    ///
    /// **Known problems:** None.
    ///
    /// **Example:**
    /// ```rust
    /// # fn do_stuff(x: &[i32]) {}
    /// let x: &[i32] = &[1, 2, 3, 4, 5];
    /// do_stuff(x.as_ref());
    /// ```
    /// The correct use would be:
    /// ```rust
    /// # fn do_stuff(x: &[i32]) {}
    /// let x: &[i32] = &[1, 2, 3, 4, 5];
    /// do_stuff(x);
    /// ```
    pub USELESS_ASREF,
    complexity,
    "using `as_ref` where the types before and after the call are the same"
}

declare_clippy_lint! {
    /// **What it does:** Checks for using `fold` when a more succinct alternative exists.
    /// Specifically, this checks for `fold`s which could be replaced by `any`, `all`,
    /// `sum` or `product`.
    ///
    /// **Why is this bad?** Readability.
    ///
    /// **Known problems:** None.
    ///
    /// **Example:**
    /// ```rust
    /// let _ = (0..3).fold(false, |acc, x| acc || x > 2);
    /// ```
    /// This could be written as:
    /// ```rust
    /// let _ = (0..3).any(|x| x > 2);
    /// ```
    pub UNNECESSARY_FOLD,
    style,
    "using `fold` when a more succinct alternative exists"
}

declare_clippy_lint! {
    /// **What it does:** Checks for `filter_map` calls which could be replaced by `filter` or `map`.
    /// More specifically it checks if the closure provided is only performing one of the
    /// filter or map operations and suggests the appropriate option.
    ///
    /// **Why is this bad?** Complexity. The intent is also clearer if only a single
    /// operation is being performed.
    ///
    /// **Known problems:** None
    ///
    /// **Example:**
    /// ```rust
    /// let _ = (0..3).filter_map(|x| if x > 2 { Some(x) } else { None });
    ///
    /// // As there is no transformation of the argument this could be written as:
    /// let _ = (0..3).filter(|&x| x > 2);
    /// ```
    ///
    /// ```rust
    /// let _ = (0..4).filter_map(|x| Some(x + 1));
    ///
    /// // As there is no conditional check on the argument this could be written as:
    /// let _ = (0..4).map(|x| x + 1);
    /// ```
    pub UNNECESSARY_FILTER_MAP,
    complexity,
    "using `filter_map` when a more succinct alternative exists"
}

declare_clippy_lint! {
    /// **What it does:** Checks for `into_iter` calls on references which should be replaced by `iter`
    /// or `iter_mut`.
    ///
    /// **Why is this bad?** Readability. Calling `into_iter` on a reference will not move out its
    /// content into the resulting iterator, which is confusing. It is better just call `iter` or
    /// `iter_mut` directly.
    ///
    /// **Known problems:** None
    ///
    /// **Example:**
    ///
    /// ```rust
    /// // Bad
    /// let _ = (&vec![3, 4, 5]).into_iter();
    ///
    /// // Good
    /// let _ = (&vec![3, 4, 5]).iter();
    /// ```
    pub INTO_ITER_ON_REF,
    style,
    "using `.into_iter()` on a reference"
}

declare_clippy_lint! {
    /// **What it does:** Checks for calls to `map` followed by a `count`.
    ///
    /// **Why is this bad?** It looks suspicious. Maybe `map` was confused with `filter`.
    /// If the `map` call is intentional, this should be rewritten. Or, if you intend to
    /// drive the iterator to completion, you can just use `for_each` instead.
    ///
    /// **Known problems:** None
    ///
    /// **Example:**
    ///
    /// ```rust
    /// let _ = (0..3).map(|x| x + 2).count();
    /// ```
    pub SUSPICIOUS_MAP,
    complexity,
    "suspicious usage of map"
}

declare_clippy_lint! {
    /// **What it does:** Checks for `MaybeUninit::uninit().assume_init()`.
    ///
    /// **Why is this bad?** For most types, this is undefined behavior.
    ///
    /// **Known problems:** For now, we accept empty tuples and tuples / arrays
    /// of `MaybeUninit`. There may be other types that allow uninitialized
    /// data, but those are not yet rigorously defined.
    ///
    /// **Example:**
    ///
    /// ```rust
    /// // Beware the UB
    /// use std::mem::MaybeUninit;
    ///
    /// let _: usize = unsafe { MaybeUninit::uninit().assume_init() };
    /// ```
    ///
    /// Note that the following is OK:
    ///
    /// ```rust
    /// use std::mem::MaybeUninit;
    ///
    /// let _: [MaybeUninit<bool>; 5] = unsafe {
    ///     MaybeUninit::uninit().assume_init()
    /// };
    /// ```
    pub UNINIT_ASSUMED_INIT,
    correctness,
    "`MaybeUninit::uninit().assume_init()`"
}

declare_clippy_lint! {
    /// **What it does:** Checks for `.checked_add/sub(x).unwrap_or(MAX/MIN)`.
    ///
    /// **Why is this bad?** These can be written simply with `saturating_add/sub` methods.
    ///
    /// **Example:**
    ///
    /// ```rust
    /// # let y: u32 = 0;
    /// # let x: u32 = 100;
    /// let add = x.checked_add(y).unwrap_or(u32::MAX);
    /// let sub = x.checked_sub(y).unwrap_or(u32::MIN);
    /// ```
    ///
    /// can be written using dedicated methods for saturating addition/subtraction as:
    ///
    /// ```rust
    /// # let y: u32 = 0;
    /// # let x: u32 = 100;
    /// let add = x.saturating_add(y);
    /// let sub = x.saturating_sub(y);
    /// ```
    pub MANUAL_SATURATING_ARITHMETIC,
    style,
    "`.chcked_add/sub(x).unwrap_or(MAX/MIN)`"
}

declare_clippy_lint! {
    /// **What it does:** Checks for `offset(_)`, `wrapping_`{`add`, `sub`}, etc. on raw pointers to
    /// zero-sized types
    ///
    /// **Why is this bad?** This is a no-op, and likely unintended
    ///
    /// **Known problems:** None
    ///
    /// **Example:**
    /// ```rust
    /// unsafe { (&() as *const ()).offset(1) };
    /// ```
    pub ZST_OFFSET,
    correctness,
    "Check for offset calculations on raw pointers to zero-sized types"
}

declare_clippy_lint! {
    /// **What it does:** Checks for `FileType::is_file()`.
    ///
    /// **Why is this bad?** When people testing a file type with `FileType::is_file`
    /// they are testing whether a path is something they can get bytes from. But
    /// `is_file` doesn't cover special file types in unix-like systems, and doesn't cover
    /// symlink in windows. Using `!FileType::is_dir()` is a better way to that intention.
    ///
    /// **Example:**
    ///
    /// ```rust
    /// # || {
    /// let metadata = std::fs::metadata("foo.txt")?;
    /// let filetype = metadata.file_type();
    ///
    /// if filetype.is_file() {
    ///     // read file
    /// }
    /// # Ok::<_, std::io::Error>(())
    /// # };
    /// ```
    ///
    /// should be written as:
    ///
    /// ```rust
    /// # || {
    /// let metadata = std::fs::metadata("foo.txt")?;
    /// let filetype = metadata.file_type();
    ///
    /// if !filetype.is_dir() {
    ///     // read file
    /// }
    /// # Ok::<_, std::io::Error>(())
    /// # };
    /// ```
    pub FILETYPE_IS_FILE,
    restriction,
    "`FileType::is_file` is not recommended to test for readable file type"
}

declare_clippy_lint! {
    /// **What it does:** Checks for usage of `_.as_ref().map(Deref::deref)` or it's aliases (such as String::as_str).
    ///
    /// **Why is this bad?** Readability, this can be written more concisely as
    /// `_.as_deref()`.
    ///
    /// **Known problems:** None.
    ///
    /// **Example:**
    /// ```rust
    /// # let opt = Some("".to_string());
    /// opt.as_ref().map(String::as_str)
    /// # ;
    /// ```
    /// Can be written as
    /// ```rust
    /// # let opt = Some("".to_string());
    /// opt.as_deref()
    /// # ;
    /// ```
    pub OPTION_AS_REF_DEREF,
    complexity,
    "using `as_ref().map(Deref::deref)`, which is more succinctly expressed as `as_deref()`"
}

declare_clippy_lint! {
    /// **What it does:** Checks for usage of `iter().next()` on a Slice or an Array
    ///
    /// **Why is this bad?** These can be shortened into `.get()`
    ///
    /// **Known problems:** None.
    ///
    /// **Example:**
    /// ```rust
    /// # let a = [1, 2, 3];
    /// # let b = vec![1, 2, 3];
    /// a[2..].iter().next();
    /// b.iter().next();
    /// ```
    /// should be written as:
    /// ```rust
    /// # let a = [1, 2, 3];
    /// # let b = vec![1, 2, 3];
    /// a.get(2);
    /// b.get(0);
    /// ```
    pub ITER_NEXT_SLICE,
    style,
    "using `.iter().next()` on a sliced array, which can be shortened to just `.get()`"
}

declare_clippy_lint! {
    /// **What it does:** Warns when using `push_str` with a single-character string literal,
    /// and `push` with a `char` would work fine.
    ///
    /// **Why is this bad?** It's less clear that we are pushing a single character.
    ///
    /// **Known problems:** None
    ///
    /// **Example:**
    /// ```rust
    /// let mut string = String::new();
    /// string.push_str("R");
    /// ```
    /// Could be written as
    /// ```rust
    /// let mut string = String::new();
    /// string.push('R');
    /// ```
    pub SINGLE_CHAR_PUSH_STR,
    style,
    "`push_str()` used with a single-character string literal as parameter"
}

declare_clippy_lint! {
    /// **What it does:** As the counterpart to `or_fun_call`, this lint looks for unnecessary
    /// lazily evaluated closures on `Option` and `Result`.
    ///
    /// This lint suggests changing the following functions, when eager evaluation results in
    /// simpler code:
    ///  - `unwrap_or_else` to `unwrap_or`
    ///  - `and_then` to `and`
    ///  - `or_else` to `or`
    ///  - `get_or_insert_with` to `get_or_insert`
    ///  - `ok_or_else` to `ok_or`
    ///
    /// **Why is this bad?** Using eager evaluation is shorter and simpler in some cases.
    ///
    /// **Known problems:** It is possible, but not recommended for `Deref` and `Index` to have
    /// side effects. Eagerly evaluating them can change the semantics of the program.
    ///
    /// **Example:**
    ///
    /// ```rust
    /// // example code where clippy issues a warning
    /// let opt: Option<u32> = None;
    ///
    /// opt.unwrap_or_else(|| 42);
    /// ```
    /// Use instead:
    /// ```rust
    /// let opt: Option<u32> = None;
    ///
    /// opt.unwrap_or(42);
    /// ```
    pub UNNECESSARY_LAZY_EVALUATIONS,
    style,
    "using unnecessary lazy evaluation, which can be replaced with simpler eager evaluation"
}

declare_lint_pass!(Methods => [
    UNWRAP_USED,
    EXPECT_USED,
    SHOULD_IMPLEMENT_TRAIT,
    WRONG_SELF_CONVENTION,
    WRONG_PUB_SELF_CONVENTION,
    OK_EXPECT,
    MAP_UNWRAP_OR,
    RESULT_MAP_OR_INTO_OPTION,
    OPTION_MAP_OR_NONE,
    BIND_INSTEAD_OF_MAP,
    OR_FUN_CALL,
    EXPECT_FUN_CALL,
    CHARS_NEXT_CMP,
    CHARS_LAST_CMP,
    CLONE_ON_COPY,
    CLONE_ON_REF_PTR,
    CLONE_DOUBLE_REF,
    INEFFICIENT_TO_STRING,
    NEW_RET_NO_SELF,
    SINGLE_CHAR_PATTERN,
    SINGLE_CHAR_PUSH_STR,
    SEARCH_IS_SOME,
    TEMPORARY_CSTRING_AS_PTR,
    FILTER_NEXT,
    SKIP_WHILE_NEXT,
    FILTER_MAP,
    FILTER_MAP_NEXT,
    FLAT_MAP_IDENTITY,
    FIND_MAP,
    MAP_FLATTEN,
    ITERATOR_STEP_BY_ZERO,
    ITER_NEXT_SLICE,
    ITER_NTH,
    ITER_NTH_ZERO,
    ITER_SKIP_NEXT,
    GET_UNWRAP,
    STRING_EXTEND_CHARS,
    ITER_CLONED_COLLECT,
    USELESS_ASREF,
    UNNECESSARY_FOLD,
    UNNECESSARY_FILTER_MAP,
    INTO_ITER_ON_REF,
    SUSPICIOUS_MAP,
    UNINIT_ASSUMED_INIT,
    MANUAL_SATURATING_ARITHMETIC,
    ZST_OFFSET,
    FILETYPE_IS_FILE,
    OPTION_AS_REF_DEREF,
    UNNECESSARY_LAZY_EVALUATIONS,
]);

impl<'tcx> LateLintPass<'tcx> for Methods {
    #[allow(clippy::too_many_lines)]
    fn check_expr(&mut self, cx: &LateContext<'tcx>, expr: &'tcx hir::Expr<'_>) {
        if in_macro(expr.span) {
            return;
        }

        let (method_names, arg_lists, method_spans) = method_calls(expr, 2);
        let method_names: Vec<SymbolStr> = method_names.iter().map(|s| s.as_str()).collect();
        let method_names: Vec<&str> = method_names.iter().map(|s| &**s).collect();

        match method_names.as_slice() {
            ["unwrap", "get"] => lint_get_unwrap(cx, expr, arg_lists[1], false),
            ["unwrap", "get_mut"] => lint_get_unwrap(cx, expr, arg_lists[1], true),
            ["unwrap", ..] => lint_unwrap(cx, expr, arg_lists[0]),
            ["expect", "ok"] => lint_ok_expect(cx, expr, arg_lists[1]),
            ["expect", ..] => lint_expect(cx, expr, arg_lists[0]),
            ["unwrap_or", "map"] => option_map_unwrap_or::lint(cx, expr, arg_lists[1], arg_lists[0], method_spans[1]),
            ["unwrap_or_else", "map"] => {
                if !lint_map_unwrap_or_else(cx, expr, arg_lists[1], arg_lists[0]) {
                    unnecessary_lazy_eval::lint(cx, expr, arg_lists[0], "unwrap_or");
                }
            },
            ["map_or", ..] => lint_map_or_none(cx, expr, arg_lists[0]),
            ["and_then", ..] => {
                let biom_option_linted = bind_instead_of_map::OptionAndThenSome::lint(cx, expr, arg_lists[0]);
                let biom_result_linted = bind_instead_of_map::ResultAndThenOk::lint(cx, expr, arg_lists[0]);
                if !biom_option_linted && !biom_result_linted {
                    unnecessary_lazy_eval::lint(cx, expr, arg_lists[0], "and");
                }
            },
            ["or_else", ..] => {
                if !bind_instead_of_map::ResultOrElseErrInfo::lint(cx, expr, arg_lists[0]) {
                    unnecessary_lazy_eval::lint(cx, expr, arg_lists[0], "or");
                }
            },
            ["next", "filter"] => lint_filter_next(cx, expr, arg_lists[1]),
            ["next", "skip_while"] => lint_skip_while_next(cx, expr, arg_lists[1]),
            ["next", "iter"] => lint_iter_next(cx, expr, arg_lists[1]),
            ["map", "filter"] => lint_filter_map(cx, expr, arg_lists[1], arg_lists[0]),
            ["map", "filter_map"] => lint_filter_map_map(cx, expr, arg_lists[1], arg_lists[0]),
            ["next", "filter_map"] => lint_filter_map_next(cx, expr, arg_lists[1]),
            ["map", "find"] => lint_find_map(cx, expr, arg_lists[1], arg_lists[0]),
            ["flat_map", "filter"] => lint_filter_flat_map(cx, expr, arg_lists[1], arg_lists[0]),
            ["flat_map", "filter_map"] => lint_filter_map_flat_map(cx, expr, arg_lists[1], arg_lists[0]),
            ["flat_map", ..] => lint_flat_map_identity(cx, expr, arg_lists[0], method_spans[0]),
            ["flatten", "map"] => lint_map_flatten(cx, expr, arg_lists[1]),
            ["is_some", "find"] => lint_search_is_some(cx, expr, "find", arg_lists[1], arg_lists[0], method_spans[1]),
            ["is_some", "position"] => {
                lint_search_is_some(cx, expr, "position", arg_lists[1], arg_lists[0], method_spans[1])
            },
            ["is_some", "rposition"] => {
                lint_search_is_some(cx, expr, "rposition", arg_lists[1], arg_lists[0], method_spans[1])
            },
            ["extend", ..] => lint_extend(cx, expr, arg_lists[0]),
            ["as_ptr", "unwrap" | "expect"] => lint_cstring_as_ptr(cx, expr, &arg_lists[1][0], &arg_lists[0][0]),
            ["nth", "iter"] => lint_iter_nth(cx, expr, &arg_lists, false),
            ["nth", "iter_mut"] => lint_iter_nth(cx, expr, &arg_lists, true),
            ["nth", ..] => lint_iter_nth_zero(cx, expr, arg_lists[0]),
            ["step_by", ..] => lint_step_by(cx, expr, arg_lists[0]),
            ["next", "skip"] => lint_iter_skip_next(cx, expr, arg_lists[1]),
            ["collect", "cloned"] => lint_iter_cloned_collect(cx, expr, arg_lists[1]),
            ["as_ref"] => lint_asref(cx, expr, "as_ref", arg_lists[0]),
            ["as_mut"] => lint_asref(cx, expr, "as_mut", arg_lists[0]),
            ["fold", ..] => lint_unnecessary_fold(cx, expr, arg_lists[0], method_spans[0]),
            ["filter_map", ..] => unnecessary_filter_map::lint(cx, expr, arg_lists[0]),
            ["count", "map"] => lint_suspicious_map(cx, expr),
            ["assume_init"] => lint_maybe_uninit(cx, &arg_lists[0][0], expr),
            ["unwrap_or", arith @ ("checked_add" | "checked_sub" | "checked_mul")] => {
                manual_saturating_arithmetic::lint(cx, expr, &arg_lists, &arith["checked_".len()..])
            },
            ["add" | "offset" | "sub" | "wrapping_offset" | "wrapping_add" | "wrapping_sub"] => {
                check_pointer_offset(cx, expr, arg_lists[0])
            },
            ["is_file", ..] => lint_filetype_is_file(cx, expr, arg_lists[0]),
            ["map", "as_ref"] => lint_option_as_ref_deref(cx, expr, arg_lists[1], arg_lists[0], false),
            ["map", "as_mut"] => lint_option_as_ref_deref(cx, expr, arg_lists[1], arg_lists[0], true),
            ["unwrap_or_else", ..] => unnecessary_lazy_eval::lint(cx, expr, arg_lists[0], "unwrap_or"),
            ["get_or_insert_with", ..] => unnecessary_lazy_eval::lint(cx, expr, arg_lists[0], "get_or_insert"),
            ["ok_or_else", ..] => unnecessary_lazy_eval::lint(cx, expr, arg_lists[0], "ok_or"),
            _ => {},
        }

        match expr.kind {
            hir::ExprKind::MethodCall(ref method_call, ref method_span, ref args, _) => {
                lint_or_fun_call(cx, expr, *method_span, &method_call.ident.as_str(), args);
                lint_expect_fun_call(cx, expr, *method_span, &method_call.ident.as_str(), args);

                let self_ty = cx.typeck_results().expr_ty_adjusted(&args[0]);
                if args.len() == 1 && method_call.ident.name == sym!(clone) {
                    lint_clone_on_copy(cx, expr, &args[0], self_ty);
                    lint_clone_on_ref_ptr(cx, expr, &args[0]);
                }
                if args.len() == 1 && method_call.ident.name == sym!(to_string) {
                    inefficient_to_string::lint(cx, expr, &args[0], self_ty);
                }

                if let Some(fn_def_id) = cx.typeck_results().type_dependent_def_id(expr.hir_id) {
                    if match_def_path(cx, fn_def_id, &paths::PUSH_STR) {
                        lint_single_char_push_string(cx, expr, args);
                    }
                }

                match self_ty.kind() {
                    ty::Ref(_, ty, _) if *ty.kind() == ty::Str => {
                        for &(method, pos) in &PATTERN_METHODS {
                            if method_call.ident.name.as_str() == method && args.len() > pos {
                                lint_single_char_pattern(cx, expr, &args[pos]);
                            }
                        }
                    },
                    ty::Ref(..) if method_call.ident.name == sym!(into_iter) => {
                        lint_into_iter(cx, expr, self_ty, *method_span);
                    },
                    _ => (),
                }
            },
            hir::ExprKind::Binary(op, ref lhs, ref rhs)
                if op.node == hir::BinOpKind::Eq || op.node == hir::BinOpKind::Ne =>
            {
                let mut info = BinaryExprInfo {
                    expr,
                    chain: lhs,
                    other: rhs,
                    eq: op.node == hir::BinOpKind::Eq,
                };
                lint_binary_expr_with_method_call(cx, &mut info);
            }
            _ => (),
        }
    }

    #[allow(clippy::too_many_lines)]
    fn check_impl_item(&mut self, cx: &LateContext<'tcx>, impl_item: &'tcx hir::ImplItem<'_>) {
        if in_external_macro(cx.sess(), impl_item.span) {
            return;
        }
        let name = impl_item.ident.name.as_str();
        let parent = cx.tcx.hir().get_parent_item(impl_item.hir_id);
        let item = cx.tcx.hir().expect_item(parent);
        let def_id = cx.tcx.hir().local_def_id(item.hir_id);
        let self_ty = cx.tcx.type_of(def_id);
        if_chain! {
            if let hir::ImplItemKind::Fn(ref sig, id) = impl_item.kind;
            if let Some(first_arg) = iter_input_pats(&sig.decl, cx.tcx.hir().body(id)).next();
            if let hir::ItemKind::Impl{ of_trait: None, .. } = item.kind;

            let method_def_id = cx.tcx.hir().local_def_id(impl_item.hir_id);
            let method_sig = cx.tcx.fn_sig(method_def_id);
            let method_sig = cx.tcx.erase_late_bound_regions(&method_sig);

            let first_arg_ty = &method_sig.inputs().iter().next();

            // check conventions w.r.t. conversion method names and predicates
            if let Some(first_arg_ty) = first_arg_ty;

            then {
                if cx.access_levels.is_exported(impl_item.hir_id) {
                    // check missing trait implementations
                    for method_config in &TRAIT_METHODS {
                        if name == method_config.method_name &&
                            sig.decl.inputs.len() == method_config.param_count &&
                            method_config.output_type.matches(cx, &sig.decl.output) &&
                            method_config.self_kind.matches(cx, self_ty, first_arg_ty) &&
                            fn_header_equals(method_config.fn_header, sig.header) &&
                            method_config.lifetime_param_cond(&impl_item)
                        {
                            span_lint_and_help(
                                cx,
                                SHOULD_IMPLEMENT_TRAIT,
                                impl_item.span,
                                &format!(
                                    "method `{}` can be confused for the standard trait method `{}::{}`",
                                    method_config.method_name,
                                    method_config.trait_name,
                                    method_config.method_name
                                ),
                                None,
                                &format!(
                                    "consider implementing the trait `{}` or choosing a less ambiguous method name",
                                    method_config.trait_name
                                )
                            );
                        }
                    }
                }

                if let Some((ref conv, self_kinds)) = &CONVENTIONS
                    .iter()
                    .find(|(ref conv, _)| conv.check(&name))
                {
                    if !self_kinds.iter().any(|k| k.matches(cx, self_ty, first_arg_ty)) {
                        let lint = if item.vis.node.is_pub() {
                            WRONG_PUB_SELF_CONVENTION
                        } else {
                            WRONG_SELF_CONVENTION
                        };

                        span_lint(
                            cx,
                            lint,
                            first_arg.pat.span,
                            &format!("methods called `{}` usually take {}; consider choosing a less ambiguous name",
                                conv,
                                &self_kinds
                                    .iter()
                                    .map(|k| k.description())
                                    .collect::<Vec<_>>()
                                    .join(" or ")
                            ),
                        );
                    }
                }
            }
        }

        // if this impl block implements a trait, lint in trait definition instead
        if let hir::ItemKind::Impl { of_trait: Some(_), .. } = item.kind {
            return;
        }

        if let hir::ImplItemKind::Fn(_, _) = impl_item.kind {
            let ret_ty = return_ty(cx, impl_item.hir_id);

            // walk the return type and check for Self (this does not check associated types)
            if contains_ty(ret_ty, self_ty) {
                return;
            }

            // if return type is impl trait, check the associated types
            if let ty::Opaque(def_id, _) = *ret_ty.kind() {
                // one of the associated types must be Self
                for &(predicate, _span) in cx.tcx.explicit_item_bounds(def_id) {
<<<<<<< HEAD
                    if let ty::PredicateAtom::Projection(projection_predicate) =
                        predicate.skip_binders()
                    {
=======
                    if let ty::PredicateAtom::Projection(projection_predicate) = predicate.skip_binders() {
>>>>>>> c6d8d580
                        // walk the associated type and check for Self
                        if contains_ty(projection_predicate.ty, self_ty) {
                            return;
                        }
                    }
                }
            }

            if name == "new" && !TyS::same_type(ret_ty, self_ty) {
                span_lint(
                    cx,
                    NEW_RET_NO_SELF,
                    impl_item.span,
                    "methods called `new` usually return `Self`",
                );
            }
        }
    }

    fn check_trait_item(&mut self, cx: &LateContext<'tcx>, item: &'tcx TraitItem<'_>) {
        if_chain! {
            if !in_external_macro(cx.tcx.sess, item.span);
            if item.ident.name == sym!(new);
            if let TraitItemKind::Fn(_, _) = item.kind;
            let ret_ty = return_ty(cx, item.hir_id);
            let self_ty = TraitRef::identity(cx.tcx, item.hir_id.owner.to_def_id()).self_ty();
            if !contains_ty(ret_ty, self_ty);

            then {
                span_lint(
                    cx,
                    NEW_RET_NO_SELF,
                    item.span,
                    "methods called `new` usually return `Self`",
                );
            }
        }
    }
}

/// Checks for the `OR_FUN_CALL` lint.
#[allow(clippy::too_many_lines)]
fn lint_or_fun_call<'tcx>(
    cx: &LateContext<'tcx>,
    expr: &hir::Expr<'_>,
    method_span: Span,
    name: &str,
    args: &'tcx [hir::Expr<'_>],
) {
    /// Checks for `unwrap_or(T::new())` or `unwrap_or(T::default())`.
    fn check_unwrap_or_default(
        cx: &LateContext<'_>,
        name: &str,
        fun: &hir::Expr<'_>,
        self_expr: &hir::Expr<'_>,
        arg: &hir::Expr<'_>,
        or_has_args: bool,
        span: Span,
    ) -> bool {
        if_chain! {
            if !or_has_args;
            if name == "unwrap_or";
            if let hir::ExprKind::Path(ref qpath) = fun.kind;
            let path = &*last_path_segment(qpath).ident.as_str();
            if ["default", "new"].contains(&path);
            let arg_ty = cx.typeck_results().expr_ty(arg);
            if let Some(default_trait_id) = get_trait_def_id(cx, &paths::DEFAULT_TRAIT);
            if implements_trait(cx, arg_ty, default_trait_id, &[]);

            then {
                let mut applicability = Applicability::MachineApplicable;
                span_lint_and_sugg(
                    cx,
                    OR_FUN_CALL,
                    span,
                    &format!("use of `{}` followed by a call to `{}`", name, path),
                    "try this",
                    format!(
                        "{}.unwrap_or_default()",
                        snippet_with_applicability(cx, self_expr.span, "_", &mut applicability)
                    ),
                    applicability,
                );

                true
            } else {
                false
            }
        }
    }

    /// Checks for `*or(foo())`.
    #[allow(clippy::too_many_arguments)]
    fn check_general_case<'tcx>(
        cx: &LateContext<'tcx>,
        name: &str,
        method_span: Span,
        fun_span: Span,
        self_expr: &hir::Expr<'_>,
        arg: &'tcx hir::Expr<'_>,
        or_has_args: bool,
        span: Span,
    ) {
        if let hir::ExprKind::MethodCall(ref path, _, ref args, _) = &arg.kind {
            if path.ident.as_str() == "len" {
                let ty = cx.typeck_results().expr_ty(&args[0]).peel_refs();

                match ty.kind() {
                    ty::Slice(_) | ty::Array(_, _) => return,
                    _ => (),
                }

                if is_type_diagnostic_item(cx, ty, sym!(vec_type)) {
                    return;
                }
            }
        }

        // (path, fn_has_argument, methods, suffix)
        let know_types: &[(&[_], _, &[_], _)] = &[
            (&paths::BTREEMAP_ENTRY, false, &["or_insert"], "with"),
            (&paths::HASHMAP_ENTRY, false, &["or_insert"], "with"),
            (&paths::OPTION, false, &["map_or", "ok_or", "or", "unwrap_or"], "else"),
            (&paths::RESULT, true, &["or", "unwrap_or"], "else"),
        ];

        if_chain! {
            if know_types.iter().any(|k| k.2.contains(&name));

            if is_lazyness_candidate(cx, arg);
            if !contains_return(&arg);

            let self_ty = cx.typeck_results().expr_ty(self_expr);

            if let Some(&(_, fn_has_arguments, poss, suffix)) =
                know_types.iter().find(|&&i| match_type(cx, self_ty, i.0));

            if poss.contains(&name);

            then {
                let sugg: Cow<'_, _> = match (fn_has_arguments, !or_has_args) {
                    (true, _) => format!("|_| {}", snippet_with_macro_callsite(cx, arg.span, "..")).into(),
                    (false, false) => format!("|| {}", snippet_with_macro_callsite(cx, arg.span, "..")).into(),
                    (false, true) => snippet_with_macro_callsite(cx, fun_span, ".."),
                };
                let span_replace_word = method_span.with_hi(span.hi());
                span_lint_and_sugg(
                    cx,
                    OR_FUN_CALL,
                    span_replace_word,
                    &format!("use of `{}` followed by a function call", name),
                    "try this",
                    format!("{}_{}({})", name, suffix, sugg),
                    Applicability::HasPlaceholders,
                );
            }
        }
    }

    if args.len() == 2 {
        match args[1].kind {
            hir::ExprKind::Call(ref fun, ref or_args) => {
                let or_has_args = !or_args.is_empty();
                if !check_unwrap_or_default(cx, name, fun, &args[0], &args[1], or_has_args, expr.span) {
                    check_general_case(
                        cx,
                        name,
                        method_span,
                        fun.span,
                        &args[0],
                        &args[1],
                        or_has_args,
                        expr.span,
                    );
                }
            },
            hir::ExprKind::MethodCall(_, span, ref or_args, _) => check_general_case(
                cx,
                name,
                method_span,
                span,
                &args[0],
                &args[1],
                !or_args.is_empty(),
                expr.span,
            ),
            _ => {},
        }
    }
}

/// Checks for the `EXPECT_FUN_CALL` lint.
#[allow(clippy::too_many_lines)]
fn lint_expect_fun_call(
    cx: &LateContext<'_>,
    expr: &hir::Expr<'_>,
    method_span: Span,
    name: &str,
    args: &[hir::Expr<'_>],
) {
    // Strip `&`, `as_ref()` and `as_str()` off `arg` until we're left with either a `String` or
    // `&str`
    fn get_arg_root<'a>(cx: &LateContext<'_>, arg: &'a hir::Expr<'a>) -> &'a hir::Expr<'a> {
        let mut arg_root = arg;
        loop {
            arg_root = match &arg_root.kind {
                hir::ExprKind::AddrOf(hir::BorrowKind::Ref, _, expr) => expr,
                hir::ExprKind::MethodCall(method_name, _, call_args, _) => {
                    if call_args.len() == 1
                        && (method_name.ident.name == sym!(as_str) || method_name.ident.name == sym!(as_ref))
                        && {
                            let arg_type = cx.typeck_results().expr_ty(&call_args[0]);
                            let base_type = arg_type.peel_refs();
                            *base_type.kind() == ty::Str || is_type_diagnostic_item(cx, base_type, sym!(string_type))
                        }
                    {
                        &call_args[0]
                    } else {
                        break;
                    }
                },
                _ => break,
            };
        }
        arg_root
    }

    // Only `&'static str` or `String` can be used directly in the `panic!`. Other types should be
    // converted to string.
    fn requires_to_string(cx: &LateContext<'_>, arg: &hir::Expr<'_>) -> bool {
        let arg_ty = cx.typeck_results().expr_ty(arg);
        if is_type_diagnostic_item(cx, arg_ty, sym!(string_type)) {
            return false;
        }
        if let ty::Ref(_, ty, ..) = arg_ty.kind() {
            if *ty.kind() == ty::Str && can_be_static_str(cx, arg) {
                return false;
            }
        };
        true
    }

    // Check if an expression could have type `&'static str`, knowing that it
    // has type `&str` for some lifetime.
    fn can_be_static_str(cx: &LateContext<'_>, arg: &hir::Expr<'_>) -> bool {
        match arg.kind {
            hir::ExprKind::Lit(_) => true,
            hir::ExprKind::Call(fun, _) => {
                if let hir::ExprKind::Path(ref p) = fun.kind {
                    match cx.qpath_res(p, fun.hir_id) {
                        hir::def::Res::Def(hir::def::DefKind::Fn | hir::def::DefKind::AssocFn, def_id) => matches!(
                            cx.tcx.fn_sig(def_id).output().skip_binder().kind(),
                            ty::Ref(ty::ReStatic, ..)
                        ),
                        _ => false,
                    }
                } else {
                    false
                }
            },
            hir::ExprKind::MethodCall(..) => {
                cx.typeck_results()
                    .type_dependent_def_id(arg.hir_id)
                    .map_or(false, |method_id| {
                        matches!(
                            cx.tcx.fn_sig(method_id).output().skip_binder().kind(),
                            ty::Ref(ty::ReStatic, ..)
                        )
                    })
            },
            hir::ExprKind::Path(ref p) => matches!(
                cx.qpath_res(p, arg.hir_id),
                hir::def::Res::Def(hir::def::DefKind::Const | hir::def::DefKind::Static, _)
            ),
            _ => false,
        }
    }

    fn generate_format_arg_snippet(
        cx: &LateContext<'_>,
        a: &hir::Expr<'_>,
        applicability: &mut Applicability,
    ) -> Vec<String> {
        if_chain! {
            if let hir::ExprKind::AddrOf(hir::BorrowKind::Ref, _, ref format_arg) = a.kind;
            if let hir::ExprKind::Match(ref format_arg_expr, _, _) = format_arg.kind;
            if let hir::ExprKind::Tup(ref format_arg_expr_tup) = format_arg_expr.kind;

            then {
                format_arg_expr_tup
                    .iter()
                    .map(|a| snippet_with_applicability(cx, a.span, "..", applicability).into_owned())
                    .collect()
            } else {
                unreachable!()
            }
        }
    }

    fn is_call(node: &hir::ExprKind<'_>) -> bool {
        match node {
            hir::ExprKind::AddrOf(hir::BorrowKind::Ref, _, expr) => {
                is_call(&expr.kind)
            },
            hir::ExprKind::Call(..)
            | hir::ExprKind::MethodCall(..)
            // These variants are debatable or require further examination
            | hir::ExprKind::Match(..)
            | hir::ExprKind::Block{ .. } => true,
            _ => false,
        }
    }

    if args.len() != 2 || name != "expect" || !is_call(&args[1].kind) {
        return;
    }

    let receiver_type = cx.typeck_results().expr_ty_adjusted(&args[0]);
    let closure_args = if is_type_diagnostic_item(cx, receiver_type, sym!(option_type)) {
        "||"
    } else if is_type_diagnostic_item(cx, receiver_type, sym!(result_type)) {
        "|_|"
    } else {
        return;
    };

    let arg_root = get_arg_root(cx, &args[1]);

    let span_replace_word = method_span.with_hi(expr.span.hi());

    let mut applicability = Applicability::MachineApplicable;

    //Special handling for `format!` as arg_root
    if_chain! {
        if let hir::ExprKind::Block(block, None) = &arg_root.kind;
        if block.stmts.len() == 1;
        if let hir::StmtKind::Local(local) = &block.stmts[0].kind;
        if let Some(arg_root) = &local.init;
        if let hir::ExprKind::Call(ref inner_fun, ref inner_args) = arg_root.kind;
        if is_expn_of(inner_fun.span, "format").is_some() && inner_args.len() == 1;
        if let hir::ExprKind::Call(_, format_args) = &inner_args[0].kind;
        then {
            let fmt_spec = &format_args[0];
            let fmt_args = &format_args[1];

            let mut args = vec![snippet(cx, fmt_spec.span, "..").into_owned()];

            args.extend(generate_format_arg_snippet(cx, fmt_args, &mut applicability));

            let sugg = args.join(", ");

            span_lint_and_sugg(
                cx,
                EXPECT_FUN_CALL,
                span_replace_word,
                &format!("use of `{}` followed by a function call", name),
                "try this",
                format!("unwrap_or_else({} panic!({}))", closure_args, sugg),
                applicability,
            );

            return;
        }
    }

    let mut arg_root_snippet: Cow<'_, _> = snippet_with_applicability(cx, arg_root.span, "..", &mut applicability);
    if requires_to_string(cx, arg_root) {
        arg_root_snippet.to_mut().push_str(".to_string()");
    }

    span_lint_and_sugg(
        cx,
        EXPECT_FUN_CALL,
        span_replace_word,
        &format!("use of `{}` followed by a function call", name),
        "try this",
        format!("unwrap_or_else({} {{ panic!({}) }})", closure_args, arg_root_snippet),
        applicability,
    );
}

/// Checks for the `CLONE_ON_COPY` lint.
fn lint_clone_on_copy(cx: &LateContext<'_>, expr: &hir::Expr<'_>, arg: &hir::Expr<'_>, arg_ty: Ty<'_>) {
    let ty = cx.typeck_results().expr_ty(expr);
    if let ty::Ref(_, inner, _) = arg_ty.kind() {
        if let ty::Ref(_, innermost, _) = inner.kind() {
            span_lint_and_then(
                cx,
                CLONE_DOUBLE_REF,
                expr.span,
                "using `clone` on a double-reference; \
                this will copy the reference instead of cloning the inner type",
                |diag| {
                    if let Some(snip) = sugg::Sugg::hir_opt(cx, arg) {
                        let mut ty = innermost;
                        let mut n = 0;
                        while let ty::Ref(_, inner, _) = ty.kind() {
                            ty = inner;
                            n += 1;
                        }
                        let refs: String = iter::repeat('&').take(n + 1).collect();
                        let derefs: String = iter::repeat('*').take(n).collect();
                        let explicit = format!("<{}{}>::clone({})", refs, ty, snip);
                        diag.span_suggestion(
                            expr.span,
                            "try dereferencing it",
                            format!("{}({}{}).clone()", refs, derefs, snip.deref()),
                            Applicability::MaybeIncorrect,
                        );
                        diag.span_suggestion(
                            expr.span,
                            "or try being explicit if you are sure, that you want to clone a reference",
                            explicit,
                            Applicability::MaybeIncorrect,
                        );
                    }
                },
            );
            return; // don't report clone_on_copy
        }
    }

    if is_copy(cx, ty) {
        let snip;
        if let Some(snippet) = sugg::Sugg::hir_opt(cx, arg) {
            let parent = cx.tcx.hir().get_parent_node(expr.hir_id);
            match &cx.tcx.hir().get(parent) {
                hir::Node::Expr(parent) => match parent.kind {
                    // &*x is a nop, &x.clone() is not
                    hir::ExprKind::AddrOf(..) => return,
                    // (*x).func() is useless, x.clone().func() can work in case func borrows mutably
                    hir::ExprKind::MethodCall(_, _, parent_args, _) if expr.hir_id == parent_args[0].hir_id => {
                        return;
                    },

                    _ => {},
                },
                hir::Node::Stmt(stmt) => {
                    if let hir::StmtKind::Local(ref loc) = stmt.kind {
                        if let hir::PatKind::Ref(..) = loc.pat.kind {
                            // let ref y = *x borrows x, let ref y = x.clone() does not
                            return;
                        }
                    }
                },
                _ => {},
            }

            // x.clone() might have dereferenced x, possibly through Deref impls
            if cx.typeck_results().expr_ty(arg) == ty {
                snip = Some(("try removing the `clone` call", format!("{}", snippet)));
            } else {
                let deref_count = cx
                    .typeck_results()
                    .expr_adjustments(arg)
                    .iter()
                    .filter(|adj| matches!(adj.kind, ty::adjustment::Adjust::Deref(_)))
                    .count();
                let derefs: String = iter::repeat('*').take(deref_count).collect();
                snip = Some(("try dereferencing it", format!("{}{}", derefs, snippet)));
            }
        } else {
            snip = None;
        }
        span_lint_and_then(cx, CLONE_ON_COPY, expr.span, "using `clone` on a `Copy` type", |diag| {
            if let Some((text, snip)) = snip {
                diag.span_suggestion(expr.span, text, snip, Applicability::MachineApplicable);
            }
        });
    }
}

fn lint_clone_on_ref_ptr(cx: &LateContext<'_>, expr: &hir::Expr<'_>, arg: &hir::Expr<'_>) {
    let obj_ty = cx.typeck_results().expr_ty(arg).peel_refs();

    if let ty::Adt(_, subst) = obj_ty.kind() {
        let caller_type = if is_type_diagnostic_item(cx, obj_ty, sym::Rc) {
            "Rc"
        } else if is_type_diagnostic_item(cx, obj_ty, sym::Arc) {
            "Arc"
        } else if match_type(cx, obj_ty, &paths::WEAK_RC) || match_type(cx, obj_ty, &paths::WEAK_ARC) {
            "Weak"
        } else {
            return;
        };

        let snippet = snippet_with_macro_callsite(cx, arg.span, "_");

        span_lint_and_sugg(
            cx,
            CLONE_ON_REF_PTR,
            expr.span,
            "using `.clone()` on a ref-counted pointer",
            "try this",
            format!("{}::<{}>::clone(&{})", caller_type, subst.type_at(0), snippet),
            Applicability::Unspecified, // Sometimes unnecessary ::<_> after Rc/Arc/Weak
        );
    }
}

fn lint_string_extend(cx: &LateContext<'_>, expr: &hir::Expr<'_>, args: &[hir::Expr<'_>]) {
    let arg = &args[1];
    if let Some(arglists) = method_chain_args(arg, &["chars"]) {
        let target = &arglists[0][0];
        let self_ty = cx.typeck_results().expr_ty(target).peel_refs();
        let ref_str = if *self_ty.kind() == ty::Str {
            ""
        } else if is_type_diagnostic_item(cx, self_ty, sym!(string_type)) {
            "&"
        } else {
            return;
        };

        let mut applicability = Applicability::MachineApplicable;
        span_lint_and_sugg(
            cx,
            STRING_EXTEND_CHARS,
            expr.span,
            "calling `.extend(_.chars())`",
            "try this",
            format!(
                "{}.push_str({}{})",
                snippet_with_applicability(cx, args[0].span, "_", &mut applicability),
                ref_str,
                snippet_with_applicability(cx, target.span, "_", &mut applicability)
            ),
            applicability,
        );
    }
}

fn lint_extend(cx: &LateContext<'_>, expr: &hir::Expr<'_>, args: &[hir::Expr<'_>]) {
    let obj_ty = cx.typeck_results().expr_ty(&args[0]).peel_refs();
    if is_type_diagnostic_item(cx, obj_ty, sym!(string_type)) {
        lint_string_extend(cx, expr, args);
    }
}

fn lint_cstring_as_ptr(cx: &LateContext<'_>, expr: &hir::Expr<'_>, source: &hir::Expr<'_>, unwrap: &hir::Expr<'_>) {
    if_chain! {
        let source_type = cx.typeck_results().expr_ty(source);
        if let ty::Adt(def, substs) = source_type.kind();
        if cx.tcx.is_diagnostic_item(sym!(result_type), def.did);
        if match_type(cx, substs.type_at(0), &paths::CSTRING);
        then {
            span_lint_and_then(
                cx,
                TEMPORARY_CSTRING_AS_PTR,
                expr.span,
                "you are getting the inner pointer of a temporary `CString`",
                |diag| {
                    diag.note("that pointer will be invalid outside this expression");
                    diag.span_help(unwrap.span, "assign the `CString` to a variable to extend its lifetime");
                });
        }
    }
}

fn lint_iter_cloned_collect<'tcx>(cx: &LateContext<'tcx>, expr: &hir::Expr<'_>, iter_args: &'tcx [hir::Expr<'_>]) {
    if_chain! {
        if is_type_diagnostic_item(cx, cx.typeck_results().expr_ty(expr), sym!(vec_type));
        if let Some(slice) = derefs_to_slice(cx, &iter_args[0], cx.typeck_results().expr_ty(&iter_args[0]));
        if let Some(to_replace) = expr.span.trim_start(slice.span.source_callsite());

        then {
            span_lint_and_sugg(
                cx,
                ITER_CLONED_COLLECT,
                to_replace,
                "called `iter().cloned().collect()` on a slice to create a `Vec`. Calling `to_vec()` is both faster and \
                more readable",
                "try",
                ".to_vec()".to_string(),
                Applicability::MachineApplicable,
            );
        }
    }
}

fn lint_unnecessary_fold(cx: &LateContext<'_>, expr: &hir::Expr<'_>, fold_args: &[hir::Expr<'_>], fold_span: Span) {
    fn check_fold_with_op(
        cx: &LateContext<'_>,
        expr: &hir::Expr<'_>,
        fold_args: &[hir::Expr<'_>],
        fold_span: Span,
        op: hir::BinOpKind,
        replacement_method_name: &str,
        replacement_has_args: bool,
    ) {
        if_chain! {
            // Extract the body of the closure passed to fold
            if let hir::ExprKind::Closure(_, _, body_id, _, _) = fold_args[2].kind;
            let closure_body = cx.tcx.hir().body(body_id);
            let closure_expr = remove_blocks(&closure_body.value);

            // Check if the closure body is of the form `acc <op> some_expr(x)`
            if let hir::ExprKind::Binary(ref bin_op, ref left_expr, ref right_expr) = closure_expr.kind;
            if bin_op.node == op;

            // Extract the names of the two arguments to the closure
            if let Some(first_arg_ident) = get_arg_name(&closure_body.params[0].pat);
            if let Some(second_arg_ident) = get_arg_name(&closure_body.params[1].pat);

            if match_var(&*left_expr, first_arg_ident);
            if replacement_has_args || match_var(&*right_expr, second_arg_ident);

            then {
                let mut applicability = Applicability::MachineApplicable;
                let sugg = if replacement_has_args {
                    format!(
                        "{replacement}(|{s}| {r})",
                        replacement = replacement_method_name,
                        s = second_arg_ident,
                        r = snippet_with_applicability(cx, right_expr.span, "EXPR", &mut applicability),
                    )
                } else {
                    format!(
                        "{replacement}()",
                        replacement = replacement_method_name,
                    )
                };

                span_lint_and_sugg(
                    cx,
                    UNNECESSARY_FOLD,
                    fold_span.with_hi(expr.span.hi()),
                    // TODO #2371 don't suggest e.g., .any(|x| f(x)) if we can suggest .any(f)
                    "this `.fold` can be written more succinctly using another method",
                    "try",
                    sugg,
                    applicability,
                );
            }
        }
    }

    // Check that this is a call to Iterator::fold rather than just some function called fold
    if !match_trait_method(cx, expr, &paths::ITERATOR) {
        return;
    }

    assert!(
        fold_args.len() == 3,
        "Expected fold_args to have three entries - the receiver, the initial value and the closure"
    );

    // Check if the first argument to .fold is a suitable literal
    if let hir::ExprKind::Lit(ref lit) = fold_args[1].kind {
        match lit.node {
            ast::LitKind::Bool(false) => {
                check_fold_with_op(cx, expr, fold_args, fold_span, hir::BinOpKind::Or, "any", true)
            },
            ast::LitKind::Bool(true) => {
                check_fold_with_op(cx, expr, fold_args, fold_span, hir::BinOpKind::And, "all", true)
            },
            ast::LitKind::Int(0, _) => {
                check_fold_with_op(cx, expr, fold_args, fold_span, hir::BinOpKind::Add, "sum", false)
            },
            ast::LitKind::Int(1, _) => {
                check_fold_with_op(cx, expr, fold_args, fold_span, hir::BinOpKind::Mul, "product", false)
            },
            _ => (),
        }
    }
}

fn lint_step_by<'tcx>(cx: &LateContext<'tcx>, expr: &hir::Expr<'_>, args: &'tcx [hir::Expr<'_>]) {
    if match_trait_method(cx, expr, &paths::ITERATOR) {
        if let Some((Constant::Int(0), _)) = constant(cx, cx.typeck_results(), &args[1]) {
            span_lint(
                cx,
                ITERATOR_STEP_BY_ZERO,
                expr.span,
                "Iterator::step_by(0) will panic at runtime",
            );
        }
    }
}

fn lint_iter_next<'tcx>(cx: &LateContext<'tcx>, expr: &'tcx hir::Expr<'_>, iter_args: &'tcx [hir::Expr<'_>]) {
    let caller_expr = &iter_args[0];

    // Skip lint if the `iter().next()` expression is a for loop argument,
    // since it is already covered by `&loops::ITER_NEXT_LOOP`
    let mut parent_expr_opt = get_parent_expr(cx, expr);
    while let Some(parent_expr) = parent_expr_opt {
        if higher::for_loop(parent_expr).is_some() {
            return;
        }
        parent_expr_opt = get_parent_expr(cx, parent_expr);
    }

    if derefs_to_slice(cx, caller_expr, cx.typeck_results().expr_ty(caller_expr)).is_some() {
        // caller is a Slice
        if_chain! {
            if let hir::ExprKind::Index(ref caller_var, ref index_expr) = &caller_expr.kind;
            if let Some(higher::Range { start: Some(start_expr), end: None, limits: ast::RangeLimits::HalfOpen })
                = higher::range(index_expr);
            if let hir::ExprKind::Lit(ref start_lit) = &start_expr.kind;
            if let ast::LitKind::Int(start_idx, _) = start_lit.node;
            then {
                let mut applicability = Applicability::MachineApplicable;
                span_lint_and_sugg(
                    cx,
                    ITER_NEXT_SLICE,
                    expr.span,
                    "using `.iter().next()` on a Slice without end index",
                    "try calling",
                    format!("{}.get({})", snippet_with_applicability(cx, caller_var.span, "..", &mut applicability), start_idx),
                    applicability,
                );
            }
        }
    } else if is_type_diagnostic_item(cx, cx.typeck_results().expr_ty(caller_expr), sym!(vec_type))
        || matches!(
            &cx.typeck_results().expr_ty(caller_expr).peel_refs().kind(),
            ty::Array(_, _)
        )
    {
        // caller is a Vec or an Array
        let mut applicability = Applicability::MachineApplicable;
        span_lint_and_sugg(
            cx,
            ITER_NEXT_SLICE,
            expr.span,
            "using `.iter().next()` on an array",
            "try calling",
            format!(
                "{}.get(0)",
                snippet_with_applicability(cx, caller_expr.span, "..", &mut applicability)
            ),
            applicability,
        );
    }
}

fn lint_iter_nth<'tcx>(
    cx: &LateContext<'tcx>,
    expr: &hir::Expr<'_>,
    nth_and_iter_args: &[&'tcx [hir::Expr<'tcx>]],
    is_mut: bool,
) {
    let iter_args = nth_and_iter_args[1];
    let mut_str = if is_mut { "_mut" } else { "" };
    let caller_type = if derefs_to_slice(cx, &iter_args[0], cx.typeck_results().expr_ty(&iter_args[0])).is_some() {
        "slice"
    } else if is_type_diagnostic_item(cx, cx.typeck_results().expr_ty(&iter_args[0]), sym!(vec_type)) {
        "Vec"
    } else if is_type_diagnostic_item(cx, cx.typeck_results().expr_ty(&iter_args[0]), sym!(vecdeque_type)) {
        "VecDeque"
    } else {
        let nth_args = nth_and_iter_args[0];
        lint_iter_nth_zero(cx, expr, &nth_args);
        return; // caller is not a type that we want to lint
    };

    span_lint_and_help(
        cx,
        ITER_NTH,
        expr.span,
        &format!("called `.iter{0}().nth()` on a {1}", mut_str, caller_type),
        None,
        &format!("calling `.get{}()` is both faster and more readable", mut_str),
    );
}

fn lint_iter_nth_zero<'tcx>(cx: &LateContext<'tcx>, expr: &hir::Expr<'_>, nth_args: &'tcx [hir::Expr<'_>]) {
    if_chain! {
        if match_trait_method(cx, expr, &paths::ITERATOR);
        if let Some((Constant::Int(0), _)) = constant(cx, cx.typeck_results(), &nth_args[1]);
        then {
            let mut applicability = Applicability::MachineApplicable;
            span_lint_and_sugg(
                cx,
                ITER_NTH_ZERO,
                expr.span,
                "called `.nth(0)` on a `std::iter::Iterator`, when `.next()` is equivalent",
                "try calling `.next()` instead of `.nth(0)`",
                format!("{}.next()", snippet_with_applicability(cx, nth_args[0].span, "..", &mut applicability)),
                applicability,
            );
        }
    }
}

fn lint_get_unwrap<'tcx>(cx: &LateContext<'tcx>, expr: &hir::Expr<'_>, get_args: &'tcx [hir::Expr<'_>], is_mut: bool) {
    // Note: we don't want to lint `get_mut().unwrap` for `HashMap` or `BTreeMap`,
    // because they do not implement `IndexMut`
    let mut applicability = Applicability::MachineApplicable;
    let expr_ty = cx.typeck_results().expr_ty(&get_args[0]);
    let get_args_str = if get_args.len() > 1 {
        snippet_with_applicability(cx, get_args[1].span, "_", &mut applicability)
    } else {
        return; // not linting on a .get().unwrap() chain or variant
    };
    let mut needs_ref;
    let caller_type = if derefs_to_slice(cx, &get_args[0], expr_ty).is_some() {
        needs_ref = get_args_str.parse::<usize>().is_ok();
        "slice"
    } else if is_type_diagnostic_item(cx, expr_ty, sym!(vec_type)) {
        needs_ref = get_args_str.parse::<usize>().is_ok();
        "Vec"
    } else if is_type_diagnostic_item(cx, expr_ty, sym!(vecdeque_type)) {
        needs_ref = get_args_str.parse::<usize>().is_ok();
        "VecDeque"
    } else if !is_mut && is_type_diagnostic_item(cx, expr_ty, sym!(hashmap_type)) {
        needs_ref = true;
        "HashMap"
    } else if !is_mut && match_type(cx, expr_ty, &paths::BTREEMAP) {
        needs_ref = true;
        "BTreeMap"
    } else {
        return; // caller is not a type that we want to lint
    };

    let mut span = expr.span;

    // Handle the case where the result is immediately dereferenced
    // by not requiring ref and pulling the dereference into the
    // suggestion.
    if_chain! {
        if needs_ref;
        if let Some(parent) = get_parent_expr(cx, expr);
        if let hir::ExprKind::Unary(hir::UnOp::UnDeref, _) = parent.kind;
        then {
            needs_ref = false;
            span = parent.span;
        }
    }

    let mut_str = if is_mut { "_mut" } else { "" };
    let borrow_str = if !needs_ref {
        ""
    } else if is_mut {
        "&mut "
    } else {
        "&"
    };

    span_lint_and_sugg(
        cx,
        GET_UNWRAP,
        span,
        &format!(
            "called `.get{0}().unwrap()` on a {1}. Using `[]` is more clear and more concise",
            mut_str, caller_type
        ),
        "try this",
        format!(
            "{}{}[{}]",
            borrow_str,
            snippet_with_applicability(cx, get_args[0].span, "_", &mut applicability),
            get_args_str
        ),
        applicability,
    );
}

fn lint_iter_skip_next(cx: &LateContext<'_>, expr: &hir::Expr<'_>, skip_args: &[hir::Expr<'_>]) {
    // lint if caller of skip is an Iterator
    if match_trait_method(cx, expr, &paths::ITERATOR) {
        if let [caller, n] = skip_args {
            let hint = format!(".nth({})", snippet(cx, n.span, ".."));
            span_lint_and_sugg(
                cx,
                ITER_SKIP_NEXT,
                expr.span.trim_start(caller.span).unwrap(),
                "called `skip(x).next()` on an iterator",
                "use `nth` instead",
                hint,
                Applicability::MachineApplicable,
            );
        }
    }
}

fn derefs_to_slice<'tcx>(
    cx: &LateContext<'tcx>,
    expr: &'tcx hir::Expr<'tcx>,
    ty: Ty<'tcx>,
) -> Option<&'tcx hir::Expr<'tcx>> {
    fn may_slice<'a>(cx: &LateContext<'a>, ty: Ty<'a>) -> bool {
        match ty.kind() {
            ty::Slice(_) => true,
            ty::Adt(def, _) if def.is_box() => may_slice(cx, ty.boxed_ty()),
            ty::Adt(..) => is_type_diagnostic_item(cx, ty, sym!(vec_type)),
            ty::Array(_, size) => size
                .try_eval_usize(cx.tcx, cx.param_env)
                .map_or(false, |size| size < 32),
            ty::Ref(_, inner, _) => may_slice(cx, inner),
            _ => false,
        }
    }

    if let hir::ExprKind::MethodCall(ref path, _, ref args, _) = expr.kind {
        if path.ident.name == sym!(iter) && may_slice(cx, cx.typeck_results().expr_ty(&args[0])) {
            Some(&args[0])
        } else {
            None
        }
    } else {
        match ty.kind() {
            ty::Slice(_) => Some(expr),
            ty::Adt(def, _) if def.is_box() && may_slice(cx, ty.boxed_ty()) => Some(expr),
            ty::Ref(_, inner, _) => {
                if may_slice(cx, inner) {
                    Some(expr)
                } else {
                    None
                }
            },
            _ => None,
        }
    }
}

/// lint use of `unwrap()` for `Option`s and `Result`s
fn lint_unwrap(cx: &LateContext<'_>, expr: &hir::Expr<'_>, unwrap_args: &[hir::Expr<'_>]) {
    let obj_ty = cx.typeck_results().expr_ty(&unwrap_args[0]).peel_refs();

    let mess = if is_type_diagnostic_item(cx, obj_ty, sym!(option_type)) {
        Some((UNWRAP_USED, "an Option", "None"))
    } else if is_type_diagnostic_item(cx, obj_ty, sym!(result_type)) {
        Some((UNWRAP_USED, "a Result", "Err"))
    } else {
        None
    };

    if let Some((lint, kind, none_value)) = mess {
        span_lint_and_help(
            cx,
            lint,
            expr.span,
            &format!("used `unwrap()` on `{}` value", kind,),
            None,
            &format!(
                "if you don't want to handle the `{}` case gracefully, consider \
                using `expect()` to provide a better panic message",
                none_value,
            ),
        );
    }
}

/// lint use of `expect()` for `Option`s and `Result`s
fn lint_expect(cx: &LateContext<'_>, expr: &hir::Expr<'_>, expect_args: &[hir::Expr<'_>]) {
    let obj_ty = cx.typeck_results().expr_ty(&expect_args[0]).peel_refs();

    let mess = if is_type_diagnostic_item(cx, obj_ty, sym!(option_type)) {
        Some((EXPECT_USED, "an Option", "None"))
    } else if is_type_diagnostic_item(cx, obj_ty, sym!(result_type)) {
        Some((EXPECT_USED, "a Result", "Err"))
    } else {
        None
    };

    if let Some((lint, kind, none_value)) = mess {
        span_lint_and_help(
            cx,
            lint,
            expr.span,
            &format!("used `expect()` on `{}` value", kind,),
            None,
            &format!("if this value is an `{}`, it will panic", none_value,),
        );
    }
}

/// lint use of `ok().expect()` for `Result`s
fn lint_ok_expect(cx: &LateContext<'_>, expr: &hir::Expr<'_>, ok_args: &[hir::Expr<'_>]) {
    if_chain! {
        // lint if the caller of `ok()` is a `Result`
        if is_type_diagnostic_item(cx, cx.typeck_results().expr_ty(&ok_args[0]), sym!(result_type));
        let result_type = cx.typeck_results().expr_ty(&ok_args[0]);
        if let Some(error_type) = get_error_type(cx, result_type);
        if has_debug_impl(error_type, cx);

        then {
            span_lint_and_help(
                cx,
                OK_EXPECT,
                expr.span,
                "called `ok().expect()` on a `Result` value",
                None,
                "you can call `expect()` directly on the `Result`",
            );
        }
    }
}

/// lint use of `map().flatten()` for `Iterators` and 'Options'
fn lint_map_flatten<'tcx>(cx: &LateContext<'tcx>, expr: &'tcx hir::Expr<'_>, map_args: &'tcx [hir::Expr<'_>]) {
    // lint if caller of `.map().flatten()` is an Iterator
    if match_trait_method(cx, expr, &paths::ITERATOR) {
        let map_closure_ty = cx.typeck_results().expr_ty(&map_args[1]);
        let is_map_to_option = match map_closure_ty.kind() {
            ty::Closure(_, _) | ty::FnDef(_, _) | ty::FnPtr(_) => {
                let map_closure_sig = match map_closure_ty.kind() {
                    ty::Closure(_, substs) => substs.as_closure().sig(),
                    _ => map_closure_ty.fn_sig(cx.tcx),
                };
                let map_closure_return_ty = cx.tcx.erase_late_bound_regions(&map_closure_sig.output());
                is_type_diagnostic_item(cx, map_closure_return_ty, sym!(option_type))
            },
            _ => false,
        };

        let method_to_use = if is_map_to_option {
            // `(...).map(...)` has type `impl Iterator<Item=Option<...>>
            "filter_map"
        } else {
            // `(...).map(...)` has type `impl Iterator<Item=impl Iterator<...>>
            "flat_map"
        };
        let func_snippet = snippet(cx, map_args[1].span, "..");
        let hint = format!(".{0}({1})", method_to_use, func_snippet);
        span_lint_and_sugg(
            cx,
            MAP_FLATTEN,
            expr.span.with_lo(map_args[0].span.hi()),
            "called `map(..).flatten()` on an `Iterator`",
            &format!("try using `{}` instead", method_to_use),
            hint,
            Applicability::MachineApplicable,
        );
    }

    // lint if caller of `.map().flatten()` is an Option
    if is_type_diagnostic_item(cx, cx.typeck_results().expr_ty(&map_args[0]), sym!(option_type)) {
        let func_snippet = snippet(cx, map_args[1].span, "..");
        let hint = format!(".and_then({})", func_snippet);
        span_lint_and_sugg(
            cx,
            MAP_FLATTEN,
            expr.span.with_lo(map_args[0].span.hi()),
            "called `map(..).flatten()` on an `Option`",
            "try using `and_then` instead",
            hint,
            Applicability::MachineApplicable,
        );
    }
}

/// lint use of `map().unwrap_or_else()` for `Option`s and `Result`s
/// Return true if lint triggered
fn lint_map_unwrap_or_else<'tcx>(
    cx: &LateContext<'tcx>,
    expr: &'tcx hir::Expr<'_>,
    map_args: &'tcx [hir::Expr<'_>],
    unwrap_args: &'tcx [hir::Expr<'_>],
) -> bool {
    // lint if the caller of `map()` is an `Option`
    let is_option = is_type_diagnostic_item(cx, cx.typeck_results().expr_ty(&map_args[0]), sym!(option_type));
    let is_result = is_type_diagnostic_item(cx, cx.typeck_results().expr_ty(&map_args[0]), sym!(result_type));

    if is_option || is_result {
        // Don't make a suggestion that may fail to compile due to mutably borrowing
        // the same variable twice.
        let map_mutated_vars = mutated_variables(&map_args[0], cx);
        let unwrap_mutated_vars = mutated_variables(&unwrap_args[1], cx);
        if let (Some(map_mutated_vars), Some(unwrap_mutated_vars)) = (map_mutated_vars, unwrap_mutated_vars) {
            if map_mutated_vars.intersection(&unwrap_mutated_vars).next().is_some() {
                return false;
            }
        } else {
            return false;
        }

        // lint message
        let msg = if is_option {
            "called `map(f).unwrap_or_else(g)` on an `Option` value. This can be done more directly by calling \
            `map_or_else(g, f)` instead"
        } else {
            "called `map(f).unwrap_or_else(g)` on a `Result` value. This can be done more directly by calling \
            `.map_or_else(g, f)` instead"
        };
        // get snippets for args to map() and unwrap_or_else()
        let map_snippet = snippet(cx, map_args[1].span, "..");
        let unwrap_snippet = snippet(cx, unwrap_args[1].span, "..");
        // lint, with note if neither arg is > 1 line and both map() and
        // unwrap_or_else() have the same span
        let multiline = map_snippet.lines().count() > 1 || unwrap_snippet.lines().count() > 1;
        let same_span = map_args[1].span.ctxt() == unwrap_args[1].span.ctxt();
        if same_span && !multiline {
            span_lint_and_note(
                cx,
                MAP_UNWRAP_OR,
                expr.span,
                msg,
                None,
                &format!(
                    "replace `map({0}).unwrap_or_else({1})` with `map_or_else({1}, {0})`",
                    map_snippet, unwrap_snippet,
                ),
            );
            return true;
        } else if same_span && multiline {
            span_lint(cx, MAP_UNWRAP_OR, expr.span, msg);
            return true;
        }
    }

    false
}

/// lint use of `_.map_or(None, _)` for `Option`s and `Result`s
fn lint_map_or_none<'tcx>(cx: &LateContext<'tcx>, expr: &'tcx hir::Expr<'_>, map_or_args: &'tcx [hir::Expr<'_>]) {
    let is_option = is_type_diagnostic_item(cx, cx.typeck_results().expr_ty(&map_or_args[0]), sym!(option_type));
    let is_result = is_type_diagnostic_item(cx, cx.typeck_results().expr_ty(&map_or_args[0]), sym!(result_type));

    // There are two variants of this `map_or` lint:
    // (1) using `map_or` as an adapter from `Result<T,E>` to `Option<T>`
    // (2) using `map_or` as a combinator instead of `and_then`
    //
    // (For this lint) we don't care if any other type calls `map_or`
    if !is_option && !is_result {
        return;
    }

    let (lint_name, msg, instead, hint) = {
        let default_arg_is_none = if let hir::ExprKind::Path(ref qpath) = map_or_args[1].kind {
            match_qpath(qpath, &paths::OPTION_NONE)
        } else {
            return;
        };

        if !default_arg_is_none {
            // nothing to lint!
            return;
        }

        let f_arg_is_some = if let hir::ExprKind::Path(ref qpath) = map_or_args[2].kind {
            match_qpath(qpath, &paths::OPTION_SOME)
        } else {
            false
        };

        if is_option {
            let self_snippet = snippet(cx, map_or_args[0].span, "..");
            let func_snippet = snippet(cx, map_or_args[2].span, "..");
            let msg = "called `map_or(None, f)` on an `Option` value. This can be done more directly by calling \
                       `and_then(f)` instead";
            (
                OPTION_MAP_OR_NONE,
                msg,
                "try using `and_then` instead",
                format!("{0}.and_then({1})", self_snippet, func_snippet),
            )
        } else if f_arg_is_some {
            let msg = "called `map_or(None, Some)` on a `Result` value. This can be done more directly by calling \
                       `ok()` instead";
            let self_snippet = snippet(cx, map_or_args[0].span, "..");
            (
                RESULT_MAP_OR_INTO_OPTION,
                msg,
                "try using `ok` instead",
                format!("{0}.ok()", self_snippet),
            )
        } else {
            // nothing to lint!
            return;
        }
    };

    span_lint_and_sugg(
        cx,
        lint_name,
        expr.span,
        msg,
        instead,
        hint,
        Applicability::MachineApplicable,
    );
}

/// lint use of `filter().next()` for `Iterators`
fn lint_filter_next<'tcx>(cx: &LateContext<'tcx>, expr: &'tcx hir::Expr<'_>, filter_args: &'tcx [hir::Expr<'_>]) {
    // lint if caller of `.filter().next()` is an Iterator
    if match_trait_method(cx, expr, &paths::ITERATOR) {
        let msg = "called `filter(p).next()` on an `Iterator`. This is more succinctly expressed by calling \
                   `.find(p)` instead.";
        let filter_snippet = snippet(cx, filter_args[1].span, "..");
        if filter_snippet.lines().count() <= 1 {
            // add note if not multi-line
            span_lint_and_note(
                cx,
                FILTER_NEXT,
                expr.span,
                msg,
                None,
                &format!("replace `filter({0}).next()` with `find({0})`", filter_snippet),
            );
        } else {
            span_lint(cx, FILTER_NEXT, expr.span, msg);
        }
    }
}

/// lint use of `skip_while().next()` for `Iterators`
fn lint_skip_while_next<'tcx>(
    cx: &LateContext<'tcx>,
    expr: &'tcx hir::Expr<'_>,
    _skip_while_args: &'tcx [hir::Expr<'_>],
) {
    // lint if caller of `.skip_while().next()` is an Iterator
    if match_trait_method(cx, expr, &paths::ITERATOR) {
        span_lint_and_help(
            cx,
            SKIP_WHILE_NEXT,
            expr.span,
            "called `skip_while(p).next()` on an `Iterator`",
            None,
            "this is more succinctly expressed by calling `.find(!p)` instead",
        );
    }
}

/// lint use of `filter().map()` for `Iterators`
fn lint_filter_map<'tcx>(
    cx: &LateContext<'tcx>,
    expr: &'tcx hir::Expr<'_>,
    _filter_args: &'tcx [hir::Expr<'_>],
    _map_args: &'tcx [hir::Expr<'_>],
) {
    // lint if caller of `.filter().map()` is an Iterator
    if match_trait_method(cx, expr, &paths::ITERATOR) {
        let msg = "called `filter(p).map(q)` on an `Iterator`";
        let hint = "this is more succinctly expressed by calling `.filter_map(..)` instead";
        span_lint_and_help(cx, FILTER_MAP, expr.span, msg, None, hint);
    }
}

/// lint use of `filter_map().next()` for `Iterators`
fn lint_filter_map_next<'tcx>(cx: &LateContext<'tcx>, expr: &'tcx hir::Expr<'_>, filter_args: &'tcx [hir::Expr<'_>]) {
    if match_trait_method(cx, expr, &paths::ITERATOR) {
        let msg = "called `filter_map(p).next()` on an `Iterator`. This is more succinctly expressed by calling \
                   `.find_map(p)` instead.";
        let filter_snippet = snippet(cx, filter_args[1].span, "..");
        if filter_snippet.lines().count() <= 1 {
            span_lint_and_note(
                cx,
                FILTER_MAP_NEXT,
                expr.span,
                msg,
                None,
                &format!("replace `filter_map({0}).next()` with `find_map({0})`", filter_snippet),
            );
        } else {
            span_lint(cx, FILTER_MAP_NEXT, expr.span, msg);
        }
    }
}

/// lint use of `find().map()` for `Iterators`
fn lint_find_map<'tcx>(
    cx: &LateContext<'tcx>,
    expr: &'tcx hir::Expr<'_>,
    _find_args: &'tcx [hir::Expr<'_>],
    map_args: &'tcx [hir::Expr<'_>],
) {
    // lint if caller of `.filter().map()` is an Iterator
    if match_trait_method(cx, &map_args[0], &paths::ITERATOR) {
        let msg = "called `find(p).map(q)` on an `Iterator`";
        let hint = "this is more succinctly expressed by calling `.find_map(..)` instead";
        span_lint_and_help(cx, FIND_MAP, expr.span, msg, None, hint);
    }
}

/// lint use of `filter_map().map()` for `Iterators`
fn lint_filter_map_map<'tcx>(
    cx: &LateContext<'tcx>,
    expr: &'tcx hir::Expr<'_>,
    _filter_args: &'tcx [hir::Expr<'_>],
    _map_args: &'tcx [hir::Expr<'_>],
) {
    // lint if caller of `.filter().map()` is an Iterator
    if match_trait_method(cx, expr, &paths::ITERATOR) {
        let msg = "called `filter_map(p).map(q)` on an `Iterator`";
        let hint = "this is more succinctly expressed by only calling `.filter_map(..)` instead";
        span_lint_and_help(cx, FILTER_MAP, expr.span, msg, None, hint);
    }
}

/// lint use of `filter().flat_map()` for `Iterators`
fn lint_filter_flat_map<'tcx>(
    cx: &LateContext<'tcx>,
    expr: &'tcx hir::Expr<'_>,
    _filter_args: &'tcx [hir::Expr<'_>],
    _map_args: &'tcx [hir::Expr<'_>],
) {
    // lint if caller of `.filter().flat_map()` is an Iterator
    if match_trait_method(cx, expr, &paths::ITERATOR) {
        let msg = "called `filter(p).flat_map(q)` on an `Iterator`";
        let hint = "this is more succinctly expressed by calling `.flat_map(..)` \
                    and filtering by returning `iter::empty()`";
        span_lint_and_help(cx, FILTER_MAP, expr.span, msg, None, hint);
    }
}

/// lint use of `filter_map().flat_map()` for `Iterators`
fn lint_filter_map_flat_map<'tcx>(
    cx: &LateContext<'tcx>,
    expr: &'tcx hir::Expr<'_>,
    _filter_args: &'tcx [hir::Expr<'_>],
    _map_args: &'tcx [hir::Expr<'_>],
) {
    // lint if caller of `.filter_map().flat_map()` is an Iterator
    if match_trait_method(cx, expr, &paths::ITERATOR) {
        let msg = "called `filter_map(p).flat_map(q)` on an `Iterator`";
        let hint = "this is more succinctly expressed by calling `.flat_map(..)` \
                    and filtering by returning `iter::empty()`";
        span_lint_and_help(cx, FILTER_MAP, expr.span, msg, None, hint);
    }
}

/// lint use of `flat_map` for `Iterators` where `flatten` would be sufficient
fn lint_flat_map_identity<'tcx>(
    cx: &LateContext<'tcx>,
    expr: &'tcx hir::Expr<'_>,
    flat_map_args: &'tcx [hir::Expr<'_>],
    flat_map_span: Span,
) {
    if match_trait_method(cx, expr, &paths::ITERATOR) {
        let arg_node = &flat_map_args[1].kind;

        let apply_lint = |message: &str| {
            span_lint_and_sugg(
                cx,
                FLAT_MAP_IDENTITY,
                flat_map_span.with_hi(expr.span.hi()),
                message,
                "try",
                "flatten()".to_string(),
                Applicability::MachineApplicable,
            );
        };

        if_chain! {
            if let hir::ExprKind::Closure(_, _, body_id, _, _) = arg_node;
            let body = cx.tcx.hir().body(*body_id);

            if let hir::PatKind::Binding(_, _, binding_ident, _) = body.params[0].pat.kind;
            if let hir::ExprKind::Path(hir::QPath::Resolved(_, ref path)) = body.value.kind;

            if path.segments.len() == 1;
            if path.segments[0].ident.as_str() == binding_ident.as_str();

            then {
                apply_lint("called `flat_map(|x| x)` on an `Iterator`");
            }
        }

        if_chain! {
            if let hir::ExprKind::Path(ref qpath) = arg_node;

            if match_qpath(qpath, &paths::STD_CONVERT_IDENTITY);

            then {
                apply_lint("called `flat_map(std::convert::identity)` on an `Iterator`");
            }
        }
    }
}

/// lint searching an Iterator followed by `is_some()`
fn lint_search_is_some<'tcx>(
    cx: &LateContext<'tcx>,
    expr: &'tcx hir::Expr<'_>,
    search_method: &str,
    search_args: &'tcx [hir::Expr<'_>],
    is_some_args: &'tcx [hir::Expr<'_>],
    method_span: Span,
) {
    // lint if caller of search is an Iterator
    if match_trait_method(cx, &is_some_args[0], &paths::ITERATOR) {
        let msg = format!(
            "called `is_some()` after searching an `Iterator` with {}. This is more succinctly \
             expressed by calling `any()`.",
            search_method
        );
        let search_snippet = snippet(cx, search_args[1].span, "..");
        if search_snippet.lines().count() <= 1 {
            // suggest `any(|x| ..)` instead of `any(|&x| ..)` for `find(|&x| ..).is_some()`
            // suggest `any(|..| *..)` instead of `any(|..| **..)` for `find(|..| **..).is_some()`
            let any_search_snippet = if_chain! {
                if search_method == "find";
                if let hir::ExprKind::Closure(_, _, body_id, ..) = search_args[1].kind;
                let closure_body = cx.tcx.hir().body(body_id);
                if let Some(closure_arg) = closure_body.params.get(0);
                then {
                    if let hir::PatKind::Ref(..) = closure_arg.pat.kind {
                        Some(search_snippet.replacen('&', "", 1))
                    } else if let Some(name) = get_arg_name(&closure_arg.pat) {
                        Some(search_snippet.replace(&format!("*{}", name), &name.as_str()))
                    } else {
                        None
                    }
                } else {
                    None
                }
            };
            // add note if not multi-line
            span_lint_and_sugg(
                cx,
                SEARCH_IS_SOME,
                method_span.with_hi(expr.span.hi()),
                &msg,
                "try this",
                format!(
                    "any({})",
                    any_search_snippet.as_ref().map_or(&*search_snippet, String::as_str)
                ),
                Applicability::MachineApplicable,
            );
        } else {
            span_lint(cx, SEARCH_IS_SOME, expr.span, &msg);
        }
    }
}

/// Used for `lint_binary_expr_with_method_call`.
#[derive(Copy, Clone)]
struct BinaryExprInfo<'a> {
    expr: &'a hir::Expr<'a>,
    chain: &'a hir::Expr<'a>,
    other: &'a hir::Expr<'a>,
    eq: bool,
}

/// Checks for the `CHARS_NEXT_CMP` and `CHARS_LAST_CMP` lints.
fn lint_binary_expr_with_method_call(cx: &LateContext<'_>, info: &mut BinaryExprInfo<'_>) {
    macro_rules! lint_with_both_lhs_and_rhs {
        ($func:ident, $cx:expr, $info:ident) => {
            if !$func($cx, $info) {
                ::std::mem::swap(&mut $info.chain, &mut $info.other);
                if $func($cx, $info) {
                    return;
                }
            }
        };
    }

    lint_with_both_lhs_and_rhs!(lint_chars_next_cmp, cx, info);
    lint_with_both_lhs_and_rhs!(lint_chars_last_cmp, cx, info);
    lint_with_both_lhs_and_rhs!(lint_chars_next_cmp_with_unwrap, cx, info);
    lint_with_both_lhs_and_rhs!(lint_chars_last_cmp_with_unwrap, cx, info);
}

/// Wrapper fn for `CHARS_NEXT_CMP` and `CHARS_LAST_CMP` lints.
fn lint_chars_cmp(
    cx: &LateContext<'_>,
    info: &BinaryExprInfo<'_>,
    chain_methods: &[&str],
    lint: &'static Lint,
    suggest: &str,
) -> bool {
    if_chain! {
        if let Some(args) = method_chain_args(info.chain, chain_methods);
        if let hir::ExprKind::Call(ref fun, ref arg_char) = info.other.kind;
        if arg_char.len() == 1;
        if let hir::ExprKind::Path(ref qpath) = fun.kind;
        if let Some(segment) = single_segment_path(qpath);
        if segment.ident.name == sym!(Some);
        then {
            let mut applicability = Applicability::MachineApplicable;
            let self_ty = cx.typeck_results().expr_ty_adjusted(&args[0][0]).peel_refs();

            if *self_ty.kind() != ty::Str {
                return false;
            }

            span_lint_and_sugg(
                cx,
                lint,
                info.expr.span,
                &format!("you should use the `{}` method", suggest),
                "like this",
                format!("{}{}.{}({})",
                        if info.eq { "" } else { "!" },
                        snippet_with_applicability(cx, args[0][0].span, "_", &mut applicability),
                        suggest,
                        snippet_with_applicability(cx, arg_char[0].span, "_", &mut applicability)),
                applicability,
            );

            return true;
        }
    }

    false
}

/// Checks for the `CHARS_NEXT_CMP` lint.
fn lint_chars_next_cmp<'tcx>(cx: &LateContext<'tcx>, info: &BinaryExprInfo<'_>) -> bool {
    lint_chars_cmp(cx, info, &["chars", "next"], CHARS_NEXT_CMP, "starts_with")
}

/// Checks for the `CHARS_LAST_CMP` lint.
fn lint_chars_last_cmp<'tcx>(cx: &LateContext<'tcx>, info: &BinaryExprInfo<'_>) -> bool {
    if lint_chars_cmp(cx, info, &["chars", "last"], CHARS_LAST_CMP, "ends_with") {
        true
    } else {
        lint_chars_cmp(cx, info, &["chars", "next_back"], CHARS_LAST_CMP, "ends_with")
    }
}

/// Wrapper fn for `CHARS_NEXT_CMP` and `CHARS_LAST_CMP` lints with `unwrap()`.
fn lint_chars_cmp_with_unwrap<'tcx>(
    cx: &LateContext<'tcx>,
    info: &BinaryExprInfo<'_>,
    chain_methods: &[&str],
    lint: &'static Lint,
    suggest: &str,
) -> bool {
    if_chain! {
        if let Some(args) = method_chain_args(info.chain, chain_methods);
        if let hir::ExprKind::Lit(ref lit) = info.other.kind;
        if let ast::LitKind::Char(c) = lit.node;
        then {
            let mut applicability = Applicability::MachineApplicable;
            span_lint_and_sugg(
                cx,
                lint,
                info.expr.span,
                &format!("you should use the `{}` method", suggest),
                "like this",
                format!("{}{}.{}('{}')",
                        if info.eq { "" } else { "!" },
                        snippet_with_applicability(cx, args[0][0].span, "_", &mut applicability),
                        suggest,
                        c),
                applicability,
            );

            true
        } else {
            false
        }
    }
}

/// Checks for the `CHARS_NEXT_CMP` lint with `unwrap()`.
fn lint_chars_next_cmp_with_unwrap<'tcx>(cx: &LateContext<'tcx>, info: &BinaryExprInfo<'_>) -> bool {
    lint_chars_cmp_with_unwrap(cx, info, &["chars", "next", "unwrap"], CHARS_NEXT_CMP, "starts_with")
}

/// Checks for the `CHARS_LAST_CMP` lint with `unwrap()`.
fn lint_chars_last_cmp_with_unwrap<'tcx>(cx: &LateContext<'tcx>, info: &BinaryExprInfo<'_>) -> bool {
    if lint_chars_cmp_with_unwrap(cx, info, &["chars", "last", "unwrap"], CHARS_LAST_CMP, "ends_with") {
        true
    } else {
        lint_chars_cmp_with_unwrap(cx, info, &["chars", "next_back", "unwrap"], CHARS_LAST_CMP, "ends_with")
    }
}

fn get_hint_if_single_char_arg(
    cx: &LateContext<'_>,
    arg: &hir::Expr<'_>,
    applicability: &mut Applicability,
) -> Option<String> {
    if_chain! {
        if let hir::ExprKind::Lit(lit) = &arg.kind;
        if let ast::LitKind::Str(r, style) = lit.node;
        let string = r.as_str();
        if string.len() == 1;
        then {
            let snip = snippet_with_applicability(cx, arg.span, &string, applicability);
            let ch = if let ast::StrStyle::Raw(nhash) = style {
                let nhash = nhash as usize;
                // for raw string: r##"a"##
                &snip[(nhash + 2)..(snip.len() - 1 - nhash)]
            } else {
                // for regular string: "a"
                &snip[1..(snip.len() - 1)]
            };
            let hint = format!("'{}'", if ch == "'" { "\\'" } else { ch });
            Some(hint)
        } else {
            None
        }
    }
}

/// lint for length-1 `str`s for methods in `PATTERN_METHODS`
fn lint_single_char_pattern(cx: &LateContext<'_>, _expr: &hir::Expr<'_>, arg: &hir::Expr<'_>) {
    let mut applicability = Applicability::MachineApplicable;
    if let Some(hint) = get_hint_if_single_char_arg(cx, arg, &mut applicability) {
        span_lint_and_sugg(
            cx,
            SINGLE_CHAR_PATTERN,
            arg.span,
            "single-character string constant used as pattern",
            "try using a `char` instead",
            hint,
            applicability,
        );
    }
}

/// lint for length-1 `str`s as argument for `push_str`
fn lint_single_char_push_string(cx: &LateContext<'_>, expr: &hir::Expr<'_>, args: &[hir::Expr<'_>]) {
    let mut applicability = Applicability::MachineApplicable;
    if let Some(extension_string) = get_hint_if_single_char_arg(cx, &args[1], &mut applicability) {
        let base_string_snippet = snippet_with_applicability(cx, args[0].span, "_", &mut applicability);
        let sugg = format!("{}.push({})", base_string_snippet, extension_string);
        span_lint_and_sugg(
            cx,
            SINGLE_CHAR_PUSH_STR,
            expr.span,
            "calling `push_str()` using a single-character string literal",
            "consider using `push` with a character literal",
            sugg,
            applicability,
        );
    }
}

/// Checks for the `USELESS_ASREF` lint.
fn lint_asref(cx: &LateContext<'_>, expr: &hir::Expr<'_>, call_name: &str, as_ref_args: &[hir::Expr<'_>]) {
    // when we get here, we've already checked that the call name is "as_ref" or "as_mut"
    // check if the call is to the actual `AsRef` or `AsMut` trait
    if match_trait_method(cx, expr, &paths::ASREF_TRAIT) || match_trait_method(cx, expr, &paths::ASMUT_TRAIT) {
        // check if the type after `as_ref` or `as_mut` is the same as before
        let recvr = &as_ref_args[0];
        let rcv_ty = cx.typeck_results().expr_ty(recvr);
        let res_ty = cx.typeck_results().expr_ty(expr);
        let (base_res_ty, res_depth) = walk_ptrs_ty_depth(res_ty);
        let (base_rcv_ty, rcv_depth) = walk_ptrs_ty_depth(rcv_ty);
        if base_rcv_ty == base_res_ty && rcv_depth >= res_depth {
            // allow the `as_ref` or `as_mut` if it is followed by another method call
            if_chain! {
                if let Some(parent) = get_parent_expr(cx, expr);
                if let hir::ExprKind::MethodCall(_, ref span, _, _) = parent.kind;
                if span != &expr.span;
                then {
                    return;
                }
            }

            let mut applicability = Applicability::MachineApplicable;
            span_lint_and_sugg(
                cx,
                USELESS_ASREF,
                expr.span,
                &format!("this call to `{}` does nothing", call_name),
                "try this",
                snippet_with_applicability(cx, recvr.span, "_", &mut applicability).to_string(),
                applicability,
            );
        }
    }
}

fn ty_has_iter_method(cx: &LateContext<'_>, self_ref_ty: Ty<'_>) -> Option<(&'static str, &'static str)> {
    has_iter_method(cx, self_ref_ty).map(|ty_name| {
        let mutbl = match self_ref_ty.kind() {
            ty::Ref(_, _, mutbl) => mutbl,
            _ => unreachable!(),
        };
        let method_name = match mutbl {
            hir::Mutability::Not => "iter",
            hir::Mutability::Mut => "iter_mut",
        };
        (ty_name, method_name)
    })
}

fn lint_into_iter(cx: &LateContext<'_>, expr: &hir::Expr<'_>, self_ref_ty: Ty<'_>, method_span: Span) {
    if !match_trait_method(cx, expr, &paths::INTO_ITERATOR) {
        return;
    }
    if let Some((kind, method_name)) = ty_has_iter_method(cx, self_ref_ty) {
        span_lint_and_sugg(
            cx,
            INTO_ITER_ON_REF,
            method_span,
            &format!(
                "this `.into_iter()` call is equivalent to `.{}()` and will not consume the `{}`",
                method_name, kind,
            ),
            "call directly",
            method_name.to_string(),
            Applicability::MachineApplicable,
        );
    }
}

/// lint for `MaybeUninit::uninit().assume_init()` (we already have the latter)
fn lint_maybe_uninit(cx: &LateContext<'_>, expr: &hir::Expr<'_>, outer: &hir::Expr<'_>) {
    if_chain! {
        if let hir::ExprKind::Call(ref callee, ref args) = expr.kind;
        if args.is_empty();
        if let hir::ExprKind::Path(ref path) = callee.kind;
        if match_qpath(path, &paths::MEM_MAYBEUNINIT_UNINIT);
        if !is_maybe_uninit_ty_valid(cx, cx.typeck_results().expr_ty_adjusted(outer));
        then {
            span_lint(
                cx,
                UNINIT_ASSUMED_INIT,
                outer.span,
                "this call for this type may be undefined behavior"
            );
        }
    }
}

fn is_maybe_uninit_ty_valid(cx: &LateContext<'_>, ty: Ty<'_>) -> bool {
    match ty.kind() {
        ty::Array(ref component, _) => is_maybe_uninit_ty_valid(cx, component),
        ty::Tuple(ref types) => types.types().all(|ty| is_maybe_uninit_ty_valid(cx, ty)),
        ty::Adt(ref adt, _) => match_def_path(cx, adt.did, &paths::MEM_MAYBEUNINIT),
        _ => false,
    }
}

fn lint_suspicious_map(cx: &LateContext<'_>, expr: &hir::Expr<'_>) {
    span_lint_and_help(
        cx,
        SUSPICIOUS_MAP,
        expr.span,
        "this call to `map()` won't have an effect on the call to `count()`",
        None,
        "make sure you did not confuse `map` with `filter` or `for_each`",
    );
}

/// lint use of `_.as_ref().map(Deref::deref)` for `Option`s
fn lint_option_as_ref_deref<'tcx>(
    cx: &LateContext<'tcx>,
    expr: &hir::Expr<'_>,
    as_ref_args: &[hir::Expr<'_>],
    map_args: &[hir::Expr<'_>],
    is_mut: bool,
) {
    let same_mutability = |m| (is_mut && m == &hir::Mutability::Mut) || (!is_mut && m == &hir::Mutability::Not);

    let option_ty = cx.typeck_results().expr_ty(&as_ref_args[0]);
    if !is_type_diagnostic_item(cx, option_ty, sym!(option_type)) {
        return;
    }

    let deref_aliases: [&[&str]; 9] = [
        &paths::DEREF_TRAIT_METHOD,
        &paths::DEREF_MUT_TRAIT_METHOD,
        &paths::CSTRING_AS_C_STR,
        &paths::OS_STRING_AS_OS_STR,
        &paths::PATH_BUF_AS_PATH,
        &paths::STRING_AS_STR,
        &paths::STRING_AS_MUT_STR,
        &paths::VEC_AS_SLICE,
        &paths::VEC_AS_MUT_SLICE,
    ];

    let is_deref = match map_args[1].kind {
        hir::ExprKind::Path(ref expr_qpath) => cx
            .qpath_res(expr_qpath, map_args[1].hir_id)
            .opt_def_id()
            .map_or(false, |fun_def_id| {
                deref_aliases.iter().any(|path| match_def_path(cx, fun_def_id, path))
            }),
        hir::ExprKind::Closure(_, _, body_id, _, _) => {
            let closure_body = cx.tcx.hir().body(body_id);
            let closure_expr = remove_blocks(&closure_body.value);

            match &closure_expr.kind {
                hir::ExprKind::MethodCall(_, _, args, _) => {
                    if_chain! {
                        if args.len() == 1;
                        if let hir::ExprKind::Path(qpath) = &args[0].kind;
                        if let hir::def::Res::Local(local_id) = cx.qpath_res(qpath, args[0].hir_id);
                        if closure_body.params[0].pat.hir_id == local_id;
                        let adj = cx
                            .typeck_results()
                            .expr_adjustments(&args[0])
                            .iter()
                            .map(|x| &x.kind)
                            .collect::<Box<[_]>>();
                        if let [ty::adjustment::Adjust::Deref(None), ty::adjustment::Adjust::Borrow(_)] = *adj;
                        then {
                            let method_did = cx.typeck_results().type_dependent_def_id(closure_expr.hir_id).unwrap();
                            deref_aliases.iter().any(|path| match_def_path(cx, method_did, path))
                        } else {
                            false
                        }
                    }
                },
                hir::ExprKind::AddrOf(hir::BorrowKind::Ref, m, ref inner) if same_mutability(m) => {
                    if_chain! {
                        if let hir::ExprKind::Unary(hir::UnOp::UnDeref, ref inner1) = inner.kind;
                        if let hir::ExprKind::Unary(hir::UnOp::UnDeref, ref inner2) = inner1.kind;
                        if let hir::ExprKind::Path(ref qpath) = inner2.kind;
                        if let hir::def::Res::Local(local_id) = cx.qpath_res(qpath, inner2.hir_id);
                        then {
                            closure_body.params[0].pat.hir_id == local_id
                        } else {
                            false
                        }
                    }
                },
                _ => false,
            }
        },
        _ => false,
    };

    if is_deref {
        let current_method = if is_mut {
            format!(".as_mut().map({})", snippet(cx, map_args[1].span, ".."))
        } else {
            format!(".as_ref().map({})", snippet(cx, map_args[1].span, ".."))
        };
        let method_hint = if is_mut { "as_deref_mut" } else { "as_deref" };
        let hint = format!("{}.{}()", snippet(cx, as_ref_args[0].span, ".."), method_hint);
        let suggestion = format!("try using {} instead", method_hint);

        let msg = format!(
            "called `{0}` on an Option value. This can be done more directly \
            by calling `{1}` instead",
            current_method, hint
        );
        span_lint_and_sugg(
            cx,
            OPTION_AS_REF_DEREF,
            expr.span,
            &msg,
            &suggestion,
            hint,
            Applicability::MachineApplicable,
        );
    }
}

/// Given a `Result<T, E>` type, return its error type (`E`).
fn get_error_type<'a>(cx: &LateContext<'_>, ty: Ty<'a>) -> Option<Ty<'a>> {
    match ty.kind() {
        ty::Adt(_, substs) if is_type_diagnostic_item(cx, ty, sym!(result_type)) => substs.types().nth(1),
        _ => None,
    }
}

/// This checks whether a given type is known to implement Debug.
fn has_debug_impl<'tcx>(ty: Ty<'tcx>, cx: &LateContext<'tcx>) -> bool {
    cx.tcx
        .get_diagnostic_item(sym::debug_trait)
        .map_or(false, |debug| implements_trait(cx, ty, debug, &[]))
}

enum Convention {
    Eq(&'static str),
    StartsWith(&'static str),
}

#[rustfmt::skip]
const CONVENTIONS: [(Convention, &[SelfKind]); 7] = [
    (Convention::Eq("new"), &[SelfKind::No]),
    (Convention::StartsWith("as_"), &[SelfKind::Ref, SelfKind::RefMut]),
    (Convention::StartsWith("from_"), &[SelfKind::No]),
    (Convention::StartsWith("into_"), &[SelfKind::Value]),
    (Convention::StartsWith("is_"), &[SelfKind::Ref, SelfKind::No]),
    (Convention::Eq("to_mut"), &[SelfKind::RefMut]),
    (Convention::StartsWith("to_"), &[SelfKind::Ref]),
];

const FN_HEADER: hir::FnHeader = hir::FnHeader {
    unsafety: hir::Unsafety::Normal,
    constness: hir::Constness::NotConst,
    asyncness: hir::IsAsync::NotAsync,
    abi: rustc_target::spec::abi::Abi::Rust,
};

struct ShouldImplTraitCase {
    trait_name: &'static str,
    method_name: &'static str,
    param_count: usize,
    fn_header: hir::FnHeader,
    // implicit self kind expected (none, self, &self, ...)
    self_kind: SelfKind,
    // checks against the output type
    output_type: OutType,
    // certain methods with explicit lifetimes can't implement the equivalent trait method
    lint_explicit_lifetime: bool,
}
impl ShouldImplTraitCase {
    const fn new(
        trait_name: &'static str,
        method_name: &'static str,
        param_count: usize,
        fn_header: hir::FnHeader,
        self_kind: SelfKind,
        output_type: OutType,
        lint_explicit_lifetime: bool,
    ) -> ShouldImplTraitCase {
        ShouldImplTraitCase {
            trait_name,
            method_name,
            param_count,
            fn_header,
            self_kind,
            output_type,
            lint_explicit_lifetime,
        }
    }

    fn lifetime_param_cond(&self, impl_item: &hir::ImplItem<'_>) -> bool {
        self.lint_explicit_lifetime
            || !impl_item.generics.params.iter().any(|p| {
                matches!(
                    p.kind,
                    hir::GenericParamKind::Lifetime {
                        kind: hir::LifetimeParamKind::Explicit
                    }
                )
            })
    }
}

#[rustfmt::skip]
const TRAIT_METHODS: [ShouldImplTraitCase; 30] = [
    ShouldImplTraitCase::new("std::ops::Add", "add",  2,  FN_HEADER,  SelfKind::Value,  OutType::Any, true),
    ShouldImplTraitCase::new("std::convert::AsMut", "as_mut",  1,  FN_HEADER,  SelfKind::RefMut,  OutType::Ref, true),
    ShouldImplTraitCase::new("std::convert::AsRef", "as_ref",  1,  FN_HEADER,  SelfKind::Ref,  OutType::Ref, true),
    ShouldImplTraitCase::new("std::ops::BitAnd", "bitand",  2,  FN_HEADER,  SelfKind::Value,  OutType::Any, true),
    ShouldImplTraitCase::new("std::ops::BitOr", "bitor",  2,  FN_HEADER,  SelfKind::Value,  OutType::Any, true),
    ShouldImplTraitCase::new("std::ops::BitXor", "bitxor",  2,  FN_HEADER,  SelfKind::Value,  OutType::Any, true),
    ShouldImplTraitCase::new("std::borrow::Borrow", "borrow",  1,  FN_HEADER,  SelfKind::Ref,  OutType::Ref, true),
    ShouldImplTraitCase::new("std::borrow::BorrowMut", "borrow_mut",  1,  FN_HEADER,  SelfKind::RefMut,  OutType::Ref, true),
    ShouldImplTraitCase::new("std::clone::Clone", "clone",  1,  FN_HEADER,  SelfKind::Ref,  OutType::Any, true),
    ShouldImplTraitCase::new("std::cmp::Ord", "cmp",  2,  FN_HEADER,  SelfKind::Ref,  OutType::Any, true),
    // FIXME: default doesn't work
    ShouldImplTraitCase::new("std::default::Default", "default",  0,  FN_HEADER,  SelfKind::No,  OutType::Any, true),
    ShouldImplTraitCase::new("std::ops::Deref", "deref",  1,  FN_HEADER,  SelfKind::Ref,  OutType::Ref, true),
    ShouldImplTraitCase::new("std::ops::DerefMut", "deref_mut",  1,  FN_HEADER,  SelfKind::RefMut,  OutType::Ref, true),
    ShouldImplTraitCase::new("std::ops::Div", "div",  2,  FN_HEADER,  SelfKind::Value,  OutType::Any, true),
    ShouldImplTraitCase::new("std::ops::Drop", "drop",  1,  FN_HEADER,  SelfKind::RefMut,  OutType::Unit, true),
    ShouldImplTraitCase::new("std::cmp::PartialEq", "eq",  2,  FN_HEADER,  SelfKind::Ref,  OutType::Bool, true),
    ShouldImplTraitCase::new("std::iter::FromIterator", "from_iter",  1,  FN_HEADER,  SelfKind::No,  OutType::Any, true),
    ShouldImplTraitCase::new("std::str::FromStr", "from_str",  1,  FN_HEADER,  SelfKind::No,  OutType::Any, true),
    ShouldImplTraitCase::new("std::hash::Hash", "hash",  2,  FN_HEADER,  SelfKind::Ref,  OutType::Unit, true),
    ShouldImplTraitCase::new("std::ops::Index", "index",  2,  FN_HEADER,  SelfKind::Ref,  OutType::Ref, true),
    ShouldImplTraitCase::new("std::ops::IndexMut", "index_mut",  2,  FN_HEADER,  SelfKind::RefMut,  OutType::Ref, true),
    ShouldImplTraitCase::new("std::iter::IntoIterator", "into_iter",  1,  FN_HEADER,  SelfKind::Value,  OutType::Any, true),
    ShouldImplTraitCase::new("std::ops::Mul", "mul",  2,  FN_HEADER,  SelfKind::Value,  OutType::Any, true),
    ShouldImplTraitCase::new("std::ops::Neg", "neg",  1,  FN_HEADER,  SelfKind::Value,  OutType::Any, true),
    ShouldImplTraitCase::new("std::iter::Iterator", "next",  1,  FN_HEADER,  SelfKind::RefMut,  OutType::Any, false),
    ShouldImplTraitCase::new("std::ops::Not", "not",  1,  FN_HEADER,  SelfKind::Value,  OutType::Any, true),
    ShouldImplTraitCase::new("std::ops::Rem", "rem",  2,  FN_HEADER,  SelfKind::Value,  OutType::Any, true),
    ShouldImplTraitCase::new("std::ops::Shl", "shl",  2,  FN_HEADER,  SelfKind::Value,  OutType::Any, true),
    ShouldImplTraitCase::new("std::ops::Shr", "shr",  2,  FN_HEADER,  SelfKind::Value,  OutType::Any, true),
    ShouldImplTraitCase::new("std::ops::Sub", "sub",  2,  FN_HEADER,  SelfKind::Value,  OutType::Any, true),
];

#[rustfmt::skip]
const PATTERN_METHODS: [(&str, usize); 17] = [
    ("contains", 1),
    ("starts_with", 1),
    ("ends_with", 1),
    ("find", 1),
    ("rfind", 1),
    ("split", 1),
    ("rsplit", 1),
    ("split_terminator", 1),
    ("rsplit_terminator", 1),
    ("splitn", 2),
    ("rsplitn", 2),
    ("matches", 1),
    ("rmatches", 1),
    ("match_indices", 1),
    ("rmatch_indices", 1),
    ("trim_start_matches", 1),
    ("trim_end_matches", 1),
];

#[derive(Clone, Copy, PartialEq, Debug)]
enum SelfKind {
    Value,
    Ref,
    RefMut,
    No,
}

impl SelfKind {
    fn matches<'a>(self, cx: &LateContext<'a>, parent_ty: Ty<'a>, ty: Ty<'a>) -> bool {
        fn matches_value<'a>(cx: &LateContext<'a>, parent_ty: Ty<'_>, ty: Ty<'_>) -> bool {
            if ty == parent_ty {
                true
            } else if ty.is_box() {
                ty.boxed_ty() == parent_ty
            } else if is_type_diagnostic_item(cx, ty, sym::Rc) || is_type_diagnostic_item(cx, ty, sym::Arc) {
                if let ty::Adt(_, substs) = ty.kind() {
                    substs.types().next().map_or(false, |t| t == parent_ty)
                } else {
                    false
                }
            } else {
                false
            }
        }

        fn matches_ref<'a>(cx: &LateContext<'a>, mutability: hir::Mutability, parent_ty: Ty<'a>, ty: Ty<'a>) -> bool {
            if let ty::Ref(_, t, m) = *ty.kind() {
                return m == mutability && t == parent_ty;
            }

            let trait_path = match mutability {
                hir::Mutability::Not => &paths::ASREF_TRAIT,
                hir::Mutability::Mut => &paths::ASMUT_TRAIT,
            };

            let trait_def_id = match get_trait_def_id(cx, trait_path) {
                Some(did) => did,
                None => return false,
            };
            implements_trait(cx, ty, trait_def_id, &[parent_ty.into()])
        }

        match self {
            Self::Value => matches_value(cx, parent_ty, ty),
            Self::Ref => matches_ref(cx, hir::Mutability::Not, parent_ty, ty) || ty == parent_ty && is_copy(cx, ty),
            Self::RefMut => matches_ref(cx, hir::Mutability::Mut, parent_ty, ty),
            Self::No => ty != parent_ty,
        }
    }

    #[must_use]
    fn description(self) -> &'static str {
        match self {
            Self::Value => "self by value",
            Self::Ref => "self by reference",
            Self::RefMut => "self by mutable reference",
            Self::No => "no self",
        }
    }
}

impl Convention {
    #[must_use]
    fn check(&self, other: &str) -> bool {
        match *self {
            Self::Eq(this) => this == other,
            Self::StartsWith(this) => other.starts_with(this) && this != other,
        }
    }
}

impl fmt::Display for Convention {
    fn fmt(&self, f: &mut fmt::Formatter<'_>) -> Result<(), fmt::Error> {
        match *self {
            Self::Eq(this) => this.fmt(f),
            Self::StartsWith(this) => this.fmt(f).and_then(|_| '*'.fmt(f)),
        }
    }
}

#[derive(Clone, Copy)]
enum OutType {
    Unit,
    Bool,
    Any,
    Ref,
}

impl OutType {
    fn matches(self, cx: &LateContext<'_>, ty: &hir::FnRetTy<'_>) -> bool {
        let is_unit = |ty: &hir::Ty<'_>| SpanlessEq::new(cx).eq_ty_kind(&ty.kind, &hir::TyKind::Tup(&[]));
        match (self, ty) {
            (Self::Unit, &hir::FnRetTy::DefaultReturn(_)) => true,
            (Self::Unit, &hir::FnRetTy::Return(ref ty)) if is_unit(ty) => true,
            (Self::Bool, &hir::FnRetTy::Return(ref ty)) if is_bool(ty) => true,
            (Self::Any, &hir::FnRetTy::Return(ref ty)) if !is_unit(ty) => true,
            (Self::Ref, &hir::FnRetTy::Return(ref ty)) => matches!(ty.kind, hir::TyKind::Rptr(_, _)),
            _ => false,
        }
    }
}

fn is_bool(ty: &hir::Ty<'_>) -> bool {
    if let hir::TyKind::Path(ref p) = ty.kind {
        match_qpath(p, &["bool"])
    } else {
        false
    }
}

// Returns `true` if `expr` contains a return expression
fn contains_return(expr: &hir::Expr<'_>) -> bool {
    struct RetCallFinder {
        found: bool,
    }

    impl<'tcx> intravisit::Visitor<'tcx> for RetCallFinder {
        type Map = Map<'tcx>;

        fn visit_expr(&mut self, expr: &'tcx hir::Expr<'_>) {
            if self.found {
                return;
            }
            if let hir::ExprKind::Ret(..) = &expr.kind {
                self.found = true;
            } else {
                intravisit::walk_expr(self, expr);
            }
        }

        fn nested_visit_map(&mut self) -> intravisit::NestedVisitorMap<Self::Map> {
            intravisit::NestedVisitorMap::None
        }
    }

    let mut visitor = RetCallFinder { found: false };
    visitor.visit_expr(expr);
    visitor.found
}

fn check_pointer_offset(cx: &LateContext<'_>, expr: &hir::Expr<'_>, args: &[hir::Expr<'_>]) {
    if_chain! {
        if args.len() == 2;
        if let ty::RawPtr(ty::TypeAndMut { ref ty, .. }) = cx.typeck_results().expr_ty(&args[0]).kind();
        if let Ok(layout) = cx.tcx.layout_of(cx.param_env.and(ty));
        if layout.is_zst();
        then {
            span_lint(cx, ZST_OFFSET, expr.span, "offset calculation on zero-sized value");
        }
    }
}

fn lint_filetype_is_file(cx: &LateContext<'_>, expr: &hir::Expr<'_>, args: &[hir::Expr<'_>]) {
    let ty = cx.typeck_results().expr_ty(&args[0]);

    if !match_type(cx, ty, &paths::FILE_TYPE) {
        return;
    }

    let span: Span;
    let verb: &str;
    let lint_unary: &str;
    let help_unary: &str;
    if_chain! {
        if let Some(parent) = get_parent_expr(cx, expr);
        if let hir::ExprKind::Unary(op, _) = parent.kind;
        if op == hir::UnOp::UnNot;
        then {
            lint_unary = "!";
            verb = "denies";
            help_unary = "";
            span = parent.span;
        } else {
            lint_unary = "";
            verb = "covers";
            help_unary = "!";
            span = expr.span;
        }
    }
    let lint_msg = format!("`{}FileType::is_file()` only {} regular files", lint_unary, verb);
    let help_msg = format!("use `{}FileType::is_dir()` instead", help_unary);
    span_lint_and_help(cx, FILETYPE_IS_FILE, span, &lint_msg, None, &help_msg);
}

fn fn_header_equals(expected: hir::FnHeader, actual: hir::FnHeader) -> bool {
    expected.constness == actual.constness
        && expected.unsafety == actual.unsafety
        && expected.asyncness == actual.asyncness
}<|MERGE_RESOLUTION|>--- conflicted
+++ resolved
@@ -1668,13 +1668,7 @@
             if let ty::Opaque(def_id, _) = *ret_ty.kind() {
                 // one of the associated types must be Self
                 for &(predicate, _span) in cx.tcx.explicit_item_bounds(def_id) {
-<<<<<<< HEAD
-                    if let ty::PredicateAtom::Projection(projection_predicate) =
-                        predicate.skip_binders()
-                    {
-=======
                     if let ty::PredicateAtom::Projection(projection_predicate) = predicate.skip_binders() {
->>>>>>> c6d8d580
                         // walk the associated type and check for Self
                         if contains_ty(projection_predicate.ty, self_ty) {
                             return;
