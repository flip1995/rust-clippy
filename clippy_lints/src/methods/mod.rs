mod bind_instead_of_map;
mod bytes_nth;
mod chars_cmp;
mod chars_cmp_with_unwrap;
mod chars_last_cmp;
mod chars_last_cmp_with_unwrap;
mod chars_next_cmp;
mod chars_next_cmp_with_unwrap;
mod clone_on_copy;
mod clone_on_ref_ptr;
mod cloned_instead_of_copied;
mod expect_fun_call;
mod expect_used;
mod extend_with_drain;
mod filetype_is_file;
mod filter_map;
mod filter_map_identity;
mod filter_map_next;
mod filter_next;
mod flat_map_identity;
mod flat_map_option;
mod from_iter_instead_of_collect;
mod get_unwrap;
mod implicit_clone;
mod inefficient_to_string;
mod inspect_for_each;
mod into_iter_on_ref;
mod iter_cloned_collect;
mod iter_count;
mod iter_next_slice;
mod iter_nth;
mod iter_nth_zero;
mod iter_overeager_cloned;
mod iter_skip_next;
mod iter_with_drain;
mod iterator_step_by_zero;
mod manual_saturating_arithmetic;
mod manual_str_repeat;
mod map_collect_result_unit;
mod map_flatten;
mod map_identity;
mod map_unwrap_or;
mod ok_expect;
mod option_as_ref_deref;
mod option_map_or_none;
mod option_map_unwrap_or;
mod or_fun_call;
mod or_then_unwrap;
mod search_is_some;
mod single_char_add_str;
mod single_char_insert_string;
mod single_char_pattern;
mod single_char_push_string;
mod skip_while_next;
mod str_splitn;
mod string_extend_chars;
mod suspicious_map;
mod suspicious_splitn;
mod uninit_assumed_init;
mod unnecessary_filter_map;
mod unnecessary_fold;
mod unnecessary_iter_cloned;
mod unnecessary_join;
mod unnecessary_lazy_eval;
mod unnecessary_to_owned;
mod unwrap_or_else_default;
mod unwrap_used;
mod useless_asref;
mod utils;
mod wrong_self_convention;
mod zst_offset;

use bind_instead_of_map::BindInsteadOfMap;
use clippy_utils::consts::{constant, Constant};
use clippy_utils::diagnostics::{span_lint, span_lint_and_help};
use clippy_utils::ty::{contains_adt_constructor, contains_ty, implements_trait, is_copy, is_type_diagnostic_item};
use clippy_utils::{contains_return, get_trait_def_id, iter_input_pats, meets_msrv, msrvs, paths, return_ty};
use if_chain::if_chain;
use rustc_hir as hir;
use rustc_hir::def::Res;
use rustc_hir::{Expr, ExprKind, PrimTy, QPath, TraitItem, TraitItemKind};
use rustc_lint::{LateContext, LateLintPass, LintContext};
use rustc_middle::lint::in_external_macro;
use rustc_middle::ty::{self, TraitRef, Ty};
use rustc_semver::RustcVersion;
use rustc_session::{declare_tool_lint, impl_lint_pass};
use rustc_span::{sym, Span};
use rustc_typeck::hir_ty_to_ty;

declare_clippy_lint! {
    /// ### What it does
    /// Checks for usages of `cloned()` on an `Iterator` or `Option` where
    /// `copied()` could be used instead.
    ///
    /// ### Why is this bad?
    /// `copied()` is better because it guarantees that the type being cloned
    /// implements `Copy`.
    ///
    /// ### Example
    /// ```rust
    /// [1, 2, 3].iter().cloned();
    /// ```
    /// Use instead:
    /// ```rust
    /// [1, 2, 3].iter().copied();
    /// ```
    #[clippy::version = "1.53.0"]
    pub CLONED_INSTEAD_OF_COPIED,
    pedantic,
    "used `cloned` where `copied` could be used instead"
}

declare_clippy_lint! {
    /// ### What it does
    /// Checks for usage of `_.cloned().<func>()` where call to `.cloned()` can be postponed.
    ///
    /// ### Why is this bad?
    /// It's often inefficient to clone all elements of an iterator, when eventually, only some
    /// of them will be consumed.
    ///
    /// ### Examples
    /// ```rust
    /// # let vec = vec!["string".to_string()];
    ///
    /// // Bad
    /// vec.iter().cloned().take(10);
    ///
    /// // Good
    /// vec.iter().take(10).cloned();
    ///
    /// // Bad
    /// vec.iter().cloned().last();
    ///
    /// // Good
    /// vec.iter().last().cloned();
    ///
    /// ```
    /// ### Known Problems
    /// This `lint` removes the side of effect of cloning items in the iterator.
    /// A code that relies on that side-effect could fail.
    ///
    #[clippy::version = "1.59.0"]
    pub ITER_OVEREAGER_CLONED,
    perf,
    "using `cloned()` early with `Iterator::iter()` can lead to some performance inefficiencies"
}

declare_clippy_lint! {
    /// ### What it does
    /// Checks for usages of `Iterator::flat_map()` where `filter_map()` could be
    /// used instead.
    ///
    /// ### Why is this bad?
    /// When applicable, `filter_map()` is more clear since it shows that
    /// `Option` is used to produce 0 or 1 items.
    ///
    /// ### Example
    /// ```rust
    /// let nums: Vec<i32> = ["1", "2", "whee!"].iter().flat_map(|x| x.parse().ok()).collect();
    /// ```
    /// Use instead:
    /// ```rust
    /// let nums: Vec<i32> = ["1", "2", "whee!"].iter().filter_map(|x| x.parse().ok()).collect();
    /// ```
    #[clippy::version = "1.53.0"]
    pub FLAT_MAP_OPTION,
    pedantic,
    "used `flat_map` where `filter_map` could be used instead"
}

declare_clippy_lint! {
    /// ### What it does
    /// Checks for `.unwrap()` calls on `Option`s and on `Result`s.
    ///
    /// ### Why is this bad?
    /// It is better to handle the `None` or `Err` case,
    /// or at least call `.expect(_)` with a more helpful message. Still, for a lot of
    /// quick-and-dirty code, `unwrap` is a good choice, which is why this lint is
    /// `Allow` by default.
    ///
    /// `result.unwrap()` will let the thread panic on `Err` values.
    /// Normally, you want to implement more sophisticated error handling,
    /// and propagate errors upwards with `?` operator.
    ///
    /// Even if you want to panic on errors, not all `Error`s implement good
    /// messages on display. Therefore, it may be beneficial to look at the places
    /// where they may get displayed. Activate this lint to do just that.
    ///
    /// ### Examples
    /// ```rust
    /// # let opt = Some(1);
    ///
    /// // Bad
    /// opt.unwrap();
    ///
    /// // Good
    /// opt.expect("more helpful message");
    /// ```
    ///
    /// // or
    ///
    /// ```rust
    /// # let res: Result<usize, ()> = Ok(1);
    ///
    /// // Bad
    /// res.unwrap();
    ///
    /// // Good
    /// res.expect("more helpful message");
    /// ```
    #[clippy::version = "1.45.0"]
    pub UNWRAP_USED,
    restriction,
    "using `.unwrap()` on `Result` or `Option`, which should at least get a better message using `expect()`"
}

declare_clippy_lint! {
    /// ### What it does
    /// Checks for `.expect()` calls on `Option`s and `Result`s.
    ///
    /// ### Why is this bad?
    /// Usually it is better to handle the `None` or `Err` case.
    /// Still, for a lot of quick-and-dirty code, `expect` is a good choice, which is why
    /// this lint is `Allow` by default.
    ///
    /// `result.expect()` will let the thread panic on `Err`
    /// values. Normally, you want to implement more sophisticated error handling,
    /// and propagate errors upwards with `?` operator.
    ///
    /// ### Examples
    /// ```rust,ignore
    /// # let opt = Some(1);
    ///
    /// // Bad
    /// opt.expect("one");
    ///
    /// // Good
    /// let opt = Some(1);
    /// opt?;
    /// ```
    ///
    /// // or
    ///
    /// ```rust
    /// # let res: Result<usize, ()> = Ok(1);
    ///
    /// // Bad
    /// res.expect("one");
    ///
    /// // Good
    /// res?;
    /// # Ok::<(), ()>(())
    /// ```
    #[clippy::version = "1.45.0"]
    pub EXPECT_USED,
    restriction,
    "using `.expect()` on `Result` or `Option`, which might be better handled"
}

declare_clippy_lint! {
    /// ### What it does
    /// Checks for methods that should live in a trait
    /// implementation of a `std` trait (see [llogiq's blog
    /// post](http://llogiq.github.io/2015/07/30/traits.html) for further
    /// information) instead of an inherent implementation.
    ///
    /// ### Why is this bad?
    /// Implementing the traits improve ergonomics for users of
    /// the code, often with very little cost. Also people seeing a `mul(...)`
    /// method
    /// may expect `*` to work equally, so you should have good reason to disappoint
    /// them.
    ///
    /// ### Example
    /// ```rust
    /// struct X;
    /// impl X {
    ///     fn add(&self, other: &X) -> X {
    ///         // ..
    /// # X
    ///     }
    /// }
    /// ```
    #[clippy::version = "pre 1.29.0"]
    pub SHOULD_IMPLEMENT_TRAIT,
    style,
    "defining a method that should be implementing a std trait"
}

declare_clippy_lint! {
    /// ### What it does
    /// Checks for methods with certain name prefixes and which
    /// doesn't match how self is taken. The actual rules are:
    ///
    /// |Prefix |Postfix     |`self` taken           | `self` type  |
    /// |-------|------------|-----------------------|--------------|
    /// |`as_`  | none       |`&self` or `&mut self` | any          |
    /// |`from_`| none       | none                  | any          |
    /// |`into_`| none       |`self`                 | any          |
    /// |`is_`  | none       |`&self` or none        | any          |
    /// |`to_`  | `_mut`     |`&mut self`            | any          |
    /// |`to_`  | not `_mut` |`self`                 | `Copy`       |
    /// |`to_`  | not `_mut` |`&self`                | not `Copy`   |
    ///
    /// Note: Clippy doesn't trigger methods with `to_` prefix in:
    /// - Traits definition.
    /// Clippy can not tell if a type that implements a trait is `Copy` or not.
    /// - Traits implementation, when `&self` is taken.
    /// The method signature is controlled by the trait and often `&self` is required for all types that implement the trait
    /// (see e.g. the `std::string::ToString` trait).
    ///
    /// Clippy allows `Pin<&Self>` and `Pin<&mut Self>` if `&self` and `&mut self` is required.
    ///
    /// Please find more info here:
    /// https://rust-lang.github.io/api-guidelines/naming.html#ad-hoc-conversions-follow-as_-to_-into_-conventions-c-conv
    ///
    /// ### Why is this bad?
    /// Consistency breeds readability. If you follow the
    /// conventions, your users won't be surprised that they, e.g., need to supply a
    /// mutable reference to a `as_..` function.
    ///
    /// ### Example
    /// ```rust
    /// # struct X;
    /// impl X {
    ///     fn as_str(self) -> &'static str {
    ///         // ..
    /// # ""
    ///     }
    /// }
    /// ```
    #[clippy::version = "pre 1.29.0"]
    pub WRONG_SELF_CONVENTION,
    style,
    "defining a method named with an established prefix (like \"into_\") that takes `self` with the wrong convention"
}

declare_clippy_lint! {
    /// ### What it does
    /// Checks for usage of `ok().expect(..)`.
    ///
    /// ### Why is this bad?
    /// Because you usually call `expect()` on the `Result`
    /// directly to get a better error message.
    ///
    /// ### Known problems
    /// The error type needs to implement `Debug`
    ///
    /// ### Example
    /// ```rust
    /// # let x = Ok::<_, ()>(());
    ///
    /// // Bad
    /// x.ok().expect("why did I do this again?");
    ///
    /// // Good
    /// x.expect("why did I do this again?");
    /// ```
    #[clippy::version = "pre 1.29.0"]
    pub OK_EXPECT,
    style,
    "using `ok().expect()`, which gives worse error messages than calling `expect` directly on the Result"
}

declare_clippy_lint! {
    /// ### What it does
    /// Checks for usages of `_.unwrap_or_else(Default::default)` on `Option` and
    /// `Result` values.
    ///
    /// ### Why is this bad?
    /// Readability, these can be written as `_.unwrap_or_default`, which is
    /// simpler and more concise.
    ///
    /// ### Examples
    /// ```rust
    /// # let x = Some(1);
    ///
    /// // Bad
    /// x.unwrap_or_else(Default::default);
    /// x.unwrap_or_else(u32::default);
    ///
    /// // Good
    /// x.unwrap_or_default();
    /// ```
    #[clippy::version = "1.56.0"]
    pub UNWRAP_OR_ELSE_DEFAULT,
    style,
    "using `.unwrap_or_else(Default::default)`, which is more succinctly expressed as `.unwrap_or_default()`"
}

declare_clippy_lint! {
    /// ### What it does
    /// Checks for usage of `option.map(_).unwrap_or(_)` or `option.map(_).unwrap_or_else(_)` or
    /// `result.map(_).unwrap_or_else(_)`.
    ///
    /// ### Why is this bad?
    /// Readability, these can be written more concisely (resp.) as
    /// `option.map_or(_, _)`, `option.map_or_else(_, _)` and `result.map_or_else(_, _)`.
    ///
    /// ### Known problems
    /// The order of the arguments is not in execution order
    ///
    /// ### Examples
    /// ```rust
    /// # let x = Some(1);
    ///
    /// // Bad
    /// x.map(|a| a + 1).unwrap_or(0);
    ///
    /// // Good
    /// x.map_or(0, |a| a + 1);
    /// ```
    ///
    /// // or
    ///
    /// ```rust
    /// # let x: Result<usize, ()> = Ok(1);
    /// # fn some_function(foo: ()) -> usize { 1 }
    ///
    /// // Bad
    /// x.map(|a| a + 1).unwrap_or_else(some_function);
    ///
    /// // Good
    /// x.map_or_else(some_function, |a| a + 1);
    /// ```
    #[clippy::version = "1.45.0"]
    pub MAP_UNWRAP_OR,
    pedantic,
    "using `.map(f).unwrap_or(a)` or `.map(f).unwrap_or_else(func)`, which are more succinctly expressed as `map_or(a, f)` or `map_or_else(a, f)`"
}

declare_clippy_lint! {
    /// ### What it does
    /// Checks for usage of `_.map_or(None, _)`.
    ///
    /// ### Why is this bad?
    /// Readability, this can be written more concisely as
    /// `_.and_then(_)`.
    ///
    /// ### Known problems
    /// The order of the arguments is not in execution order.
    ///
    /// ### Example
    /// ```rust
    /// # let opt = Some(1);
    ///
    /// // Bad
    /// opt.map_or(None, |a| Some(a + 1));
    ///
    /// // Good
    /// opt.and_then(|a| Some(a + 1));
    /// ```
    #[clippy::version = "pre 1.29.0"]
    pub OPTION_MAP_OR_NONE,
    style,
    "using `Option.map_or(None, f)`, which is more succinctly expressed as `and_then(f)`"
}

declare_clippy_lint! {
    /// ### What it does
    /// Checks for usage of `_.map_or(None, Some)`.
    ///
    /// ### Why is this bad?
    /// Readability, this can be written more concisely as
    /// `_.ok()`.
    ///
    /// ### Example
    /// Bad:
    /// ```rust
    /// # let r: Result<u32, &str> = Ok(1);
    /// assert_eq!(Some(1), r.map_or(None, Some));
    /// ```
    ///
    /// Good:
    /// ```rust
    /// # let r: Result<u32, &str> = Ok(1);
    /// assert_eq!(Some(1), r.ok());
    /// ```
    #[clippy::version = "1.44.0"]
    pub RESULT_MAP_OR_INTO_OPTION,
    style,
    "using `Result.map_or(None, Some)`, which is more succinctly expressed as `ok()`"
}

declare_clippy_lint! {
    /// ### What it does
    /// Checks for usage of `_.and_then(|x| Some(y))`, `_.and_then(|x| Ok(y))` or
    /// `_.or_else(|x| Err(y))`.
    ///
    /// ### Why is this bad?
    /// Readability, this can be written more concisely as
    /// `_.map(|x| y)` or `_.map_err(|x| y)`.
    ///
    /// ### Example
    /// ```rust
    /// # fn opt() -> Option<&'static str> { Some("42") }
    /// # fn res() -> Result<&'static str, &'static str> { Ok("42") }
    /// let _ = opt().and_then(|s| Some(s.len()));
    /// let _ = res().and_then(|s| if s.len() == 42 { Ok(10) } else { Ok(20) });
    /// let _ = res().or_else(|s| if s.len() == 42 { Err(10) } else { Err(20) });
    /// ```
    ///
    /// The correct use would be:
    ///
    /// ```rust
    /// # fn opt() -> Option<&'static str> { Some("42") }
    /// # fn res() -> Result<&'static str, &'static str> { Ok("42") }
    /// let _ = opt().map(|s| s.len());
    /// let _ = res().map(|s| if s.len() == 42 { 10 } else { 20 });
    /// let _ = res().map_err(|s| if s.len() == 42 { 10 } else { 20 });
    /// ```
    #[clippy::version = "1.45.0"]
    pub BIND_INSTEAD_OF_MAP,
    complexity,
    "using `Option.and_then(|x| Some(y))`, which is more succinctly expressed as `map(|x| y)`"
}

declare_clippy_lint! {
    /// ### What it does
    /// Checks for usage of `_.filter(_).next()`.
    ///
    /// ### Why is this bad?
    /// Readability, this can be written more concisely as
    /// `_.find(_)`.
    ///
    /// ### Example
    /// ```rust
    /// # let vec = vec![1];
    /// vec.iter().filter(|x| **x == 0).next();
    /// ```
    /// Could be written as
    /// ```rust
    /// # let vec = vec![1];
    /// vec.iter().find(|x| **x == 0);
    /// ```
    #[clippy::version = "pre 1.29.0"]
    pub FILTER_NEXT,
    complexity,
    "using `filter(p).next()`, which is more succinctly expressed as `.find(p)`"
}

declare_clippy_lint! {
    /// ### What it does
    /// Checks for usage of `_.skip_while(condition).next()`.
    ///
    /// ### Why is this bad?
    /// Readability, this can be written more concisely as
    /// `_.find(!condition)`.
    ///
    /// ### Example
    /// ```rust
    /// # let vec = vec![1];
    /// vec.iter().skip_while(|x| **x == 0).next();
    /// ```
    /// Could be written as
    /// ```rust
    /// # let vec = vec![1];
    /// vec.iter().find(|x| **x != 0);
    /// ```
    #[clippy::version = "1.42.0"]
    pub SKIP_WHILE_NEXT,
    complexity,
    "using `skip_while(p).next()`, which is more succinctly expressed as `.find(!p)`"
}

declare_clippy_lint! {
    /// ### What it does
    /// Checks for usage of `_.map(_).flatten(_)` on `Iterator` and `Option`
    ///
    /// ### Why is this bad?
    /// Readability, this can be written more concisely as
    /// `_.flat_map(_)` for `Iterator` or `_.and_then(_)` for `Option`
    ///
    /// ### Example
    /// ```rust
    /// let vec = vec![vec![1]];
    /// let opt = Some(5);
    ///
    /// // Bad
    /// vec.iter().map(|x| x.iter()).flatten();
    /// opt.map(|x| Some(x * 2)).flatten();
    ///
    /// // Good
    /// vec.iter().flat_map(|x| x.iter());
    /// opt.and_then(|x| Some(x * 2));
    /// ```
    #[clippy::version = "1.31.0"]
    pub MAP_FLATTEN,
    complexity,
    "using combinations of `flatten` and `map` which can usually be written as a single method call"
}

declare_clippy_lint! {
    /// ### What it does
    /// Checks for usage of `_.filter(_).map(_)` that can be written more simply
    /// as `filter_map(_)`.
    ///
    /// ### Why is this bad?
    /// Redundant code in the `filter` and `map` operations is poor style and
    /// less performant.
    ///
     /// ### Example
    /// Bad:
    /// ```rust
    /// (0_i32..10)
    ///     .filter(|n| n.checked_add(1).is_some())
    ///     .map(|n| n.checked_add(1).unwrap());
    /// ```
    ///
    /// Good:
    /// ```rust
    /// (0_i32..10).filter_map(|n| n.checked_add(1));
    /// ```
    #[clippy::version = "1.51.0"]
    pub MANUAL_FILTER_MAP,
    complexity,
    "using `_.filter(_).map(_)` in a way that can be written more simply as `filter_map(_)`"
}

declare_clippy_lint! {
    /// ### What it does
    /// Checks for usage of `_.find(_).map(_)` that can be written more simply
    /// as `find_map(_)`.
    ///
    /// ### Why is this bad?
    /// Redundant code in the `find` and `map` operations is poor style and
    /// less performant.
    ///
     /// ### Example
    /// Bad:
    /// ```rust
    /// (0_i32..10)
    ///     .find(|n| n.checked_add(1).is_some())
    ///     .map(|n| n.checked_add(1).unwrap());
    /// ```
    ///
    /// Good:
    /// ```rust
    /// (0_i32..10).find_map(|n| n.checked_add(1));
    /// ```
    #[clippy::version = "1.51.0"]
    pub MANUAL_FIND_MAP,
    complexity,
    "using `_.find(_).map(_)` in a way that can be written more simply as `find_map(_)`"
}

declare_clippy_lint! {
    /// ### What it does
    /// Checks for usage of `_.filter_map(_).next()`.
    ///
    /// ### Why is this bad?
    /// Readability, this can be written more concisely as
    /// `_.find_map(_)`.
    ///
    /// ### Example
    /// ```rust
    ///  (0..3).filter_map(|x| if x == 2 { Some(x) } else { None }).next();
    /// ```
    /// Can be written as
    ///
    /// ```rust
    ///  (0..3).find_map(|x| if x == 2 { Some(x) } else { None });
    /// ```
    #[clippy::version = "1.36.0"]
    pub FILTER_MAP_NEXT,
    pedantic,
    "using combination of `filter_map` and `next` which can usually be written as a single method call"
}

declare_clippy_lint! {
    /// ### What it does
    /// Checks for usage of `flat_map(|x| x)`.
    ///
    /// ### Why is this bad?
    /// Readability, this can be written more concisely by using `flatten`.
    ///
    /// ### Example
    /// ```rust
    /// # let iter = vec![vec![0]].into_iter();
    /// iter.flat_map(|x| x);
    /// ```
    /// Can be written as
    /// ```rust
    /// # let iter = vec![vec![0]].into_iter();
    /// iter.flatten();
    /// ```
    #[clippy::version = "1.39.0"]
    pub FLAT_MAP_IDENTITY,
    complexity,
    "call to `flat_map` where `flatten` is sufficient"
}

declare_clippy_lint! {
    /// ### What it does
    /// Checks for an iterator or string search (such as `find()`,
    /// `position()`, or `rposition()`) followed by a call to `is_some()` or `is_none()`.
    ///
    /// ### Why is this bad?
    /// Readability, this can be written more concisely as:
    /// * `_.any(_)`, or `_.contains(_)` for `is_some()`,
    /// * `!_.any(_)`, or `!_.contains(_)` for `is_none()`.
    ///
    /// ### Example
    /// ```rust
    /// let vec = vec![1];
    /// vec.iter().find(|x| **x == 0).is_some();
    ///
    /// let _ = "hello world".find("world").is_none();
    /// ```
    /// Could be written as
    /// ```rust
    /// let vec = vec![1];
    /// vec.iter().any(|x| *x == 0);
    ///
    /// let _ = !"hello world".contains("world");
    /// ```
    #[clippy::version = "pre 1.29.0"]
    pub SEARCH_IS_SOME,
    complexity,
    "using an iterator or string search followed by `is_some()` or `is_none()`, which is more succinctly expressed as a call to `any()` or `contains()` (with negation in case of `is_none()`)"
}

declare_clippy_lint! {
    /// ### What it does
    /// Checks for usage of `.chars().next()` on a `str` to check
    /// if it starts with a given char.
    ///
    /// ### Why is this bad?
    /// Readability, this can be written more concisely as
    /// `_.starts_with(_)`.
    ///
    /// ### Example
    /// ```rust
    /// let name = "foo";
    /// if name.chars().next() == Some('_') {};
    /// ```
    /// Could be written as
    /// ```rust
    /// let name = "foo";
    /// if name.starts_with('_') {};
    /// ```
    #[clippy::version = "pre 1.29.0"]
    pub CHARS_NEXT_CMP,
    style,
    "using `.chars().next()` to check if a string starts with a char"
}

declare_clippy_lint! {
    /// ### What it does
    /// Checks for calls to `.or(foo(..))`, `.unwrap_or(foo(..))`,
    /// etc., and suggests to use `or_else`, `unwrap_or_else`, etc., or
    /// `unwrap_or_default` instead.
    ///
    /// ### Why is this bad?
    /// The function will always be called and potentially
    /// allocate an object acting as the default.
    ///
    /// ### Known problems
    /// If the function has side-effects, not calling it will
    /// change the semantic of the program, but you shouldn't rely on that anyway.
    ///
    /// ### Example
    /// ```rust
    /// # let foo = Some(String::new());
    /// foo.unwrap_or(String::new());
    /// ```
    /// this can instead be written:
    /// ```rust
    /// # let foo = Some(String::new());
    /// foo.unwrap_or_else(String::new);
    /// ```
    /// or
    /// ```rust
    /// # let foo = Some(String::new());
    /// foo.unwrap_or_default();
    /// ```
    #[clippy::version = "pre 1.29.0"]
    pub OR_FUN_CALL,
    perf,
    "using any `*or` method with a function call, which suggests `*or_else`"
}

declare_clippy_lint! {
    /// ### What it does
    /// Checks for `.or(…).unwrap()` calls to Options and Results.
    ///
    /// ### Why is this bad?
    /// You should use `.unwrap_or(…)` instead for clarity.
    ///
    /// ### Example
    /// ```rust
    /// # let fallback = "fallback";
    /// // Result
    /// # type Error = &'static str;
    /// # let result: Result<&str, Error> = Err("error");
    /// let value = result.or::<Error>(Ok(fallback)).unwrap();
    ///
    /// // Option
    /// # let option: Option<&str> = None;
    /// let value = option.or(Some(fallback)).unwrap();
    /// ```
    /// Use instead:
    /// ```rust
    /// # let fallback = "fallback";
    /// // Result
    /// # let result: Result<&str, &str> = Err("error");
    /// let value = result.unwrap_or(fallback);
    ///
    /// // Option
    /// # let option: Option<&str> = None;
    /// let value = option.unwrap_or(fallback);
    /// ```
    #[clippy::version = "1.61.0"]
    pub OR_THEN_UNWRAP,
    complexity,
    "checks for `.or(…).unwrap()` calls to Options and Results."
}

declare_clippy_lint! {
    /// ### What it does
    /// Checks for calls to `.expect(&format!(...))`, `.expect(foo(..))`,
    /// etc., and suggests to use `unwrap_or_else` instead
    ///
    /// ### Why is this bad?
    /// The function will always be called.
    ///
    /// ### Known problems
    /// If the function has side-effects, not calling it will
    /// change the semantics of the program, but you shouldn't rely on that anyway.
    ///
    /// ### Example
    /// ```rust
    /// # let foo = Some(String::new());
    /// # let err_code = "418";
    /// # let err_msg = "I'm a teapot";
    /// foo.expect(&format!("Err {}: {}", err_code, err_msg));
    /// ```
    /// or
    /// ```rust
    /// # let foo = Some(String::new());
    /// # let err_code = "418";
    /// # let err_msg = "I'm a teapot";
    /// foo.expect(format!("Err {}: {}", err_code, err_msg).as_str());
    /// ```
    /// this can instead be written:
    /// ```rust
    /// # let foo = Some(String::new());
    /// # let err_code = "418";
    /// # let err_msg = "I'm a teapot";
    /// foo.unwrap_or_else(|| panic!("Err {}: {}", err_code, err_msg));
    /// ```
    #[clippy::version = "pre 1.29.0"]
    pub EXPECT_FUN_CALL,
    perf,
    "using any `expect` method with a function call"
}

declare_clippy_lint! {
    /// ### What it does
    /// Checks for usage of `.clone()` on a `Copy` type.
    ///
    /// ### Why is this bad?
    /// The only reason `Copy` types implement `Clone` is for
    /// generics, not for using the `clone` method on a concrete type.
    ///
    /// ### Example
    /// ```rust
    /// 42u64.clone();
    /// ```
    #[clippy::version = "pre 1.29.0"]
    pub CLONE_ON_COPY,
    complexity,
    "using `clone` on a `Copy` type"
}

declare_clippy_lint! {
    /// ### What it does
    /// Checks for usage of `.clone()` on a ref-counted pointer,
    /// (`Rc`, `Arc`, `rc::Weak`, or `sync::Weak`), and suggests calling Clone via unified
    /// function syntax instead (e.g., `Rc::clone(foo)`).
    ///
    /// ### Why is this bad?
    /// Calling '.clone()' on an Rc, Arc, or Weak
    /// can obscure the fact that only the pointer is being cloned, not the underlying
    /// data.
    ///
    /// ### Example
    /// ```rust
    /// # use std::rc::Rc;
    /// let x = Rc::new(1);
    ///
    /// // Bad
    /// x.clone();
    ///
    /// // Good
    /// Rc::clone(&x);
    /// ```
    #[clippy::version = "pre 1.29.0"]
    pub CLONE_ON_REF_PTR,
    restriction,
    "using 'clone' on a ref-counted pointer"
}

declare_clippy_lint! {
    /// ### What it does
    /// Checks for usage of `.clone()` on an `&&T`.
    ///
    /// ### Why is this bad?
    /// Cloning an `&&T` copies the inner `&T`, instead of
    /// cloning the underlying `T`.
    ///
    /// ### Example
    /// ```rust
    /// fn main() {
    ///     let x = vec![1];
    ///     let y = &&x;
    ///     let z = y.clone();
    ///     println!("{:p} {:p}", *y, z); // prints out the same pointer
    /// }
    /// ```
    #[clippy::version = "pre 1.29.0"]
    pub CLONE_DOUBLE_REF,
    correctness,
    "using `clone` on `&&T`"
}

declare_clippy_lint! {
    /// ### What it does
    /// Checks for usage of `.to_string()` on an `&&T` where
    /// `T` implements `ToString` directly (like `&&str` or `&&String`).
    ///
    /// ### Why is this bad?
    /// This bypasses the specialized implementation of
    /// `ToString` and instead goes through the more expensive string formatting
    /// facilities.
    ///
    /// ### Example
    /// ```rust
    /// // Generic implementation for `T: Display` is used (slow)
    /// ["foo", "bar"].iter().map(|s| s.to_string());
    ///
    /// // OK, the specialized impl is used
    /// ["foo", "bar"].iter().map(|&s| s.to_string());
    /// ```
    #[clippy::version = "1.40.0"]
    pub INEFFICIENT_TO_STRING,
    pedantic,
    "using `to_string` on `&&T` where `T: ToString`"
}

declare_clippy_lint! {
    /// ### What it does
    /// Checks for `new` not returning a type that contains `Self`.
    ///
    /// ### Why is this bad?
    /// As a convention, `new` methods are used to make a new
    /// instance of a type.
    ///
    /// ### Example
    /// In an impl block:
    /// ```rust
    /// # struct Foo;
    /// # struct NotAFoo;
    /// impl Foo {
    ///     fn new() -> NotAFoo {
    /// # NotAFoo
    ///     }
    /// }
    /// ```
    ///
    /// ```rust
    /// # struct Foo;
    /// struct Bar(Foo);
    /// impl Foo {
    ///     // Bad. The type name must contain `Self`
    ///     fn new() -> Bar {
    /// # Bar(Foo)
    ///     }
    /// }
    /// ```
    ///
    /// ```rust
    /// # struct Foo;
    /// # struct FooError;
    /// impl Foo {
    ///     // Good. Return type contains `Self`
    ///     fn new() -> Result<Foo, FooError> {
    /// # Ok(Foo)
    ///     }
    /// }
    /// ```
    ///
    /// Or in a trait definition:
    /// ```rust
    /// pub trait Trait {
    ///     // Bad. The type name must contain `Self`
    ///     fn new();
    /// }
    /// ```
    ///
    /// ```rust
    /// pub trait Trait {
    ///     // Good. Return type contains `Self`
    ///     fn new() -> Self;
    /// }
    /// ```
    #[clippy::version = "pre 1.29.0"]
    pub NEW_RET_NO_SELF,
    style,
    "not returning type containing `Self` in a `new` method"
}

declare_clippy_lint! {
    /// ### What it does
    /// Checks for string methods that receive a single-character
    /// `str` as an argument, e.g., `_.split("x")`.
    ///
    /// ### Why is this bad?
    /// Performing these methods using a `char` is faster than
    /// using a `str`.
    ///
    /// ### Known problems
    /// Does not catch multi-byte unicode characters.
    ///
    /// ### Example
    /// ```rust,ignore
    /// // Bad
    /// _.split("x");
    ///
    /// // Good
    /// _.split('x');
    #[clippy::version = "pre 1.29.0"]
    pub SINGLE_CHAR_PATTERN,
    perf,
    "using a single-character str where a char could be used, e.g., `_.split(\"x\")`"
}

declare_clippy_lint! {
    /// ### What it does
    /// Checks for calling `.step_by(0)` on iterators which panics.
    ///
    /// ### Why is this bad?
    /// This very much looks like an oversight. Use `panic!()` instead if you
    /// actually intend to panic.
    ///
    /// ### Example
    /// ```rust,should_panic
    /// for x in (0..100).step_by(0) {
    ///     //..
    /// }
    /// ```
    #[clippy::version = "pre 1.29.0"]
    pub ITERATOR_STEP_BY_ZERO,
    correctness,
    "using `Iterator::step_by(0)`, which will panic at runtime"
}

declare_clippy_lint! {
    /// ### What it does
    /// Checks for indirect collection of populated `Option`
    ///
    /// ### Why is this bad?
    /// `Option` is like a collection of 0-1 things, so `flatten`
    /// automatically does this without suspicious-looking `unwrap` calls.
    ///
    /// ### Example
    /// ```rust
    /// let _ = std::iter::empty::<Option<i32>>().filter(Option::is_some).map(Option::unwrap);
    /// ```
    /// Use instead:
    /// ```rust
    /// let _ = std::iter::empty::<Option<i32>>().flatten();
    /// ```
    #[clippy::version = "1.53.0"]
    pub OPTION_FILTER_MAP,
    complexity,
    "filtering `Option` for `Some` then force-unwrapping, which can be one type-safe operation"
}

declare_clippy_lint! {
    /// ### What it does
    /// Checks for the use of `iter.nth(0)`.
    ///
    /// ### Why is this bad?
    /// `iter.next()` is equivalent to
    /// `iter.nth(0)`, as they both consume the next element,
    ///  but is more readable.
    ///
    /// ### Example
    /// ```rust
    /// # use std::collections::HashSet;
    /// // Bad
    /// # let mut s = HashSet::new();
    /// # s.insert(1);
    /// let x = s.iter().nth(0);
    ///
    /// // Good
    /// # let mut s = HashSet::new();
    /// # s.insert(1);
    /// let x = s.iter().next();
    /// ```
    #[clippy::version = "1.42.0"]
    pub ITER_NTH_ZERO,
    style,
    "replace `iter.nth(0)` with `iter.next()`"
}

declare_clippy_lint! {
    /// ### What it does
    /// Checks for use of `.iter().nth()` (and the related
    /// `.iter_mut().nth()`) on standard library types with *O*(1) element access.
    ///
    /// ### Why is this bad?
    /// `.get()` and `.get_mut()` are more efficient and more
    /// readable.
    ///
    /// ### Example
    /// ```rust
    /// let some_vec = vec![0, 1, 2, 3];
    /// let bad_vec = some_vec.iter().nth(3);
    /// let bad_slice = &some_vec[..].iter().nth(3);
    /// ```
    /// The correct use would be:
    /// ```rust
    /// let some_vec = vec![0, 1, 2, 3];
    /// let bad_vec = some_vec.get(3);
    /// let bad_slice = &some_vec[..].get(3);
    /// ```
    #[clippy::version = "pre 1.29.0"]
    pub ITER_NTH,
    perf,
    "using `.iter().nth()` on a standard library type with O(1) element access"
}

declare_clippy_lint! {
    /// ### What it does
    /// Checks for use of `.skip(x).next()` on iterators.
    ///
    /// ### Why is this bad?
    /// `.nth(x)` is cleaner
    ///
    /// ### Example
    /// ```rust
    /// let some_vec = vec![0, 1, 2, 3];
    /// let bad_vec = some_vec.iter().skip(3).next();
    /// let bad_slice = &some_vec[..].iter().skip(3).next();
    /// ```
    /// The correct use would be:
    /// ```rust
    /// let some_vec = vec![0, 1, 2, 3];
    /// let bad_vec = some_vec.iter().nth(3);
    /// let bad_slice = &some_vec[..].iter().nth(3);
    /// ```
    #[clippy::version = "pre 1.29.0"]
    pub ITER_SKIP_NEXT,
    style,
    "using `.skip(x).next()` on an iterator"
}

declare_clippy_lint! {
    /// ### What it does
    /// Checks for use of `.drain(..)` on `Vec` and `VecDeque` for iteration.
    ///
    /// ### Why is this bad?
    /// `.into_iter()` is simpler with better performance.
    ///
    /// ### Example
    /// ```rust
    /// # use std::collections::HashSet;
    /// let mut foo = vec![0, 1, 2, 3];
    /// let bar: HashSet<usize> = foo.drain(..).collect();
    /// ```
    /// Use instead:
    /// ```rust
    /// # use std::collections::HashSet;
    /// let foo = vec![0, 1, 2, 3];
    /// let bar: HashSet<usize> = foo.into_iter().collect();
    /// ```
    #[clippy::version = "1.61.0"]
    pub ITER_WITH_DRAIN,
<<<<<<< HEAD
    perf,
=======
    nursery,
>>>>>>> 9ebd08bf
    "replace `.drain(..)` with `.into_iter()`"
}

declare_clippy_lint! {
    /// ### What it does
    /// Checks for use of `.get().unwrap()` (or
    /// `.get_mut().unwrap`) on a standard library type which implements `Index`
    ///
    /// ### Why is this bad?
    /// Using the Index trait (`[]`) is more clear and more
    /// concise.
    ///
    /// ### Known problems
    /// Not a replacement for error handling: Using either
    /// `.unwrap()` or the Index trait (`[]`) carries the risk of causing a `panic`
    /// if the value being accessed is `None`. If the use of `.get().unwrap()` is a
    /// temporary placeholder for dealing with the `Option` type, then this does
    /// not mitigate the need for error handling. If there is a chance that `.get()`
    /// will be `None` in your program, then it is advisable that the `None` case
    /// is handled in a future refactor instead of using `.unwrap()` or the Index
    /// trait.
    ///
    /// ### Example
    /// ```rust
    /// let mut some_vec = vec![0, 1, 2, 3];
    /// let last = some_vec.get(3).unwrap();
    /// *some_vec.get_mut(0).unwrap() = 1;
    /// ```
    /// The correct use would be:
    /// ```rust
    /// let mut some_vec = vec![0, 1, 2, 3];
    /// let last = some_vec[3];
    /// some_vec[0] = 1;
    /// ```
    #[clippy::version = "pre 1.29.0"]
    pub GET_UNWRAP,
    restriction,
    "using `.get().unwrap()` or `.get_mut().unwrap()` when using `[]` would work instead"
}

declare_clippy_lint! {
    /// ### What it does
    /// Checks for occurrences where one vector gets extended instead of append
    ///
    /// ### Why is this bad?
    /// Using `append` instead of `extend` is more concise and faster
    ///
    /// ### Example
    /// ```rust
    /// let mut a = vec![1, 2, 3];
    /// let mut b = vec![4, 5, 6];
    ///
    /// // Bad
    /// a.extend(b.drain(..));
    ///
    /// // Good
    /// a.append(&mut b);
    /// ```
    #[clippy::version = "1.55.0"]
    pub EXTEND_WITH_DRAIN,
    perf,
    "using vec.append(&mut vec) to move the full range of a vecor to another"
}

declare_clippy_lint! {
    /// ### What it does
    /// Checks for the use of `.extend(s.chars())` where s is a
    /// `&str` or `String`.
    ///
    /// ### Why is this bad?
    /// `.push_str(s)` is clearer
    ///
    /// ### Example
    /// ```rust
    /// let abc = "abc";
    /// let def = String::from("def");
    /// let mut s = String::new();
    /// s.extend(abc.chars());
    /// s.extend(def.chars());
    /// ```
    /// The correct use would be:
    /// ```rust
    /// let abc = "abc";
    /// let def = String::from("def");
    /// let mut s = String::new();
    /// s.push_str(abc);
    /// s.push_str(&def);
    /// ```
    #[clippy::version = "pre 1.29.0"]
    pub STRING_EXTEND_CHARS,
    style,
    "using `x.extend(s.chars())` where s is a `&str` or `String`"
}

declare_clippy_lint! {
    /// ### What it does
    /// Checks for the use of `.cloned().collect()` on slice to
    /// create a `Vec`.
    ///
    /// ### Why is this bad?
    /// `.to_vec()` is clearer
    ///
    /// ### Example
    /// ```rust
    /// let s = [1, 2, 3, 4, 5];
    /// let s2: Vec<isize> = s[..].iter().cloned().collect();
    /// ```
    /// The better use would be:
    /// ```rust
    /// let s = [1, 2, 3, 4, 5];
    /// let s2: Vec<isize> = s.to_vec();
    /// ```
    #[clippy::version = "pre 1.29.0"]
    pub ITER_CLONED_COLLECT,
    style,
    "using `.cloned().collect()` on slice to create a `Vec`"
}

declare_clippy_lint! {
    /// ### What it does
    /// Checks for usage of `_.chars().last()` or
    /// `_.chars().next_back()` on a `str` to check if it ends with a given char.
    ///
    /// ### Why is this bad?
    /// Readability, this can be written more concisely as
    /// `_.ends_with(_)`.
    ///
    /// ### Example
    /// ```rust
    /// # let name = "_";
    ///
    /// // Bad
    /// name.chars().last() == Some('_') || name.chars().next_back() == Some('-');
    ///
    /// // Good
    /// name.ends_with('_') || name.ends_with('-');
    /// ```
    #[clippy::version = "pre 1.29.0"]
    pub CHARS_LAST_CMP,
    style,
    "using `.chars().last()` or `.chars().next_back()` to check if a string ends with a char"
}

declare_clippy_lint! {
    /// ### What it does
    /// Checks for usage of `.as_ref()` or `.as_mut()` where the
    /// types before and after the call are the same.
    ///
    /// ### Why is this bad?
    /// The call is unnecessary.
    ///
    /// ### Example
    /// ```rust
    /// # fn do_stuff(x: &[i32]) {}
    /// let x: &[i32] = &[1, 2, 3, 4, 5];
    /// do_stuff(x.as_ref());
    /// ```
    /// The correct use would be:
    /// ```rust
    /// # fn do_stuff(x: &[i32]) {}
    /// let x: &[i32] = &[1, 2, 3, 4, 5];
    /// do_stuff(x);
    /// ```
    #[clippy::version = "pre 1.29.0"]
    pub USELESS_ASREF,
    complexity,
    "using `as_ref` where the types before and after the call are the same"
}

declare_clippy_lint! {
    /// ### What it does
    /// Checks for using `fold` when a more succinct alternative exists.
    /// Specifically, this checks for `fold`s which could be replaced by `any`, `all`,
    /// `sum` or `product`.
    ///
    /// ### Why is this bad?
    /// Readability.
    ///
    /// ### Example
    /// ```rust
    /// let _ = (0..3).fold(false, |acc, x| acc || x > 2);
    /// ```
    /// This could be written as:
    /// ```rust
    /// let _ = (0..3).any(|x| x > 2);
    /// ```
    #[clippy::version = "pre 1.29.0"]
    pub UNNECESSARY_FOLD,
    style,
    "using `fold` when a more succinct alternative exists"
}

declare_clippy_lint! {
    /// ### What it does
    /// Checks for `filter_map` calls that could be replaced by `filter` or `map`.
    /// More specifically it checks if the closure provided is only performing one of the
    /// filter or map operations and suggests the appropriate option.
    ///
    /// ### Why is this bad?
    /// Complexity. The intent is also clearer if only a single
    /// operation is being performed.
    ///
    /// ### Example
    /// ```rust
    /// let _ = (0..3).filter_map(|x| if x > 2 { Some(x) } else { None });
    ///
    /// // As there is no transformation of the argument this could be written as:
    /// let _ = (0..3).filter(|&x| x > 2);
    /// ```
    ///
    /// ```rust
    /// let _ = (0..4).filter_map(|x| Some(x + 1));
    ///
    /// // As there is no conditional check on the argument this could be written as:
    /// let _ = (0..4).map(|x| x + 1);
    /// ```
    #[clippy::version = "1.31.0"]
    pub UNNECESSARY_FILTER_MAP,
    complexity,
    "using `filter_map` when a more succinct alternative exists"
}

declare_clippy_lint! {
    /// ### What it does
    /// Checks for `find_map` calls that could be replaced by `find` or `map`. More
    /// specifically it checks if the closure provided is only performing one of the
    /// find or map operations and suggests the appropriate option.
    ///
    /// ### Why is this bad?
    /// Complexity. The intent is also clearer if only a single
    /// operation is being performed.
    ///
    /// ### Example
    /// ```rust
    /// let _ = (0..3).find_map(|x| if x > 2 { Some(x) } else { None });
    ///
    /// // As there is no transformation of the argument this could be written as:
    /// let _ = (0..3).find(|&x| x > 2);
    /// ```
    ///
    /// ```rust
    /// let _ = (0..4).find_map(|x| Some(x + 1));
    ///
    /// // As there is no conditional check on the argument this could be written as:
    /// let _ = (0..4).map(|x| x + 1).next();
    /// ```
    #[clippy::version = "1.61.0"]
    pub UNNECESSARY_FIND_MAP,
    complexity,
    "using `find_map` when a more succinct alternative exists"
}

declare_clippy_lint! {
    /// ### What it does
    /// Checks for `into_iter` calls on references which should be replaced by `iter`
    /// or `iter_mut`.
    ///
    /// ### Why is this bad?
    /// Readability. Calling `into_iter` on a reference will not move out its
    /// content into the resulting iterator, which is confusing. It is better just call `iter` or
    /// `iter_mut` directly.
    ///
    /// ### Example
    /// ```rust
    /// // Bad
    /// let _ = (&vec![3, 4, 5]).into_iter();
    ///
    /// // Good
    /// let _ = (&vec![3, 4, 5]).iter();
    /// ```
    #[clippy::version = "1.32.0"]
    pub INTO_ITER_ON_REF,
    style,
    "using `.into_iter()` on a reference"
}

declare_clippy_lint! {
    /// ### What it does
    /// Checks for calls to `map` followed by a `count`.
    ///
    /// ### Why is this bad?
    /// It looks suspicious. Maybe `map` was confused with `filter`.
    /// If the `map` call is intentional, this should be rewritten
    /// using `inspect`. Or, if you intend to drive the iterator to
    /// completion, you can just use `for_each` instead.
    ///
    /// ### Example
    /// ```rust
    /// let _ = (0..3).map(|x| x + 2).count();
    /// ```
    #[clippy::version = "1.39.0"]
    pub SUSPICIOUS_MAP,
    suspicious,
    "suspicious usage of map"
}

declare_clippy_lint! {
    /// ### What it does
    /// Checks for `MaybeUninit::uninit().assume_init()`.
    ///
    /// ### Why is this bad?
    /// For most types, this is undefined behavior.
    ///
    /// ### Known problems
    /// For now, we accept empty tuples and tuples / arrays
    /// of `MaybeUninit`. There may be other types that allow uninitialized
    /// data, but those are not yet rigorously defined.
    ///
    /// ### Example
    /// ```rust
    /// // Beware the UB
    /// use std::mem::MaybeUninit;
    ///
    /// let _: usize = unsafe { MaybeUninit::uninit().assume_init() };
    /// ```
    ///
    /// Note that the following is OK:
    ///
    /// ```rust
    /// use std::mem::MaybeUninit;
    ///
    /// let _: [MaybeUninit<bool>; 5] = unsafe {
    ///     MaybeUninit::uninit().assume_init()
    /// };
    /// ```
    #[clippy::version = "1.39.0"]
    pub UNINIT_ASSUMED_INIT,
    correctness,
    "`MaybeUninit::uninit().assume_init()`"
}

declare_clippy_lint! {
    /// ### What it does
    /// Checks for `.checked_add/sub(x).unwrap_or(MAX/MIN)`.
    ///
    /// ### Why is this bad?
    /// These can be written simply with `saturating_add/sub` methods.
    ///
    /// ### Example
    /// ```rust
    /// # let y: u32 = 0;
    /// # let x: u32 = 100;
    /// let add = x.checked_add(y).unwrap_or(u32::MAX);
    /// let sub = x.checked_sub(y).unwrap_or(u32::MIN);
    /// ```
    ///
    /// can be written using dedicated methods for saturating addition/subtraction as:
    ///
    /// ```rust
    /// # let y: u32 = 0;
    /// # let x: u32 = 100;
    /// let add = x.saturating_add(y);
    /// let sub = x.saturating_sub(y);
    /// ```
    #[clippy::version = "1.39.0"]
    pub MANUAL_SATURATING_ARITHMETIC,
    style,
    "`.chcked_add/sub(x).unwrap_or(MAX/MIN)`"
}

declare_clippy_lint! {
    /// ### What it does
    /// Checks for `offset(_)`, `wrapping_`{`add`, `sub`}, etc. on raw pointers to
    /// zero-sized types
    ///
    /// ### Why is this bad?
    /// This is a no-op, and likely unintended
    ///
    /// ### Example
    /// ```rust
    /// unsafe { (&() as *const ()).offset(1) };
    /// ```
    #[clippy::version = "1.41.0"]
    pub ZST_OFFSET,
    correctness,
    "Check for offset calculations on raw pointers to zero-sized types"
}

declare_clippy_lint! {
    /// ### What it does
    /// Checks for `FileType::is_file()`.
    ///
    /// ### Why is this bad?
    /// When people testing a file type with `FileType::is_file`
    /// they are testing whether a path is something they can get bytes from. But
    /// `is_file` doesn't cover special file types in unix-like systems, and doesn't cover
    /// symlink in windows. Using `!FileType::is_dir()` is a better way to that intention.
    ///
    /// ### Example
    /// ```rust
    /// # || {
    /// let metadata = std::fs::metadata("foo.txt")?;
    /// let filetype = metadata.file_type();
    ///
    /// if filetype.is_file() {
    ///     // read file
    /// }
    /// # Ok::<_, std::io::Error>(())
    /// # };
    /// ```
    ///
    /// should be written as:
    ///
    /// ```rust
    /// # || {
    /// let metadata = std::fs::metadata("foo.txt")?;
    /// let filetype = metadata.file_type();
    ///
    /// if !filetype.is_dir() {
    ///     // read file
    /// }
    /// # Ok::<_, std::io::Error>(())
    /// # };
    /// ```
    #[clippy::version = "1.42.0"]
    pub FILETYPE_IS_FILE,
    restriction,
    "`FileType::is_file` is not recommended to test for readable file type"
}

declare_clippy_lint! {
    /// ### What it does
    /// Checks for usage of `_.as_ref().map(Deref::deref)` or it's aliases (such as String::as_str).
    ///
    /// ### Why is this bad?
    /// Readability, this can be written more concisely as
    /// `_.as_deref()`.
    ///
    /// ### Example
    /// ```rust
    /// # let opt = Some("".to_string());
    /// opt.as_ref().map(String::as_str)
    /// # ;
    /// ```
    /// Can be written as
    /// ```rust
    /// # let opt = Some("".to_string());
    /// opt.as_deref()
    /// # ;
    /// ```
    #[clippy::version = "1.42.0"]
    pub OPTION_AS_REF_DEREF,
    complexity,
    "using `as_ref().map(Deref::deref)`, which is more succinctly expressed as `as_deref()`"
}

declare_clippy_lint! {
    /// ### What it does
    /// Checks for usage of `iter().next()` on a Slice or an Array
    ///
    /// ### Why is this bad?
    /// These can be shortened into `.get()`
    ///
    /// ### Example
    /// ```rust
    /// # let a = [1, 2, 3];
    /// # let b = vec![1, 2, 3];
    /// a[2..].iter().next();
    /// b.iter().next();
    /// ```
    /// should be written as:
    /// ```rust
    /// # let a = [1, 2, 3];
    /// # let b = vec![1, 2, 3];
    /// a.get(2);
    /// b.get(0);
    /// ```
    #[clippy::version = "1.46.0"]
    pub ITER_NEXT_SLICE,
    style,
    "using `.iter().next()` on a sliced array, which can be shortened to just `.get()`"
}

declare_clippy_lint! {
    /// ### What it does
    /// Warns when using `push_str`/`insert_str` with a single-character string literal
    /// where `push`/`insert` with a `char` would work fine.
    ///
    /// ### Why is this bad?
    /// It's less clear that we are pushing a single character.
    ///
    /// ### Example
    /// ```rust
    /// let mut string = String::new();
    /// string.insert_str(0, "R");
    /// string.push_str("R");
    /// ```
    /// Could be written as
    /// ```rust
    /// let mut string = String::new();
    /// string.insert(0, 'R');
    /// string.push('R');
    /// ```
    #[clippy::version = "1.49.0"]
    pub SINGLE_CHAR_ADD_STR,
    style,
    "`push_str()` or `insert_str()` used with a single-character string literal as parameter"
}

declare_clippy_lint! {
    /// ### What it does
    /// As the counterpart to `or_fun_call`, this lint looks for unnecessary
    /// lazily evaluated closures on `Option` and `Result`.
    ///
    /// This lint suggests changing the following functions, when eager evaluation results in
    /// simpler code:
    ///  - `unwrap_or_else` to `unwrap_or`
    ///  - `and_then` to `and`
    ///  - `or_else` to `or`
    ///  - `get_or_insert_with` to `get_or_insert`
    ///  - `ok_or_else` to `ok_or`
    ///
    /// ### Why is this bad?
    /// Using eager evaluation is shorter and simpler in some cases.
    ///
    /// ### Known problems
    /// It is possible, but not recommended for `Deref` and `Index` to have
    /// side effects. Eagerly evaluating them can change the semantics of the program.
    ///
    /// ### Example
    /// ```rust
    /// // example code where clippy issues a warning
    /// let opt: Option<u32> = None;
    ///
    /// opt.unwrap_or_else(|| 42);
    /// ```
    /// Use instead:
    /// ```rust
    /// let opt: Option<u32> = None;
    ///
    /// opt.unwrap_or(42);
    /// ```
    #[clippy::version = "1.48.0"]
    pub UNNECESSARY_LAZY_EVALUATIONS,
    style,
    "using unnecessary lazy evaluation, which can be replaced with simpler eager evaluation"
}

declare_clippy_lint! {
    /// ### What it does
    /// Checks for usage of `_.map(_).collect::<Result<(), _>()`.
    ///
    /// ### Why is this bad?
    /// Using `try_for_each` instead is more readable and idiomatic.
    ///
    /// ### Example
    /// ```rust
    /// (0..3).map(|t| Err(t)).collect::<Result<(), _>>();
    /// ```
    /// Use instead:
    /// ```rust
    /// (0..3).try_for_each(|t| Err(t));
    /// ```
    #[clippy::version = "1.49.0"]
    pub MAP_COLLECT_RESULT_UNIT,
    style,
    "using `.map(_).collect::<Result<(),_>()`, which can be replaced with `try_for_each`"
}

declare_clippy_lint! {
    /// ### What it does
    /// Checks for `from_iter()` function calls on types that implement the `FromIterator`
    /// trait.
    ///
    /// ### Why is this bad?
    /// It is recommended style to use collect. See
    /// [FromIterator documentation](https://doc.rust-lang.org/std/iter/trait.FromIterator.html)
    ///
    /// ### Example
    /// ```rust
    /// use std::iter::FromIterator;
    ///
    /// let five_fives = std::iter::repeat(5).take(5);
    ///
    /// let v = Vec::from_iter(five_fives);
    ///
    /// assert_eq!(v, vec![5, 5, 5, 5, 5]);
    /// ```
    /// Use instead:
    /// ```rust
    /// let five_fives = std::iter::repeat(5).take(5);
    ///
    /// let v: Vec<i32> = five_fives.collect();
    ///
    /// assert_eq!(v, vec![5, 5, 5, 5, 5]);
    /// ```
    #[clippy::version = "1.49.0"]
    pub FROM_ITER_INSTEAD_OF_COLLECT,
    pedantic,
    "use `.collect()` instead of `::from_iter()`"
}

declare_clippy_lint! {
    /// ### What it does
    /// Checks for usage of `inspect().for_each()`.
    ///
    /// ### Why is this bad?
    /// It is the same as performing the computation
    /// inside `inspect` at the beginning of the closure in `for_each`.
    ///
    /// ### Example
    /// ```rust
    /// [1,2,3,4,5].iter()
    /// .inspect(|&x| println!("inspect the number: {}", x))
    /// .for_each(|&x| {
    ///     assert!(x >= 0);
    /// });
    /// ```
    /// Can be written as
    /// ```rust
    /// [1,2,3,4,5].iter()
    /// .for_each(|&x| {
    ///     println!("inspect the number: {}", x);
    ///     assert!(x >= 0);
    /// });
    /// ```
    #[clippy::version = "1.51.0"]
    pub INSPECT_FOR_EACH,
    complexity,
    "using `.inspect().for_each()`, which can be replaced with `.for_each()`"
}

declare_clippy_lint! {
    /// ### What it does
    /// Checks for usage of `filter_map(|x| x)`.
    ///
    /// ### Why is this bad?
    /// Readability, this can be written more concisely by using `flatten`.
    ///
    /// ### Example
    /// ```rust
    /// # let iter = vec![Some(1)].into_iter();
    /// iter.filter_map(|x| x);
    /// ```
    /// Use instead:
    /// ```rust
    /// # let iter = vec![Some(1)].into_iter();
    /// iter.flatten();
    /// ```
    #[clippy::version = "1.52.0"]
    pub FILTER_MAP_IDENTITY,
    complexity,
    "call to `filter_map` where `flatten` is sufficient"
}

declare_clippy_lint! {
    /// ### What it does
    /// Checks for instances of `map(f)` where `f` is the identity function.
    ///
    /// ### Why is this bad?
    /// It can be written more concisely without the call to `map`.
    ///
    /// ### Example
    /// ```rust
    /// let x = [1, 2, 3];
    /// let y: Vec<_> = x.iter().map(|x| x).map(|x| 2*x).collect();
    /// ```
    /// Use instead:
    /// ```rust
    /// let x = [1, 2, 3];
    /// let y: Vec<_> = x.iter().map(|x| 2*x).collect();
    /// ```
    #[clippy::version = "1.52.0"]
    pub MAP_IDENTITY,
    complexity,
    "using iterator.map(|x| x)"
}

declare_clippy_lint! {
    /// ### What it does
    /// Checks for the use of `.bytes().nth()`.
    ///
    /// ### Why is this bad?
    /// `.as_bytes().get()` is more efficient and more
    /// readable.
    ///
    /// ### Example
    /// ```rust
    /// // Bad
    /// let _ = "Hello".bytes().nth(3);
    ///
    /// // Good
    /// let _ = "Hello".as_bytes().get(3);
    /// ```
    #[clippy::version = "1.52.0"]
    pub BYTES_NTH,
    style,
    "replace `.bytes().nth()` with `.as_bytes().get()`"
}

declare_clippy_lint! {
    /// ### What it does
    /// Checks for the usage of `_.to_owned()`, `vec.to_vec()`, or similar when calling `_.clone()` would be clearer.
    ///
    /// ### Why is this bad?
    /// These methods do the same thing as `_.clone()` but may be confusing as
    /// to why we are calling `to_vec` on something that is already a `Vec` or calling `to_owned` on something that is already owned.
    ///
    /// ### Example
    /// ```rust
    /// let a = vec![1, 2, 3];
    /// let b = a.to_vec();
    /// let c = a.to_owned();
    /// ```
    /// Use instead:
    /// ```rust
    /// let a = vec![1, 2, 3];
    /// let b = a.clone();
    /// let c = a.clone();
    /// ```
    #[clippy::version = "1.52.0"]
    pub IMPLICIT_CLONE,
    pedantic,
    "implicitly cloning a value by invoking a function on its dereferenced type"
}

declare_clippy_lint! {
    /// ### What it does
    /// Checks for the use of `.iter().count()`.
    ///
    /// ### Why is this bad?
    /// `.len()` is more efficient and more
    /// readable.
    ///
    /// ### Example
    /// ```rust
    /// // Bad
    /// let some_vec = vec![0, 1, 2, 3];
    /// let _ = some_vec.iter().count();
    /// let _ = &some_vec[..].iter().count();
    ///
    /// // Good
    /// let some_vec = vec![0, 1, 2, 3];
    /// let _ = some_vec.len();
    /// let _ = &some_vec[..].len();
    /// ```
    #[clippy::version = "1.52.0"]
    pub ITER_COUNT,
    complexity,
    "replace `.iter().count()` with `.len()`"
}

declare_clippy_lint! {
    /// ### What it does
    /// Checks for calls to [`splitn`]
    /// (https://doc.rust-lang.org/std/primitive.str.html#method.splitn) and
    /// related functions with either zero or one splits.
    ///
    /// ### Why is this bad?
    /// These calls don't actually split the value and are
    /// likely to be intended as a different number.
    ///
    /// ### Example
    /// ```rust
    /// // Bad
    /// let s = "";
    /// for x in s.splitn(1, ":") {
    ///     // use x
    /// }
    ///
    /// // Good
    /// let s = "";
    /// for x in s.splitn(2, ":") {
    ///     // use x
    /// }
    /// ```
    #[clippy::version = "1.54.0"]
    pub SUSPICIOUS_SPLITN,
    correctness,
    "checks for `.splitn(0, ..)` and `.splitn(1, ..)`"
}

declare_clippy_lint! {
    /// ### What it does
    /// Checks for manual implementations of `str::repeat`
    ///
    /// ### Why is this bad?
    /// These are both harder to read, as well as less performant.
    ///
    /// ### Example
    /// ```rust
    /// // Bad
    /// let x: String = std::iter::repeat('x').take(10).collect();
    ///
    /// // Good
    /// let x: String = "x".repeat(10);
    /// ```
    #[clippy::version = "1.54.0"]
    pub MANUAL_STR_REPEAT,
    perf,
    "manual implementation of `str::repeat`"
}

declare_clippy_lint! {
    /// ### What it does
    /// Checks for usages of `str::splitn(2, _)`
    ///
    /// ### Why is this bad?
    /// `split_once` is both clearer in intent and slightly more efficient.
    ///
    /// ### Example
    /// ```rust,ignore
    /// // Bad
    ///  let (key, value) = _.splitn(2, '=').next_tuple()?;
    ///  let value = _.splitn(2, '=').nth(1)?;
    ///
    /// // Good
    /// let (key, value) = _.split_once('=')?;
    /// let value = _.split_once('=')?.1;
    /// ```
    #[clippy::version = "1.57.0"]
    pub MANUAL_SPLIT_ONCE,
    complexity,
    "replace `.splitn(2, pat)` with `.split_once(pat)`"
}

declare_clippy_lint! {
    /// ### What it does
    /// Checks for usages of `str::splitn` (or `str::rsplitn`) where using `str::split` would be the same.
    /// ### Why is this bad?
    /// The function `split` is simpler and there is no performance difference in these cases, considering
    /// that both functions return a lazy iterator.
    /// ### Example
    /// ```rust
    /// // Bad
    /// let str = "key=value=add";
    /// let _ = str.splitn(3, '=').next().unwrap();
    /// ```
    /// Use instead:
    /// ```rust
    /// // Good
    /// let str = "key=value=add";
    /// let _ = str.split('=').next().unwrap();
    /// ```
    #[clippy::version = "1.58.0"]
    pub NEEDLESS_SPLITN,
    complexity,
    "usages of `str::splitn` that can be replaced with `str::split`"
}

declare_clippy_lint! {
    /// ### What it does
    /// Checks for unnecessary calls to [`ToOwned::to_owned`](https://doc.rust-lang.org/std/borrow/trait.ToOwned.html#tymethod.to_owned)
    /// and other `to_owned`-like functions.
    ///
    /// ### Why is this bad?
    /// The unnecessary calls result in useless allocations.
    ///
    /// ### Known problems
    /// `unnecessary_to_owned` can falsely trigger if `IntoIterator::into_iter` is applied to an
    /// owned copy of a resource and the resource is later used mutably. See
    /// [#8148](https://github.com/rust-lang/rust-clippy/issues/8148).
    ///
    /// ### Example
    /// ```rust
    /// let path = std::path::Path::new("x");
    /// foo(&path.to_string_lossy().to_string());
    /// fn foo(s: &str) {}
    /// ```
    /// Use instead:
    /// ```rust
    /// let path = std::path::Path::new("x");
    /// foo(&path.to_string_lossy());
    /// fn foo(s: &str) {}
    /// ```
    #[clippy::version = "1.58.0"]
    pub UNNECESSARY_TO_OWNED,
    perf,
    "unnecessary calls to `to_owned`-like functions"
}

declare_clippy_lint! {
    /// ### What it does
    /// Checks for use of `.collect::<Vec<String>>().join("")` on iterators.
    ///
    /// ### Why is this bad?
    /// `.collect::<String>()` is more concise and usually more performant
    ///
    /// ### Example
    /// ```rust
    /// let vector = vec!["hello",  "world"];
    /// let output = vector.iter().map(|item| item.to_uppercase()).collect::<Vec<String>>().join("");
    /// println!("{}", output);
    /// ```
    /// The correct use would be:
    /// ```rust
    /// let vector = vec!["hello",  "world"];
    /// let output = vector.iter().map(|item| item.to_uppercase()).collect::<String>();
    /// println!("{}", output);
    /// ```
    /// ### Known problems
    /// While `.collect::<String>()` is more performant in most cases, there are cases where
    /// using `.collect::<String>()` over `.collect::<Vec<String>>().join("")`
    /// will prevent loop unrolling and will result in a negative performance impact.
    #[clippy::version = "1.61.0"]
    pub UNNECESSARY_JOIN,
    pedantic,
    "using `.collect::<Vec<String>>().join(\"\")` on an iterator"
}

pub struct Methods {
    avoid_breaking_exported_api: bool,
    msrv: Option<RustcVersion>,
}

impl Methods {
    #[must_use]
    pub fn new(avoid_breaking_exported_api: bool, msrv: Option<RustcVersion>) -> Self {
        Self {
            avoid_breaking_exported_api,
            msrv,
        }
    }
}

impl_lint_pass!(Methods => [
    UNWRAP_USED,
    EXPECT_USED,
    SHOULD_IMPLEMENT_TRAIT,
    WRONG_SELF_CONVENTION,
    OK_EXPECT,
    UNWRAP_OR_ELSE_DEFAULT,
    MAP_UNWRAP_OR,
    RESULT_MAP_OR_INTO_OPTION,
    OPTION_MAP_OR_NONE,
    BIND_INSTEAD_OF_MAP,
    OR_FUN_CALL,
    OR_THEN_UNWRAP,
    EXPECT_FUN_CALL,
    CHARS_NEXT_CMP,
    CHARS_LAST_CMP,
    CLONE_ON_COPY,
    CLONE_ON_REF_PTR,
    CLONE_DOUBLE_REF,
    ITER_OVEREAGER_CLONED,
    CLONED_INSTEAD_OF_COPIED,
    FLAT_MAP_OPTION,
    INEFFICIENT_TO_STRING,
    NEW_RET_NO_SELF,
    SINGLE_CHAR_PATTERN,
    SINGLE_CHAR_ADD_STR,
    SEARCH_IS_SOME,
    FILTER_NEXT,
    SKIP_WHILE_NEXT,
    FILTER_MAP_IDENTITY,
    MAP_IDENTITY,
    MANUAL_FILTER_MAP,
    MANUAL_FIND_MAP,
    OPTION_FILTER_MAP,
    FILTER_MAP_NEXT,
    FLAT_MAP_IDENTITY,
    MAP_FLATTEN,
    ITERATOR_STEP_BY_ZERO,
    ITER_NEXT_SLICE,
    ITER_COUNT,
    ITER_NTH,
    ITER_NTH_ZERO,
    BYTES_NTH,
    ITER_SKIP_NEXT,
    GET_UNWRAP,
    STRING_EXTEND_CHARS,
    ITER_CLONED_COLLECT,
    ITER_WITH_DRAIN,
    USELESS_ASREF,
    UNNECESSARY_FOLD,
    UNNECESSARY_FILTER_MAP,
    UNNECESSARY_FIND_MAP,
    INTO_ITER_ON_REF,
    SUSPICIOUS_MAP,
    UNINIT_ASSUMED_INIT,
    MANUAL_SATURATING_ARITHMETIC,
    ZST_OFFSET,
    FILETYPE_IS_FILE,
    OPTION_AS_REF_DEREF,
    UNNECESSARY_LAZY_EVALUATIONS,
    MAP_COLLECT_RESULT_UNIT,
    FROM_ITER_INSTEAD_OF_COLLECT,
    INSPECT_FOR_EACH,
    IMPLICIT_CLONE,
    SUSPICIOUS_SPLITN,
    MANUAL_STR_REPEAT,
    EXTEND_WITH_DRAIN,
    MANUAL_SPLIT_ONCE,
    NEEDLESS_SPLITN,
    UNNECESSARY_TO_OWNED,
    UNNECESSARY_JOIN,
]);

/// Extracts a method call name, args, and `Span` of the method name.
fn method_call<'tcx>(recv: &'tcx hir::Expr<'tcx>) -> Option<(&'tcx str, &'tcx [hir::Expr<'tcx>], Span)> {
    if let ExprKind::MethodCall(path, args, _) = recv.kind {
        if !args.iter().any(|e| e.span.from_expansion()) {
            let name = path.ident.name.as_str();
            return Some((name, args, path.ident.span));
        }
    }
    None
}

impl<'tcx> LateLintPass<'tcx> for Methods {
    fn check_expr(&mut self, cx: &LateContext<'tcx>, expr: &'tcx hir::Expr<'_>) {
        if expr.span.from_expansion() {
            return;
        }

        check_methods(cx, expr, self.msrv.as_ref());

        match expr.kind {
            hir::ExprKind::Call(func, args) => {
                from_iter_instead_of_collect::check(cx, expr, args, func);
            },
            hir::ExprKind::MethodCall(method_call, args, _) => {
                let method_span = method_call.ident.span;
                or_fun_call::check(cx, expr, method_span, method_call.ident.as_str(), args);
                expect_fun_call::check(cx, expr, method_span, method_call.ident.as_str(), args);
                clone_on_copy::check(cx, expr, method_call.ident.name, args);
                clone_on_ref_ptr::check(cx, expr, method_call.ident.name, args);
                inefficient_to_string::check(cx, expr, method_call.ident.name, args);
                single_char_add_str::check(cx, expr, args);
                into_iter_on_ref::check(cx, expr, method_span, method_call.ident.name, args);
                single_char_pattern::check(cx, expr, method_call.ident.name, args);
                unnecessary_to_owned::check(cx, expr, method_call.ident.name, args);
            },
            hir::ExprKind::Binary(op, lhs, rhs) if op.node == hir::BinOpKind::Eq || op.node == hir::BinOpKind::Ne => {
                let mut info = BinaryExprInfo {
                    expr,
                    chain: lhs,
                    other: rhs,
                    eq: op.node == hir::BinOpKind::Eq,
                };
                lint_binary_expr_with_method_call(cx, &mut info);
            },
            _ => (),
        }
    }

    #[allow(clippy::too_many_lines)]
    fn check_impl_item(&mut self, cx: &LateContext<'tcx>, impl_item: &'tcx hir::ImplItem<'_>) {
        if in_external_macro(cx.sess(), impl_item.span) {
            return;
        }
        let name = impl_item.ident.name.as_str();
        let parent = cx.tcx.hir().get_parent_item(impl_item.hir_id());
        let item = cx.tcx.hir().expect_item(parent);
        let self_ty = cx.tcx.type_of(item.def_id);

        let implements_trait = matches!(item.kind, hir::ItemKind::Impl(hir::Impl { of_trait: Some(_), .. }));
        if_chain! {
            if let hir::ImplItemKind::Fn(ref sig, id) = impl_item.kind;
            if let Some(first_arg) = iter_input_pats(sig.decl, cx.tcx.hir().body(id)).next();

            let method_sig = cx.tcx.fn_sig(impl_item.def_id);
            let method_sig = cx.tcx.erase_late_bound_regions(method_sig);

            let first_arg_ty = method_sig.inputs().iter().next();

            // check conventions w.r.t. conversion method names and predicates
            if let Some(first_arg_ty) = first_arg_ty;

            then {
                // if this impl block implements a trait, lint in trait definition instead
                if !implements_trait && cx.access_levels.is_exported(impl_item.def_id) {
                    // check missing trait implementations
                    for method_config in &TRAIT_METHODS {
                        if name == method_config.method_name &&
                            sig.decl.inputs.len() == method_config.param_count &&
                            method_config.output_type.matches(&sig.decl.output) &&
                            method_config.self_kind.matches(cx, self_ty, *first_arg_ty) &&
                            fn_header_equals(method_config.fn_header, sig.header) &&
                            method_config.lifetime_param_cond(impl_item)
                        {
                            span_lint_and_help(
                                cx,
                                SHOULD_IMPLEMENT_TRAIT,
                                impl_item.span,
                                &format!(
                                    "method `{}` can be confused for the standard trait method `{}::{}`",
                                    method_config.method_name,
                                    method_config.trait_name,
                                    method_config.method_name
                                ),
                                None,
                                &format!(
                                    "consider implementing the trait `{}` or choosing a less ambiguous method name",
                                    method_config.trait_name
                                )
                            );
                        }
                    }
                }

                if sig.decl.implicit_self.has_implicit_self()
                    && !(self.avoid_breaking_exported_api
                        && cx.access_levels.is_exported(impl_item.def_id))
                {
                    wrong_self_convention::check(
                        cx,
                        name,
                        self_ty,
                        *first_arg_ty,
                        first_arg.pat.span,
                        implements_trait,
                        false
                    );
                }
            }
        }

        // if this impl block implements a trait, lint in trait definition instead
        if implements_trait {
            return;
        }

        if let hir::ImplItemKind::Fn(_, _) = impl_item.kind {
            let ret_ty = return_ty(cx, impl_item.hir_id());

            // walk the return type and check for Self (this does not check associated types)
            if let Some(self_adt) = self_ty.ty_adt_def() {
                if contains_adt_constructor(ret_ty, self_adt) {
                    return;
                }
            } else if contains_ty(ret_ty, self_ty) {
                return;
            }

            // if return type is impl trait, check the associated types
            if let ty::Opaque(def_id, _) = *ret_ty.kind() {
                // one of the associated types must be Self
                for &(predicate, _span) in cx.tcx.explicit_item_bounds(def_id) {
                    if let ty::PredicateKind::Projection(projection_predicate) = predicate.kind().skip_binder() {
                        let assoc_ty = match projection_predicate.term {
                            ty::Term::Ty(ty) => ty,
                            ty::Term::Const(_c) => continue,
                        };
                        // walk the associated type and check for Self
                        if let Some(self_adt) = self_ty.ty_adt_def() {
                            if contains_adt_constructor(assoc_ty, self_adt) {
                                return;
                            }
                        } else if contains_ty(assoc_ty, self_ty) {
                            return;
                        }
                    }
                }
            }

            if name == "new" && ret_ty != self_ty {
                span_lint(
                    cx,
                    NEW_RET_NO_SELF,
                    impl_item.span,
                    "methods called `new` usually return `Self`",
                );
            }
        }
    }

    fn check_trait_item(&mut self, cx: &LateContext<'tcx>, item: &'tcx TraitItem<'_>) {
        if in_external_macro(cx.tcx.sess, item.span) {
            return;
        }

        if_chain! {
            if let TraitItemKind::Fn(ref sig, _) = item.kind;
            if sig.decl.implicit_self.has_implicit_self();
            if let Some(first_arg_ty) = sig.decl.inputs.iter().next();

            then {
                let first_arg_span = first_arg_ty.span;
                let first_arg_ty = hir_ty_to_ty(cx.tcx, first_arg_ty);
                let self_ty = TraitRef::identity(cx.tcx, item.def_id.to_def_id()).self_ty().skip_binder();
                wrong_self_convention::check(
                    cx,
                    item.ident.name.as_str(),
                    self_ty,
                    first_arg_ty,
                    first_arg_span,
                    false,
                    true
                );
            }
        }

        if_chain! {
            if item.ident.name == sym::new;
            if let TraitItemKind::Fn(_, _) = item.kind;
            let ret_ty = return_ty(cx, item.hir_id());
            let self_ty = TraitRef::identity(cx.tcx, item.def_id.to_def_id()).self_ty().skip_binder();
            if !contains_ty(ret_ty, self_ty);

            then {
                span_lint(
                    cx,
                    NEW_RET_NO_SELF,
                    item.span,
                    "methods called `new` usually return `Self`",
                );
            }
        }
    }

    extract_msrv_attr!(LateContext);
}

#[allow(clippy::too_many_lines)]
fn check_methods<'tcx>(cx: &LateContext<'tcx>, expr: &'tcx Expr<'_>, msrv: Option<&RustcVersion>) {
    if let Some((name, [recv, args @ ..], span)) = method_call(expr) {
        match (name, args) {
            ("add" | "offset" | "sub" | "wrapping_offset" | "wrapping_add" | "wrapping_sub", [_arg]) => {
                zst_offset::check(cx, expr, recv);
            },
            ("and_then", [arg]) => {
                let biom_option_linted = bind_instead_of_map::OptionAndThenSome::check(cx, expr, recv, arg);
                let biom_result_linted = bind_instead_of_map::ResultAndThenOk::check(cx, expr, recv, arg);
                if !biom_option_linted && !biom_result_linted {
                    unnecessary_lazy_eval::check(cx, expr, recv, arg, "and");
                }
            },
            ("as_mut", []) => useless_asref::check(cx, expr, "as_mut", recv),
            ("as_ref", []) => useless_asref::check(cx, expr, "as_ref", recv),
            ("assume_init", []) => uninit_assumed_init::check(cx, expr, recv),
            ("cloned", []) => cloned_instead_of_copied::check(cx, expr, recv, span, msrv),
            ("collect", []) => match method_call(recv) {
                Some((name @ ("cloned" | "copied"), [recv2], _)) => {
                    iter_cloned_collect::check(cx, name, expr, recv2);
                },
                Some(("map", [m_recv, m_arg], _)) => {
                    map_collect_result_unit::check(cx, expr, m_recv, m_arg, recv);
                },
                Some(("take", [take_self_arg, take_arg], _)) => {
                    if meets_msrv(msrv, &msrvs::STR_REPEAT) {
                        manual_str_repeat::check(cx, expr, recv, take_self_arg, take_arg);
                    }
                },
                _ => {},
            },
            (name @ "count", args @ []) => match method_call(recv) {
                Some(("cloned", [recv2], _)) => iter_overeager_cloned::check(cx, expr, recv2, name, args),
                Some((name2 @ ("into_iter" | "iter" | "iter_mut"), [recv2], _)) => {
                    iter_count::check(cx, expr, recv2, name2);
                },
                Some(("map", [_, arg], _)) => suspicious_map::check(cx, expr, recv, arg),
                _ => {},
            },
            ("drain", [arg]) => {
                iter_with_drain::check(cx, expr, recv, span, arg);
            },
            ("expect", [_]) => match method_call(recv) {
                Some(("ok", [recv], _)) => ok_expect::check(cx, expr, recv),
                _ => expect_used::check(cx, expr, recv),
            },
            ("extend", [arg]) => {
                string_extend_chars::check(cx, expr, recv, arg);
                extend_with_drain::check(cx, expr, recv, arg);
            },
            ("filter_map", [arg]) => {
                unnecessary_filter_map::check(cx, expr, arg, name);
                filter_map_identity::check(cx, expr, arg, span);
            },
            ("find_map", [arg]) => {
                unnecessary_filter_map::check(cx, expr, arg, name);
            },
            ("flat_map", [arg]) => {
                flat_map_identity::check(cx, expr, arg, span);
                flat_map_option::check(cx, expr, arg, span);
            },
            (name @ "flatten", args @ []) => match method_call(recv) {
                Some(("map", [recv, map_arg], map_span)) => map_flatten::check(cx, expr, recv, map_arg, map_span),
                Some(("cloned", [recv2], _)) => iter_overeager_cloned::check(cx, expr, recv2, name, args),
                _ => {},
            },
            ("fold", [init, acc]) => unnecessary_fold::check(cx, expr, init, acc, span),
            ("for_each", [_]) => {
                if let Some(("inspect", [_, _], span2)) = method_call(recv) {
                    inspect_for_each::check(cx, expr, span2);
                }
            },
            ("get_or_insert_with", [arg]) => unnecessary_lazy_eval::check(cx, expr, recv, arg, "get_or_insert"),
            ("is_file", []) => filetype_is_file::check(cx, expr, recv),
            ("is_none", []) => check_is_some_is_none(cx, expr, recv, false),
            ("is_some", []) => check_is_some_is_none(cx, expr, recv, true),
            ("join", [join_arg]) => {
                if let Some(("collect", _, span)) = method_call(recv) {
                    unnecessary_join::check(cx, expr, recv, join_arg, span);
                }
            },
            ("last", args @ []) | ("skip", args @ [_]) => {
                if let Some((name2, [recv2, args2 @ ..], _span2)) = method_call(recv) {
                    if let ("cloned", []) = (name2, args2) {
                        iter_overeager_cloned::check(cx, expr, recv2, name, args);
                    }
                }
            },
            ("map", [m_arg]) => {
                if let Some((name, [recv2, args @ ..], span2)) = method_call(recv) {
                    match (name, args) {
                        ("as_mut", []) => option_as_ref_deref::check(cx, expr, recv2, m_arg, true, msrv),
                        ("as_ref", []) => option_as_ref_deref::check(cx, expr, recv2, m_arg, false, msrv),
                        ("filter", [f_arg]) => {
                            filter_map::check(cx, expr, recv2, f_arg, span2, recv, m_arg, span, false);
                        },
                        ("find", [f_arg]) => filter_map::check(cx, expr, recv2, f_arg, span2, recv, m_arg, span, true),
                        _ => {},
                    }
                }
                map_identity::check(cx, expr, recv, m_arg, span);
            },
            ("map_or", [def, map]) => option_map_or_none::check(cx, expr, recv, def, map),
            (name @ "next", args @ []) => {
                if let Some((name2, [recv2, args2 @ ..], _)) = method_call(recv) {
                    match (name2, args2) {
                        ("cloned", []) => iter_overeager_cloned::check(cx, expr, recv2, name, args),
                        ("filter", [arg]) => filter_next::check(cx, expr, recv2, arg),
                        ("filter_map", [arg]) => filter_map_next::check(cx, expr, recv2, arg, msrv),
                        ("iter", []) => iter_next_slice::check(cx, expr, recv2),
                        ("skip", [arg]) => iter_skip_next::check(cx, expr, recv2, arg),
                        ("skip_while", [_]) => skip_while_next::check(cx, expr),
                        _ => {},
                    }
                }
            },
            ("nth", args @ [n_arg]) => match method_call(recv) {
                Some(("bytes", [recv2], _)) => bytes_nth::check(cx, expr, recv2, n_arg),
                Some(("cloned", [recv2], _)) => iter_overeager_cloned::check(cx, expr, recv2, name, args),
                Some(("iter", [recv2], _)) => iter_nth::check(cx, expr, recv2, recv, n_arg, false),
                Some(("iter_mut", [recv2], _)) => iter_nth::check(cx, expr, recv2, recv, n_arg, true),
                _ => iter_nth_zero::check(cx, expr, recv, n_arg),
            },
            ("ok_or_else", [arg]) => unnecessary_lazy_eval::check(cx, expr, recv, arg, "ok_or"),
            ("or_else", [arg]) => {
                if !bind_instead_of_map::ResultOrElseErrInfo::check(cx, expr, recv, arg) {
                    unnecessary_lazy_eval::check(cx, expr, recv, arg, "or");
                }
            },
            ("splitn" | "rsplitn", [count_arg, pat_arg]) => {
                if let Some((Constant::Int(count), _)) = constant(cx, cx.typeck_results(), count_arg) {
                    suspicious_splitn::check(cx, name, expr, recv, count);
                    if count == 2 && meets_msrv(msrv, &msrvs::STR_SPLIT_ONCE) {
                        str_splitn::check_manual_split_once(cx, name, expr, recv, pat_arg);
                    }
                    if count >= 2 {
                        str_splitn::check_needless_splitn(cx, name, expr, recv, pat_arg, count);
                    }
                }
            },
            ("splitn_mut" | "rsplitn_mut", [count_arg, _]) => {
                if let Some((Constant::Int(count), _)) = constant(cx, cx.typeck_results(), count_arg) {
                    suspicious_splitn::check(cx, name, expr, recv, count);
                }
            },
            ("step_by", [arg]) => iterator_step_by_zero::check(cx, expr, arg),
            ("take", args @ [_arg]) => {
                if let Some((name2, [recv2, args2 @ ..], _span2)) = method_call(recv) {
                    if let ("cloned", []) = (name2, args2) {
                        iter_overeager_cloned::check(cx, expr, recv2, name, args);
                    }
                }
            },
            ("to_os_string" | "to_owned" | "to_path_buf" | "to_vec", []) => {
                implicit_clone::check(cx, name, expr, recv);
            },
            ("unwrap", []) => {
                match method_call(recv) {
                    Some(("get", [recv, get_arg], _)) => {
                        get_unwrap::check(cx, expr, recv, get_arg, false);
                    },
                    Some(("get_mut", [recv, get_arg], _)) => {
                        get_unwrap::check(cx, expr, recv, get_arg, true);
                    },
                    Some(("or", [recv, or_arg], or_span)) => {
                        or_then_unwrap::check(cx, expr, recv, or_arg, or_span);
                    },
                    _ => {},
                }
                unwrap_used::check(cx, expr, recv);
            },
            ("unwrap_or", [u_arg]) => match method_call(recv) {
                Some((arith @ ("checked_add" | "checked_sub" | "checked_mul"), [lhs, rhs], _)) => {
                    manual_saturating_arithmetic::check(cx, expr, lhs, rhs, u_arg, &arith["checked_".len()..]);
                },
                Some(("map", [m_recv, m_arg], span)) => {
                    option_map_unwrap_or::check(cx, expr, m_recv, m_arg, recv, u_arg, span);
                },
                _ => {},
            },
            ("unwrap_or_else", [u_arg]) => match method_call(recv) {
                Some(("map", [recv, map_arg], _)) if map_unwrap_or::check(cx, expr, recv, map_arg, u_arg, msrv) => {},
                _ => {
                    unwrap_or_else_default::check(cx, expr, recv, u_arg);
                    unnecessary_lazy_eval::check(cx, expr, recv, u_arg, "unwrap_or");
                },
            },
            _ => {},
        }
    }
}

fn check_is_some_is_none(cx: &LateContext<'_>, expr: &Expr<'_>, recv: &Expr<'_>, is_some: bool) {
    if let Some((name @ ("find" | "position" | "rposition"), [f_recv, arg], span)) = method_call(recv) {
        search_is_some::check(cx, expr, name, is_some, f_recv, arg, recv, span);
    }
}

/// Used for `lint_binary_expr_with_method_call`.
#[derive(Copy, Clone)]
struct BinaryExprInfo<'a> {
    expr: &'a hir::Expr<'a>,
    chain: &'a hir::Expr<'a>,
    other: &'a hir::Expr<'a>,
    eq: bool,
}

/// Checks for the `CHARS_NEXT_CMP` and `CHARS_LAST_CMP` lints.
fn lint_binary_expr_with_method_call(cx: &LateContext<'_>, info: &mut BinaryExprInfo<'_>) {
    macro_rules! lint_with_both_lhs_and_rhs {
        ($func:expr, $cx:expr, $info:ident) => {
            if !$func($cx, $info) {
                ::std::mem::swap(&mut $info.chain, &mut $info.other);
                if $func($cx, $info) {
                    return;
                }
            }
        };
    }

    lint_with_both_lhs_and_rhs!(chars_next_cmp::check, cx, info);
    lint_with_both_lhs_and_rhs!(chars_last_cmp::check, cx, info);
    lint_with_both_lhs_and_rhs!(chars_next_cmp_with_unwrap::check, cx, info);
    lint_with_both_lhs_and_rhs!(chars_last_cmp_with_unwrap::check, cx, info);
}

const FN_HEADER: hir::FnHeader = hir::FnHeader {
    unsafety: hir::Unsafety::Normal,
    constness: hir::Constness::NotConst,
    asyncness: hir::IsAsync::NotAsync,
    abi: rustc_target::spec::abi::Abi::Rust,
};

struct ShouldImplTraitCase {
    trait_name: &'static str,
    method_name: &'static str,
    param_count: usize,
    fn_header: hir::FnHeader,
    // implicit self kind expected (none, self, &self, ...)
    self_kind: SelfKind,
    // checks against the output type
    output_type: OutType,
    // certain methods with explicit lifetimes can't implement the equivalent trait method
    lint_explicit_lifetime: bool,
}
impl ShouldImplTraitCase {
    const fn new(
        trait_name: &'static str,
        method_name: &'static str,
        param_count: usize,
        fn_header: hir::FnHeader,
        self_kind: SelfKind,
        output_type: OutType,
        lint_explicit_lifetime: bool,
    ) -> ShouldImplTraitCase {
        ShouldImplTraitCase {
            trait_name,
            method_name,
            param_count,
            fn_header,
            self_kind,
            output_type,
            lint_explicit_lifetime,
        }
    }

    fn lifetime_param_cond(&self, impl_item: &hir::ImplItem<'_>) -> bool {
        self.lint_explicit_lifetime
            || !impl_item.generics.params.iter().any(|p| {
                matches!(
                    p.kind,
                    hir::GenericParamKind::Lifetime {
                        kind: hir::LifetimeParamKind::Explicit
                    }
                )
            })
    }
}

#[rustfmt::skip]
const TRAIT_METHODS: [ShouldImplTraitCase; 30] = [
    ShouldImplTraitCase::new("std::ops::Add", "add",  2,  FN_HEADER,  SelfKind::Value,  OutType::Any, true),
    ShouldImplTraitCase::new("std::convert::AsMut", "as_mut",  1,  FN_HEADER,  SelfKind::RefMut,  OutType::Ref, true),
    ShouldImplTraitCase::new("std::convert::AsRef", "as_ref",  1,  FN_HEADER,  SelfKind::Ref,  OutType::Ref, true),
    ShouldImplTraitCase::new("std::ops::BitAnd", "bitand",  2,  FN_HEADER,  SelfKind::Value,  OutType::Any, true),
    ShouldImplTraitCase::new("std::ops::BitOr", "bitor",  2,  FN_HEADER,  SelfKind::Value,  OutType::Any, true),
    ShouldImplTraitCase::new("std::ops::BitXor", "bitxor",  2,  FN_HEADER,  SelfKind::Value,  OutType::Any, true),
    ShouldImplTraitCase::new("std::borrow::Borrow", "borrow",  1,  FN_HEADER,  SelfKind::Ref,  OutType::Ref, true),
    ShouldImplTraitCase::new("std::borrow::BorrowMut", "borrow_mut",  1,  FN_HEADER,  SelfKind::RefMut,  OutType::Ref, true),
    ShouldImplTraitCase::new("std::clone::Clone", "clone",  1,  FN_HEADER,  SelfKind::Ref,  OutType::Any, true),
    ShouldImplTraitCase::new("std::cmp::Ord", "cmp",  2,  FN_HEADER,  SelfKind::Ref,  OutType::Any, true),
    // FIXME: default doesn't work
    ShouldImplTraitCase::new("std::default::Default", "default",  0,  FN_HEADER,  SelfKind::No,  OutType::Any, true),
    ShouldImplTraitCase::new("std::ops::Deref", "deref",  1,  FN_HEADER,  SelfKind::Ref,  OutType::Ref, true),
    ShouldImplTraitCase::new("std::ops::DerefMut", "deref_mut",  1,  FN_HEADER,  SelfKind::RefMut,  OutType::Ref, true),
    ShouldImplTraitCase::new("std::ops::Div", "div",  2,  FN_HEADER,  SelfKind::Value,  OutType::Any, true),
    ShouldImplTraitCase::new("std::ops::Drop", "drop",  1,  FN_HEADER,  SelfKind::RefMut,  OutType::Unit, true),
    ShouldImplTraitCase::new("std::cmp::PartialEq", "eq",  2,  FN_HEADER,  SelfKind::Ref,  OutType::Bool, true),
    ShouldImplTraitCase::new("std::iter::FromIterator", "from_iter",  1,  FN_HEADER,  SelfKind::No,  OutType::Any, true),
    ShouldImplTraitCase::new("std::str::FromStr", "from_str",  1,  FN_HEADER,  SelfKind::No,  OutType::Any, true),
    ShouldImplTraitCase::new("std::hash::Hash", "hash",  2,  FN_HEADER,  SelfKind::Ref,  OutType::Unit, true),
    ShouldImplTraitCase::new("std::ops::Index", "index",  2,  FN_HEADER,  SelfKind::Ref,  OutType::Ref, true),
    ShouldImplTraitCase::new("std::ops::IndexMut", "index_mut",  2,  FN_HEADER,  SelfKind::RefMut,  OutType::Ref, true),
    ShouldImplTraitCase::new("std::iter::IntoIterator", "into_iter",  1,  FN_HEADER,  SelfKind::Value,  OutType::Any, true),
    ShouldImplTraitCase::new("std::ops::Mul", "mul",  2,  FN_HEADER,  SelfKind::Value,  OutType::Any, true),
    ShouldImplTraitCase::new("std::ops::Neg", "neg",  1,  FN_HEADER,  SelfKind::Value,  OutType::Any, true),
    ShouldImplTraitCase::new("std::iter::Iterator", "next",  1,  FN_HEADER,  SelfKind::RefMut,  OutType::Any, false),
    ShouldImplTraitCase::new("std::ops::Not", "not",  1,  FN_HEADER,  SelfKind::Value,  OutType::Any, true),
    ShouldImplTraitCase::new("std::ops::Rem", "rem",  2,  FN_HEADER,  SelfKind::Value,  OutType::Any, true),
    ShouldImplTraitCase::new("std::ops::Shl", "shl",  2,  FN_HEADER,  SelfKind::Value,  OutType::Any, true),
    ShouldImplTraitCase::new("std::ops::Shr", "shr",  2,  FN_HEADER,  SelfKind::Value,  OutType::Any, true),
    ShouldImplTraitCase::new("std::ops::Sub", "sub",  2,  FN_HEADER,  SelfKind::Value,  OutType::Any, true),
];

#[derive(Clone, Copy, PartialEq, Debug)]
enum SelfKind {
    Value,
    Ref,
    RefMut,
    No,
}

impl SelfKind {
    fn matches<'a>(self, cx: &LateContext<'a>, parent_ty: Ty<'a>, ty: Ty<'a>) -> bool {
        fn matches_value<'a>(cx: &LateContext<'a>, parent_ty: Ty<'_>, ty: Ty<'_>) -> bool {
            if ty == parent_ty {
                true
            } else if ty.is_box() {
                ty.boxed_ty() == parent_ty
            } else if is_type_diagnostic_item(cx, ty, sym::Rc) || is_type_diagnostic_item(cx, ty, sym::Arc) {
                if let ty::Adt(_, substs) = ty.kind() {
                    substs.types().next().map_or(false, |t| t == parent_ty)
                } else {
                    false
                }
            } else {
                false
            }
        }

        fn matches_ref<'a>(cx: &LateContext<'a>, mutability: hir::Mutability, parent_ty: Ty<'a>, ty: Ty<'a>) -> bool {
            if let ty::Ref(_, t, m) = *ty.kind() {
                return m == mutability && t == parent_ty;
            }

            let trait_path = match mutability {
                hir::Mutability::Not => &paths::ASREF_TRAIT,
                hir::Mutability::Mut => &paths::ASMUT_TRAIT,
            };

            let trait_def_id = match get_trait_def_id(cx, trait_path) {
                Some(did) => did,
                None => return false,
            };
            implements_trait(cx, ty, trait_def_id, &[parent_ty.into()])
        }

        fn matches_none<'a>(cx: &LateContext<'a>, parent_ty: Ty<'a>, ty: Ty<'a>) -> bool {
            !matches_value(cx, parent_ty, ty)
                && !matches_ref(cx, hir::Mutability::Not, parent_ty, ty)
                && !matches_ref(cx, hir::Mutability::Mut, parent_ty, ty)
        }

        match self {
            Self::Value => matches_value(cx, parent_ty, ty),
            Self::Ref => matches_ref(cx, hir::Mutability::Not, parent_ty, ty) || ty == parent_ty && is_copy(cx, ty),
            Self::RefMut => matches_ref(cx, hir::Mutability::Mut, parent_ty, ty),
            Self::No => matches_none(cx, parent_ty, ty),
        }
    }

    #[must_use]
    fn description(self) -> &'static str {
        match self {
            Self::Value => "`self` by value",
            Self::Ref => "`self` by reference",
            Self::RefMut => "`self` by mutable reference",
            Self::No => "no `self`",
        }
    }
}

#[derive(Clone, Copy)]
enum OutType {
    Unit,
    Bool,
    Any,
    Ref,
}

impl OutType {
    fn matches(self, ty: &hir::FnRetTy<'_>) -> bool {
        let is_unit = |ty: &hir::Ty<'_>| matches!(ty.kind, hir::TyKind::Tup(&[]));
        match (self, ty) {
            (Self::Unit, &hir::FnRetTy::DefaultReturn(_)) => true,
            (Self::Unit, &hir::FnRetTy::Return(ty)) if is_unit(ty) => true,
            (Self::Bool, &hir::FnRetTy::Return(ty)) if is_bool(ty) => true,
            (Self::Any, &hir::FnRetTy::Return(ty)) if !is_unit(ty) => true,
            (Self::Ref, &hir::FnRetTy::Return(ty)) => matches!(ty.kind, hir::TyKind::Rptr(_, _)),
            _ => false,
        }
    }
}

fn is_bool(ty: &hir::Ty<'_>) -> bool {
    if let hir::TyKind::Path(QPath::Resolved(_, path)) = ty.kind {
        matches!(path.res, Res::PrimTy(PrimTy::Bool))
    } else {
        false
    }
}

fn fn_header_equals(expected: hir::FnHeader, actual: hir::FnHeader) -> bool {
    expected.constness == actual.constness
        && expected.unsafety == actual.unsafety
        && expected.asyncness == actual.asyncness
}<|MERGE_RESOLUTION|>--- conflicted
+++ resolved
@@ -1178,11 +1178,7 @@
     /// ```
     #[clippy::version = "1.61.0"]
     pub ITER_WITH_DRAIN,
-<<<<<<< HEAD
-    perf,
-=======
     nursery,
->>>>>>> 9ebd08bf
     "replace `.drain(..)` with `.into_iter()`"
 }
 
