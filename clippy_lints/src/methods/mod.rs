mod bind_instead_of_map;
mod inefficient_to_string;
mod manual_saturating_arithmetic;
mod option_map_unwrap_or;
mod unnecessary_filter_map;

use std::borrow::Cow;
use std::fmt;
use std::iter;

use bind_instead_of_map::BindInsteadOfMap;
use if_chain::if_chain;
use rustc_ast::ast;
use rustc_errors::Applicability;
use rustc_hir as hir;
use rustc_hir::intravisit::{self, Visitor};
use rustc_lint::{LateContext, LateLintPass, Lint, LintContext};
use rustc_middle::hir::map::Map;
use rustc_middle::lint::in_external_macro;
use rustc_middle::ty::subst::GenericArgKind;
use rustc_middle::ty::{self, Ty, TyS};
use rustc_session::{declare_lint_pass, declare_tool_lint};
use rustc_span::source_map::Span;
use rustc_span::symbol::{sym, SymbolStr};

use crate::consts::{constant, Constant};
use crate::utils::usage::mutated_variables;
use crate::utils::{
    get_arg_name, get_parent_expr, get_trait_def_id, has_iter_method, higher, implements_trait, in_macro, is_copy,
    is_ctor_or_promotable_const_function, is_expn_of, is_type_diagnostic_item, iter_input_pats, last_path_segment,
    match_def_path, match_qpath, match_trait_method, match_type, match_var, method_calls, method_chain_args, paths,
    remove_blocks, return_ty, single_segment_path, snippet, snippet_with_applicability, snippet_with_macro_callsite,
    span_lint, span_lint_and_help, span_lint_and_note, span_lint_and_sugg, span_lint_and_then, sugg, walk_ptrs_ty,
    walk_ptrs_ty_depth, SpanlessEq,
};

declare_clippy_lint! {
    /// **What it does:** Checks for `.unwrap()` calls on `Option`s and on `Result`s.
    ///
    /// **Why is this bad?** It is better to handle the `None` or `Err` case,
    /// or at least call `.expect(_)` with a more helpful message. Still, for a lot of
    /// quick-and-dirty code, `unwrap` is a good choice, which is why this lint is
    /// `Allow` by default.
    ///
    /// `result.unwrap()` will let the thread panic on `Err` values.
    /// Normally, you want to implement more sophisticated error handling,
    /// and propagate errors upwards with `?` operator.
    ///
    /// Even if you want to panic on errors, not all `Error`s implement good
    /// messages on display. Therefore, it may be beneficial to look at the places
    /// where they may get displayed. Activate this lint to do just that.
    ///
    /// **Known problems:** None.
    ///
    /// **Examples:**
    /// ```rust
    /// # let opt = Some(1);
    ///
    /// // Bad
    /// opt.unwrap();
    ///
    /// // Good
    /// opt.expect("more helpful message");
    /// ```
    ///
    /// // or
    ///
    /// ```rust
    /// # let res: Result<usize, ()> = Ok(1);
    ///
    /// // Bad
    /// res.unwrap();
    ///
    /// // Good
    /// res.expect("more helpful message");
    /// ```
    pub UNWRAP_USED,
    restriction,
    "using `.unwrap()` on `Result` or `Option`, which should at least get a better message using `expect()`"
}

declare_clippy_lint! {
    /// **What it does:** Checks for `.expect()` calls on `Option`s and `Result`s.
    ///
    /// **Why is this bad?** Usually it is better to handle the `None` or `Err` case.
    /// Still, for a lot of quick-and-dirty code, `expect` is a good choice, which is why
    /// this lint is `Allow` by default.
    ///
    /// `result.expect()` will let the thread panic on `Err`
    /// values. Normally, you want to implement more sophisticated error handling,
    /// and propagate errors upwards with `?` operator.
    ///
    /// **Known problems:** None.
    ///
    /// **Examples:**
    /// ```rust,ignore
    /// # let opt = Some(1);
    ///
    /// // Bad
    /// opt.expect("one");
    ///
    /// // Good
    /// let opt = Some(1);
    /// opt?;
    /// ```
    ///
    /// // or
    ///
    /// ```rust
    /// # let res: Result<usize, ()> = Ok(1);
    ///
    /// // Bad
    /// res.expect("one");
    ///
    /// // Good
    /// res?;
    /// # Ok::<(), ()>(())
    /// ```
    pub EXPECT_USED,
    restriction,
    "using `.expect()` on `Result` or `Option`, which might be better handled"
}

declare_clippy_lint! {
    /// **What it does:** Checks for methods that should live in a trait
    /// implementation of a `std` trait (see [llogiq's blog
    /// post](http://llogiq.github.io/2015/07/30/traits.html) for further
    /// information) instead of an inherent implementation.
    ///
    /// **Why is this bad?** Implementing the traits improve ergonomics for users of
    /// the code, often with very little cost. Also people seeing a `mul(...)`
    /// method
    /// may expect `*` to work equally, so you should have good reason to disappoint
    /// them.
    ///
    /// **Known problems:** None.
    ///
    /// **Example:**
    /// ```rust
    /// struct X;
    /// impl X {
    ///     fn add(&self, other: &X) -> X {
    ///         // ..
    /// # X
    ///     }
    /// }
    /// ```
    pub SHOULD_IMPLEMENT_TRAIT,
    style,
    "defining a method that should be implementing a std trait"
}

declare_clippy_lint! {
    /// **What it does:** Checks for methods with certain name prefixes and which
    /// doesn't match how self is taken. The actual rules are:
    ///
    /// |Prefix |`self` taken          |
    /// |-------|----------------------|
    /// |`as_`  |`&self` or `&mut self`|
    /// |`from_`| none                 |
    /// |`into_`|`self`                |
    /// |`is_`  |`&self` or none       |
    /// |`to_`  |`&self`               |
    ///
    /// **Why is this bad?** Consistency breeds readability. If you follow the
    /// conventions, your users won't be surprised that they, e.g., need to supply a
    /// mutable reference to a `as_..` function.
    ///
    /// **Known problems:** None.
    ///
    /// **Example:**
    /// ```rust
    /// # struct X;
    /// impl X {
    ///     fn as_str(self) -> &'static str {
    ///         // ..
    /// # ""
    ///     }
    /// }
    /// ```
    pub WRONG_SELF_CONVENTION,
    style,
    "defining a method named with an established prefix (like \"into_\") that takes `self` with the wrong convention"
}

declare_clippy_lint! {
    /// **What it does:** This is the same as
    /// [`wrong_self_convention`](#wrong_self_convention), but for public items.
    ///
    /// **Why is this bad?** See [`wrong_self_convention`](#wrong_self_convention).
    ///
    /// **Known problems:** Actually *renaming* the function may break clients if
    /// the function is part of the public interface. In that case, be mindful of
    /// the stability guarantees you've given your users.
    ///
    /// **Example:**
    /// ```rust
    /// # struct X;
    /// impl<'a> X {
    ///     pub fn as_str(self) -> &'a str {
    ///         "foo"
    ///     }
    /// }
    /// ```
    pub WRONG_PUB_SELF_CONVENTION,
    restriction,
    "defining a public method named with an established prefix (like \"into_\") that takes `self` with the wrong convention"
}

declare_clippy_lint! {
    /// **What it does:** Checks for usage of `ok().expect(..)`.
    ///
    /// **Why is this bad?** Because you usually call `expect()` on the `Result`
    /// directly to get a better error message.
    ///
    /// **Known problems:** The error type needs to implement `Debug`
    ///
    /// **Example:**
    /// ```rust
    /// # let x = Ok::<_, ()>(());
    ///
    /// // Bad
    /// x.ok().expect("why did I do this again?");
    ///
    /// // Good
    /// x.expect("why did I do this again?");
    /// ```
    pub OK_EXPECT,
    style,
    "using `ok().expect()`, which gives worse error messages than calling `expect` directly on the Result"
}

declare_clippy_lint! {
    /// **What it does:** Checks for usage of `option.map(_).unwrap_or(_)` or `option.map(_).unwrap_or_else(_)` or
    /// `result.map(_).unwrap_or_else(_)`.
    ///
    /// **Why is this bad?** Readability, these can be written more concisely (resp.) as
    /// `option.map_or(_, _)`, `option.map_or_else(_, _)` and `result.map_or_else(_, _)`.
    ///
    /// **Known problems:** The order of the arguments is not in execution order
    ///
    /// **Examples:**
    /// ```rust
    /// # let x = Some(1);
    ///
    /// // Bad
    /// x.map(|a| a + 1).unwrap_or(0);
    ///
    /// // Good
    /// x.map_or(0, |a| a + 1);
    /// ```
    ///
    /// // or
    ///
    /// ```rust
    /// # let x: Result<usize, ()> = Ok(1);
    /// # fn some_function(foo: ()) -> usize { 1 }
    ///
    /// // Bad
    /// x.map(|a| a + 1).unwrap_or_else(some_function);
    ///
    /// // Good
    /// x.map_or_else(some_function, |a| a + 1);
    /// ```
    pub MAP_UNWRAP_OR,
    pedantic,
    "using `.map(f).unwrap_or(a)` or `.map(f).unwrap_or_else(func)`, which are more succinctly expressed as `map_or(a, f)` or `map_or_else(a, f)`"
}

declare_clippy_lint! {
    /// **What it does:** Checks for usage of `_.map_or(None, _)`.
    ///
    /// **Why is this bad?** Readability, this can be written more concisely as
    /// `_.and_then(_)`.
    ///
    /// **Known problems:** The order of the arguments is not in execution order.
    ///
    /// **Example:**
    /// ```rust
    /// # let opt = Some(1);
    ///
    /// // Bad
    /// opt.map_or(None, |a| Some(a + 1));
    ///
    /// // Good
    /// opt.and_then(|a| Some(a + 1));
    /// ```
    pub OPTION_MAP_OR_NONE,
    style,
    "using `Option.map_or(None, f)`, which is more succinctly expressed as `and_then(f)`"
}

declare_clippy_lint! {
    /// **What it does:** Checks for usage of `_.map_or(None, Some)`.
    ///
    /// **Why is this bad?** Readability, this can be written more concisely as
    /// `_.ok()`.
    ///
    /// **Known problems:** None.
    ///
    /// **Example:**
    ///
    /// Bad:
    /// ```rust
    /// # let r: Result<u32, &str> = Ok(1);
    /// assert_eq!(Some(1), r.map_or(None, Some));
    /// ```
    ///
    /// Good:
    /// ```rust
    /// # let r: Result<u32, &str> = Ok(1);
    /// assert_eq!(Some(1), r.ok());
    /// ```
    pub RESULT_MAP_OR_INTO_OPTION,
    style,
    "using `Result.map_or(None, Some)`, which is more succinctly expressed as `ok()`"
}

declare_clippy_lint! {
    /// **What it does:** Checks for usage of `_.and_then(|x| Some(y))`, `_.and_then(|x| Ok(y))` or
    /// `_.or_else(|x| Err(y))`.
    ///
    /// **Why is this bad?** Readability, this can be written more concisely as
    /// `_.map(|x| y)` or `_.map_err(|x| y)`.
    ///
    /// **Known problems:** None
    ///
    /// **Example:**
    ///
    /// ```rust
    /// # fn opt() -> Option<&'static str> { Some("42") }
    /// # fn res() -> Result<&'static str, &'static str> { Ok("42") }
    /// let _ = opt().and_then(|s| Some(s.len()));
    /// let _ = res().and_then(|s| if s.len() == 42 { Ok(10) } else { Ok(20) });
    /// let _ = res().or_else(|s| if s.len() == 42 { Err(10) } else { Err(20) });
    /// ```
    ///
    /// The correct use would be:
    ///
    /// ```rust
    /// # fn opt() -> Option<&'static str> { Some("42") }
    /// # fn res() -> Result<&'static str, &'static str> { Ok("42") }
    /// let _ = opt().map(|s| s.len());
    /// let _ = res().map(|s| if s.len() == 42 { 10 } else { 20 });
    /// let _ = res().map_err(|s| if s.len() == 42 { 10 } else { 20 });
    /// ```
    pub BIND_INSTEAD_OF_MAP,
    complexity,
    "using `Option.and_then(|x| Some(y))`, which is more succinctly expressed as `map(|x| y)`"
}

declare_clippy_lint! {
    /// **What it does:** Checks for usage of `_.filter(_).next()`.
    ///
    /// **Why is this bad?** Readability, this can be written more concisely as
    /// `_.find(_)`.
    ///
    /// **Known problems:** None.
    ///
    /// **Example:**
    /// ```rust
    /// # let vec = vec![1];
    /// vec.iter().filter(|x| **x == 0).next();
    /// ```
    /// Could be written as
    /// ```rust
    /// # let vec = vec![1];
    /// vec.iter().find(|x| **x == 0);
    /// ```
    pub FILTER_NEXT,
    complexity,
    "using `filter(p).next()`, which is more succinctly expressed as `.find(p)`"
}

declare_clippy_lint! {
    /// **What it does:** Checks for usage of `_.skip_while(condition).next()`.
    ///
    /// **Why is this bad?** Readability, this can be written more concisely as
    /// `_.find(!condition)`.
    ///
    /// **Known problems:** None.
    ///
    /// **Example:**
    /// ```rust
    /// # let vec = vec![1];
    /// vec.iter().skip_while(|x| **x == 0).next();
    /// ```
    /// Could be written as
    /// ```rust
    /// # let vec = vec![1];
    /// vec.iter().find(|x| **x != 0);
    /// ```
    pub SKIP_WHILE_NEXT,
    complexity,
    "using `skip_while(p).next()`, which is more succinctly expressed as `.find(!p)`"
}

declare_clippy_lint! {
    /// **What it does:** Checks for usage of `_.map(_).flatten(_)`,
    ///
    /// **Why is this bad?** Readability, this can be written more concisely as a
    /// single method call using `_.flat_map(_)`
    ///
    /// **Known problems:**
    ///
    /// **Example:**
    /// ```rust
    /// let vec = vec![vec![1]];
    ///
    /// // Bad
    /// vec.iter().map(|x| x.iter()).flatten();
    ///
    /// // Good
    /// vec.iter().flat_map(|x| x.iter());
    /// ```
    pub MAP_FLATTEN,
    pedantic,
    "using combinations of `flatten` and `map` which can usually be written as a single method call"
}

declare_clippy_lint! {
    /// **What it does:** Checks for usage of `_.filter(_).map(_)`,
    /// `_.filter(_).flat_map(_)`, `_.filter_map(_).flat_map(_)` and similar.
    ///
    /// **Why is this bad?** Readability, this can be written more concisely as a
    /// single method call.
    ///
    /// **Known problems:** Often requires a condition + Option/Iterator creation
    /// inside the closure.
    ///
    /// **Example:**
    /// ```rust
    /// let vec = vec![1];
    ///
    /// // Bad
    /// vec.iter().filter(|x| **x == 0).map(|x| *x * 2);
    ///
    /// // Good
    /// vec.iter().filter_map(|x| if *x == 0 {
    ///     Some(*x * 2)
    /// } else {
    ///     None
    /// });
    /// ```
    pub FILTER_MAP,
    pedantic,
    "using combinations of `filter`, `map`, `filter_map` and `flat_map` which can usually be written as a single method call"
}

declare_clippy_lint! {
    /// **What it does:** Checks for usage of `_.filter_map(_).next()`.
    ///
    /// **Why is this bad?** Readability, this can be written more concisely as a
    /// single method call.
    ///
    /// **Known problems:** None
    ///
    /// **Example:**
    /// ```rust
    ///  (0..3).filter_map(|x| if x == 2 { Some(x) } else { None }).next();
    /// ```
    /// Can be written as
    ///
    /// ```rust
    ///  (0..3).find_map(|x| if x == 2 { Some(x) } else { None });
    /// ```
    pub FILTER_MAP_NEXT,
    pedantic,
    "using combination of `filter_map` and `next` which can usually be written as a single method call"
}

declare_clippy_lint! {
    /// **What it does:** Checks for usage of `flat_map(|x| x)`.
    ///
    /// **Why is this bad?** Readability, this can be written more concisely by using `flatten`.
    ///
    /// **Known problems:** None
    ///
    /// **Example:**
    /// ```rust
    /// # let iter = vec![vec![0]].into_iter();
    /// iter.flat_map(|x| x);
    /// ```
    /// Can be written as
    /// ```rust
    /// # let iter = vec![vec![0]].into_iter();
    /// iter.flatten();
    /// ```
    pub FLAT_MAP_IDENTITY,
    complexity,
    "call to `flat_map` where `flatten` is sufficient"
}

declare_clippy_lint! {
    /// **What it does:** Checks for usage of `_.find(_).map(_)`.
    ///
    /// **Why is this bad?** Readability, this can be written more concisely as a
    /// single method call.
    ///
    /// **Known problems:** Often requires a condition + Option/Iterator creation
    /// inside the closure.
    ///
    /// **Example:**
    /// ```rust
    ///  (0..3).find(|x| *x == 2).map(|x| x * 2);
    /// ```
    /// Can be written as
    /// ```rust
    ///  (0..3).find_map(|x| if x == 2 { Some(x * 2) } else { None });
    /// ```
    pub FIND_MAP,
    pedantic,
    "using a combination of `find` and `map` can usually be written as a single method call"
}

declare_clippy_lint! {
    /// **What it does:** Checks for an iterator search (such as `find()`,
    /// `position()`, or `rposition()`) followed by a call to `is_some()`.
    ///
    /// **Why is this bad?** Readability, this can be written more concisely as
    /// `_.any(_)`.
    ///
    /// **Known problems:** None.
    ///
    /// **Example:**
    /// ```rust
    /// # let vec = vec![1];
    /// vec.iter().find(|x| **x == 0).is_some();
    /// ```
    /// Could be written as
    /// ```rust
    /// # let vec = vec![1];
    /// vec.iter().any(|x| *x == 0);
    /// ```
    pub SEARCH_IS_SOME,
    complexity,
    "using an iterator search followed by `is_some()`, which is more succinctly expressed as a call to `any()`"
}

declare_clippy_lint! {
    /// **What it does:** Checks for usage of `.chars().next()` on a `str` to check
    /// if it starts with a given char.
    ///
    /// **Why is this bad?** Readability, this can be written more concisely as
    /// `_.starts_with(_)`.
    ///
    /// **Known problems:** None.
    ///
    /// **Example:**
    /// ```rust
    /// let name = "foo";
    /// if name.chars().next() == Some('_') {};
    /// ```
    /// Could be written as
    /// ```rust
    /// let name = "foo";
    /// if name.starts_with('_') {};
    /// ```
    pub CHARS_NEXT_CMP,
    style,
    "using `.chars().next()` to check if a string starts with a char"
}

declare_clippy_lint! {
    /// **What it does:** Checks for calls to `.or(foo(..))`, `.unwrap_or(foo(..))`,
    /// etc., and suggests to use `or_else`, `unwrap_or_else`, etc., or
    /// `unwrap_or_default` instead.
    ///
    /// **Why is this bad?** The function will always be called and potentially
    /// allocate an object acting as the default.
    ///
    /// **Known problems:** If the function has side-effects, not calling it will
    /// change the semantic of the program, but you shouldn't rely on that anyway.
    ///
    /// **Example:**
    /// ```rust
    /// # let foo = Some(String::new());
    /// foo.unwrap_or(String::new());
    /// ```
    /// this can instead be written:
    /// ```rust
    /// # let foo = Some(String::new());
    /// foo.unwrap_or_else(String::new);
    /// ```
    /// or
    /// ```rust
    /// # let foo = Some(String::new());
    /// foo.unwrap_or_default();
    /// ```
    pub OR_FUN_CALL,
    perf,
    "using any `*or` method with a function call, which suggests `*or_else`"
}

declare_clippy_lint! {
    /// **What it does:** Checks for calls to `.expect(&format!(...))`, `.expect(foo(..))`,
    /// etc., and suggests to use `unwrap_or_else` instead
    ///
    /// **Why is this bad?** The function will always be called.
    ///
    /// **Known problems:** If the function has side-effects, not calling it will
    /// change the semantics of the program, but you shouldn't rely on that anyway.
    ///
    /// **Example:**
    /// ```rust
    /// # let foo = Some(String::new());
    /// # let err_code = "418";
    /// # let err_msg = "I'm a teapot";
    /// foo.expect(&format!("Err {}: {}", err_code, err_msg));
    /// ```
    /// or
    /// ```rust
    /// # let foo = Some(String::new());
    /// # let err_code = "418";
    /// # let err_msg = "I'm a teapot";
    /// foo.expect(format!("Err {}: {}", err_code, err_msg).as_str());
    /// ```
    /// this can instead be written:
    /// ```rust
    /// # let foo = Some(String::new());
    /// # let err_code = "418";
    /// # let err_msg = "I'm a teapot";
    /// foo.unwrap_or_else(|| panic!("Err {}: {}", err_code, err_msg));
    /// ```
    pub EXPECT_FUN_CALL,
    perf,
    "using any `expect` method with a function call"
}

declare_clippy_lint! {
    /// **What it does:** Checks for usage of `.clone()` on a `Copy` type.
    ///
    /// **Why is this bad?** The only reason `Copy` types implement `Clone` is for
    /// generics, not for using the `clone` method on a concrete type.
    ///
    /// **Known problems:** None.
    ///
    /// **Example:**
    /// ```rust
    /// 42u64.clone();
    /// ```
    pub CLONE_ON_COPY,
    complexity,
    "using `clone` on a `Copy` type"
}

declare_clippy_lint! {
    /// **What it does:** Checks for usage of `.clone()` on a ref-counted pointer,
    /// (`Rc`, `Arc`, `rc::Weak`, or `sync::Weak`), and suggests calling Clone via unified
    /// function syntax instead (e.g., `Rc::clone(foo)`).
    ///
    /// **Why is this bad?** Calling '.clone()' on an Rc, Arc, or Weak
    /// can obscure the fact that only the pointer is being cloned, not the underlying
    /// data.
    ///
    /// **Example:**
    /// ```rust
    /// # use std::rc::Rc;
    /// let x = Rc::new(1);
    ///
    /// // Bad
    /// x.clone();
    ///
    /// // Good
    /// Rc::clone(&x);
    /// ```
    pub CLONE_ON_REF_PTR,
    restriction,
    "using 'clone' on a ref-counted pointer"
}

declare_clippy_lint! {
    /// **What it does:** Checks for usage of `.clone()` on an `&&T`.
    ///
    /// **Why is this bad?** Cloning an `&&T` copies the inner `&T`, instead of
    /// cloning the underlying `T`.
    ///
    /// **Known problems:** None.
    ///
    /// **Example:**
    /// ```rust
    /// fn main() {
    ///     let x = vec![1];
    ///     let y = &&x;
    ///     let z = y.clone();
    ///     println!("{:p} {:p}", *y, z); // prints out the same pointer
    /// }
    /// ```
    pub CLONE_DOUBLE_REF,
    correctness,
    "using `clone` on `&&T`"
}

declare_clippy_lint! {
    /// **What it does:** Checks for usage of `.to_string()` on an `&&T` where
    /// `T` implements `ToString` directly (like `&&str` or `&&String`).
    ///
    /// **Why is this bad?** This bypasses the specialized implementation of
    /// `ToString` and instead goes through the more expensive string formatting
    /// facilities.
    ///
    /// **Known problems:** None.
    ///
    /// **Example:**
    /// ```rust
    /// // Generic implementation for `T: Display` is used (slow)
    /// ["foo", "bar"].iter().map(|s| s.to_string());
    ///
    /// // OK, the specialized impl is used
    /// ["foo", "bar"].iter().map(|&s| s.to_string());
    /// ```
    pub INEFFICIENT_TO_STRING,
    pedantic,
    "using `to_string` on `&&T` where `T: ToString`"
}

declare_clippy_lint! {
    /// **What it does:** Checks for `new` not returning a type that contains `Self`.
    ///
    /// **Why is this bad?** As a convention, `new` methods are used to make a new
    /// instance of a type.
    ///
    /// **Known problems:** None.
    ///
    /// **Example:**
    /// ```rust
    /// # struct Foo;
    /// # struct NotAFoo;
    /// impl Foo {
    ///     fn new() -> NotAFoo {
    /// # NotAFoo
    ///     }
    /// }
    /// ```
    ///
    /// ```rust
    /// # struct Foo;
    /// # struct FooError;
    /// impl Foo {
    ///     // Good. Return type contains `Self`
    ///     fn new() -> Result<Foo, FooError> {
    ///         # Ok(Foo)
    ///     }
    /// }
    /// ```
    ///
    /// ```rust
    /// # struct Foo;
    /// struct Bar(Foo);
    /// impl Foo {
    ///     // Bad. The type name must contain `Self`.
    ///     fn new() -> Bar {
    ///         # Bar(Foo)
    ///     }
    /// }
    /// ```
    pub NEW_RET_NO_SELF,
    style,
    "not returning type containing `Self` in a `new` method"
}

declare_clippy_lint! {
    /// **What it does:** Checks for string methods that receive a single-character
    /// `str` as an argument, e.g., `_.split("x")`.
    ///
    /// **Why is this bad?** Performing these methods using a `char` is faster than
    /// using a `str`.
    ///
    /// **Known problems:** Does not catch multi-byte unicode characters.
    ///
    /// **Example:**
    /// ```rust,ignore
    /// // Bad
    /// _.split("x");
    ///
    /// // Good
    /// _.split('x');
    pub SINGLE_CHAR_PATTERN,
    perf,
    "using a single-character str where a char could be used, e.g., `_.split(\"x\")`"
}

declare_clippy_lint! {
    /// **What it does:** Checks for getting the inner pointer of a temporary
    /// `CString`.
    ///
    /// **Why is this bad?** The inner pointer of a `CString` is only valid as long
    /// as the `CString` is alive.
    ///
    /// **Known problems:** None.
    ///
    /// **Example:**
    /// ```rust
    /// # use std::ffi::CString;
    /// # fn call_some_ffi_func(_: *const i8) {}
    /// #
    /// let c_str = CString::new("foo").unwrap().as_ptr();
    /// unsafe {
    ///     call_some_ffi_func(c_str);
    /// }
    /// ```
    /// Here `c_str` point to a freed address. The correct use would be:
    /// ```rust
    /// # use std::ffi::CString;
    /// # fn call_some_ffi_func(_: *const i8) {}
    /// #
    /// let c_str = CString::new("foo").unwrap();
    /// unsafe {
    ///     call_some_ffi_func(c_str.as_ptr());
    /// }
    /// ```
    pub TEMPORARY_CSTRING_AS_PTR,
    correctness,
    "getting the inner pointer of a temporary `CString`"
}

declare_clippy_lint! {
    /// **What it does:** Checks for calling `.step_by(0)` on iterators which panics.
    ///
    /// **Why is this bad?** This very much looks like an oversight. Use `panic!()` instead if you
    /// actually intend to panic.
    ///
    /// **Known problems:** None.
    ///
    /// **Example:**
    /// ```rust,should_panic
    /// for x in (0..100).step_by(0) {
    ///     //..
    /// }
    /// ```
    pub ITERATOR_STEP_BY_ZERO,
    correctness,
    "using `Iterator::step_by(0)`, which will panic at runtime"
}

declare_clippy_lint! {
    /// **What it does:** Checks for the use of `iter.nth(0)`.
    ///
    /// **Why is this bad?** `iter.next()` is equivalent to
    /// `iter.nth(0)`, as they both consume the next element,
    ///  but is more readable.
    ///
    /// **Known problems:** None.
    ///
    /// **Example:**
    ///
    /// ```rust
    /// # use std::collections::HashSet;
    /// // Bad
    /// # let mut s = HashSet::new();
    /// # s.insert(1);
    /// let x = s.iter().nth(0);
    ///
    /// // Good
    /// # let mut s = HashSet::new();
    /// # s.insert(1);
    /// let x = s.iter().next();
    /// ```
    pub ITER_NTH_ZERO,
    style,
    "replace `iter.nth(0)` with `iter.next()`"
}

declare_clippy_lint! {
    /// **What it does:** Checks for use of `.iter().nth()` (and the related
    /// `.iter_mut().nth()`) on standard library types with O(1) element access.
    ///
    /// **Why is this bad?** `.get()` and `.get_mut()` are more efficient and more
    /// readable.
    ///
    /// **Known problems:** None.
    ///
    /// **Example:**
    /// ```rust
    /// let some_vec = vec![0, 1, 2, 3];
    /// let bad_vec = some_vec.iter().nth(3);
    /// let bad_slice = &some_vec[..].iter().nth(3);
    /// ```
    /// The correct use would be:
    /// ```rust
    /// let some_vec = vec![0, 1, 2, 3];
    /// let bad_vec = some_vec.get(3);
    /// let bad_slice = &some_vec[..].get(3);
    /// ```
    pub ITER_NTH,
    perf,
    "using `.iter().nth()` on a standard library type with O(1) element access"
}

declare_clippy_lint! {
    /// **What it does:** Checks for use of `.skip(x).next()` on iterators.
    ///
    /// **Why is this bad?** `.nth(x)` is cleaner
    ///
    /// **Known problems:** None.
    ///
    /// **Example:**
    /// ```rust
    /// let some_vec = vec![0, 1, 2, 3];
    /// let bad_vec = some_vec.iter().skip(3).next();
    /// let bad_slice = &some_vec[..].iter().skip(3).next();
    /// ```
    /// The correct use would be:
    /// ```rust
    /// let some_vec = vec![0, 1, 2, 3];
    /// let bad_vec = some_vec.iter().nth(3);
    /// let bad_slice = &some_vec[..].iter().nth(3);
    /// ```
    pub ITER_SKIP_NEXT,
    style,
    "using `.skip(x).next()` on an iterator"
}

declare_clippy_lint! {
    /// **What it does:** Checks for use of `.get().unwrap()` (or
    /// `.get_mut().unwrap`) on a standard library type which implements `Index`
    ///
    /// **Why is this bad?** Using the Index trait (`[]`) is more clear and more
    /// concise.
    ///
    /// **Known problems:** Not a replacement for error handling: Using either
    /// `.unwrap()` or the Index trait (`[]`) carries the risk of causing a `panic`
    /// if the value being accessed is `None`. If the use of `.get().unwrap()` is a
    /// temporary placeholder for dealing with the `Option` type, then this does
    /// not mitigate the need for error handling. If there is a chance that `.get()`
    /// will be `None` in your program, then it is advisable that the `None` case
    /// is handled in a future refactor instead of using `.unwrap()` or the Index
    /// trait.
    ///
    /// **Example:**
    /// ```rust
    /// let mut some_vec = vec![0, 1, 2, 3];
    /// let last = some_vec.get(3).unwrap();
    /// *some_vec.get_mut(0).unwrap() = 1;
    /// ```
    /// The correct use would be:
    /// ```rust
    /// let mut some_vec = vec![0, 1, 2, 3];
    /// let last = some_vec[3];
    /// some_vec[0] = 1;
    /// ```
    pub GET_UNWRAP,
    restriction,
    "using `.get().unwrap()` or `.get_mut().unwrap()` when using `[]` would work instead"
}

declare_clippy_lint! {
    /// **What it does:** Checks for the use of `.extend(s.chars())` where s is a
    /// `&str` or `String`.
    ///
    /// **Why is this bad?** `.push_str(s)` is clearer
    ///
    /// **Known problems:** None.
    ///
    /// **Example:**
    /// ```rust
    /// let abc = "abc";
    /// let def = String::from("def");
    /// let mut s = String::new();
    /// s.extend(abc.chars());
    /// s.extend(def.chars());
    /// ```
    /// The correct use would be:
    /// ```rust
    /// let abc = "abc";
    /// let def = String::from("def");
    /// let mut s = String::new();
    /// s.push_str(abc);
    /// s.push_str(&def);
    /// ```
    pub STRING_EXTEND_CHARS,
    style,
    "using `x.extend(s.chars())` where s is a `&str` or `String`"
}

declare_clippy_lint! {
    /// **What it does:** Checks for the use of `.cloned().collect()` on slice to
    /// create a `Vec`.
    ///
    /// **Why is this bad?** `.to_vec()` is clearer
    ///
    /// **Known problems:** None.
    ///
    /// **Example:**
    /// ```rust
    /// let s = [1, 2, 3, 4, 5];
    /// let s2: Vec<isize> = s[..].iter().cloned().collect();
    /// ```
    /// The better use would be:
    /// ```rust
    /// let s = [1, 2, 3, 4, 5];
    /// let s2: Vec<isize> = s.to_vec();
    /// ```
    pub ITER_CLONED_COLLECT,
    style,
    "using `.cloned().collect()` on slice to create a `Vec`"
}

declare_clippy_lint! {
    /// **What it does:** Checks for usage of `_.chars().last()` or
    /// `_.chars().next_back()` on a `str` to check if it ends with a given char.
    ///
    /// **Why is this bad?** Readability, this can be written more concisely as
    /// `_.ends_with(_)`.
    ///
    /// **Known problems:** None.
    ///
    /// **Example:**
    /// ```rust
    /// # let name = "_";
    ///
    /// // Bad
    /// name.chars().last() == Some('_') || name.chars().next_back() == Some('-');
    ///
    /// // Good
    /// name.ends_with('_') || name.ends_with('-');
    /// ```
    pub CHARS_LAST_CMP,
    style,
    "using `.chars().last()` or `.chars().next_back()` to check if a string ends with a char"
}

declare_clippy_lint! {
    /// **What it does:** Checks for usage of `.as_ref()` or `.as_mut()` where the
    /// types before and after the call are the same.
    ///
    /// **Why is this bad?** The call is unnecessary.
    ///
    /// **Known problems:** None.
    ///
    /// **Example:**
    /// ```rust
    /// # fn do_stuff(x: &[i32]) {}
    /// let x: &[i32] = &[1, 2, 3, 4, 5];
    /// do_stuff(x.as_ref());
    /// ```
    /// The correct use would be:
    /// ```rust
    /// # fn do_stuff(x: &[i32]) {}
    /// let x: &[i32] = &[1, 2, 3, 4, 5];
    /// do_stuff(x);
    /// ```
    pub USELESS_ASREF,
    complexity,
    "using `as_ref` where the types before and after the call are the same"
}

declare_clippy_lint! {
    /// **What it does:** Checks for using `fold` when a more succinct alternative exists.
    /// Specifically, this checks for `fold`s which could be replaced by `any`, `all`,
    /// `sum` or `product`.
    ///
    /// **Why is this bad?** Readability.
    ///
    /// **Known problems:** False positive in pattern guards. Will be resolved once
    /// non-lexical lifetimes are stable.
    ///
    /// **Example:**
    /// ```rust
    /// let _ = (0..3).fold(false, |acc, x| acc || x > 2);
    /// ```
    /// This could be written as:
    /// ```rust
    /// let _ = (0..3).any(|x| x > 2);
    /// ```
    pub UNNECESSARY_FOLD,
    style,
    "using `fold` when a more succinct alternative exists"
}

declare_clippy_lint! {
    /// **What it does:** Checks for `filter_map` calls which could be replaced by `filter` or `map`.
    /// More specifically it checks if the closure provided is only performing one of the
    /// filter or map operations and suggests the appropriate option.
    ///
    /// **Why is this bad?** Complexity. The intent is also clearer if only a single
    /// operation is being performed.
    ///
    /// **Known problems:** None
    ///
    /// **Example:**
    /// ```rust
    /// let _ = (0..3).filter_map(|x| if x > 2 { Some(x) } else { None });
    ///
    /// // As there is no transformation of the argument this could be written as:
    /// let _ = (0..3).filter(|&x| x > 2);
    /// ```
    ///
    /// ```rust
    /// let _ = (0..4).filter_map(|x| Some(x + 1));
    ///
    /// // As there is no conditional check on the argument this could be written as:
    /// let _ = (0..4).map(|x| x + 1);
    /// ```
    pub UNNECESSARY_FILTER_MAP,
    complexity,
    "using `filter_map` when a more succinct alternative exists"
}

declare_clippy_lint! {
    /// **What it does:** Checks for `into_iter` calls on references which should be replaced by `iter`
    /// or `iter_mut`.
    ///
    /// **Why is this bad?** Readability. Calling `into_iter` on a reference will not move out its
    /// content into the resulting iterator, which is confusing. It is better just call `iter` or
    /// `iter_mut` directly.
    ///
    /// **Known problems:** None
    ///
    /// **Example:**
    ///
    /// ```rust
    /// // Bad
    /// let _ = (&vec![3, 4, 5]).into_iter();
    ///
    /// // Good
    /// let _ = (&vec![3, 4, 5]).iter();
    /// ```
    pub INTO_ITER_ON_REF,
    style,
    "using `.into_iter()` on a reference"
}

declare_clippy_lint! {
    /// **What it does:** Checks for calls to `map` followed by a `count`.
    ///
    /// **Why is this bad?** It looks suspicious. Maybe `map` was confused with `filter`.
    /// If the `map` call is intentional, this should be rewritten. Or, if you intend to
    /// drive the iterator to completion, you can just use `for_each` instead.
    ///
    /// **Known problems:** None
    ///
    /// **Example:**
    ///
    /// ```rust
    /// let _ = (0..3).map(|x| x + 2).count();
    /// ```
    pub SUSPICIOUS_MAP,
    complexity,
    "suspicious usage of map"
}

declare_clippy_lint! {
    /// **What it does:** Checks for `MaybeUninit::uninit().assume_init()`.
    ///
    /// **Why is this bad?** For most types, this is undefined behavior.
    ///
    /// **Known problems:** For now, we accept empty tuples and tuples / arrays
    /// of `MaybeUninit`. There may be other types that allow uninitialized
    /// data, but those are not yet rigorously defined.
    ///
    /// **Example:**
    ///
    /// ```rust
    /// // Beware the UB
    /// use std::mem::MaybeUninit;
    ///
    /// let _: usize = unsafe { MaybeUninit::uninit().assume_init() };
    /// ```
    ///
    /// Note that the following is OK:
    ///
    /// ```rust
    /// use std::mem::MaybeUninit;
    ///
    /// let _: [MaybeUninit<bool>; 5] = unsafe {
    ///     MaybeUninit::uninit().assume_init()
    /// };
    /// ```
    pub UNINIT_ASSUMED_INIT,
    correctness,
    "`MaybeUninit::uninit().assume_init()`"
}

declare_clippy_lint! {
    /// **What it does:** Checks for `.checked_add/sub(x).unwrap_or(MAX/MIN)`.
    ///
    /// **Why is this bad?** These can be written simply with `saturating_add/sub` methods.
    ///
    /// **Example:**
    ///
    /// ```rust
    /// # let y: u32 = 0;
    /// # let x: u32 = 100;
    /// let add = x.checked_add(y).unwrap_or(u32::MAX);
    /// let sub = x.checked_sub(y).unwrap_or(u32::MIN);
    /// ```
    ///
    /// can be written using dedicated methods for saturating addition/subtraction as:
    ///
    /// ```rust
    /// # let y: u32 = 0;
    /// # let x: u32 = 100;
    /// let add = x.saturating_add(y);
    /// let sub = x.saturating_sub(y);
    /// ```
    pub MANUAL_SATURATING_ARITHMETIC,
    style,
    "`.chcked_add/sub(x).unwrap_or(MAX/MIN)`"
}

declare_clippy_lint! {
    /// **What it does:** Checks for `offset(_)`, `wrapping_`{`add`, `sub`}, etc. on raw pointers to
    /// zero-sized types
    ///
    /// **Why is this bad?** This is a no-op, and likely unintended
    ///
    /// **Known problems:** None
    ///
    /// **Example:**
    /// ```rust
    /// unsafe { (&() as *const ()).offset(1) };
    /// ```
    pub ZST_OFFSET,
    correctness,
    "Check for offset calculations on raw pointers to zero-sized types"
}

declare_clippy_lint! {
    /// **What it does:** Checks for `FileType::is_file()`.
    ///
    /// **Why is this bad?** When people testing a file type with `FileType::is_file`
    /// they are testing whether a path is something they can get bytes from. But
    /// `is_file` doesn't cover special file types in unix-like systems, and doesn't cover
    /// symlink in windows. Using `!FileType::is_dir()` is a better way to that intention.
    ///
    /// **Example:**
    ///
    /// ```rust
    /// # || {
    /// let metadata = std::fs::metadata("foo.txt")?;
    /// let filetype = metadata.file_type();
    ///
    /// if filetype.is_file() {
    ///     // read file
    /// }
    /// # Ok::<_, std::io::Error>(())
    /// # };
    /// ```
    ///
    /// should be written as:
    ///
    /// ```rust
    /// # || {
    /// let metadata = std::fs::metadata("foo.txt")?;
    /// let filetype = metadata.file_type();
    ///
    /// if !filetype.is_dir() {
    ///     // read file
    /// }
    /// # Ok::<_, std::io::Error>(())
    /// # };
    /// ```
    pub FILETYPE_IS_FILE,
    restriction,
    "`FileType::is_file` is not recommended to test for readable file type"
}

declare_clippy_lint! {
    /// **What it does:** Checks for usage of `_.as_ref().map(Deref::deref)` or it's aliases (such as String::as_str).
    ///
    /// **Why is this bad?** Readability, this can be written more concisely as a
    /// single method call.
    ///
    /// **Known problems:** None.
    ///
    /// **Example:**
    /// ```rust
    /// # let opt = Some("".to_string());
    /// opt.as_ref().map(String::as_str)
    /// # ;
    /// ```
    /// Can be written as
    /// ```rust
    /// # let opt = Some("".to_string());
    /// opt.as_deref()
    /// # ;
    /// ```
    pub OPTION_AS_REF_DEREF,
    complexity,
    "using `as_ref().map(Deref::deref)`, which is more succinctly expressed as `as_deref()`"
}

declare_clippy_lint! {
    /// **What it does:** Checks for usage of `iter().next()` on a Slice or an Array
    ///
    /// **Why is this bad?** These can be shortened into `.get()`
    ///
    /// **Known problems:** None.
    ///
    /// **Example:**
    /// ```rust
    /// # let a = [1, 2, 3];
    /// # let b = vec![1, 2, 3];
    /// a[2..].iter().next();
    /// b.iter().next();
    /// ```
    /// should be written as:
    /// ```rust
    /// # let a = [1, 2, 3];
    /// # let b = vec![1, 2, 3];
    /// a.get(2);
    /// b.get(0);
    /// ```
    pub ITER_NEXT_SLICE,
    style,
    "using `.iter().next()` on a sliced array, which can be shortened to just `.get()`"
}

declare_lint_pass!(Methods => [
    UNWRAP_USED,
    EXPECT_USED,
    SHOULD_IMPLEMENT_TRAIT,
    WRONG_SELF_CONVENTION,
    WRONG_PUB_SELF_CONVENTION,
    OK_EXPECT,
    MAP_UNWRAP_OR,
    RESULT_MAP_OR_INTO_OPTION,
    OPTION_MAP_OR_NONE,
    BIND_INSTEAD_OF_MAP,
    OR_FUN_CALL,
    EXPECT_FUN_CALL,
    CHARS_NEXT_CMP,
    CHARS_LAST_CMP,
    CLONE_ON_COPY,
    CLONE_ON_REF_PTR,
    CLONE_DOUBLE_REF,
    INEFFICIENT_TO_STRING,
    NEW_RET_NO_SELF,
    SINGLE_CHAR_PATTERN,
    SEARCH_IS_SOME,
    TEMPORARY_CSTRING_AS_PTR,
    FILTER_NEXT,
    SKIP_WHILE_NEXT,
    FILTER_MAP,
    FILTER_MAP_NEXT,
    FLAT_MAP_IDENTITY,
    FIND_MAP,
    MAP_FLATTEN,
    ITERATOR_STEP_BY_ZERO,
    ITER_NEXT_SLICE,
    ITER_NTH,
    ITER_NTH_ZERO,
    ITER_SKIP_NEXT,
    GET_UNWRAP,
    STRING_EXTEND_CHARS,
    ITER_CLONED_COLLECT,
    USELESS_ASREF,
    UNNECESSARY_FOLD,
    UNNECESSARY_FILTER_MAP,
    INTO_ITER_ON_REF,
    SUSPICIOUS_MAP,
    UNINIT_ASSUMED_INIT,
    MANUAL_SATURATING_ARITHMETIC,
    ZST_OFFSET,
    FILETYPE_IS_FILE,
    OPTION_AS_REF_DEREF,
]);

impl<'tcx> LateLintPass<'tcx> for Methods {
    #[allow(clippy::too_many_lines)]
    fn check_expr(&mut self, cx: &LateContext<'tcx>, expr: &'tcx hir::Expr<'_>) {
        if in_macro(expr.span) {
            return;
        }

        let (method_names, arg_lists, method_spans) = method_calls(expr, 2);
        let method_names: Vec<SymbolStr> = method_names.iter().map(|s| s.as_str()).collect();
        let method_names: Vec<&str> = method_names.iter().map(|s| &**s).collect();

        match method_names.as_slice() {
            ["unwrap", "get"] => lint_get_unwrap(cx, expr, arg_lists[1], false),
            ["unwrap", "get_mut"] => lint_get_unwrap(cx, expr, arg_lists[1], true),
            ["unwrap", ..] => lint_unwrap(cx, expr, arg_lists[0]),
            ["expect", "ok"] => lint_ok_expect(cx, expr, arg_lists[1]),
            ["expect", ..] => lint_expect(cx, expr, arg_lists[0]),
            ["unwrap_or", "map"] => option_map_unwrap_or::lint(cx, expr, arg_lists[1], arg_lists[0], method_spans[1]),
            ["unwrap_or_else", "map"] => lint_map_unwrap_or_else(cx, expr, arg_lists[1], arg_lists[0]),
            ["map_or", ..] => lint_map_or_none(cx, expr, arg_lists[0]),
            ["and_then", ..] => {
                bind_instead_of_map::OptionAndThenSome::lint(cx, expr, arg_lists[0]);
                bind_instead_of_map::ResultAndThenOk::lint(cx, expr, arg_lists[0]);
            },
            ["or_else", ..] => {
                bind_instead_of_map::ResultOrElseErrInfo::lint(cx, expr, arg_lists[0]);
            },
            ["next", "filter"] => lint_filter_next(cx, expr, arg_lists[1]),
            ["next", "skip_while"] => lint_skip_while_next(cx, expr, arg_lists[1]),
            ["next", "iter"] => lint_iter_next(cx, expr, arg_lists[1]),
            ["map", "filter"] => lint_filter_map(cx, expr, arg_lists[1], arg_lists[0]),
            ["map", "filter_map"] => lint_filter_map_map(cx, expr, arg_lists[1], arg_lists[0]),
            ["next", "filter_map"] => lint_filter_map_next(cx, expr, arg_lists[1]),
            ["map", "find"] => lint_find_map(cx, expr, arg_lists[1], arg_lists[0]),
            ["flat_map", "filter"] => lint_filter_flat_map(cx, expr, arg_lists[1], arg_lists[0]),
            ["flat_map", "filter_map"] => lint_filter_map_flat_map(cx, expr, arg_lists[1], arg_lists[0]),
            ["flat_map", ..] => lint_flat_map_identity(cx, expr, arg_lists[0], method_spans[0]),
            ["flatten", "map"] => lint_map_flatten(cx, expr, arg_lists[1]),
            ["is_some", "find"] => lint_search_is_some(cx, expr, "find", arg_lists[1], arg_lists[0], method_spans[1]),
            ["is_some", "position"] => {
                lint_search_is_some(cx, expr, "position", arg_lists[1], arg_lists[0], method_spans[1])
            },
            ["is_some", "rposition"] => {
                lint_search_is_some(cx, expr, "rposition", arg_lists[1], arg_lists[0], method_spans[1])
            },
            ["extend", ..] => lint_extend(cx, expr, arg_lists[0]),
            ["as_ptr", "unwrap" | "expect"] => lint_cstring_as_ptr(cx, expr, &arg_lists[1][0], &arg_lists[0][0]),
            ["nth", "iter"] => lint_iter_nth(cx, expr, &arg_lists, false),
            ["nth", "iter_mut"] => lint_iter_nth(cx, expr, &arg_lists, true),
            ["nth", ..] => lint_iter_nth_zero(cx, expr, arg_lists[0]),
            ["step_by", ..] => lint_step_by(cx, expr, arg_lists[0]),
            ["next", "skip"] => lint_iter_skip_next(cx, expr),
            ["collect", "cloned"] => lint_iter_cloned_collect(cx, expr, arg_lists[1]),
            ["as_ref"] => lint_asref(cx, expr, "as_ref", arg_lists[0]),
            ["as_mut"] => lint_asref(cx, expr, "as_mut", arg_lists[0]),
            ["fold", ..] => lint_unnecessary_fold(cx, expr, arg_lists[0], method_spans[0]),
            ["filter_map", ..] => unnecessary_filter_map::lint(cx, expr, arg_lists[0]),
            ["count", "map"] => lint_suspicious_map(cx, expr),
            ["assume_init"] => lint_maybe_uninit(cx, &arg_lists[0][0], expr),
            ["unwrap_or", arith @ ("checked_add" | "checked_sub" | "checked_mul")] => {
                manual_saturating_arithmetic::lint(cx, expr, &arg_lists, &arith["checked_".len()..])
            },
            ["add" | "offset" | "sub" | "wrapping_offset" | "wrapping_add" | "wrapping_sub"] => {
                check_pointer_offset(cx, expr, arg_lists[0])
            },
            ["is_file", ..] => lint_filetype_is_file(cx, expr, arg_lists[0]),
            ["map", "as_ref"] => lint_option_as_ref_deref(cx, expr, arg_lists[1], arg_lists[0], false),
            ["map", "as_mut"] => lint_option_as_ref_deref(cx, expr, arg_lists[1], arg_lists[0], true),
            _ => {},
        }

        match expr.kind {
            hir::ExprKind::MethodCall(ref method_call, ref method_span, ref args, _) => {
                lint_or_fun_call(cx, expr, *method_span, &method_call.ident.as_str(), args);
                lint_expect_fun_call(cx, expr, *method_span, &method_call.ident.as_str(), args);

                let self_ty = cx.tables().expr_ty_adjusted(&args[0]);
                if args.len() == 1 && method_call.ident.name == sym!(clone) {
                    lint_clone_on_copy(cx, expr, &args[0], self_ty);
                    lint_clone_on_ref_ptr(cx, expr, &args[0]);
                }
                if args.len() == 1 && method_call.ident.name == sym!(to_string) {
                    inefficient_to_string::lint(cx, expr, &args[0], self_ty);
                }

                match self_ty.kind {
                    ty::Ref(_, ty, _) if ty.kind == ty::Str => {
                        for &(method, pos) in &PATTERN_METHODS {
                            if method_call.ident.name.as_str() == method && args.len() > pos {
                                lint_single_char_pattern(cx, expr, &args[pos]);
                            }
                        }
                    },
                    ty::Ref(..) if method_call.ident.name == sym!(into_iter) => {
                        lint_into_iter(cx, expr, self_ty, *method_span);
                    },
                    _ => (),
                }
            },
            hir::ExprKind::Binary(op, ref lhs, ref rhs)
                if op.node == hir::BinOpKind::Eq || op.node == hir::BinOpKind::Ne =>
            {
                let mut info = BinaryExprInfo {
                    expr,
                    chain: lhs,
                    other: rhs,
                    eq: op.node == hir::BinOpKind::Eq,
                };
                lint_binary_expr_with_method_call(cx, &mut info);
            }
            _ => (),
        }
    }

    fn check_impl_item(&mut self, cx: &LateContext<'tcx>, impl_item: &'tcx hir::ImplItem<'_>) {
        if in_external_macro(cx.sess(), impl_item.span) {
            return;
        }
        let name = impl_item.ident.name.as_str();
        let parent = cx.tcx.hir().get_parent_item(impl_item.hir_id);
        let item = cx.tcx.hir().expect_item(parent);
        let def_id = cx.tcx.hir().local_def_id(item.hir_id);
        let self_ty = cx.tcx.type_of(def_id);
        if_chain! {
            if let hir::ImplItemKind::Fn(ref sig, id) = impl_item.kind;
            if let Some(first_arg) = iter_input_pats(&sig.decl, cx.tcx.hir().body(id)).next();
            if let hir::ItemKind::Impl{ of_trait: None, .. } = item.kind;

            let method_def_id = cx.tcx.hir().local_def_id(impl_item.hir_id);
            let method_sig = cx.tcx.fn_sig(method_def_id);
            let method_sig = cx.tcx.erase_late_bound_regions(&method_sig);

            let first_arg_ty = &method_sig.inputs().iter().next();

            // check conventions w.r.t. conversion method names and predicates
            if let Some(first_arg_ty) = first_arg_ty;

            then {
                if cx.access_levels.is_exported(impl_item.hir_id) {
                // check missing trait implementations
                    for &(method_name, n_args, fn_header, self_kind, out_type, trait_name) in &TRAIT_METHODS {
                        if name == method_name &&
                            sig.decl.inputs.len() == n_args &&
                            out_type.matches(cx, &sig.decl.output) &&
                            self_kind.matches(cx, self_ty, first_arg_ty) &&
                            fn_header_equals(*fn_header, sig.header) {
                            span_lint(cx, SHOULD_IMPLEMENT_TRAIT, impl_item.span, &format!(
                                "defining a method called `{}` on this type; consider implementing \
                                the `{}` trait or choosing a less ambiguous name", name, trait_name));
                        }
                    }
                }

                if let Some((ref conv, self_kinds)) = &CONVENTIONS
                    .iter()
                    .find(|(ref conv, _)| conv.check(&name))
                {
                    if !self_kinds.iter().any(|k| k.matches(cx, self_ty, first_arg_ty)) {
                        let lint = if item.vis.node.is_pub() {
                            WRONG_PUB_SELF_CONVENTION
                        } else {
                            WRONG_SELF_CONVENTION
                        };

                        span_lint(
                            cx,
                            lint,
                            first_arg.pat.span,
                            &format!("methods called `{}` usually take {}; consider choosing a less ambiguous name",
                                conv,
                                &self_kinds
                                    .iter()
                                    .map(|k| k.description())
                                    .collect::<Vec<_>>()
                                    .join(" or ")
                            ),
                        );
                    }
                }
            }
        }

        if let hir::ImplItemKind::Fn(_, _) = impl_item.kind {
            let ret_ty = return_ty(cx, impl_item.hir_id);

            let contains_self_ty = |ty: Ty<'tcx>| {
                ty.walk().any(|inner| match inner.unpack() {
                    GenericArgKind::Type(inner_ty) => TyS::same_type(self_ty, inner_ty),

                    GenericArgKind::Lifetime(_) | GenericArgKind::Const(_) => false,
                })
            };

            // walk the return type and check for Self (this does not check associated types)
            if contains_self_ty(ret_ty) {
                return;
            }

            // if return type is impl trait, check the associated types
            if let ty::Opaque(def_id, _) = ret_ty.kind {
                // one of the associated types must be Self
                for predicate in cx.tcx.predicates_of(def_id).predicates {
                    if let ty::PredicateKind::Projection(poly_projection_predicate) = predicate.0.kind() {
                        let binder = poly_projection_predicate.ty();
                        let associated_type = binder.skip_binder();

                        // walk the associated type and check for Self
                        if contains_self_ty(associated_type) {
                            return;
                        }
                    }
                }
            }

            if name == "new" && !TyS::same_type(ret_ty, self_ty) {
                span_lint(
                    cx,
                    NEW_RET_NO_SELF,
                    impl_item.span,
                    "methods called `new` usually return `Self`",
                );
            }
        }
    }
}

/// Checks for the `OR_FUN_CALL` lint.
#[allow(clippy::too_many_lines)]
fn lint_or_fun_call<'tcx>(
    cx: &LateContext<'tcx>,
    expr: &hir::Expr<'_>,
    method_span: Span,
    name: &str,
    args: &'tcx [hir::Expr<'_>],
) {
    // Searches an expression for method calls or function calls that aren't ctors
    struct FunCallFinder<'a, 'tcx> {
        cx: &'a LateContext<'tcx>,
        found: bool,
    }

    impl<'a, 'tcx> intravisit::Visitor<'tcx> for FunCallFinder<'a, 'tcx> {
        type Map = Map<'tcx>;

        fn visit_expr(&mut self, expr: &'tcx hir::Expr<'_>) {
            let call_found = match &expr.kind {
                // ignore enum and struct constructors
                hir::ExprKind::Call(..) => !is_ctor_or_promotable_const_function(self.cx, expr),
                hir::ExprKind::MethodCall(..) => true,
                _ => false,
            };

            if call_found {
                self.found |= true;
            }

            if !self.found {
                intravisit::walk_expr(self, expr);
            }
        }

        fn nested_visit_map(&mut self) -> intravisit::NestedVisitorMap<Self::Map> {
            intravisit::NestedVisitorMap::None
        }
    }

    /// Checks for `unwrap_or(T::new())` or `unwrap_or(T::default())`.
    fn check_unwrap_or_default(
        cx: &LateContext<'_>,
        name: &str,
        fun: &hir::Expr<'_>,
        self_expr: &hir::Expr<'_>,
        arg: &hir::Expr<'_>,
        or_has_args: bool,
        span: Span,
    ) -> bool {
        if_chain! {
            if !or_has_args;
            if name == "unwrap_or";
            if let hir::ExprKind::Path(ref qpath) = fun.kind;
            let path = &*last_path_segment(qpath).ident.as_str();
            if ["default", "new"].contains(&path);
            let arg_ty = cx.tables().expr_ty(arg);
            if let Some(default_trait_id) = get_trait_def_id(cx, &paths::DEFAULT_TRAIT);
            if implements_trait(cx, arg_ty, default_trait_id, &[]);

            then {
                let mut applicability = Applicability::MachineApplicable;
                span_lint_and_sugg(
                    cx,
                    OR_FUN_CALL,
                    span,
                    &format!("use of `{}` followed by a call to `{}`", name, path),
                    "try this",
                    format!(
                        "{}.unwrap_or_default()",
                        snippet_with_applicability(cx, self_expr.span, "_", &mut applicability)
                    ),
                    applicability,
                );

                true
            } else {
                false
            }
        }
    }

    /// Checks for `*or(foo())`.
    #[allow(clippy::too_many_arguments)]
    fn check_general_case<'tcx>(
        cx: &LateContext<'tcx>,
        name: &str,
        method_span: Span,
        fun_span: Span,
        self_expr: &hir::Expr<'_>,
        arg: &'tcx hir::Expr<'_>,
        or_has_args: bool,
        span: Span,
    ) {
        if let hir::ExprKind::MethodCall(ref path, _, ref args, _) = &arg.kind {
            if path.ident.as_str() == "len" {
                let ty = walk_ptrs_ty(cx.tables().expr_ty(&args[0]));

                match ty.kind {
                    ty::Slice(_) | ty::Array(_, _) => return,
                    _ => (),
                }

                if match_type(cx, ty, &paths::VEC) {
                    return;
                }
            }
        }

        // (path, fn_has_argument, methods, suffix)
        let know_types: &[(&[_], _, &[_], _)] = &[
            (&paths::BTREEMAP_ENTRY, false, &["or_insert"], "with"),
            (&paths::HASHMAP_ENTRY, false, &["or_insert"], "with"),
            (&paths::OPTION, false, &["map_or", "ok_or", "or", "unwrap_or"], "else"),
            (&paths::RESULT, true, &["or", "unwrap_or"], "else"),
        ];

        if_chain! {
            if know_types.iter().any(|k| k.2.contains(&name));

            let mut finder = FunCallFinder { cx: &cx, found: false };
            if { finder.visit_expr(&arg); finder.found };
            if !contains_return(&arg);

            let self_ty = cx.tables().expr_ty(self_expr);

            if let Some(&(_, fn_has_arguments, poss, suffix)) =
                know_types.iter().find(|&&i| match_type(cx, self_ty, i.0));

            if poss.contains(&name);

            then {
                let sugg: Cow<'_, _> = match (fn_has_arguments, !or_has_args) {
                    (true, _) => format!("|_| {}", snippet_with_macro_callsite(cx, arg.span, "..")).into(),
                    (false, false) => format!("|| {}", snippet_with_macro_callsite(cx, arg.span, "..")).into(),
                    (false, true) => snippet_with_macro_callsite(cx, fun_span, ".."),
                };
                let span_replace_word = method_span.with_hi(span.hi());
                span_lint_and_sugg(
                    cx,
                    OR_FUN_CALL,
                    span_replace_word,
                    &format!("use of `{}` followed by a function call", name),
                    "try this",
                    format!("{}_{}({})", name, suffix, sugg),
                    Applicability::HasPlaceholders,
                );
            }
        }
    }

    if args.len() == 2 {
        match args[1].kind {
            hir::ExprKind::Call(ref fun, ref or_args) => {
                let or_has_args = !or_args.is_empty();
                if !check_unwrap_or_default(cx, name, fun, &args[0], &args[1], or_has_args, expr.span) {
                    check_general_case(
                        cx,
                        name,
                        method_span,
                        fun.span,
                        &args[0],
                        &args[1],
                        or_has_args,
                        expr.span,
                    );
                }
            },
            hir::ExprKind::MethodCall(_, span, ref or_args, _) => check_general_case(
                cx,
                name,
                method_span,
                span,
                &args[0],
                &args[1],
                !or_args.is_empty(),
                expr.span,
            ),
            _ => {},
        }
    }
}

/// Checks for the `EXPECT_FUN_CALL` lint.
#[allow(clippy::too_many_lines)]
fn lint_expect_fun_call(
    cx: &LateContext<'_>,
    expr: &hir::Expr<'_>,
    method_span: Span,
    name: &str,
    args: &[hir::Expr<'_>],
) {
    // Strip `&`, `as_ref()` and `as_str()` off `arg` until we're left with either a `String` or
    // `&str`
    fn get_arg_root<'a>(cx: &LateContext<'_>, arg: &'a hir::Expr<'a>) -> &'a hir::Expr<'a> {
        let mut arg_root = arg;
        loop {
            arg_root = match &arg_root.kind {
                hir::ExprKind::AddrOf(hir::BorrowKind::Ref, _, expr) => expr,
                hir::ExprKind::MethodCall(method_name, _, call_args, _) => {
                    if call_args.len() == 1
                        && (method_name.ident.name == sym!(as_str) || method_name.ident.name == sym!(as_ref))
                        && {
                            let arg_type = cx.tables().expr_ty(&call_args[0]);
                            let base_type = walk_ptrs_ty(arg_type);
                            base_type.kind == ty::Str || is_type_diagnostic_item(cx, base_type, sym!(string_type))
                        }
                    {
                        &call_args[0]
                    } else {
                        break;
                    }
                },
                _ => break,
            };
        }
        arg_root
    }

    // Only `&'static str` or `String` can be used directly in the `panic!`. Other types should be
    // converted to string.
    fn requires_to_string(cx: &LateContext<'_>, arg: &hir::Expr<'_>) -> bool {
        let arg_ty = cx.tables().expr_ty(arg);
        if is_type_diagnostic_item(cx, arg_ty, sym!(string_type)) {
            return false;
        }
        if let ty::Ref(_, ty, ..) = arg_ty.kind {
            if ty.kind == ty::Str && can_be_static_str(cx, arg) {
                return false;
            }
        };
        true
    }

    // Check if an expression could have type `&'static str`, knowing that it
    // has type `&str` for some lifetime.
    fn can_be_static_str(cx: &LateContext<'_>, arg: &hir::Expr<'_>) -> bool {
        match arg.kind {
            hir::ExprKind::Lit(_) => true,
            hir::ExprKind::Call(fun, _) => {
                if let hir::ExprKind::Path(ref p) = fun.kind {
                    match cx.qpath_res(p, fun.hir_id) {
                        hir::def::Res::Def(hir::def::DefKind::Fn | hir::def::DefKind::AssocFn, def_id) => matches!(
                            cx.tcx.fn_sig(def_id).output().skip_binder().kind,
                            ty::Ref(ty::ReStatic, ..)
                        ),
                        _ => false,
                    }
                } else {
                    false
                }
            },
            hir::ExprKind::MethodCall(..) => cx
                .tables()
                .type_dependent_def_id(arg.hir_id)
                .map_or(false, |method_id| {
                    matches!(
                        cx.tcx.fn_sig(method_id).output().skip_binder().kind,
                        ty::Ref(ty::ReStatic, ..)
                    )
                }),
<<<<<<< HEAD
            hir::ExprKind::Path(ref p) => match cx.qpath_res(p, arg.hir_id) {
                hir::def::Res::Def(hir::def::DefKind::Const | hir::def::DefKind::Static, _) => true,
                _ => false,
            },
=======
            hir::ExprKind::Path(ref p) => matches!(
                cx.qpath_res(p, arg.hir_id),
                hir::def::Res::Def(hir::def::DefKind::Const | hir::def::DefKind::Static, _)
            ),
>>>>>>> 4f8aeacd
            _ => false,
        }
    }

    fn generate_format_arg_snippet(
        cx: &LateContext<'_>,
        a: &hir::Expr<'_>,
        applicability: &mut Applicability,
    ) -> Vec<String> {
        if_chain! {
            if let hir::ExprKind::AddrOf(hir::BorrowKind::Ref, _, ref format_arg) = a.kind;
            if let hir::ExprKind::Match(ref format_arg_expr, _, _) = format_arg.kind;
            if let hir::ExprKind::Tup(ref format_arg_expr_tup) = format_arg_expr.kind;

            then {
                format_arg_expr_tup
                    .iter()
                    .map(|a| snippet_with_applicability(cx, a.span, "..", applicability).into_owned())
                    .collect()
            } else {
                unreachable!()
            }
        }
    }

    fn is_call(node: &hir::ExprKind<'_>) -> bool {
        match node {
            hir::ExprKind::AddrOf(hir::BorrowKind::Ref, _, expr) => {
                is_call(&expr.kind)
            },
            hir::ExprKind::Call(..)
            | hir::ExprKind::MethodCall(..)
            // These variants are debatable or require further examination
            | hir::ExprKind::Match(..)
            | hir::ExprKind::Block{ .. } => true,
            _ => false,
        }
    }

    if args.len() != 2 || name != "expect" || !is_call(&args[1].kind) {
        return;
    }

    let receiver_type = cx.tables().expr_ty_adjusted(&args[0]);
    let closure_args = if is_type_diagnostic_item(cx, receiver_type, sym!(option_type)) {
        "||"
    } else if is_type_diagnostic_item(cx, receiver_type, sym!(result_type)) {
        "|_|"
    } else {
        return;
    };

    let arg_root = get_arg_root(cx, &args[1]);

    let span_replace_word = method_span.with_hi(expr.span.hi());

    let mut applicability = Applicability::MachineApplicable;

    //Special handling for `format!` as arg_root
    if_chain! {
        if let hir::ExprKind::Block(block, None) = &arg_root.kind;
        if block.stmts.len() == 1;
        if let hir::StmtKind::Local(local) = &block.stmts[0].kind;
        if let Some(arg_root) = &local.init;
        if let hir::ExprKind::Call(ref inner_fun, ref inner_args) = arg_root.kind;
        if is_expn_of(inner_fun.span, "format").is_some() && inner_args.len() == 1;
        if let hir::ExprKind::Call(_, format_args) = &inner_args[0].kind;
        then {
            let fmt_spec = &format_args[0];
            let fmt_args = &format_args[1];

            let mut args = vec![snippet(cx, fmt_spec.span, "..").into_owned()];

            args.extend(generate_format_arg_snippet(cx, fmt_args, &mut applicability));

            let sugg = args.join(", ");

            span_lint_and_sugg(
                cx,
                EXPECT_FUN_CALL,
                span_replace_word,
                &format!("use of `{}` followed by a function call", name),
                "try this",
                format!("unwrap_or_else({} panic!({}))", closure_args, sugg),
                applicability,
            );

            return;
        }
    }

    let mut arg_root_snippet: Cow<'_, _> = snippet_with_applicability(cx, arg_root.span, "..", &mut applicability);
    if requires_to_string(cx, arg_root) {
        arg_root_snippet.to_mut().push_str(".to_string()");
    }

    span_lint_and_sugg(
        cx,
        EXPECT_FUN_CALL,
        span_replace_word,
        &format!("use of `{}` followed by a function call", name),
        "try this",
        format!("unwrap_or_else({} {{ panic!({}) }})", closure_args, arg_root_snippet),
        applicability,
    );
}

/// Checks for the `CLONE_ON_COPY` lint.
fn lint_clone_on_copy(cx: &LateContext<'_>, expr: &hir::Expr<'_>, arg: &hir::Expr<'_>, arg_ty: Ty<'_>) {
    let ty = cx.tables().expr_ty(expr);
    if let ty::Ref(_, inner, _) = arg_ty.kind {
        if let ty::Ref(_, innermost, _) = inner.kind {
            span_lint_and_then(
                cx,
                CLONE_DOUBLE_REF,
                expr.span,
                "using `clone` on a double-reference; \
                this will copy the reference instead of cloning the inner type",
                |diag| {
                    if let Some(snip) = sugg::Sugg::hir_opt(cx, arg) {
                        let mut ty = innermost;
                        let mut n = 0;
                        while let ty::Ref(_, inner, _) = ty.kind {
                            ty = inner;
                            n += 1;
                        }
                        let refs: String = iter::repeat('&').take(n + 1).collect();
                        let derefs: String = iter::repeat('*').take(n).collect();
                        let explicit = format!("<{}{}>::clone({})", refs, ty, snip);
                        diag.span_suggestion(
                            expr.span,
                            "try dereferencing it",
                            format!("{}({}{}).clone()", refs, derefs, snip.deref()),
                            Applicability::MaybeIncorrect,
                        );
                        diag.span_suggestion(
                            expr.span,
                            "or try being explicit if you are sure, that you want to clone a reference",
                            explicit,
                            Applicability::MaybeIncorrect,
                        );
                    }
                },
            );
            return; // don't report clone_on_copy
        }
    }

    if is_copy(cx, ty) {
        let snip;
        if let Some(snippet) = sugg::Sugg::hir_opt(cx, arg) {
            let parent = cx.tcx.hir().get_parent_node(expr.hir_id);
            match &cx.tcx.hir().get(parent) {
                hir::Node::Expr(parent) => match parent.kind {
                    // &*x is a nop, &x.clone() is not
                    hir::ExprKind::AddrOf(..) => return,
                    // (*x).func() is useless, x.clone().func() can work in case func borrows mutably
                    hir::ExprKind::MethodCall(_, _, parent_args, _) if expr.hir_id == parent_args[0].hir_id => return,

                    _ => {},
                },
                hir::Node::Stmt(stmt) => {
                    if let hir::StmtKind::Local(ref loc) = stmt.kind {
                        if let hir::PatKind::Ref(..) = loc.pat.kind {
                            // let ref y = *x borrows x, let ref y = x.clone() does not
                            return;
                        }
                    }
                },
                _ => {},
            }

            // x.clone() might have dereferenced x, possibly through Deref impls
            if cx.tables().expr_ty(arg) == ty {
                snip = Some(("try removing the `clone` call", format!("{}", snippet)));
            } else {
                let deref_count = cx
                    .tables()
                    .expr_adjustments(arg)
                    .iter()
                    .filter(|adj| matches!(adj.kind, ty::adjustment::Adjust::Deref(_)))
                    .count();
                let derefs: String = iter::repeat('*').take(deref_count).collect();
                snip = Some(("try dereferencing it", format!("{}{}", derefs, snippet)));
            }
        } else {
            snip = None;
        }
        span_lint_and_then(cx, CLONE_ON_COPY, expr.span, "using `clone` on a `Copy` type", |diag| {
            if let Some((text, snip)) = snip {
                diag.span_suggestion(expr.span, text, snip, Applicability::MachineApplicable);
            }
        });
    }
}

fn lint_clone_on_ref_ptr(cx: &LateContext<'_>, expr: &hir::Expr<'_>, arg: &hir::Expr<'_>) {
    let obj_ty = walk_ptrs_ty(cx.tables().expr_ty(arg));

    if let ty::Adt(_, subst) = obj_ty.kind {
        let caller_type = if is_type_diagnostic_item(cx, obj_ty, sym::Rc) {
            "Rc"
        } else if is_type_diagnostic_item(cx, obj_ty, sym::Arc) {
            "Arc"
        } else if match_type(cx, obj_ty, &paths::WEAK_RC) || match_type(cx, obj_ty, &paths::WEAK_ARC) {
            "Weak"
        } else {
            return;
        };

        span_lint_and_sugg(
            cx,
            CLONE_ON_REF_PTR,
            expr.span,
            "using `.clone()` on a ref-counted pointer",
            "try this",
            format!(
                "{}::<{}>::clone(&{})",
                caller_type,
                subst.type_at(0),
                snippet(cx, arg.span, "_")
            ),
            Applicability::Unspecified, // Sometimes unnecessary ::<_> after Rc/Arc/Weak
        );
    }
}

fn lint_string_extend(cx: &LateContext<'_>, expr: &hir::Expr<'_>, args: &[hir::Expr<'_>]) {
    let arg = &args[1];
    if let Some(arglists) = method_chain_args(arg, &["chars"]) {
        let target = &arglists[0][0];
        let self_ty = walk_ptrs_ty(cx.tables().expr_ty(target));
        let ref_str = if self_ty.kind == ty::Str {
            ""
        } else if is_type_diagnostic_item(cx, self_ty, sym!(string_type)) {
            "&"
        } else {
            return;
        };

        let mut applicability = Applicability::MachineApplicable;
        span_lint_and_sugg(
            cx,
            STRING_EXTEND_CHARS,
            expr.span,
            "calling `.extend(_.chars())`",
            "try this",
            format!(
                "{}.push_str({}{})",
                snippet_with_applicability(cx, args[0].span, "_", &mut applicability),
                ref_str,
                snippet_with_applicability(cx, target.span, "_", &mut applicability)
            ),
            applicability,
        );
    }
}

fn lint_extend(cx: &LateContext<'_>, expr: &hir::Expr<'_>, args: &[hir::Expr<'_>]) {
    let obj_ty = walk_ptrs_ty(cx.tables().expr_ty(&args[0]));
    if is_type_diagnostic_item(cx, obj_ty, sym!(string_type)) {
        lint_string_extend(cx, expr, args);
    }
}

fn lint_cstring_as_ptr(cx: &LateContext<'_>, expr: &hir::Expr<'_>, source: &hir::Expr<'_>, unwrap: &hir::Expr<'_>) {
    if_chain! {
        let source_type = cx.tables().expr_ty(source);
        if let ty::Adt(def, substs) = source_type.kind;
        if cx.tcx.is_diagnostic_item(sym!(result_type), def.did);
        if match_type(cx, substs.type_at(0), &paths::CSTRING);
        then {
            span_lint_and_then(
                cx,
                TEMPORARY_CSTRING_AS_PTR,
                expr.span,
                "you are getting the inner pointer of a temporary `CString`",
                |diag| {
                    diag.note("that pointer will be invalid outside this expression");
                    diag.span_help(unwrap.span, "assign the `CString` to a variable to extend its lifetime");
                });
        }
    }
}

fn lint_iter_cloned_collect<'tcx>(cx: &LateContext<'tcx>, expr: &hir::Expr<'_>, iter_args: &'tcx [hir::Expr<'_>]) {
    if_chain! {
        if is_type_diagnostic_item(cx, cx.tables().expr_ty(expr), sym!(vec_type));
        if let Some(slice) = derefs_to_slice(cx, &iter_args[0], cx.tables().expr_ty(&iter_args[0]));
        if let Some(to_replace) = expr.span.trim_start(slice.span.source_callsite());

        then {
            span_lint_and_sugg(
                cx,
                ITER_CLONED_COLLECT,
                to_replace,
                "called `iter().cloned().collect()` on a slice to create a `Vec`. Calling `to_vec()` is both faster and \
                more readable",
                "try",
                ".to_vec()".to_string(),
                Applicability::MachineApplicable,
            );
        }
    }
}

fn lint_unnecessary_fold(cx: &LateContext<'_>, expr: &hir::Expr<'_>, fold_args: &[hir::Expr<'_>], fold_span: Span) {
    fn check_fold_with_op(
        cx: &LateContext<'_>,
        expr: &hir::Expr<'_>,
        fold_args: &[hir::Expr<'_>],
        fold_span: Span,
        op: hir::BinOpKind,
        replacement_method_name: &str,
        replacement_has_args: bool,
    ) {
        if_chain! {
            // Extract the body of the closure passed to fold
            if let hir::ExprKind::Closure(_, _, body_id, _, _) = fold_args[2].kind;
            let closure_body = cx.tcx.hir().body(body_id);
            let closure_expr = remove_blocks(&closure_body.value);

            // Check if the closure body is of the form `acc <op> some_expr(x)`
            if let hir::ExprKind::Binary(ref bin_op, ref left_expr, ref right_expr) = closure_expr.kind;
            if bin_op.node == op;

            // Extract the names of the two arguments to the closure
            if let Some(first_arg_ident) = get_arg_name(&closure_body.params[0].pat);
            if let Some(second_arg_ident) = get_arg_name(&closure_body.params[1].pat);

            if match_var(&*left_expr, first_arg_ident);
            if replacement_has_args || match_var(&*right_expr, second_arg_ident);

            then {
                let mut applicability = Applicability::MachineApplicable;
                let sugg = if replacement_has_args {
                    format!(
                        "{replacement}(|{s}| {r})",
                        replacement = replacement_method_name,
                        s = second_arg_ident,
                        r = snippet_with_applicability(cx, right_expr.span, "EXPR", &mut applicability),
                    )
                } else {
                    format!(
                        "{replacement}()",
                        replacement = replacement_method_name,
                    )
                };

                span_lint_and_sugg(
                    cx,
                    UNNECESSARY_FOLD,
                    fold_span.with_hi(expr.span.hi()),
                    // TODO #2371 don't suggest e.g., .any(|x| f(x)) if we can suggest .any(f)
                    "this `.fold` can be written more succinctly using another method",
                    "try",
                    sugg,
                    applicability,
                );
            }
        }
    }

    // Check that this is a call to Iterator::fold rather than just some function called fold
    if !match_trait_method(cx, expr, &paths::ITERATOR) {
        return;
    }

    assert!(
        fold_args.len() == 3,
        "Expected fold_args to have three entries - the receiver, the initial value and the closure"
    );

    // Check if the first argument to .fold is a suitable literal
    if let hir::ExprKind::Lit(ref lit) = fold_args[1].kind {
        match lit.node {
            ast::LitKind::Bool(false) => {
                check_fold_with_op(cx, expr, fold_args, fold_span, hir::BinOpKind::Or, "any", true)
            },
            ast::LitKind::Bool(true) => {
                check_fold_with_op(cx, expr, fold_args, fold_span, hir::BinOpKind::And, "all", true)
            },
            ast::LitKind::Int(0, _) => {
                check_fold_with_op(cx, expr, fold_args, fold_span, hir::BinOpKind::Add, "sum", false)
            },
            ast::LitKind::Int(1, _) => {
                check_fold_with_op(cx, expr, fold_args, fold_span, hir::BinOpKind::Mul, "product", false)
            },
            _ => (),
        }
    }
}

fn lint_step_by<'tcx>(cx: &LateContext<'tcx>, expr: &hir::Expr<'_>, args: &'tcx [hir::Expr<'_>]) {
    if match_trait_method(cx, expr, &paths::ITERATOR) {
        if let Some((Constant::Int(0), _)) = constant(cx, cx.tables(), &args[1]) {
            span_lint(
                cx,
                ITERATOR_STEP_BY_ZERO,
                expr.span,
                "Iterator::step_by(0) will panic at runtime",
            );
        }
    }
}

fn lint_iter_next<'tcx>(cx: &LateContext<'tcx>, expr: &'tcx hir::Expr<'_>, iter_args: &'tcx [hir::Expr<'_>]) {
    let caller_expr = &iter_args[0];

    // Skip lint if the `iter().next()` expression is a for loop argument,
    // since it is already covered by `&loops::ITER_NEXT_LOOP`
    let mut parent_expr_opt = get_parent_expr(cx, expr);
    while let Some(parent_expr) = parent_expr_opt {
        if higher::for_loop(parent_expr).is_some() {
            return;
        }
        parent_expr_opt = get_parent_expr(cx, parent_expr);
    }

    if derefs_to_slice(cx, caller_expr, cx.tables().expr_ty(caller_expr)).is_some() {
        // caller is a Slice
        if_chain! {
            if let hir::ExprKind::Index(ref caller_var, ref index_expr) = &caller_expr.kind;
            if let Some(higher::Range { start: Some(start_expr), end: None, limits: ast::RangeLimits::HalfOpen })
                = higher::range(cx, index_expr);
            if let hir::ExprKind::Lit(ref start_lit) = &start_expr.kind;
            if let ast::LitKind::Int(start_idx, _) = start_lit.node;
            then {
                let mut applicability = Applicability::MachineApplicable;
                span_lint_and_sugg(
                    cx,
                    ITER_NEXT_SLICE,
                    expr.span,
                    "Using `.iter().next()` on a Slice without end index.",
                    "try calling",
                    format!("{}.get({})", snippet_with_applicability(cx, caller_var.span, "..", &mut applicability), start_idx),
                    applicability,
                );
            }
        }
    } else if is_type_diagnostic_item(cx, cx.tables().expr_ty(caller_expr), sym!(vec_type))
        || matches!(&walk_ptrs_ty(cx.tables().expr_ty(caller_expr)).kind, ty::Array(_, _))
    {
        // caller is a Vec or an Array
        let mut applicability = Applicability::MachineApplicable;
        span_lint_and_sugg(
            cx,
            ITER_NEXT_SLICE,
            expr.span,
            "Using `.iter().next()` on an array",
            "try calling",
            format!(
                "{}.get(0)",
                snippet_with_applicability(cx, caller_expr.span, "..", &mut applicability)
            ),
            applicability,
        );
    }
}

fn lint_iter_nth<'tcx>(
    cx: &LateContext<'tcx>,
    expr: &hir::Expr<'_>,
    nth_and_iter_args: &[&'tcx [hir::Expr<'tcx>]],
    is_mut: bool,
) {
    let iter_args = nth_and_iter_args[1];
    let mut_str = if is_mut { "_mut" } else { "" };
    let caller_type = if derefs_to_slice(cx, &iter_args[0], cx.tables().expr_ty(&iter_args[0])).is_some() {
        "slice"
    } else if is_type_diagnostic_item(cx, cx.tables().expr_ty(&iter_args[0]), sym!(vec_type)) {
        "Vec"
    } else if is_type_diagnostic_item(cx, cx.tables().expr_ty(&iter_args[0]), sym!(vecdeque_type)) {
        "VecDeque"
    } else {
        let nth_args = nth_and_iter_args[0];
        lint_iter_nth_zero(cx, expr, &nth_args);
        return; // caller is not a type that we want to lint
    };

    span_lint_and_help(
        cx,
        ITER_NTH,
        expr.span,
        &format!("called `.iter{0}().nth()` on a {1}", mut_str, caller_type),
        None,
        &format!("calling `.get{}()` is both faster and more readable", mut_str),
    );
}

fn lint_iter_nth_zero<'tcx>(cx: &LateContext<'tcx>, expr: &hir::Expr<'_>, nth_args: &'tcx [hir::Expr<'_>]) {
    if_chain! {
        if match_trait_method(cx, expr, &paths::ITERATOR);
        if let Some((Constant::Int(0), _)) = constant(cx, cx.tables(), &nth_args[1]);
        then {
            let mut applicability = Applicability::MachineApplicable;
            span_lint_and_sugg(
                cx,
                ITER_NTH_ZERO,
                expr.span,
                "called `.nth(0)` on a `std::iter::Iterator`",
                "try calling",
                format!("{}.next()", snippet_with_applicability(cx, nth_args[0].span, "..", &mut applicability)),
                applicability,
            );
        }
    }
}

fn lint_get_unwrap<'tcx>(cx: &LateContext<'tcx>, expr: &hir::Expr<'_>, get_args: &'tcx [hir::Expr<'_>], is_mut: bool) {
    // Note: we don't want to lint `get_mut().unwrap` for `HashMap` or `BTreeMap`,
    // because they do not implement `IndexMut`
    let mut applicability = Applicability::MachineApplicable;
    let expr_ty = cx.tables().expr_ty(&get_args[0]);
    let get_args_str = if get_args.len() > 1 {
        snippet_with_applicability(cx, get_args[1].span, "_", &mut applicability)
    } else {
        return; // not linting on a .get().unwrap() chain or variant
    };
    let mut needs_ref;
    let caller_type = if derefs_to_slice(cx, &get_args[0], expr_ty).is_some() {
        needs_ref = get_args_str.parse::<usize>().is_ok();
        "slice"
    } else if is_type_diagnostic_item(cx, expr_ty, sym!(vec_type)) {
        needs_ref = get_args_str.parse::<usize>().is_ok();
        "Vec"
    } else if is_type_diagnostic_item(cx, expr_ty, sym!(vecdeque_type)) {
        needs_ref = get_args_str.parse::<usize>().is_ok();
        "VecDeque"
    } else if !is_mut && is_type_diagnostic_item(cx, expr_ty, sym!(hashmap_type)) {
        needs_ref = true;
        "HashMap"
    } else if !is_mut && match_type(cx, expr_ty, &paths::BTREEMAP) {
        needs_ref = true;
        "BTreeMap"
    } else {
        return; // caller is not a type that we want to lint
    };

    let mut span = expr.span;

    // Handle the case where the result is immediately dereferenced
    // by not requiring ref and pulling the dereference into the
    // suggestion.
    if_chain! {
        if needs_ref;
        if let Some(parent) = get_parent_expr(cx, expr);
        if let hir::ExprKind::Unary(hir::UnOp::UnDeref, _) = parent.kind;
        then {
            needs_ref = false;
            span = parent.span;
        }
    }

    let mut_str = if is_mut { "_mut" } else { "" };
    let borrow_str = if !needs_ref {
        ""
    } else if is_mut {
        "&mut "
    } else {
        "&"
    };

    span_lint_and_sugg(
        cx,
        GET_UNWRAP,
        span,
        &format!(
            "called `.get{0}().unwrap()` on a {1}. Using `[]` is more clear and more concise",
            mut_str, caller_type
        ),
        "try this",
        format!(
            "{}{}[{}]",
            borrow_str,
            snippet_with_applicability(cx, get_args[0].span, "_", &mut applicability),
            get_args_str
        ),
        applicability,
    );
}

fn lint_iter_skip_next(cx: &LateContext<'_>, expr: &hir::Expr<'_>) {
    // lint if caller of skip is an Iterator
    if match_trait_method(cx, expr, &paths::ITERATOR) {
        span_lint_and_help(
            cx,
            ITER_SKIP_NEXT,
            expr.span,
            "called `skip(x).next()` on an iterator",
            None,
            "this is more succinctly expressed by calling `nth(x)`",
        );
    }
}

fn derefs_to_slice<'tcx>(
    cx: &LateContext<'tcx>,
    expr: &'tcx hir::Expr<'tcx>,
    ty: Ty<'tcx>,
) -> Option<&'tcx hir::Expr<'tcx>> {
    fn may_slice<'a>(cx: &LateContext<'a>, ty: Ty<'a>) -> bool {
        match ty.kind {
            ty::Slice(_) => true,
            ty::Adt(def, _) if def.is_box() => may_slice(cx, ty.boxed_ty()),
            ty::Adt(..) => is_type_diagnostic_item(cx, ty, sym!(vec_type)),
            ty::Array(_, size) => size
                .try_eval_usize(cx.tcx, cx.param_env)
                .map_or(false, |size| size < 32),
            ty::Ref(_, inner, _) => may_slice(cx, inner),
            _ => false,
        }
    }

    if let hir::ExprKind::MethodCall(ref path, _, ref args, _) = expr.kind {
        if path.ident.name == sym!(iter) && may_slice(cx, cx.tables().expr_ty(&args[0])) {
            Some(&args[0])
        } else {
            None
        }
    } else {
        match ty.kind {
            ty::Slice(_) => Some(expr),
            ty::Adt(def, _) if def.is_box() && may_slice(cx, ty.boxed_ty()) => Some(expr),
            ty::Ref(_, inner, _) => {
                if may_slice(cx, inner) {
                    Some(expr)
                } else {
                    None
                }
            },
            _ => None,
        }
    }
}

/// lint use of `unwrap()` for `Option`s and `Result`s
fn lint_unwrap(cx: &LateContext<'_>, expr: &hir::Expr<'_>, unwrap_args: &[hir::Expr<'_>]) {
    let obj_ty = walk_ptrs_ty(cx.tables().expr_ty(&unwrap_args[0]));

    let mess = if is_type_diagnostic_item(cx, obj_ty, sym!(option_type)) {
        Some((UNWRAP_USED, "an Option", "None"))
    } else if is_type_diagnostic_item(cx, obj_ty, sym!(result_type)) {
        Some((UNWRAP_USED, "a Result", "Err"))
    } else {
        None
    };

    if let Some((lint, kind, none_value)) = mess {
        span_lint_and_help(
            cx,
            lint,
            expr.span,
            &format!("used `unwrap()` on `{}` value", kind,),
            None,
            &format!(
                "if you don't want to handle the `{}` case gracefully, consider \
                using `expect()` to provide a better panic message",
                none_value,
            ),
        );
    }
}

/// lint use of `expect()` for `Option`s and `Result`s
fn lint_expect(cx: &LateContext<'_>, expr: &hir::Expr<'_>, expect_args: &[hir::Expr<'_>]) {
    let obj_ty = walk_ptrs_ty(cx.tables().expr_ty(&expect_args[0]));

    let mess = if is_type_diagnostic_item(cx, obj_ty, sym!(option_type)) {
        Some((EXPECT_USED, "an Option", "None"))
    } else if is_type_diagnostic_item(cx, obj_ty, sym!(result_type)) {
        Some((EXPECT_USED, "a Result", "Err"))
    } else {
        None
    };

    if let Some((lint, kind, none_value)) = mess {
        span_lint_and_help(
            cx,
            lint,
            expr.span,
            &format!("used `expect()` on `{}` value", kind,),
            None,
            &format!("if this value is an `{}`, it will panic", none_value,),
        );
    }
}

/// lint use of `ok().expect()` for `Result`s
fn lint_ok_expect(cx: &LateContext<'_>, expr: &hir::Expr<'_>, ok_args: &[hir::Expr<'_>]) {
    if_chain! {
        // lint if the caller of `ok()` is a `Result`
        if is_type_diagnostic_item(cx, cx.tables().expr_ty(&ok_args[0]), sym!(result_type));
        let result_type = cx.tables().expr_ty(&ok_args[0]);
        if let Some(error_type) = get_error_type(cx, result_type);
        if has_debug_impl(error_type, cx);

        then {
            span_lint_and_help(
                cx,
                OK_EXPECT,
                expr.span,
                "called `ok().expect()` on a `Result` value",
                None,
                "you can call `expect()` directly on the `Result`",
            );
        }
    }
}

/// lint use of `map().flatten()` for `Iterators` and 'Options'
fn lint_map_flatten<'tcx>(cx: &LateContext<'tcx>, expr: &'tcx hir::Expr<'_>, map_args: &'tcx [hir::Expr<'_>]) {
    // lint if caller of `.map().flatten()` is an Iterator
    if match_trait_method(cx, expr, &paths::ITERATOR) {
        let msg = "called `map(..).flatten()` on an `Iterator`. \
                    This is more succinctly expressed by calling `.flat_map(..)`";
        let self_snippet = snippet(cx, map_args[0].span, "..");
        let func_snippet = snippet(cx, map_args[1].span, "..");
        let hint = format!("{0}.flat_map({1})", self_snippet, func_snippet);
        span_lint_and_sugg(
            cx,
            MAP_FLATTEN,
            expr.span,
            msg,
            "try using `flat_map` instead",
            hint,
            Applicability::MachineApplicable,
        );
    }

    // lint if caller of `.map().flatten()` is an Option
    if is_type_diagnostic_item(cx, cx.tables().expr_ty(&map_args[0]), sym!(option_type)) {
        let msg = "called `map(..).flatten()` on an `Option`. \
                    This is more succinctly expressed by calling `.and_then(..)`";
        let self_snippet = snippet(cx, map_args[0].span, "..");
        let func_snippet = snippet(cx, map_args[1].span, "..");
        let hint = format!("{0}.and_then({1})", self_snippet, func_snippet);
        span_lint_and_sugg(
            cx,
            MAP_FLATTEN,
            expr.span,
            msg,
            "try using `and_then` instead",
            hint,
            Applicability::MachineApplicable,
        );
    }
}

/// lint use of `map().unwrap_or_else()` for `Option`s and `Result`s
fn lint_map_unwrap_or_else<'tcx>(
    cx: &LateContext<'tcx>,
    expr: &'tcx hir::Expr<'_>,
    map_args: &'tcx [hir::Expr<'_>],
    unwrap_args: &'tcx [hir::Expr<'_>],
) {
    // lint if the caller of `map()` is an `Option`
    let is_option = is_type_diagnostic_item(cx, cx.tables().expr_ty(&map_args[0]), sym!(option_type));
    let is_result = is_type_diagnostic_item(cx, cx.tables().expr_ty(&map_args[0]), sym!(result_type));

    if is_option || is_result {
        // Don't make a suggestion that may fail to compile due to mutably borrowing
        // the same variable twice.
        let map_mutated_vars = mutated_variables(&map_args[0], cx);
        let unwrap_mutated_vars = mutated_variables(&unwrap_args[1], cx);
        if let (Some(map_mutated_vars), Some(unwrap_mutated_vars)) = (map_mutated_vars, unwrap_mutated_vars) {
            if map_mutated_vars.intersection(&unwrap_mutated_vars).next().is_some() {
                return;
            }
        } else {
            return;
        }

        // lint message
        let msg = if is_option {
            "called `map(f).unwrap_or_else(g)` on an `Option` value. This can be done more directly by calling \
            `map_or_else(g, f)` instead"
        } else {
            "called `map(f).unwrap_or_else(g)` on a `Result` value. This can be done more directly by calling \
            `.map_or_else(g, f)` instead"
        };
        // get snippets for args to map() and unwrap_or_else()
        let map_snippet = snippet(cx, map_args[1].span, "..");
        let unwrap_snippet = snippet(cx, unwrap_args[1].span, "..");
        // lint, with note if neither arg is > 1 line and both map() and
        // unwrap_or_else() have the same span
        let multiline = map_snippet.lines().count() > 1 || unwrap_snippet.lines().count() > 1;
        let same_span = map_args[1].span.ctxt() == unwrap_args[1].span.ctxt();
        if same_span && !multiline {
            span_lint_and_note(
                cx,
                MAP_UNWRAP_OR,
                expr.span,
                msg,
                None,
                &format!(
                    "replace `map({0}).unwrap_or_else({1})` with `map_or_else({1}, {0})`",
                    map_snippet, unwrap_snippet,
                ),
            );
        } else if same_span && multiline {
            span_lint(cx, MAP_UNWRAP_OR, expr.span, msg);
        };
    }
}

/// lint use of `_.map_or(None, _)` for `Option`s and `Result`s
fn lint_map_or_none<'tcx>(cx: &LateContext<'tcx>, expr: &'tcx hir::Expr<'_>, map_or_args: &'tcx [hir::Expr<'_>]) {
    let is_option = is_type_diagnostic_item(cx, cx.tables().expr_ty(&map_or_args[0]), sym!(option_type));
    let is_result = is_type_diagnostic_item(cx, cx.tables().expr_ty(&map_or_args[0]), sym!(result_type));

    // There are two variants of this `map_or` lint:
    // (1) using `map_or` as an adapter from `Result<T,E>` to `Option<T>`
    // (2) using `map_or` as a combinator instead of `and_then`
    //
    // (For this lint) we don't care if any other type calls `map_or`
    if !is_option && !is_result {
        return;
    }

    let (lint_name, msg, instead, hint) = {
        let default_arg_is_none = if let hir::ExprKind::Path(ref qpath) = map_or_args[1].kind {
            match_qpath(qpath, &paths::OPTION_NONE)
        } else {
            return;
        };

        if !default_arg_is_none {
            // nothing to lint!
            return;
        }

        let f_arg_is_some = if let hir::ExprKind::Path(ref qpath) = map_or_args[2].kind {
            match_qpath(qpath, &paths::OPTION_SOME)
        } else {
            false
        };

        if is_option {
            let self_snippet = snippet(cx, map_or_args[0].span, "..");
            let func_snippet = snippet(cx, map_or_args[2].span, "..");
            let msg = "called `map_or(None, f)` on an `Option` value. This can be done more directly by calling \
                       `and_then(f)` instead";
            (
                OPTION_MAP_OR_NONE,
                msg,
                "try using `and_then` instead",
                format!("{0}.and_then({1})", self_snippet, func_snippet),
            )
        } else if f_arg_is_some {
            let msg = "called `map_or(None, Some)` on a `Result` value. This can be done more directly by calling \
                       `ok()` instead";
            let self_snippet = snippet(cx, map_or_args[0].span, "..");
            (
                RESULT_MAP_OR_INTO_OPTION,
                msg,
                "try using `ok` instead",
                format!("{0}.ok()", self_snippet),
            )
        } else {
            // nothing to lint!
            return;
        }
    };

    span_lint_and_sugg(
        cx,
        lint_name,
        expr.span,
        msg,
        instead,
        hint,
        Applicability::MachineApplicable,
    );
}

/// lint use of `filter().next()` for `Iterators`
fn lint_filter_next<'tcx>(cx: &LateContext<'tcx>, expr: &'tcx hir::Expr<'_>, filter_args: &'tcx [hir::Expr<'_>]) {
    // lint if caller of `.filter().next()` is an Iterator
    if match_trait_method(cx, expr, &paths::ITERATOR) {
        let msg = "called `filter(p).next()` on an `Iterator`. This is more succinctly expressed by calling \
                   `.find(p)` instead.";
        let filter_snippet = snippet(cx, filter_args[1].span, "..");
        if filter_snippet.lines().count() <= 1 {
            // add note if not multi-line
            span_lint_and_note(
                cx,
                FILTER_NEXT,
                expr.span,
                msg,
                None,
                &format!("replace `filter({0}).next()` with `find({0})`", filter_snippet),
            );
        } else {
            span_lint(cx, FILTER_NEXT, expr.span, msg);
        }
    }
}

/// lint use of `skip_while().next()` for `Iterators`
fn lint_skip_while_next<'tcx>(
    cx: &LateContext<'tcx>,
    expr: &'tcx hir::Expr<'_>,
    _skip_while_args: &'tcx [hir::Expr<'_>],
) {
    // lint if caller of `.skip_while().next()` is an Iterator
    if match_trait_method(cx, expr, &paths::ITERATOR) {
        span_lint_and_help(
            cx,
            SKIP_WHILE_NEXT,
            expr.span,
            "called `skip_while(p).next()` on an `Iterator`",
            None,
            "this is more succinctly expressed by calling `.find(!p)` instead",
        );
    }
}

/// lint use of `filter().map()` for `Iterators`
fn lint_filter_map<'tcx>(
    cx: &LateContext<'tcx>,
    expr: &'tcx hir::Expr<'_>,
    _filter_args: &'tcx [hir::Expr<'_>],
    _map_args: &'tcx [hir::Expr<'_>],
) {
    // lint if caller of `.filter().map()` is an Iterator
    if match_trait_method(cx, expr, &paths::ITERATOR) {
        let msg = "called `filter(p).map(q)` on an `Iterator`";
        let hint = "this is more succinctly expressed by calling `.filter_map(..)` instead";
        span_lint_and_help(cx, FILTER_MAP, expr.span, msg, None, hint);
    }
}

/// lint use of `filter_map().next()` for `Iterators`
fn lint_filter_map_next<'tcx>(cx: &LateContext<'tcx>, expr: &'tcx hir::Expr<'_>, filter_args: &'tcx [hir::Expr<'_>]) {
    if match_trait_method(cx, expr, &paths::ITERATOR) {
        let msg = "called `filter_map(p).next()` on an `Iterator`. This is more succinctly expressed by calling \
                   `.find_map(p)` instead.";
        let filter_snippet = snippet(cx, filter_args[1].span, "..");
        if filter_snippet.lines().count() <= 1 {
            span_lint_and_note(
                cx,
                FILTER_MAP_NEXT,
                expr.span,
                msg,
                None,
                &format!("replace `filter_map({0}).next()` with `find_map({0})`", filter_snippet),
            );
        } else {
            span_lint(cx, FILTER_MAP_NEXT, expr.span, msg);
        }
    }
}

/// lint use of `find().map()` for `Iterators`
fn lint_find_map<'tcx>(
    cx: &LateContext<'tcx>,
    expr: &'tcx hir::Expr<'_>,
    _find_args: &'tcx [hir::Expr<'_>],
    map_args: &'tcx [hir::Expr<'_>],
) {
    // lint if caller of `.filter().map()` is an Iterator
    if match_trait_method(cx, &map_args[0], &paths::ITERATOR) {
        let msg = "called `find(p).map(q)` on an `Iterator`";
        let hint = "this is more succinctly expressed by calling `.find_map(..)` instead";
        span_lint_and_help(cx, FIND_MAP, expr.span, msg, None, hint);
    }
}

/// lint use of `filter_map().map()` for `Iterators`
fn lint_filter_map_map<'tcx>(
    cx: &LateContext<'tcx>,
    expr: &'tcx hir::Expr<'_>,
    _filter_args: &'tcx [hir::Expr<'_>],
    _map_args: &'tcx [hir::Expr<'_>],
) {
    // lint if caller of `.filter().map()` is an Iterator
    if match_trait_method(cx, expr, &paths::ITERATOR) {
        let msg = "called `filter_map(p).map(q)` on an `Iterator`";
        let hint = "this is more succinctly expressed by only calling `.filter_map(..)` instead";
        span_lint_and_help(cx, FILTER_MAP, expr.span, msg, None, hint);
    }
}

/// lint use of `filter().flat_map()` for `Iterators`
fn lint_filter_flat_map<'tcx>(
    cx: &LateContext<'tcx>,
    expr: &'tcx hir::Expr<'_>,
    _filter_args: &'tcx [hir::Expr<'_>],
    _map_args: &'tcx [hir::Expr<'_>],
) {
    // lint if caller of `.filter().flat_map()` is an Iterator
    if match_trait_method(cx, expr, &paths::ITERATOR) {
        let msg = "called `filter(p).flat_map(q)` on an `Iterator`";
        let hint = "this is more succinctly expressed by calling `.flat_map(..)` \
                    and filtering by returning `iter::empty()`";
        span_lint_and_help(cx, FILTER_MAP, expr.span, msg, None, hint);
    }
}

/// lint use of `filter_map().flat_map()` for `Iterators`
fn lint_filter_map_flat_map<'tcx>(
    cx: &LateContext<'tcx>,
    expr: &'tcx hir::Expr<'_>,
    _filter_args: &'tcx [hir::Expr<'_>],
    _map_args: &'tcx [hir::Expr<'_>],
) {
    // lint if caller of `.filter_map().flat_map()` is an Iterator
    if match_trait_method(cx, expr, &paths::ITERATOR) {
        let msg = "called `filter_map(p).flat_map(q)` on an `Iterator`";
        let hint = "this is more succinctly expressed by calling `.flat_map(..)` \
                    and filtering by returning `iter::empty()`";
        span_lint_and_help(cx, FILTER_MAP, expr.span, msg, None, hint);
    }
}

/// lint use of `flat_map` for `Iterators` where `flatten` would be sufficient
fn lint_flat_map_identity<'tcx>(
    cx: &LateContext<'tcx>,
    expr: &'tcx hir::Expr<'_>,
    flat_map_args: &'tcx [hir::Expr<'_>],
    flat_map_span: Span,
) {
    if match_trait_method(cx, expr, &paths::ITERATOR) {
        let arg_node = &flat_map_args[1].kind;

        let apply_lint = |message: &str| {
            span_lint_and_sugg(
                cx,
                FLAT_MAP_IDENTITY,
                flat_map_span.with_hi(expr.span.hi()),
                message,
                "try",
                "flatten()".to_string(),
                Applicability::MachineApplicable,
            );
        };

        if_chain! {
            if let hir::ExprKind::Closure(_, _, body_id, _, _) = arg_node;
            let body = cx.tcx.hir().body(*body_id);

            if let hir::PatKind::Binding(_, _, binding_ident, _) = body.params[0].pat.kind;
            if let hir::ExprKind::Path(hir::QPath::Resolved(_, ref path)) = body.value.kind;

            if path.segments.len() == 1;
            if path.segments[0].ident.as_str() == binding_ident.as_str();

            then {
                apply_lint("called `flat_map(|x| x)` on an `Iterator`");
            }
        }

        if_chain! {
            if let hir::ExprKind::Path(ref qpath) = arg_node;

            if match_qpath(qpath, &paths::STD_CONVERT_IDENTITY);

            then {
                apply_lint("called `flat_map(std::convert::identity)` on an `Iterator`");
            }
        }
    }
}

/// lint searching an Iterator followed by `is_some()`
fn lint_search_is_some<'tcx>(
    cx: &LateContext<'tcx>,
    expr: &'tcx hir::Expr<'_>,
    search_method: &str,
    search_args: &'tcx [hir::Expr<'_>],
    is_some_args: &'tcx [hir::Expr<'_>],
    method_span: Span,
) {
    // lint if caller of search is an Iterator
    if match_trait_method(cx, &is_some_args[0], &paths::ITERATOR) {
        let msg = format!(
            "called `is_some()` after searching an `Iterator` with {}. This is more succinctly \
             expressed by calling `any()`.",
            search_method
        );
        let search_snippet = snippet(cx, search_args[1].span, "..");
        if search_snippet.lines().count() <= 1 {
            // suggest `any(|x| ..)` instead of `any(|&x| ..)` for `find(|&x| ..).is_some()`
            // suggest `any(|..| *..)` instead of `any(|..| **..)` for `find(|..| **..).is_some()`
            let any_search_snippet = if_chain! {
                if search_method == "find";
                if let hir::ExprKind::Closure(_, _, body_id, ..) = search_args[1].kind;
                let closure_body = cx.tcx.hir().body(body_id);
                if let Some(closure_arg) = closure_body.params.get(0);
                then {
                    if let hir::PatKind::Ref(..) = closure_arg.pat.kind {
                        Some(search_snippet.replacen('&', "", 1))
                    } else if let Some(name) = get_arg_name(&closure_arg.pat) {
                        Some(search_snippet.replace(&format!("*{}", name), &name.as_str()))
                    } else {
                        None
                    }
                } else {
                    None
                }
            };
            // add note if not multi-line
            span_lint_and_sugg(
                cx,
                SEARCH_IS_SOME,
                method_span.with_hi(expr.span.hi()),
                &msg,
                "try this",
                format!(
                    "any({})",
                    any_search_snippet.as_ref().map_or(&*search_snippet, String::as_str)
                ),
                Applicability::MachineApplicable,
            );
        } else {
            span_lint(cx, SEARCH_IS_SOME, expr.span, &msg);
        }
    }
}

/// Used for `lint_binary_expr_with_method_call`.
#[derive(Copy, Clone)]
struct BinaryExprInfo<'a> {
    expr: &'a hir::Expr<'a>,
    chain: &'a hir::Expr<'a>,
    other: &'a hir::Expr<'a>,
    eq: bool,
}

/// Checks for the `CHARS_NEXT_CMP` and `CHARS_LAST_CMP` lints.
fn lint_binary_expr_with_method_call(cx: &LateContext<'_>, info: &mut BinaryExprInfo<'_>) {
    macro_rules! lint_with_both_lhs_and_rhs {
        ($func:ident, $cx:expr, $info:ident) => {
            if !$func($cx, $info) {
                ::std::mem::swap(&mut $info.chain, &mut $info.other);
                if $func($cx, $info) {
                    return;
                }
            }
        };
    }

    lint_with_both_lhs_and_rhs!(lint_chars_next_cmp, cx, info);
    lint_with_both_lhs_and_rhs!(lint_chars_last_cmp, cx, info);
    lint_with_both_lhs_and_rhs!(lint_chars_next_cmp_with_unwrap, cx, info);
    lint_with_both_lhs_and_rhs!(lint_chars_last_cmp_with_unwrap, cx, info);
}

/// Wrapper fn for `CHARS_NEXT_CMP` and `CHARS_LAST_CMP` lints.
fn lint_chars_cmp(
    cx: &LateContext<'_>,
    info: &BinaryExprInfo<'_>,
    chain_methods: &[&str],
    lint: &'static Lint,
    suggest: &str,
) -> bool {
    if_chain! {
        if let Some(args) = method_chain_args(info.chain, chain_methods);
        if let hir::ExprKind::Call(ref fun, ref arg_char) = info.other.kind;
        if arg_char.len() == 1;
        if let hir::ExprKind::Path(ref qpath) = fun.kind;
        if let Some(segment) = single_segment_path(qpath);
        if segment.ident.name == sym!(Some);
        then {
            let mut applicability = Applicability::MachineApplicable;
            let self_ty = walk_ptrs_ty(cx.tables().expr_ty_adjusted(&args[0][0]));

            if self_ty.kind != ty::Str {
                return false;
            }

            span_lint_and_sugg(
                cx,
                lint,
                info.expr.span,
                &format!("you should use the `{}` method", suggest),
                "like this",
                format!("{}{}.{}({})",
                        if info.eq { "" } else { "!" },
                        snippet_with_applicability(cx, args[0][0].span, "_", &mut applicability),
                        suggest,
                        snippet_with_applicability(cx, arg_char[0].span, "_", &mut applicability)),
                applicability,
            );

            return true;
        }
    }

    false
}

/// Checks for the `CHARS_NEXT_CMP` lint.
fn lint_chars_next_cmp<'tcx>(cx: &LateContext<'tcx>, info: &BinaryExprInfo<'_>) -> bool {
    lint_chars_cmp(cx, info, &["chars", "next"], CHARS_NEXT_CMP, "starts_with")
}

/// Checks for the `CHARS_LAST_CMP` lint.
fn lint_chars_last_cmp<'tcx>(cx: &LateContext<'tcx>, info: &BinaryExprInfo<'_>) -> bool {
    if lint_chars_cmp(cx, info, &["chars", "last"], CHARS_LAST_CMP, "ends_with") {
        true
    } else {
        lint_chars_cmp(cx, info, &["chars", "next_back"], CHARS_LAST_CMP, "ends_with")
    }
}

/// Wrapper fn for `CHARS_NEXT_CMP` and `CHARS_LAST_CMP` lints with `unwrap()`.
fn lint_chars_cmp_with_unwrap<'tcx>(
    cx: &LateContext<'tcx>,
    info: &BinaryExprInfo<'_>,
    chain_methods: &[&str],
    lint: &'static Lint,
    suggest: &str,
) -> bool {
    if_chain! {
        if let Some(args) = method_chain_args(info.chain, chain_methods);
        if let hir::ExprKind::Lit(ref lit) = info.other.kind;
        if let ast::LitKind::Char(c) = lit.node;
        then {
            let mut applicability = Applicability::MachineApplicable;
            span_lint_and_sugg(
                cx,
                lint,
                info.expr.span,
                &format!("you should use the `{}` method", suggest),
                "like this",
                format!("{}{}.{}('{}')",
                        if info.eq { "" } else { "!" },
                        snippet_with_applicability(cx, args[0][0].span, "_", &mut applicability),
                        suggest,
                        c),
                applicability,
            );

            true
        } else {
            false
        }
    }
}

/// Checks for the `CHARS_NEXT_CMP` lint with `unwrap()`.
fn lint_chars_next_cmp_with_unwrap<'tcx>(cx: &LateContext<'tcx>, info: &BinaryExprInfo<'_>) -> bool {
    lint_chars_cmp_with_unwrap(cx, info, &["chars", "next", "unwrap"], CHARS_NEXT_CMP, "starts_with")
}

/// Checks for the `CHARS_LAST_CMP` lint with `unwrap()`.
fn lint_chars_last_cmp_with_unwrap<'tcx>(cx: &LateContext<'tcx>, info: &BinaryExprInfo<'_>) -> bool {
    if lint_chars_cmp_with_unwrap(cx, info, &["chars", "last", "unwrap"], CHARS_LAST_CMP, "ends_with") {
        true
    } else {
        lint_chars_cmp_with_unwrap(cx, info, &["chars", "next_back", "unwrap"], CHARS_LAST_CMP, "ends_with")
    }
}

/// lint for length-1 `str`s for methods in `PATTERN_METHODS`
fn lint_single_char_pattern<'tcx>(cx: &LateContext<'tcx>, _expr: &'tcx hir::Expr<'_>, arg: &'tcx hir::Expr<'_>) {
    if_chain! {
        if let hir::ExprKind::Lit(lit) = &arg.kind;
        if let ast::LitKind::Str(r, style) = lit.node;
        if r.as_str().len() == 1;
        then {
            let mut applicability = Applicability::MachineApplicable;
            let snip = snippet_with_applicability(cx, arg.span, "..", &mut applicability);
            let ch = if let ast::StrStyle::Raw(nhash) = style {
                let nhash = nhash as usize;
                // for raw string: r##"a"##
                &snip[(nhash + 2)..(snip.len() - 1 - nhash)]
            } else {
                // for regular string: "a"
                &snip[1..(snip.len() - 1)]
            };
            let hint = format!("'{}'", if ch == "'" { "\\'" } else { ch });
            span_lint_and_sugg(
                cx,
                SINGLE_CHAR_PATTERN,
                arg.span,
                "single-character string constant used as pattern",
                "try using a `char` instead",
                hint,
                applicability,
            );
        }
    }
}

/// Checks for the `USELESS_ASREF` lint.
fn lint_asref(cx: &LateContext<'_>, expr: &hir::Expr<'_>, call_name: &str, as_ref_args: &[hir::Expr<'_>]) {
    // when we get here, we've already checked that the call name is "as_ref" or "as_mut"
    // check if the call is to the actual `AsRef` or `AsMut` trait
    if match_trait_method(cx, expr, &paths::ASREF_TRAIT) || match_trait_method(cx, expr, &paths::ASMUT_TRAIT) {
        // check if the type after `as_ref` or `as_mut` is the same as before
        let recvr = &as_ref_args[0];
        let rcv_ty = cx.tables().expr_ty(recvr);
        let res_ty = cx.tables().expr_ty(expr);
        let (base_res_ty, res_depth) = walk_ptrs_ty_depth(res_ty);
        let (base_rcv_ty, rcv_depth) = walk_ptrs_ty_depth(rcv_ty);
        if base_rcv_ty == base_res_ty && rcv_depth >= res_depth {
            // allow the `as_ref` or `as_mut` if it is followed by another method call
            if_chain! {
                if let Some(parent) = get_parent_expr(cx, expr);
                if let hir::ExprKind::MethodCall(_, ref span, _, _) = parent.kind;
                if span != &expr.span;
                then {
                    return;
                }
            }

            let mut applicability = Applicability::MachineApplicable;
            span_lint_and_sugg(
                cx,
                USELESS_ASREF,
                expr.span,
                &format!("this call to `{}` does nothing", call_name),
                "try this",
                snippet_with_applicability(cx, recvr.span, "_", &mut applicability).to_string(),
                applicability,
            );
        }
    }
}

fn ty_has_iter_method(cx: &LateContext<'_>, self_ref_ty: Ty<'_>) -> Option<(&'static str, &'static str)> {
    has_iter_method(cx, self_ref_ty).map(|ty_name| {
        let mutbl = match self_ref_ty.kind {
            ty::Ref(_, _, mutbl) => mutbl,
            _ => unreachable!(),
        };
        let method_name = match mutbl {
            hir::Mutability::Not => "iter",
            hir::Mutability::Mut => "iter_mut",
        };
        (ty_name, method_name)
    })
}

fn lint_into_iter(cx: &LateContext<'_>, expr: &hir::Expr<'_>, self_ref_ty: Ty<'_>, method_span: Span) {
    if !match_trait_method(cx, expr, &paths::INTO_ITERATOR) {
        return;
    }
    if let Some((kind, method_name)) = ty_has_iter_method(cx, self_ref_ty) {
        span_lint_and_sugg(
            cx,
            INTO_ITER_ON_REF,
            method_span,
            &format!(
                "this `.into_iter()` call is equivalent to `.{}()` and will not move the `{}`",
                method_name, kind,
            ),
            "call directly",
            method_name.to_string(),
            Applicability::MachineApplicable,
        );
    }
}

/// lint for `MaybeUninit::uninit().assume_init()` (we already have the latter)
fn lint_maybe_uninit(cx: &LateContext<'_>, expr: &hir::Expr<'_>, outer: &hir::Expr<'_>) {
    if_chain! {
        if let hir::ExprKind::Call(ref callee, ref args) = expr.kind;
        if args.is_empty();
        if let hir::ExprKind::Path(ref path) = callee.kind;
        if match_qpath(path, &paths::MEM_MAYBEUNINIT_UNINIT);
        if !is_maybe_uninit_ty_valid(cx, cx.tables().expr_ty_adjusted(outer));
        then {
            span_lint(
                cx,
                UNINIT_ASSUMED_INIT,
                outer.span,
                "this call for this type may be undefined behavior"
            );
        }
    }
}

fn is_maybe_uninit_ty_valid(cx: &LateContext<'_>, ty: Ty<'_>) -> bool {
    match ty.kind {
        ty::Array(ref component, _) => is_maybe_uninit_ty_valid(cx, component),
        ty::Tuple(ref types) => types.types().all(|ty| is_maybe_uninit_ty_valid(cx, ty)),
        ty::Adt(ref adt, _) => match_def_path(cx, adt.did, &paths::MEM_MAYBEUNINIT),
        _ => false,
    }
}

fn lint_suspicious_map(cx: &LateContext<'_>, expr: &hir::Expr<'_>) {
    span_lint_and_help(
        cx,
        SUSPICIOUS_MAP,
        expr.span,
        "this call to `map()` won't have an effect on the call to `count()`",
        None,
        "make sure you did not confuse `map` with `filter` or `for_each`",
    );
}

/// lint use of `_.as_ref().map(Deref::deref)` for `Option`s
fn lint_option_as_ref_deref<'tcx>(
    cx: &LateContext<'tcx>,
    expr: &hir::Expr<'_>,
    as_ref_args: &[hir::Expr<'_>],
    map_args: &[hir::Expr<'_>],
    is_mut: bool,
) {
    let same_mutability = |m| (is_mut && m == &hir::Mutability::Mut) || (!is_mut && m == &hir::Mutability::Not);

    let option_ty = cx.tables().expr_ty(&as_ref_args[0]);
    if !is_type_diagnostic_item(cx, option_ty, sym!(option_type)) {
        return;
    }

    let deref_aliases: [&[&str]; 9] = [
        &paths::DEREF_TRAIT_METHOD,
        &paths::DEREF_MUT_TRAIT_METHOD,
        &paths::CSTRING_AS_C_STR,
        &paths::OS_STRING_AS_OS_STR,
        &paths::PATH_BUF_AS_PATH,
        &paths::STRING_AS_STR,
        &paths::STRING_AS_MUT_STR,
        &paths::VEC_AS_SLICE,
        &paths::VEC_AS_MUT_SLICE,
    ];

    let is_deref = match map_args[1].kind {
        hir::ExprKind::Path(ref expr_qpath) => deref_aliases.iter().any(|path| match_qpath(expr_qpath, path)),
        hir::ExprKind::Closure(_, _, body_id, _, _) => {
            let closure_body = cx.tcx.hir().body(body_id);
            let closure_expr = remove_blocks(&closure_body.value);

            match &closure_expr.kind {
                hir::ExprKind::MethodCall(_, _, args, _) => {
                    if_chain! {
                        if args.len() == 1;
                        if let hir::ExprKind::Path(qpath) = &args[0].kind;
                        if let hir::def::Res::Local(local_id) = cx.qpath_res(qpath, args[0].hir_id);
                        if closure_body.params[0].pat.hir_id == local_id;
                        let adj = cx.tables().expr_adjustments(&args[0]).iter().map(|x| &x.kind).collect::<Box<[_]>>();
                        if let [ty::adjustment::Adjust::Deref(None), ty::adjustment::Adjust::Borrow(_)] = *adj;
                        then {
                            let method_did = cx.tables().type_dependent_def_id(closure_expr.hir_id).unwrap();
                            deref_aliases.iter().any(|path| match_def_path(cx, method_did, path))
                        } else {
                            false
                        }
                    }
                },
                hir::ExprKind::AddrOf(hir::BorrowKind::Ref, m, ref inner) if same_mutability(m) => {
                    if_chain! {
                        if let hir::ExprKind::Unary(hir::UnOp::UnDeref, ref inner1) = inner.kind;
                        if let hir::ExprKind::Unary(hir::UnOp::UnDeref, ref inner2) = inner1.kind;
                        if let hir::ExprKind::Path(ref qpath) = inner2.kind;
                        if let hir::def::Res::Local(local_id) = cx.qpath_res(qpath, inner2.hir_id);
                        then {
                            closure_body.params[0].pat.hir_id == local_id
                        } else {
                            false
                        }
                    }
                },
                _ => false,
            }
        },
        _ => false,
    };

    if is_deref {
        let current_method = if is_mut {
            format!(".as_mut().map({})", snippet(cx, map_args[1].span, ".."))
        } else {
            format!(".as_ref().map({})", snippet(cx, map_args[1].span, ".."))
        };
        let method_hint = if is_mut { "as_deref_mut" } else { "as_deref" };
        let hint = format!("{}.{}()", snippet(cx, as_ref_args[0].span, ".."), method_hint);
        let suggestion = format!("try using {} instead", method_hint);

        let msg = format!(
            "called `{0}` on an Option value. This can be done more directly \
            by calling `{1}` instead",
            current_method, hint
        );
        span_lint_and_sugg(
            cx,
            OPTION_AS_REF_DEREF,
            expr.span,
            &msg,
            &suggestion,
            hint,
            Applicability::MachineApplicable,
        );
    }
}

/// Given a `Result<T, E>` type, return its error type (`E`).
fn get_error_type<'a>(cx: &LateContext<'_>, ty: Ty<'a>) -> Option<Ty<'a>> {
    match ty.kind {
        ty::Adt(_, substs) if is_type_diagnostic_item(cx, ty, sym!(result_type)) => substs.types().nth(1),
        _ => None,
    }
}

/// This checks whether a given type is known to implement Debug.
fn has_debug_impl<'tcx>(ty: Ty<'tcx>, cx: &LateContext<'tcx>) -> bool {
    cx.tcx
        .get_diagnostic_item(sym::debug_trait)
        .map_or(false, |debug| implements_trait(cx, ty, debug, &[]))
}

enum Convention {
    Eq(&'static str),
    StartsWith(&'static str),
}

#[rustfmt::skip]
const CONVENTIONS: [(Convention, &[SelfKind]); 7] = [
    (Convention::Eq("new"), &[SelfKind::No]),
    (Convention::StartsWith("as_"), &[SelfKind::Ref, SelfKind::RefMut]),
    (Convention::StartsWith("from_"), &[SelfKind::No]),
    (Convention::StartsWith("into_"), &[SelfKind::Value]),
    (Convention::StartsWith("is_"), &[SelfKind::Ref, SelfKind::No]),
    (Convention::Eq("to_mut"), &[SelfKind::RefMut]),
    (Convention::StartsWith("to_"), &[SelfKind::Ref]),
];

const FN_HEADER: hir::FnHeader = hir::FnHeader {
    unsafety: hir::Unsafety::Normal,
    constness: hir::Constness::NotConst,
    asyncness: hir::IsAsync::NotAsync,
    abi: rustc_target::spec::abi::Abi::Rust,
};

#[rustfmt::skip]
const TRAIT_METHODS: [(&str, usize, &hir::FnHeader, SelfKind, OutType, &str); 30] = [
    ("add", 2, &FN_HEADER, SelfKind::Value, OutType::Any, "std::ops::Add"),
    ("as_mut", 1, &FN_HEADER, SelfKind::RefMut, OutType::Ref, "std::convert::AsMut"),
    ("as_ref", 1, &FN_HEADER, SelfKind::Ref, OutType::Ref, "std::convert::AsRef"),
    ("bitand", 2, &FN_HEADER, SelfKind::Value, OutType::Any, "std::ops::BitAnd"),
    ("bitor", 2, &FN_HEADER, SelfKind::Value, OutType::Any, "std::ops::BitOr"),
    ("bitxor", 2, &FN_HEADER, SelfKind::Value, OutType::Any, "std::ops::BitXor"),
    ("borrow", 1, &FN_HEADER, SelfKind::Ref, OutType::Ref, "std::borrow::Borrow"),
    ("borrow_mut", 1, &FN_HEADER, SelfKind::RefMut, OutType::Ref, "std::borrow::BorrowMut"),
    ("clone", 1, &FN_HEADER, SelfKind::Ref, OutType::Any, "std::clone::Clone"),
    ("cmp", 2, &FN_HEADER, SelfKind::Ref, OutType::Any, "std::cmp::Ord"),
    ("default", 0, &FN_HEADER, SelfKind::No, OutType::Any, "std::default::Default"),
    ("deref", 1, &FN_HEADER, SelfKind::Ref, OutType::Ref, "std::ops::Deref"),
    ("deref_mut", 1, &FN_HEADER, SelfKind::RefMut, OutType::Ref, "std::ops::DerefMut"),
    ("div", 2, &FN_HEADER, SelfKind::Value, OutType::Any, "std::ops::Div"),
    ("drop", 1, &FN_HEADER, SelfKind::RefMut, OutType::Unit, "std::ops::Drop"),
    ("eq", 2, &FN_HEADER, SelfKind::Ref, OutType::Bool, "std::cmp::PartialEq"),
    ("from_iter", 1, &FN_HEADER, SelfKind::No, OutType::Any, "std::iter::FromIterator"),
    ("from_str", 1, &FN_HEADER, SelfKind::No, OutType::Any, "std::str::FromStr"),
    ("hash", 2, &FN_HEADER, SelfKind::Ref, OutType::Unit, "std::hash::Hash"),
    ("index", 2, &FN_HEADER, SelfKind::Ref, OutType::Ref, "std::ops::Index"),
    ("index_mut", 2, &FN_HEADER, SelfKind::RefMut, OutType::Ref, "std::ops::IndexMut"),
    ("into_iter", 1, &FN_HEADER, SelfKind::Value, OutType::Any, "std::iter::IntoIterator"),
    ("mul", 2, &FN_HEADER, SelfKind::Value, OutType::Any, "std::ops::Mul"),
    ("neg", 1, &FN_HEADER, SelfKind::Value, OutType::Any, "std::ops::Neg"),
    ("next", 1, &FN_HEADER, SelfKind::RefMut, OutType::Any, "std::iter::Iterator"),
    ("not", 1, &FN_HEADER, SelfKind::Value, OutType::Any, "std::ops::Not"),
    ("rem", 2, &FN_HEADER, SelfKind::Value, OutType::Any, "std::ops::Rem"),
    ("shl", 2, &FN_HEADER, SelfKind::Value, OutType::Any, "std::ops::Shl"),
    ("shr", 2, &FN_HEADER, SelfKind::Value, OutType::Any, "std::ops::Shr"),
    ("sub", 2, &FN_HEADER, SelfKind::Value, OutType::Any, "std::ops::Sub"),
];

#[rustfmt::skip]
const PATTERN_METHODS: [(&str, usize); 17] = [
    ("contains", 1),
    ("starts_with", 1),
    ("ends_with", 1),
    ("find", 1),
    ("rfind", 1),
    ("split", 1),
    ("rsplit", 1),
    ("split_terminator", 1),
    ("rsplit_terminator", 1),
    ("splitn", 2),
    ("rsplitn", 2),
    ("matches", 1),
    ("rmatches", 1),
    ("match_indices", 1),
    ("rmatch_indices", 1),
    ("trim_start_matches", 1),
    ("trim_end_matches", 1),
];

#[derive(Clone, Copy, PartialEq, Debug)]
enum SelfKind {
    Value,
    Ref,
    RefMut,
    No,
}

impl SelfKind {
    fn matches<'a>(self, cx: &LateContext<'a>, parent_ty: Ty<'a>, ty: Ty<'a>) -> bool {
        fn matches_value<'a>(cx: &LateContext<'a>, parent_ty: Ty<'_>, ty: Ty<'_>) -> bool {
            if ty == parent_ty {
                true
            } else if ty.is_box() {
                ty.boxed_ty() == parent_ty
            } else if is_type_diagnostic_item(cx, ty, sym::Rc) || is_type_diagnostic_item(cx, ty, sym::Arc) {
                if let ty::Adt(_, substs) = ty.kind {
                    substs.types().next().map_or(false, |t| t == parent_ty)
                } else {
                    false
                }
            } else {
                false
            }
        }

        fn matches_ref<'a>(cx: &LateContext<'a>, mutability: hir::Mutability, parent_ty: Ty<'a>, ty: Ty<'a>) -> bool {
            if let ty::Ref(_, t, m) = ty.kind {
                return m == mutability && t == parent_ty;
            }

            let trait_path = match mutability {
                hir::Mutability::Not => &paths::ASREF_TRAIT,
                hir::Mutability::Mut => &paths::ASMUT_TRAIT,
            };

            let trait_def_id = match get_trait_def_id(cx, trait_path) {
                Some(did) => did,
                None => return false,
            };
            implements_trait(cx, ty, trait_def_id, &[parent_ty.into()])
        }

        match self {
            Self::Value => matches_value(cx, parent_ty, ty),
            Self::Ref => matches_ref(cx, hir::Mutability::Not, parent_ty, ty) || ty == parent_ty && is_copy(cx, ty),
            Self::RefMut => matches_ref(cx, hir::Mutability::Mut, parent_ty, ty),
            Self::No => ty != parent_ty,
        }
    }

    #[must_use]
    fn description(self) -> &'static str {
        match self {
            Self::Value => "self by value",
            Self::Ref => "self by reference",
            Self::RefMut => "self by mutable reference",
            Self::No => "no self",
        }
    }
}

impl Convention {
    #[must_use]
    fn check(&self, other: &str) -> bool {
        match *self {
            Self::Eq(this) => this == other,
            Self::StartsWith(this) => other.starts_with(this) && this != other,
        }
    }
}

impl fmt::Display for Convention {
    fn fmt(&self, f: &mut fmt::Formatter<'_>) -> Result<(), fmt::Error> {
        match *self {
            Self::Eq(this) => this.fmt(f),
            Self::StartsWith(this) => this.fmt(f).and_then(|_| '*'.fmt(f)),
        }
    }
}

#[derive(Clone, Copy)]
enum OutType {
    Unit,
    Bool,
    Any,
    Ref,
}

impl OutType {
    fn matches(self, cx: &LateContext<'_>, ty: &hir::FnRetTy<'_>) -> bool {
        let is_unit = |ty: &hir::Ty<'_>| SpanlessEq::new(cx).eq_ty_kind(&ty.kind, &hir::TyKind::Tup(&[]));
        match (self, ty) {
            (Self::Unit, &hir::FnRetTy::DefaultReturn(_)) => true,
            (Self::Unit, &hir::FnRetTy::Return(ref ty)) if is_unit(ty) => true,
            (Self::Bool, &hir::FnRetTy::Return(ref ty)) if is_bool(ty) => true,
            (Self::Any, &hir::FnRetTy::Return(ref ty)) if !is_unit(ty) => true,
            (Self::Ref, &hir::FnRetTy::Return(ref ty)) => matches!(ty.kind, hir::TyKind::Rptr(_, _)),
            _ => false,
        }
    }
}

fn is_bool(ty: &hir::Ty<'_>) -> bool {
    if let hir::TyKind::Path(ref p) = ty.kind {
        match_qpath(p, &["bool"])
    } else {
        false
    }
}

// Returns `true` if `expr` contains a return expression
fn contains_return(expr: &hir::Expr<'_>) -> bool {
    struct RetCallFinder {
        found: bool,
    }

    impl<'tcx> intravisit::Visitor<'tcx> for RetCallFinder {
        type Map = Map<'tcx>;

        fn visit_expr(&mut self, expr: &'tcx hir::Expr<'_>) {
            if self.found {
                return;
            }
            if let hir::ExprKind::Ret(..) = &expr.kind {
                self.found = true;
            } else {
                intravisit::walk_expr(self, expr);
            }
        }

        fn nested_visit_map(&mut self) -> intravisit::NestedVisitorMap<Self::Map> {
            intravisit::NestedVisitorMap::None
        }
    }

    let mut visitor = RetCallFinder { found: false };
    visitor.visit_expr(expr);
    visitor.found
}

fn check_pointer_offset(cx: &LateContext<'_>, expr: &hir::Expr<'_>, args: &[hir::Expr<'_>]) {
    if_chain! {
        if args.len() == 2;
        if let ty::RawPtr(ty::TypeAndMut { ref ty, .. }) = cx.tables().expr_ty(&args[0]).kind;
        if let Ok(layout) = cx.tcx.layout_of(cx.param_env.and(ty));
        if layout.is_zst();
        then {
            span_lint(cx, ZST_OFFSET, expr.span, "offset calculation on zero-sized value");
        }
    }
}

fn lint_filetype_is_file(cx: &LateContext<'_>, expr: &hir::Expr<'_>, args: &[hir::Expr<'_>]) {
    let ty = cx.tables().expr_ty(&args[0]);

    if !match_type(cx, ty, &paths::FILE_TYPE) {
        return;
    }

    let span: Span;
    let verb: &str;
    let lint_unary: &str;
    let help_unary: &str;
    if_chain! {
        if let Some(parent) = get_parent_expr(cx, expr);
        if let hir::ExprKind::Unary(op, _) = parent.kind;
        if op == hir::UnOp::UnNot;
        then {
            lint_unary = "!";
            verb = "denies";
            help_unary = "";
            span = parent.span;
        } else {
            lint_unary = "";
            verb = "covers";
            help_unary = "!";
            span = expr.span;
        }
    }
    let lint_msg = format!("`{}FileType::is_file()` only {} regular files", lint_unary, verb);
    let help_msg = format!("use `{}FileType::is_dir()` instead", help_unary);
    span_lint_and_help(cx, FILETYPE_IS_FILE, span, &lint_msg, None, &help_msg);
}

fn fn_header_equals(expected: hir::FnHeader, actual: hir::FnHeader) -> bool {
    expected.constness == actual.constness
        && expected.unsafety == actual.unsafety
        && expected.asyncness == actual.asyncness
}<|MERGE_RESOLUTION|>--- conflicted
+++ resolved
@@ -1844,17 +1844,10 @@
                         ty::Ref(ty::ReStatic, ..)
                     )
                 }),
-<<<<<<< HEAD
-            hir::ExprKind::Path(ref p) => match cx.qpath_res(p, arg.hir_id) {
-                hir::def::Res::Def(hir::def::DefKind::Const | hir::def::DefKind::Static, _) => true,
-                _ => false,
-            },
-=======
             hir::ExprKind::Path(ref p) => matches!(
                 cx.qpath_res(p, arg.hir_id),
                 hir::def::Res::Def(hir::def::DefKind::Const | hir::def::DefKind::Static, _)
             ),
->>>>>>> 4f8aeacd
             _ => false,
         }
     }
