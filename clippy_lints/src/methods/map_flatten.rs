use clippy_utils::diagnostics::span_lint_and_sugg;
use clippy_utils::is_trait_method;
use clippy_utils::source::snippet_with_applicability;
use clippy_utils::ty::is_type_diagnostic_item;
use rustc_errors::Applicability;
use rustc_hir::Expr;
use rustc_lint::LateContext;
use rustc_middle::ty;
use rustc_span::{symbol::sym, Span};

use super::MAP_FLATTEN;

/// lint use of `map().flatten()` for `Iterators` and 'Options'
pub(super) fn check(cx: &LateContext<'_>, expr: &Expr<'_>, recv: &Expr<'_>, map_arg: &Expr<'_>, map_span: Span) {
    if let Some((caller_ty_name, method_to_use)) = try_get_caller_ty_name_and_method_name(cx, expr, recv, map_arg) {
        let mut applicability = Applicability::MachineApplicable;
<<<<<<< HEAD
        
=======

>>>>>>> 864943c8
        let closure_snippet = snippet_with_applicability(cx, map_arg.span, "..", &mut applicability);
        span_lint_and_sugg(
            cx,
            MAP_FLATTEN,
            expr.span.with_lo(map_span.lo()),
            &format!("called `map(..).flatten()` on `{}`", caller_ty_name),
<<<<<<< HEAD
            &format!("try replacing `map` with `{}` and remove the `.flatten()`", method_to_use),
=======
            &format!(
                "try replacing `map` with `{}` and remove the `.flatten()`",
                method_to_use
            ),
>>>>>>> 864943c8
            format!("{}({})", method_to_use, closure_snippet),
            applicability,
        );
    }
}

fn try_get_caller_ty_name_and_method_name(
    cx: &LateContext<'_>,
    expr: &Expr<'_>,
    caller_expr: &Expr<'_>,
    map_arg: &Expr<'_>,
) -> Option<(&'static str, &'static str)> {
    if is_trait_method(cx, expr, sym::Iterator) {
        if is_map_to_option(cx, map_arg) {
            // `(...).map(...)` has type `impl Iterator<Item=Option<...>>
            Some(("Iterator", "filter_map"))
        } else {
            // `(...).map(...)` has type `impl Iterator<Item=impl Iterator<...>>
            Some(("Iterator", "flat_map"))
        }
    } else {
        if let ty::Adt(adt, _) = cx.typeck_results().expr_ty(caller_expr).kind() {
            if cx.tcx.is_diagnostic_item(sym::Option, adt.did()) {
                return Some(("Option", "and_then"));
            } else if cx.tcx.is_diagnostic_item(sym::Result, adt.did()) {
                return Some(("Result", "and_then"));
            }
        }
        None
    }
}

fn is_map_to_option(cx: &LateContext<'_>, map_arg: &Expr<'_>) -> bool {
    let map_closure_ty = cx.typeck_results().expr_ty(map_arg);
    match map_closure_ty.kind() {
        ty::Closure(_, _) | ty::FnDef(_, _) | ty::FnPtr(_) => {
            let map_closure_sig = match map_closure_ty.kind() {
                ty::Closure(_, substs) => substs.as_closure().sig(),
                _ => map_closure_ty.fn_sig(cx.tcx),
            };
            let map_closure_return_ty = cx.tcx.erase_late_bound_regions(map_closure_sig.output());
            is_type_diagnostic_item(cx, map_closure_return_ty, sym::Option)
        },
        _ => false,
    }
}<|MERGE_RESOLUTION|>--- conflicted
+++ resolved
@@ -14,25 +14,17 @@
 pub(super) fn check(cx: &LateContext<'_>, expr: &Expr<'_>, recv: &Expr<'_>, map_arg: &Expr<'_>, map_span: Span) {
     if let Some((caller_ty_name, method_to_use)) = try_get_caller_ty_name_and_method_name(cx, expr, recv, map_arg) {
         let mut applicability = Applicability::MachineApplicable;
-<<<<<<< HEAD
-        
-=======
 
->>>>>>> 864943c8
         let closure_snippet = snippet_with_applicability(cx, map_arg.span, "..", &mut applicability);
         span_lint_and_sugg(
             cx,
             MAP_FLATTEN,
             expr.span.with_lo(map_span.lo()),
             &format!("called `map(..).flatten()` on `{}`", caller_ty_name),
-<<<<<<< HEAD
-            &format!("try replacing `map` with `{}` and remove the `.flatten()`", method_to_use),
-=======
             &format!(
                 "try replacing `map` with `{}` and remove the `.flatten()`",
                 method_to_use
             ),
->>>>>>> 864943c8
             format!("{}({})", method_to_use, closure_snippet),
             applicability,
         );
