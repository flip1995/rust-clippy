use clippy_utils::diagnostics::{span_lint_and_sugg, span_lint_and_then};
use clippy_utils::get_parent_node;
use clippy_utils::source::snippet_with_context;
use clippy_utils::sugg;
use clippy_utils::ty::is_copy;
use rustc_errors::Applicability;
use rustc_hir::{BindingAnnotation, ByRef, Expr, ExprKind, MatchSource, Node, PatKind, QPath};
use rustc_lint::LateContext;
use rustc_middle::ty::{self, adjustment::Adjust};
use rustc_span::symbol::{sym, Symbol};

use super::CLONE_DOUBLE_REF;
use super::CLONE_ON_COPY;

/// Checks for the `CLONE_ON_COPY` lint.
#[allow(clippy::too_many_lines)]
pub(super) fn check(
    cx: &LateContext<'_>,
    expr: &Expr<'_>,
    method_name: Symbol,
    receiver: &Expr<'_>,
    args: &[Expr<'_>],
) {
<<<<<<< HEAD
    let arg = if method_name == sym::clone && args.is_empty() { receiver } else { return };
=======
    let arg = if method_name == sym::clone && args.is_empty() {
        receiver
    } else {
        return;
    };
>>>>>>> 8d3b9be9
    if cx
        .typeck_results()
        .type_dependent_def_id(expr.hir_id)
        .and_then(|id| cx.tcx.trait_of_item(id))
        .zip(cx.tcx.lang_items().clone_trait())
        .map_or(true, |(x, y)| x != y)
    {
        return;
    }
    let arg_adjustments = cx.typeck_results().expr_adjustments(arg);
    let arg_ty = arg_adjustments
        .last()
        .map_or_else(|| cx.typeck_results().expr_ty(arg), |a| a.target);

    let ty = cx.typeck_results().expr_ty(expr);
    if let ty::Ref(_, inner, _) = arg_ty.kind() {
        if let ty::Ref(_, innermost, _) = inner.kind() {
            span_lint_and_then(
                cx,
                CLONE_DOUBLE_REF,
                expr.span,
                &format!(
                    "using `clone` on a double-reference; \
                    this will copy the reference of type `{}` instead of cloning the inner type",
                    ty
                ),
                |diag| {
                    if let Some(snip) = sugg::Sugg::hir_opt(cx, arg) {
                        let mut ty = innermost;
                        let mut n = 0;
                        while let ty::Ref(_, inner, _) = ty.kind() {
                            ty = inner;
                            n += 1;
                        }
                        let refs = "&".repeat(n + 1);
                        let derefs = "*".repeat(n);
                        let explicit = format!("<{}{}>::clone({})", refs, ty, snip);
                        diag.span_suggestion(
                            expr.span,
                            "try dereferencing it",
                            format!("{}({}{}).clone()", refs, derefs, snip.deref()),
                            Applicability::MaybeIncorrect,
                        );
                        diag.span_suggestion(
                            expr.span,
                            "or try being explicit if you are sure, that you want to clone a reference",
                            explicit,
                            Applicability::MaybeIncorrect,
                        );
                    }
                },
            );
            return; // don't report clone_on_copy
        }
    }

    if is_copy(cx, ty) {
        let parent_is_suffix_expr = match get_parent_node(cx.tcx, expr.hir_id) {
            Some(Node::Expr(parent)) => match parent.kind {
                // &*x is a nop, &x.clone() is not
                ExprKind::AddrOf(..) => return,
                // (*x).func() is useless, x.clone().func() can work in case func borrows self
                ExprKind::MethodCall(_, self_arg, ..)
                    if expr.hir_id == self_arg.hir_id && ty != cx.typeck_results().expr_ty_adjusted(expr) =>
                {
                    return;
                },
                // ? is a Call, makes sure not to rec *x?, but rather (*x)?
                ExprKind::Call(hir_callee, _) => matches!(
                    hir_callee.kind,
                    ExprKind::Path(QPath::LangItem(rustc_hir::LangItem::TryTraitBranch, _, _))
                ),
                ExprKind::MethodCall(_, self_arg, ..) if expr.hir_id == self_arg.hir_id => true,
                ExprKind::Match(_, _, MatchSource::TryDesugar | MatchSource::AwaitDesugar)
                | ExprKind::Field(..)
                | ExprKind::Index(..) => true,
                _ => false,
            },
            // local binding capturing a reference
            Some(Node::Local(l)) if matches!(l.pat.kind, PatKind::Binding(BindingAnnotation(ByRef::Yes, _), ..)) => {
                return;
            },
            _ => false,
        };

        let mut app = Applicability::MachineApplicable;
        let snip = snippet_with_context(cx, arg.span, expr.span.ctxt(), "_", &mut app).0;

        let deref_count = arg_adjustments
            .iter()
            .take_while(|adj| matches!(adj.kind, Adjust::Deref(_)))
            .count();
        let (help, sugg) = if deref_count == 0 {
            ("try removing the `clone` call", snip.into())
        } else if parent_is_suffix_expr {
            ("try dereferencing it", format!("({}{})", "*".repeat(deref_count), snip))
        } else {
            ("try dereferencing it", format!("{}{}", "*".repeat(deref_count), snip))
        };

        span_lint_and_sugg(
            cx,
            CLONE_ON_COPY,
            expr.span,
            &format!("using `clone` on type `{}` which implements the `Copy` trait", ty),
            help,
            sugg,
            app,
        );
    }
}<|MERGE_RESOLUTION|>--- conflicted
+++ resolved
@@ -21,15 +21,11 @@
     receiver: &Expr<'_>,
     args: &[Expr<'_>],
 ) {
-<<<<<<< HEAD
-    let arg = if method_name == sym::clone && args.is_empty() { receiver } else { return };
-=======
     let arg = if method_name == sym::clone && args.is_empty() {
         receiver
     } else {
         return;
     };
->>>>>>> 8d3b9be9
     if cx
         .typeck_results()
         .type_dependent_def_id(expr.hir_id)
