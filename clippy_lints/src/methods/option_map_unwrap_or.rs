--- conflicted
+++ resolved
@@ -60,11 +60,7 @@
 
             let map = cx.tcx.hir();
             let body = map.body_owned_by(map.enclosing_body_owner(expr.hir_id));
-<<<<<<< HEAD
-            reference_visitor.visit_body(&body);
-=======
             reference_visitor.visit_body(body);
->>>>>>> 3e5a02b1
 
             if reference_visitor.found_reference {
                 return;
