use clippy_config::msrvs::{self, Msrv};
use clippy_utils::diagnostics::span_lint_and_then;
use clippy_utils::source::snippet_with_applicability;
use clippy_utils::ty::{is_copy, is_type_diagnostic_item};
use rustc_data_structures::fx::FxHashSet;
use rustc_errors::Applicability;
use rustc_hir::def::Res;
use rustc_hir::intravisit::{walk_path, Visitor};
use rustc_hir::{ExprKind, HirId, Node, PatKind, Path, QPath};
use rustc_lint::LateContext;
use rustc_middle::hir::nested_filter;
use rustc_span::{sym, Span};

use super::MAP_UNWRAP_OR;

/// lint use of `map().unwrap_or()` for `Option`s
#[expect(clippy::too_many_arguments)]
pub(super) fn check<'tcx>(
    cx: &LateContext<'tcx>,
    expr: &rustc_hir::Expr<'_>,
    recv: &rustc_hir::Expr<'_>,
    map_arg: &'tcx rustc_hir::Expr<'_>,
    unwrap_recv: &rustc_hir::Expr<'_>,
    unwrap_arg: &'tcx rustc_hir::Expr<'_>,
    map_span: Span,
    msrv: &Msrv,
) {
    // lint if the caller of `map()` is an `Option`
    if is_type_diagnostic_item(cx, cx.typeck_results().expr_ty(recv), sym::Option) {
        if !is_copy(cx, cx.typeck_results().expr_ty(unwrap_arg)) {
            // Replacing `.map(<f>).unwrap_or(<a>)` with `.map_or(<a>, <f>)` can sometimes lead to
            // borrowck errors, see #10579 for one such instance.
            // In particular, if `a` causes a move and `f` references that moved binding, then we cannot lint:
            // ```
            // let x = vec![1, 2];
            // x.get(0..1).map(|s| s.to_vec()).unwrap_or(x);
            // ```
            // This compiles, but changing it to `map_or` will produce a compile error:
            // ```
            // let x = vec![1, 2];
            // x.get(0..1).map_or(x, |s| s.to_vec())
            //                    ^ moving `x` here
            // ^^^^^^^^^^^ while it is borrowed here (and later used in the closure)
            // ```
            // So, we have to check that `a` is not referenced anywhere (even outside of the `.map` closure!)
            // before the call to `unwrap_or`.

            let mut unwrap_visitor = UnwrapVisitor {
                cx,
                identifiers: FxHashSet::default(),
            };
            unwrap_visitor.visit_expr(unwrap_arg);

            let mut reference_visitor = ReferenceVisitor {
                cx,
                identifiers: unwrap_visitor.identifiers,
                found_reference: false,
                unwrap_or_span: unwrap_arg.span,
            };

            let map = cx.tcx.hir();
            let body = map.body_owned_by(map.enclosing_body_owner(expr.hir_id));
<<<<<<< HEAD
            reference_visitor.visit_body(&body);
=======
            reference_visitor.visit_body(body);
>>>>>>> 71497055

            if reference_visitor.found_reference {
                return;
            }
        }

        if !unwrap_arg.span.eq_ctxt(map_span) {
            return;
        }

        // is_some_and is stabilised && `unwrap_or` argument is false; suggest `is_some_and` instead
        let suggest_is_some_and = msrv.meets(msrvs::OPTION_RESULT_IS_VARIANT_AND)
            && matches!(&unwrap_arg.kind, ExprKind::Lit(lit)
            if matches!(lit.node, rustc_ast::LitKind::Bool(false)));

        let mut applicability = Applicability::MachineApplicable;
        // get snippet for unwrap_or()
        let unwrap_snippet = snippet_with_applicability(cx, unwrap_arg.span, "..", &mut applicability);
        // lint message
        // comparing the snippet from source to raw text ("None") below is safe
        // because we already have checked the type.
        let arg = if unwrap_snippet == "None" {
            "None"
        } else if suggest_is_some_and {
            "false"
        } else {
            "<a>"
        };
        let unwrap_snippet_none = unwrap_snippet == "None";
        let suggest = if unwrap_snippet_none {
            "and_then(<f>)"
        } else if suggest_is_some_and {
            "is_some_and(<f>)"
        } else {
            "map_or(<a>, <f>)"
        };
        let msg = format!("called `map(<f>).unwrap_or({arg})` on an `Option` value");

        span_lint_and_then(cx, MAP_UNWRAP_OR, expr.span, msg, |diag| {
            let map_arg_span = map_arg.span;

            let mut suggestion = vec![
                (
                    map_span,
                    String::from(if unwrap_snippet_none {
                        "and_then"
                    } else if suggest_is_some_and {
                        "is_some_and"
                    } else {
                        "map_or"
                    }),
                ),
                (expr.span.with_lo(unwrap_recv.span.hi()), String::new()),
            ];

            if !unwrap_snippet_none && !suggest_is_some_and {
                suggestion.push((map_arg_span.with_hi(map_arg_span.lo()), format!("{unwrap_snippet}, ")));
            }

            diag.multipart_suggestion(format!("use `{suggest}` instead"), suggestion, applicability);
        });
    }
}

struct UnwrapVisitor<'a, 'tcx> {
    cx: &'a LateContext<'tcx>,
    identifiers: FxHashSet<HirId>,
}

impl<'a, 'tcx> Visitor<'tcx> for UnwrapVisitor<'a, 'tcx> {
    type NestedFilter = nested_filter::All;

    fn visit_path(&mut self, path: &Path<'tcx>, _: HirId) {
        if let Res::Local(local_id) = path.res
            && let Node::Pat(pat) = self.cx.tcx.hir_node(local_id)
            && let PatKind::Binding(_, local_id, ..) = pat.kind
        {
            self.identifiers.insert(local_id);
        }
        walk_path(self, path);
    }

    fn nested_visit_map(&mut self) -> Self::Map {
        self.cx.tcx.hir()
    }
}

struct ReferenceVisitor<'a, 'tcx> {
    cx: &'a LateContext<'tcx>,
    identifiers: FxHashSet<HirId>,
    found_reference: bool,
    unwrap_or_span: Span,
}

impl<'a, 'tcx> Visitor<'tcx> for ReferenceVisitor<'a, 'tcx> {
    type NestedFilter = nested_filter::All;
    fn visit_expr(&mut self, expr: &'tcx rustc_hir::Expr<'_>) {
        // If we haven't found a reference yet, check if this references
        // one of the locals that was moved in the `unwrap_or` argument.
        // We are only interested in exprs that appear before the `unwrap_or` call.
        if !self.found_reference {
            if expr.span < self.unwrap_or_span
                && let ExprKind::Path(ref path) = expr.kind
                && let QPath::Resolved(_, path) = path
                && let Res::Local(local_id) = path.res
                && let Node::Pat(pat) = self.cx.tcx.hir_node(local_id)
                && let PatKind::Binding(_, local_id, ..) = pat.kind
                && self.identifiers.contains(&local_id)
            {
                self.found_reference = true;
            }
            rustc_hir::intravisit::walk_expr(self, expr);
        }
    }

    fn nested_visit_map(&mut self) -> Self::Map {
        self.cx.tcx.hir()
    }
}<|MERGE_RESOLUTION|>--- conflicted
+++ resolved
@@ -60,11 +60,7 @@
 
             let map = cx.tcx.hir();
             let body = map.body_owned_by(map.enclosing_body_owner(expr.hir_id));
-<<<<<<< HEAD
-            reference_visitor.visit_body(&body);
-=======
             reference_visitor.visit_body(body);
->>>>>>> 71497055
 
             if reference_visitor.found_reference {
                 return;
