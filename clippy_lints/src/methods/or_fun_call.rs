--- conflicted
+++ resolved
@@ -77,11 +77,7 @@
         let Some(suggested_method_def_id) = receiver_ty.ty_adt_def().and_then(|adt_def| {
             cx.tcx
                 .inherent_impls(adt_def.did())
-<<<<<<< HEAD
-                .into_iter()
-=======
                 .iter()
->>>>>>> a39399b0
                 .flat_map(|impl_id| cx.tcx.associated_items(impl_id).filter_by_name_unhygienic(sugg))
                 .find_map(|assoc| {
                     if assoc.fn_has_self_parameter
