use std::ops::ControlFlow;

use clippy_utils::diagnostics::span_lint_and_sugg;
use clippy_utils::eager_or_lazy::switch_to_lazy_eval;
use clippy_utils::source::snippet_with_context;
use clippy_utils::ty::{expr_type_is_certain, implements_trait, is_type_diagnostic_item};
use clippy_utils::visitors::for_each_expr;
use clippy_utils::{
    contains_return, is_default_equivalent, is_default_equivalent_call, last_path_segment, peel_blocks, sym,
};
use rustc_errors::Applicability;
use rustc_lint::LateContext;
use rustc_middle::ty;
use rustc_span::Span;
use rustc_span::symbol::{self, Symbol};
use {rustc_ast as ast, rustc_hir as hir};

use super::{OR_FUN_CALL, UNWRAP_OR_DEFAULT};

/// Checks for the `OR_FUN_CALL` lint.
#[expect(clippy::too_many_lines)]
pub(super) fn check<'tcx>(
    cx: &LateContext<'tcx>,
    expr: &hir::Expr<'_>,
    method_span: Span,
    name: &str,
    receiver: &'tcx hir::Expr<'_>,
    args: &'tcx [hir::Expr<'_>],
) {
    /// Checks for `unwrap_or(T::new())`, `unwrap_or(T::default())`,
    /// `or_insert(T::new())` or `or_insert(T::default())`.
    /// Similarly checks for `unwrap_or_else(T::new)`, `unwrap_or_else(T::default)`,
    /// `or_insert_with(T::new)` or `or_insert_with(T::default)`.
    fn check_unwrap_or_default(
        cx: &LateContext<'_>,
        name: &str,
        receiver: &hir::Expr<'_>,
        fun: &hir::Expr<'_>,
        call_expr: Option<&hir::Expr<'_>>,
        span: Span,
        method_span: Span,
    ) -> bool {
        if !expr_type_is_certain(cx, receiver) {
            return false;
        }

        let is_new = |fun: &hir::Expr<'_>| {
            if let hir::ExprKind::Path(ref qpath) = fun.kind {
                let path = last_path_segment(qpath).ident.name;
                matches!(path, sym::new)
            } else {
                false
            }
        };

        let output_type_implements_default = |fun| {
            let fun_ty = cx.typeck_results().expr_ty(fun);
            if let ty::FnDef(def_id, args) = fun_ty.kind() {
                let output_ty = cx.tcx.fn_sig(def_id).instantiate(cx.tcx, args).skip_binder().output();
                cx.tcx
                    .get_diagnostic_item(sym::Default)
                    .is_some_and(|default_trait_id| implements_trait(cx, output_ty, default_trait_id, &[]))
            } else {
                false
            }
        };

        let sugg = match (name, call_expr.is_some()) {
            ("unwrap_or", true) | ("unwrap_or_else", false) => sym::unwrap_or_default,
            ("or_insert", true) | ("or_insert_with", false) => sym::or_default,
            _ => return false,
        };

        let receiver_ty = cx.typeck_results().expr_ty_adjusted(receiver).peel_refs();
        let Some(suggested_method_def_id) = receiver_ty.ty_adt_def().and_then(|adt_def| {
            cx.tcx
                .inherent_impls(adt_def.did())
                .iter()
                .flat_map(|impl_id| cx.tcx.associated_items(impl_id).filter_by_name_unhygienic(sugg))
                .find_map(|assoc| {
<<<<<<< HEAD
                    if assoc.is_method()
                        && cx.tcx.fn_sig(assoc.def_id).skip_binder().inputs().skip_binder().len() == 1
=======
                    if assoc.is_method() && cx.tcx.fn_sig(assoc.def_id).skip_binder().inputs().skip_binder().len() == 1
>>>>>>> 203f2215
                    {
                        Some(assoc.def_id)
                    } else {
                        None
                    }
                })
        }) else {
            return false;
        };
        let in_sugg_method_implementation = {
            matches!(
                suggested_method_def_id.as_local(),
                Some(local_def_id) if local_def_id == cx.tcx.hir_get_parent_item(receiver.hir_id).def_id
            )
        };
        if in_sugg_method_implementation {
            return false;
        }

        // needs to target Default::default in particular or be *::new and have a Default impl
        // available
        if (is_new(fun) && output_type_implements_default(fun))
            || match call_expr {
                Some(call_expr) => is_default_equivalent(cx, call_expr),
                None => is_default_equivalent_call(cx, fun, None) || closure_body_returns_empty_to_string(cx, fun),
            }
        {
            span_lint_and_sugg(
                cx,
                UNWRAP_OR_DEFAULT,
                method_span.with_hi(span.hi()),
                format!("use of `{name}` to construct default value"),
                "try",
                format!("{sugg}()"),
                Applicability::MachineApplicable,
            );

            true
        } else {
            false
        }
    }

    /// Checks for `*or(foo())`.
    #[expect(clippy::too_many_arguments)]
    fn check_or_fn_call<'tcx>(
        cx: &LateContext<'tcx>,
        name: &str,
        method_span: Span,
        self_expr: &hir::Expr<'_>,
        arg: &'tcx hir::Expr<'_>,
        // `Some` if fn has second argument
        second_arg: Option<&hir::Expr<'_>>,
        span: Span,
        // None if lambda is required
        fun_span: Option<Span>,
    ) -> bool {
        // (path, fn_has_argument, methods, suffix)
        const KNOW_TYPES: [(Symbol, bool, &[&str], &str); 4] = [
            (sym::BTreeEntry, false, &["or_insert"], "with"),
            (sym::HashMapEntry, false, &["or_insert"], "with"),
            (sym::Option, false, &["map_or", "ok_or", "or", "unwrap_or"], "else"),
            (sym::Result, true, &["or", "unwrap_or"], "else"),
        ];

        if KNOW_TYPES.iter().any(|k| k.2.contains(&name))
            && switch_to_lazy_eval(cx, arg)
            && !contains_return(arg)
            && let self_ty = cx.typeck_results().expr_ty(self_expr)
            && let Some(&(_, fn_has_arguments, poss, suffix)) =
                KNOW_TYPES.iter().find(|&&i| is_type_diagnostic_item(cx, self_ty, i.0))
            && poss.contains(&name)
        {
            let ctxt = span.ctxt();
            let mut app = Applicability::HasPlaceholders;
            let sugg = {
                let (snippet_span, use_lambda) = match (fn_has_arguments, fun_span) {
                    (false, Some(fun_span)) => (fun_span, false),
                    _ => (arg.span, true),
                };

                let snip = snippet_with_context(cx, snippet_span, ctxt, "..", &mut app).0;
                let snip = if use_lambda {
                    let l_arg = if fn_has_arguments { "_" } else { "" };
                    format!("|{l_arg}| {snip}")
                } else {
                    snip.into_owned()
                };

                if let Some(f) = second_arg {
                    let f = snippet_with_context(cx, f.span, ctxt, "..", &mut app).0;
                    format!("{snip}, {f}")
                } else {
                    snip
                }
            };
            let span_replace_word = method_span.with_hi(span.hi());
            span_lint_and_sugg(
                cx,
                OR_FUN_CALL,
                span_replace_word,
                format!("function call inside of `{name}`"),
                "try",
                format!("{name}_{suffix}({sugg})"),
                app,
            );
            true
        } else {
            false
        }
    }

    if let [arg] = args {
        let inner_arg = peel_blocks(arg);
        for_each_expr(cx, inner_arg, |ex| {
            // `or_fun_call` lint needs to take nested expr into account,
            // but `unwrap_or_default` lint doesn't, we don't want something like:
            // `opt.unwrap_or(Foo { inner: String::default(), other: 1 })` to get replaced by
            // `opt.unwrap_or_default()`.
            let is_nested_expr = ex.hir_id != inner_arg.hir_id;

            let is_triggered = match ex.kind {
                hir::ExprKind::Call(fun, fun_args) => {
                    let inner_fun_has_args = !fun_args.is_empty();
                    let fun_span = if inner_fun_has_args || is_nested_expr {
                        None
                    } else {
                        Some(fun.span)
                    };
                    (!inner_fun_has_args
                        && !is_nested_expr
                        && check_unwrap_or_default(cx, name, receiver, fun, Some(ex), expr.span, method_span))
                        || check_or_fn_call(cx, name, method_span, receiver, arg, None, expr.span, fun_span)
                },
                hir::ExprKind::Path(..) | hir::ExprKind::Closure(..) if !is_nested_expr => {
                    check_unwrap_or_default(cx, name, receiver, ex, None, expr.span, method_span)
                },
                hir::ExprKind::Index(..) | hir::ExprKind::MethodCall(..) => {
                    check_or_fn_call(cx, name, method_span, receiver, arg, None, expr.span, None)
                },
                _ => false,
            };

            if is_triggered {
                ControlFlow::Break(())
            } else {
                ControlFlow::Continue(())
            }
        });
    }

    // `map_or` takes two arguments
    if let [arg, lambda] = args {
        let inner_arg = peel_blocks(arg);
        for_each_expr(cx, inner_arg, |ex| {
            let is_top_most_expr = ex.hir_id == inner_arg.hir_id;
            if let hir::ExprKind::Call(fun, fun_args) = ex.kind {
                let fun_span = if fun_args.is_empty() && is_top_most_expr {
                    Some(fun.span)
                } else {
                    None
                };
                if check_or_fn_call(cx, name, method_span, receiver, arg, Some(lambda), expr.span, fun_span) {
                    return ControlFlow::Break(());
                }
            }
            ControlFlow::Continue(())
        });
    }
}

fn closure_body_returns_empty_to_string(cx: &LateContext<'_>, e: &hir::Expr<'_>) -> bool {
    if let hir::ExprKind::Closure(&hir::Closure { body, .. }) = e.kind {
        let body = cx.tcx.hir_body(body);

        if body.params.is_empty()
            && let hir::Expr { kind, .. } = &body.value
            && let hir::ExprKind::MethodCall(hir::PathSegment { ident, .. }, self_arg, [], _) = kind
            && ident.name == sym::to_string
            && let hir::Expr { kind, .. } = self_arg
            && let hir::ExprKind::Lit(lit) = kind
            && let ast::LitKind::Str(symbol::kw::Empty, _) = lit.node
        {
            return true;
        }
    }

    false
}<|MERGE_RESOLUTION|>--- conflicted
+++ resolved
@@ -78,12 +78,7 @@
                 .iter()
                 .flat_map(|impl_id| cx.tcx.associated_items(impl_id).filter_by_name_unhygienic(sugg))
                 .find_map(|assoc| {
-<<<<<<< HEAD
-                    if assoc.is_method()
-                        && cx.tcx.fn_sig(assoc.def_id).skip_binder().inputs().skip_binder().len() == 1
-=======
                     if assoc.is_method() && cx.tcx.fn_sig(assoc.def_id).skip_binder().inputs().skip_binder().len() == 1
->>>>>>> 203f2215
                     {
                         Some(assoc.def_id)
                     } else {
