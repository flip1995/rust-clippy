use clippy_config::msrvs::{self, Msrv};
use clippy_utils::diagnostics::span_lint_and_sugg;
use clippy_utils::source::snippet;
use clippy_utils::ty::is_type_diagnostic_item;
use clippy_utils::{path_to_local_id, peel_blocks};
use rustc_errors::Applicability;
use rustc_hir as hir;
use rustc_lint::LateContext;
use rustc_middle::ty;
<<<<<<< HEAD
use rustc_span::{sym, Symbol};
=======
use rustc_span::{Symbol, sym};
>>>>>>> 6b98468e

use super::OPTION_AS_REF_DEREF;

/// lint use of `_.as_ref().map(Deref::deref)` for `Option`s
pub(super) fn check(
    cx: &LateContext<'_>,
    expr: &hir::Expr<'_>,
    as_ref_recv: &hir::Expr<'_>,
    map_arg: &hir::Expr<'_>,
    is_mut: bool,
    msrv: &Msrv,
) {
    if !msrv.meets(msrvs::OPTION_AS_DEREF) {
        return;
    }

    let same_mutability = |m| (is_mut && m == &hir::Mutability::Mut) || (!is_mut && m == &hir::Mutability::Not);

    let option_ty = cx.typeck_results().expr_ty(as_ref_recv);
    if !is_type_diagnostic_item(cx, option_ty, sym::Option) {
        return;
    }

    let deref_aliases: [Symbol; 7] = [
        sym::cstring_as_c_str,
        sym::os_string_as_os_str,
        sym::pathbuf_as_path,
        sym::string_as_str,
        sym::string_as_mut_str,
        sym::vec_as_slice,
        sym::vec_as_mut_slice,
    ];

    let is_deref = match map_arg.kind {
        hir::ExprKind::Path(ref expr_qpath) => {
            cx.qpath_res(expr_qpath, map_arg.hir_id)
                .opt_def_id()
                .map_or(false, |fun_def_id| {
                    cx.tcx.is_diagnostic_item(sym::deref_method, fun_def_id)
                        || cx.tcx.is_diagnostic_item(sym::deref_mut_method, fun_def_id)
<<<<<<< HEAD
                        || deref_aliases.iter().any(|&sym| cx.tcx.is_diagnostic_item(sym, fun_def_id))
=======
                        || deref_aliases
                            .iter()
                            .any(|&sym| cx.tcx.is_diagnostic_item(sym, fun_def_id))
>>>>>>> 6b98468e
                })
        },
        hir::ExprKind::Closure(&hir::Closure { body, .. }) => {
            let closure_body = cx.tcx.hir().body(body);
            let closure_expr = peel_blocks(closure_body.value);

            match &closure_expr.kind {
                hir::ExprKind::MethodCall(_, receiver, [], _) => {
                    if path_to_local_id(receiver, closure_body.params[0].pat.hir_id)
                        && let adj = cx
                            .typeck_results()
                            .expr_adjustments(receiver)
                            .iter()
                            .map(|x| &x.kind)
                            .collect::<Box<[_]>>()
                        && let [ty::adjustment::Adjust::Deref(None), ty::adjustment::Adjust::Borrow(_)] = *adj
                    {
                        let method_did = cx.typeck_results().type_dependent_def_id(closure_expr.hir_id).unwrap();
                        cx.tcx.is_diagnostic_item(sym::deref_method, method_did)
                            || cx.tcx.is_diagnostic_item(sym::deref_mut_method, method_did)
<<<<<<< HEAD
                            || deref_aliases.iter().any(|&sym| cx.tcx.is_diagnostic_item(sym, method_did))
=======
                            || deref_aliases
                                .iter()
                                .any(|&sym| cx.tcx.is_diagnostic_item(sym, method_did))
>>>>>>> 6b98468e
                    } else {
                        false
                    }
                },
                hir::ExprKind::AddrOf(hir::BorrowKind::Ref, m, inner) if same_mutability(m) => {
                    if let hir::ExprKind::Unary(hir::UnOp::Deref, inner1) = inner.kind
                        && let hir::ExprKind::Unary(hir::UnOp::Deref, inner2) = inner1.kind
                    {
                        path_to_local_id(inner2, closure_body.params[0].pat.hir_id)
                    } else {
                        false
                    }
                },
                _ => false,
            }
        },
        _ => false,
    };

    if is_deref {
        let current_method = if is_mut {
            format!(".as_mut().map({})", snippet(cx, map_arg.span, ".."))
        } else {
            format!(".as_ref().map({})", snippet(cx, map_arg.span, ".."))
        };
        let method_hint = if is_mut { "as_deref_mut" } else { "as_deref" };
        let hint = format!("{}.{method_hint}()", snippet(cx, as_ref_recv.span, ".."));
        let suggestion = format!("consider using {method_hint}");

        let msg = format!("called `{current_method}` on an `Option` value");
        span_lint_and_sugg(
            cx,
            OPTION_AS_REF_DEREF,
            expr.span,
            msg,
            suggestion,
            hint,
            Applicability::MachineApplicable,
        );
    }
}<|MERGE_RESOLUTION|>--- conflicted
+++ resolved
@@ -7,11 +7,7 @@
 use rustc_hir as hir;
 use rustc_lint::LateContext;
 use rustc_middle::ty;
-<<<<<<< HEAD
-use rustc_span::{sym, Symbol};
-=======
 use rustc_span::{Symbol, sym};
->>>>>>> 6b98468e
 
 use super::OPTION_AS_REF_DEREF;
 
@@ -52,13 +48,9 @@
                 .map_or(false, |fun_def_id| {
                     cx.tcx.is_diagnostic_item(sym::deref_method, fun_def_id)
                         || cx.tcx.is_diagnostic_item(sym::deref_mut_method, fun_def_id)
-<<<<<<< HEAD
-                        || deref_aliases.iter().any(|&sym| cx.tcx.is_diagnostic_item(sym, fun_def_id))
-=======
                         || deref_aliases
                             .iter()
                             .any(|&sym| cx.tcx.is_diagnostic_item(sym, fun_def_id))
->>>>>>> 6b98468e
                 })
         },
         hir::ExprKind::Closure(&hir::Closure { body, .. }) => {
@@ -79,13 +71,9 @@
                         let method_did = cx.typeck_results().type_dependent_def_id(closure_expr.hir_id).unwrap();
                         cx.tcx.is_diagnostic_item(sym::deref_method, method_did)
                             || cx.tcx.is_diagnostic_item(sym::deref_mut_method, method_did)
-<<<<<<< HEAD
-                            || deref_aliases.iter().any(|&sym| cx.tcx.is_diagnostic_item(sym, method_did))
-=======
                             || deref_aliases
                                 .iter()
                                 .any(|&sym| cx.tcx.is_diagnostic_item(sym, method_did))
->>>>>>> 6b98468e
                     } else {
                         false
                     }
