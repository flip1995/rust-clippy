use super::NEEDLESS_COLLECT;
use clippy_utils::diagnostics::{span_lint_and_sugg, span_lint_hir_and_then};
use clippy_utils::source::{snippet, snippet_with_applicability};
use clippy_utils::sugg::Sugg;
use clippy_utils::ty::{is_type_diagnostic_item, make_normalized_projection, make_projection};
use clippy_utils::{
    can_move_expr_to_closure, fn_def_id, get_enclosing_block, get_parent_node, higher, is_trait_method, path_to_local,
    path_to_local_id, CaptureKind,
};
use rustc_data_structures::fx::FxHashMap;
use rustc_errors::{Applicability, MultiSpan};
use rustc_hir::intravisit::{walk_block, walk_expr, Visitor};
use rustc_hir::{
    BindingAnnotation, Block, Expr, ExprKind, HirId, HirIdSet, Local, Mutability, Node, PatKind, Stmt, StmtKind,
};
use rustc_lint::LateContext;
use rustc_middle::hir::nested_filter;
use rustc_middle::ty::{self, AssocKind, ClauseKind, EarlyBinder, GenericArg, GenericArgKind, Ty};
use rustc_span::symbol::Ident;
use rustc_span::{sym, Span};

const NEEDLESS_COLLECT_MSG: &str = "avoid using `collect()` when not needed";

pub(super) fn check<'tcx>(
    cx: &LateContext<'tcx>,
    name_span: Span,
    collect_expr: &'tcx Expr<'_>,
    iter_expr: &'tcx Expr<'tcx>,
    call_span: Span,
) {
    if let Some(parent) = get_parent_node(cx.tcx, collect_expr.hir_id) {
        match parent {
            Node::Expr(parent) => {
                check_collect_into_intoiterator(cx, parent, collect_expr, call_span, iter_expr);

                if let ExprKind::MethodCall(name, _, args @ ([] | [_]), _) = parent.kind {
                    let mut app = Applicability::MachineApplicable;
                    let name = name.ident.as_str();
                    let collect_ty = cx.typeck_results().expr_ty(collect_expr);

                    let sugg: String = match name {
                        "len" => {
                            if let Some(adt) = collect_ty.ty_adt_def()
                                && matches!(
                                    cx.tcx.get_diagnostic_name(adt.did()),
                                    Some(sym::Vec | sym::VecDeque | sym::LinkedList | sym::BinaryHeap)
                                )
                            {
                                "count()".into()
                            } else {
                                return;
                            }
                        },
                        "is_empty"
                            if is_is_empty_sig(cx, parent.hir_id)
                                && iterates_same_ty(cx, cx.typeck_results().expr_ty(iter_expr), collect_ty) =>
                        {
                            "next().is_none()".into()
                        },
                        "contains" => {
                            if is_contains_sig(cx, parent.hir_id, iter_expr)
                                && let Some(arg) = args.first()
                            {
                                let (span, prefix) = if let ExprKind::AddrOf(_, _, arg) = arg.kind {
                                    (arg.span, "")
                                } else {
                                    (arg.span, "*")
                                };
                                let snip = snippet_with_applicability(cx, span, "??", &mut app);
                                format!("any(|x| x == {prefix}{snip})")
                            } else {
                                return;
                            }
                        },
                        _ => return,
                    };

                    span_lint_and_sugg(
                        cx,
                        NEEDLESS_COLLECT,
                        call_span.with_hi(parent.span.hi()),
                        NEEDLESS_COLLECT_MSG,
                        "replace with",
                        sugg,
                        app,
                    );
                }
            },
            Node::Local(l) => {
                if let PatKind::Binding(BindingAnnotation::NONE | BindingAnnotation::MUT, id, _, None) = l.pat.kind
                    && let ty = cx.typeck_results().expr_ty(collect_expr)
                    && [sym::Vec, sym::VecDeque, sym::BinaryHeap, sym::LinkedList]
                        .into_iter()
                        .any(|item| is_type_diagnostic_item(cx, ty, item))
                    && let iter_ty = cx.typeck_results().expr_ty(iter_expr)
                    && let Some(block) = get_enclosing_block(cx, l.hir_id)
                    && let Some(iter_calls) = detect_iter_and_into_iters(block, id, cx, get_captured_ids(cx, iter_ty))
                    && let [iter_call] = &*iter_calls
                {
                    let mut used_count_visitor = UsedCountVisitor { cx, id, count: 0 };
                    walk_block(&mut used_count_visitor, block);
                    if used_count_visitor.count > 1 {
                        return;
                    }

                    // Suggest replacing iter_call with iter_replacement, and removing stmt
                    let mut span = MultiSpan::from_span(name_span);
                    span.push_span_label(iter_call.span, "the iterator could be used here instead");
                    span_lint_hir_and_then(
                        cx,
                        super::NEEDLESS_COLLECT,
                        collect_expr.hir_id,
                        span,
                        NEEDLESS_COLLECT_MSG,
                        |diag| {
                            let iter_replacement =
                                format!("{}{}", Sugg::hir(cx, iter_expr, ".."), iter_call.get_iter_method(cx));
                            diag.multipart_suggestion(
                                iter_call.get_suggestion_text(),
                                vec![(l.span, String::new()), (iter_call.span, iter_replacement)],
                                Applicability::MaybeIncorrect,
                            );
                        },
                    );
                }
            },
            _ => (),
        }
    }
}

/// checks for for collecting into a (generic) method or function argument
/// taking an `IntoIterator`
fn check_collect_into_intoiterator<'tcx>(
    cx: &LateContext<'tcx>,
    parent: &'tcx Expr<'tcx>,
    collect_expr: &'tcx Expr<'tcx>,
    call_span: Span,
    iter_expr: &'tcx Expr<'tcx>,
) {
    if let Some(id) = fn_def_id(cx, parent) {
        let args = match parent.kind {
            ExprKind::Call(_, args) | ExprKind::MethodCall(_, _, args, _) => args,
            _ => &[],
        };
        // find the argument index of the `collect_expr` in the
        // function / method call
        if let Some(arg_idx) = args.iter().position(|e| e.hir_id == collect_expr.hir_id).map(|i| {
            if matches!(parent.kind, ExprKind::MethodCall(_, _, _, _)) {
                i + 1
            } else {
                i
            }
        }) {
            // extract the input types of the function/method call
            // that contains `collect_expr`
            let inputs = cx
                .tcx
                .liberate_late_bound_regions(id, cx.tcx.fn_sig(id).instantiate_identity())
                .inputs();

            // map IntoIterator generic bounds to their signature
            // types and check whether the argument type is an
            // `IntoIterator`
            if cx
                .tcx
                .param_env(id)
                .caller_bounds()
                .into_iter()
                .filter_map(|p| {
                    if let ClauseKind::Trait(t) = p.kind().skip_binder()
                        && cx.tcx.is_diagnostic_item(sym::IntoIterator, t.trait_ref.def_id)
                    {
                        Some(t.self_ty())
                    } else {
                        None
                    }
                })
                .any(|ty| ty == inputs[arg_idx])
            {
                span_lint_and_sugg(
                    cx,
                    NEEDLESS_COLLECT,
                    call_span.with_lo(iter_expr.span.hi()),
                    NEEDLESS_COLLECT_MSG,
                    "remove this call",
                    String::new(),
                    Applicability::MachineApplicable,
                );
            }
        }
    }
}

/// Checks if the given method call matches the expected signature of `([&[mut]] self) -> bool`
fn is_is_empty_sig(cx: &LateContext<'_>, call_id: HirId) -> bool {
    cx.typeck_results().type_dependent_def_id(call_id).map_or(false, |id| {
        let sig = cx.tcx.fn_sig(id).instantiate_identity().skip_binder();
        sig.inputs().len() == 1 && sig.output().is_bool()
    })
}

/// Checks if `<iter_ty as Iterator>::Item` is the same as `<collect_ty as IntoIter>::Item`
fn iterates_same_ty<'tcx>(cx: &LateContext<'tcx>, iter_ty: Ty<'tcx>, collect_ty: Ty<'tcx>) -> bool {
    if let Some(iter_trait) = cx.tcx.get_diagnostic_item(sym::Iterator)
        && let Some(into_iter_trait) = cx.tcx.get_diagnostic_item(sym::IntoIterator)
        && let Some(iter_item_ty) = make_normalized_projection(cx.tcx, cx.param_env, iter_trait, sym::Item, [iter_ty])
        && let Some(into_iter_item_proj) = make_projection(cx.tcx, into_iter_trait, sym::Item, [collect_ty])
        && let Ok(into_iter_item_ty) = cx.tcx.try_normalize_erasing_regions(
            cx.param_env,
            Ty::new_projection(cx.tcx, into_iter_item_proj.def_id, into_iter_item_proj.args),
        )
    {
        iter_item_ty == into_iter_item_ty
    } else {
        false
    }
}

/// Checks if the given method call matches the expected signature of
/// `([&[mut]] self, &<iter_ty as Iterator>::Item) -> bool`
fn is_contains_sig(cx: &LateContext<'_>, call_id: HirId, iter_expr: &Expr<'_>) -> bool {
    let typeck = cx.typeck_results();
    if let Some(id) = typeck.type_dependent_def_id(call_id)
        && let sig = cx.tcx.fn_sig(id).instantiate_identity()
        && sig.skip_binder().output().is_bool()
        && let [_, search_ty] = *sig.skip_binder().inputs()
<<<<<<< HEAD
        && let ty::Ref(_, search_ty, Mutability::Not) = *cx.tcx.instantiate_bound_regions_with_erased(sig.rebind(search_ty)).kind()
=======
        && let ty::Ref(_, search_ty, Mutability::Not) = *cx
            .tcx
            .instantiate_bound_regions_with_erased(sig.rebind(search_ty))
            .kind()
>>>>>>> 740d9fe4
        && let Some(iter_trait) = cx.tcx.get_diagnostic_item(sym::Iterator)
        && let Some(iter_item) = cx.tcx.associated_items(iter_trait).find_by_name_and_kind(
            cx.tcx,
            Ident::with_dummy_span(sym::Item),
            AssocKind::Type,
            iter_trait,
        )
        && let args = cx.tcx.mk_args(&[GenericArg::from(typeck.expr_ty_adjusted(iter_expr))])
        && let proj_ty = Ty::new_projection(cx.tcx, iter_item.def_id, args)
        && let Ok(item_ty) = cx.tcx.try_normalize_erasing_regions(cx.param_env, proj_ty)
    {
        item_ty == EarlyBinder::bind(search_ty).instantiate(cx.tcx, cx.typeck_results().node_args(call_id))
    } else {
        false
    }
}

struct IterFunction {
    func: IterFunctionKind,
    span: Span,
}
impl IterFunction {
    fn get_iter_method(&self, cx: &LateContext<'_>) -> String {
        match &self.func {
            IterFunctionKind::IntoIter => String::new(),
            IterFunctionKind::Len => String::from(".count()"),
            IterFunctionKind::IsEmpty => String::from(".next().is_none()"),
            IterFunctionKind::Contains(span) => {
                let s = snippet(cx, *span, "..");
                if let Some(stripped) = s.strip_prefix('&') {
                    format!(".any(|x| x == {stripped})")
                } else {
                    format!(".any(|x| x == *{s})")
                }
            },
        }
    }
    fn get_suggestion_text(&self) -> &'static str {
        match &self.func {
            IterFunctionKind::IntoIter => {
                "use the original Iterator instead of collecting it and then producing a new one"
            },
            IterFunctionKind::Len => {
                "take the original Iterator's count instead of collecting it and finding the length"
            },
            IterFunctionKind::IsEmpty => {
                "check if the original Iterator has anything instead of collecting it and seeing if it's empty"
            },
            IterFunctionKind::Contains(_) => {
                "check if the original Iterator contains an element instead of collecting then checking"
            },
        }
    }
}
enum IterFunctionKind {
    IntoIter,
    Len,
    IsEmpty,
    Contains(Span),
}

struct IterFunctionVisitor<'a, 'tcx> {
    illegal_mutable_capture_ids: HirIdSet,
    current_mutably_captured_ids: HirIdSet,
    cx: &'a LateContext<'tcx>,
    uses: Vec<Option<IterFunction>>,
    hir_id_uses_map: FxHashMap<HirId, usize>,
    current_statement_hir_id: Option<HirId>,
    seen_other: bool,
    target: HirId,
}
impl<'tcx> Visitor<'tcx> for IterFunctionVisitor<'_, 'tcx> {
    fn visit_block(&mut self, block: &'tcx Block<'tcx>) {
        for (expr, hir_id) in block.stmts.iter().filter_map(get_expr_and_hir_id_from_stmt) {
            if check_loop_kind(expr).is_some() {
                continue;
            }
            self.visit_block_expr(expr, hir_id);
        }
        if let Some(expr) = block.expr {
            if let Some(loop_kind) = check_loop_kind(expr) {
                if let LoopKind::Conditional(block_expr) = loop_kind {
                    self.visit_block_expr(block_expr, None);
                }
            } else {
                self.visit_block_expr(expr, None);
            }
        }
    }

    fn visit_expr(&mut self, expr: &'tcx Expr<'tcx>) {
        // Check function calls on our collection
        if let ExprKind::MethodCall(method_name, recv, args, _) = &expr.kind {
            if method_name.ident.name == sym!(collect) && is_trait_method(self.cx, expr, sym::Iterator) {
                self.current_mutably_captured_ids = get_captured_ids(self.cx, self.cx.typeck_results().expr_ty(recv));
                self.visit_expr(recv);
                return;
            }

            if path_to_local_id(recv, self.target) {
                if self
                    .illegal_mutable_capture_ids
                    .intersection(&self.current_mutably_captured_ids)
                    .next()
                    .is_none()
                {
                    if let Some(hir_id) = self.current_statement_hir_id {
                        self.hir_id_uses_map.insert(hir_id, self.uses.len());
                    }
                    match method_name.ident.name.as_str() {
                        "into_iter" => self.uses.push(Some(IterFunction {
                            func: IterFunctionKind::IntoIter,
                            span: expr.span,
                        })),
                        "len" => self.uses.push(Some(IterFunction {
                            func: IterFunctionKind::Len,
                            span: expr.span,
                        })),
                        "is_empty" => self.uses.push(Some(IterFunction {
                            func: IterFunctionKind::IsEmpty,
                            span: expr.span,
                        })),
                        "contains" => self.uses.push(Some(IterFunction {
                            func: IterFunctionKind::Contains(args[0].span),
                            span: expr.span,
                        })),
                        _ => {
                            self.seen_other = true;
                            if let Some(hir_id) = self.current_statement_hir_id {
                                self.hir_id_uses_map.remove(&hir_id);
                            }
                        },
                    }
                }
                return;
            }

            if let Some(hir_id) = path_to_local(recv) {
                if let Some(index) = self.hir_id_uses_map.remove(&hir_id) {
                    if self
                        .illegal_mutable_capture_ids
                        .intersection(&self.current_mutably_captured_ids)
                        .next()
                        .is_none()
                    {
                        if let Some(hir_id) = self.current_statement_hir_id {
                            self.hir_id_uses_map.insert(hir_id, index);
                        }
                    } else {
                        self.uses[index] = None;
                    }
                }
            }
        }
        // Check if the collection is used for anything else
        if path_to_local_id(expr, self.target) {
            self.seen_other = true;
        } else {
            walk_expr(self, expr);
        }
    }
}

enum LoopKind<'tcx> {
    Conditional(&'tcx Expr<'tcx>),
    Loop,
}

fn check_loop_kind<'tcx>(expr: &Expr<'tcx>) -> Option<LoopKind<'tcx>> {
    if let Some(higher::WhileLet { let_expr, .. }) = higher::WhileLet::hir(expr) {
        return Some(LoopKind::Conditional(let_expr));
    }
    if let Some(higher::While { condition, .. }) = higher::While::hir(expr) {
        return Some(LoopKind::Conditional(condition));
    }
    if let Some(higher::ForLoop { arg, .. }) = higher::ForLoop::hir(expr) {
        return Some(LoopKind::Conditional(arg));
    }
    if let ExprKind::Loop { .. } = expr.kind {
        return Some(LoopKind::Loop);
    }

    None
}

impl<'tcx> IterFunctionVisitor<'_, 'tcx> {
    fn visit_block_expr(&mut self, expr: &'tcx Expr<'tcx>, hir_id: Option<HirId>) {
        self.current_statement_hir_id = hir_id;
        self.current_mutably_captured_ids = get_captured_ids(self.cx, self.cx.typeck_results().expr_ty(expr));
        self.visit_expr(expr);
    }
}

fn get_expr_and_hir_id_from_stmt<'v>(stmt: &'v Stmt<'v>) -> Option<(&'v Expr<'v>, Option<HirId>)> {
    match stmt.kind {
        StmtKind::Expr(expr) | StmtKind::Semi(expr) => Some((expr, None)),
        StmtKind::Item(..) => None,
        StmtKind::Local(Local { init, pat, .. }) => {
            if let PatKind::Binding(_, hir_id, ..) = pat.kind {
                init.map(|init_expr| (init_expr, Some(hir_id)))
            } else {
                init.map(|init_expr| (init_expr, None))
            }
        },
    }
}

struct UsedCountVisitor<'a, 'tcx> {
    cx: &'a LateContext<'tcx>,
    id: HirId,
    count: usize,
}

impl<'a, 'tcx> Visitor<'tcx> for UsedCountVisitor<'a, 'tcx> {
    type NestedFilter = nested_filter::OnlyBodies;

    fn visit_expr(&mut self, expr: &'tcx Expr<'_>) {
        if path_to_local_id(expr, self.id) {
            self.count += 1;
        } else {
            walk_expr(self, expr);
        }
    }

    fn nested_visit_map(&mut self) -> Self::Map {
        self.cx.tcx.hir()
    }
}

/// Detect the occurrences of calls to `iter` or `into_iter` for the
/// given identifier
fn detect_iter_and_into_iters<'tcx: 'a, 'a>(
    block: &'tcx Block<'tcx>,
    id: HirId,
    cx: &'a LateContext<'tcx>,
    captured_ids: HirIdSet,
) -> Option<Vec<IterFunction>> {
    let mut visitor = IterFunctionVisitor {
        uses: Vec::new(),
        target: id,
        seen_other: false,
        cx,
        current_mutably_captured_ids: HirIdSet::default(),
        illegal_mutable_capture_ids: captured_ids,
        hir_id_uses_map: FxHashMap::default(),
        current_statement_hir_id: None,
    };
    visitor.visit_block(block);
    if visitor.seen_other {
        None
    } else {
        Some(visitor.uses.into_iter().flatten().collect())
    }
}

fn get_captured_ids(cx: &LateContext<'_>, ty: Ty<'_>) -> HirIdSet {
    fn get_captured_ids_recursive(cx: &LateContext<'_>, ty: Ty<'_>, set: &mut HirIdSet) {
        match ty.kind() {
            ty::Adt(_, generics) => {
                for generic in *generics {
                    if let GenericArgKind::Type(ty) = generic.unpack() {
                        get_captured_ids_recursive(cx, ty, set);
                    }
                }
            },
            ty::Closure(def_id, _) => {
                let closure_hir_node = cx.tcx.hir().get_if_local(*def_id).unwrap();
                if let Node::Expr(closure_expr) = closure_hir_node {
                    can_move_expr_to_closure(cx, closure_expr)
                        .unwrap()
                        .into_iter()
                        .for_each(|(hir_id, capture_kind)| {
                            if matches!(capture_kind, CaptureKind::Ref(Mutability::Mut)) {
                                set.insert(hir_id);
                            }
                        });
                }
            },
            _ => (),
        }
    }

    let mut set = HirIdSet::default();

    get_captured_ids_recursive(cx, ty, &mut set);

    set
}<|MERGE_RESOLUTION|>--- conflicted
+++ resolved
@@ -225,14 +225,10 @@
         && let sig = cx.tcx.fn_sig(id).instantiate_identity()
         && sig.skip_binder().output().is_bool()
         && let [_, search_ty] = *sig.skip_binder().inputs()
-<<<<<<< HEAD
-        && let ty::Ref(_, search_ty, Mutability::Not) = *cx.tcx.instantiate_bound_regions_with_erased(sig.rebind(search_ty)).kind()
-=======
         && let ty::Ref(_, search_ty, Mutability::Not) = *cx
             .tcx
             .instantiate_bound_regions_with_erased(sig.rebind(search_ty))
             .kind()
->>>>>>> 740d9fe4
         && let Some(iter_trait) = cx.tcx.get_diagnostic_item(sym::Iterator)
         && let Some(iter_item) = cx.tcx.associated_items(iter_trait).find_by_name_and_kind(
             cx.tcx,
