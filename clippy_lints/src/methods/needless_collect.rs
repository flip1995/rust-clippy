use super::NEEDLESS_COLLECT;
use clippy_utils::diagnostics::{span_lint_and_sugg, span_lint_hir_and_then};
use clippy_utils::source::{snippet, snippet_with_applicability};
use clippy_utils::sugg::Sugg;
use clippy_utils::ty::{is_type_diagnostic_item, make_normalized_projection, make_projection};
use clippy_utils::{
    can_move_expr_to_closure, fn_def_id, get_enclosing_block, get_parent_node, higher, is_trait_method, path_to_local,
    path_to_local_id, CaptureKind,
};
use rustc_data_structures::fx::FxHashMap;
use rustc_errors::{Applicability, MultiSpan};
use rustc_hir::intravisit::{walk_block, walk_expr, Visitor};
use rustc_hir::{
    BindingAnnotation, Block, Expr, ExprKind, HirId, HirIdSet, Local, Mutability, Node, PatKind, Stmt, StmtKind,
};
use rustc_lint::LateContext;
use rustc_middle::hir::nested_filter;
use rustc_middle::ty::{self, AssocKind, ClauseKind, EarlyBinder, GenericArg, GenericArgKind, Ty};
use rustc_span::symbol::Ident;
use rustc_span::{sym, Span, Symbol};

const NEEDLESS_COLLECT_MSG: &str = "avoid using `collect()` when not needed";

pub(super) fn check<'tcx>(
    cx: &LateContext<'tcx>,
    name_span: Span,
    collect_expr: &'tcx Expr<'_>,
    iter_expr: &'tcx Expr<'tcx>,
    call_span: Span,
) {
    if let Some(parent) = get_parent_node(cx.tcx, collect_expr.hir_id) {
        match parent {
            Node::Expr(parent) => {
                check_collect_into_intoiterator(cx, parent, collect_expr, call_span, iter_expr);

                if let ExprKind::MethodCall(name, _, args @ ([] | [_]), _) = parent.kind {
                    let mut app = Applicability::MachineApplicable;
                    let name = name.ident.as_str();
                    let collect_ty = cx.typeck_results().expr_ty(collect_expr);

                    let sugg: String = match name {
                        "len" => {
                            if let Some(adt) = collect_ty.ty_adt_def()
                                && matches!(
                                    cx.tcx.get_diagnostic_name(adt.did()),
                                    Some(sym::Vec | sym::VecDeque | sym::LinkedList | sym::BinaryHeap)
                                )
                            {
                                "count()".into()
                            } else {
                                return;
                            }
                        },
                        "is_empty"
                            if is_is_empty_sig(cx, parent.hir_id)
                                && iterates_same_ty(cx, cx.typeck_results().expr_ty(iter_expr), collect_ty) =>
                        {
                            "next().is_none()".into()
                        },
                        "contains" => {
                            if is_contains_sig(cx, parent.hir_id, iter_expr)
                                && let Some(arg) = args.first()
                            {
                                let (span, prefix) = if let ExprKind::AddrOf(_, _, arg) = arg.kind {
                                    (arg.span, "")
                                } else {
                                    (arg.span, "*")
                                };
                                let snip = snippet_with_applicability(cx, span, "??", &mut app);
                                format!("any(|x| x == {prefix}{snip})")
                            } else {
                                return;
                            }
                        },
                        _ => return,
                    };

                    span_lint_and_sugg(
                        cx,
                        NEEDLESS_COLLECT,
                        call_span.with_hi(parent.span.hi()),
                        NEEDLESS_COLLECT_MSG,
                        "replace with",
                        sugg,
                        app,
                    );
                }
            },
            Node::Local(l) => {
                if let PatKind::Binding(BindingAnnotation::NONE | BindingAnnotation::MUT, id, _, None)
                    = l.pat.kind
                    && let ty = cx.typeck_results().expr_ty(collect_expr)
                    && [sym::Vec, sym::VecDeque, sym::BinaryHeap, sym::LinkedList].into_iter()
                        .any(|item| is_type_diagnostic_item(cx, ty, item))
                    && let iter_ty = cx.typeck_results().expr_ty(iter_expr)
                    && let Some(block) = get_enclosing_block(cx, l.hir_id)
                    && let Some(iter_calls) = detect_iter_and_into_iters(block, id, cx, get_captured_ids(cx, iter_ty))
                    && let [iter_call] = &*iter_calls
                {
                    let mut used_count_visitor = UsedCountVisitor {
                        cx,
                        id,
                        count: 0,
                    };
                    walk_block(&mut used_count_visitor, block);
                    if used_count_visitor.count > 1 {
                        return;
                    }

                    // Suggest replacing iter_call with iter_replacement, and removing stmt
                    let mut span = MultiSpan::from_span(name_span);
                    span.push_span_label(iter_call.span, "the iterator could be used here instead");
                    span_lint_hir_and_then(
                        cx,
                        super::NEEDLESS_COLLECT,
                        collect_expr.hir_id,
                        span,
                        NEEDLESS_COLLECT_MSG,
                        |diag| {
                            let iter_replacement = format!("{}{}", Sugg::hir(cx, iter_expr, ".."), iter_call.get_iter_method(cx));
                            diag.multipart_suggestion(
                                iter_call.get_suggestion_text(),
                                vec![
                                    (l.span, String::new()),
                                    (iter_call.span, iter_replacement)
                                ],
                                Applicability::MaybeIncorrect,
                            );
                        },
                    );
                }
            },
            _ => (),
        }
    }
}

/// checks for for collecting into a (generic) method or function argument
/// taking an `IntoIterator`
fn check_collect_into_intoiterator<'tcx>(
    cx: &LateContext<'tcx>,
    parent: &'tcx Expr<'tcx>,
    collect_expr: &'tcx Expr<'tcx>,
    call_span: Span,
    iter_expr: &'tcx Expr<'tcx>,
) {
    if let Some(id) = fn_def_id(cx, parent) {
        let args = match parent.kind {
            ExprKind::Call(_, args) | ExprKind::MethodCall(_, _, args, _) => args,
            _ => &[],
        };
        // find the argument index of the `collect_expr` in the
        // function / method call
        if let Some(arg_idx) = args.iter().position(|e| e.hir_id == collect_expr.hir_id).map(|i| {
            if matches!(parent.kind, ExprKind::MethodCall(_, _, _, _)) {
                i + 1
            } else {
                i
            }
        }) {
            // extract the input types of the function/method call
            // that contains `collect_expr`
            let inputs = cx
                .tcx
                .liberate_late_bound_regions(id, cx.tcx.fn_sig(id).instantiate_identity())
                .inputs();

            // map IntoIterator generic bounds to their signature
            // types and check whether the argument type is an
            // `IntoIterator`
            if cx
                .tcx
                .param_env(id)
                .caller_bounds()
                .into_iter()
                .filter_map(|p| {
                    if let ClauseKind::Trait(t) = p.kind().skip_binder()
                            && cx.tcx.is_diagnostic_item(sym::IntoIterator,t.trait_ref.def_id) {
                                Some(t.self_ty())
                            } else {
                                None
                            }
                })
                .any(|ty| ty == inputs[arg_idx])
            {
                span_lint_and_sugg(
                    cx,
                    NEEDLESS_COLLECT,
                    call_span.with_lo(iter_expr.span.hi()),
                    NEEDLESS_COLLECT_MSG,
                    "remove this call",
                    String::new(),
                    Applicability::MachineApplicable,
                );
            }
        }
    }
}

/// Checks if the given method call matches the expected signature of `([&[mut]] self) -> bool`
fn is_is_empty_sig(cx: &LateContext<'_>, call_id: HirId) -> bool {
    cx.typeck_results().type_dependent_def_id(call_id).map_or(false, |id| {
        let sig = cx.tcx.fn_sig(id).instantiate_identity().skip_binder();
        sig.inputs().len() == 1 && sig.output().is_bool()
    })
}

/// Checks if `<iter_ty as Iterator>::Item` is the same as `<collect_ty as IntoIter>::Item`
fn iterates_same_ty<'tcx>(cx: &LateContext<'tcx>, iter_ty: Ty<'tcx>, collect_ty: Ty<'tcx>) -> bool {
    let item = Symbol::intern("Item");
    if let Some(iter_trait) = cx.tcx.get_diagnostic_item(sym::Iterator)
        && let Some(into_iter_trait) = cx.tcx.get_diagnostic_item(sym::IntoIterator)
        && let Some(iter_item_ty) = make_normalized_projection(cx.tcx, cx.param_env, iter_trait, item, [iter_ty])
        && let Some(into_iter_item_proj) = make_projection(cx.tcx, into_iter_trait, item, [collect_ty])
        && let Ok(into_iter_item_ty) = cx.tcx.try_normalize_erasing_regions(
            cx.param_env,
<<<<<<< HEAD
            Ty::new_projection(cx.tcx,into_iter_item_proj.def_id, into_iter_item_proj.args)
=======
            Ty::new_projection(cx.tcx,into_iter_item_proj.def_id, into_iter_item_proj.substs)
>>>>>>> b08b526e
        )
    {
        iter_item_ty == into_iter_item_ty
    } else {
        false
    }
}

/// Checks if the given method call matches the expected signature of
/// `([&[mut]] self, &<iter_ty as Iterator>::Item) -> bool`
fn is_contains_sig(cx: &LateContext<'_>, call_id: HirId, iter_expr: &Expr<'_>) -> bool {
    let typeck = cx.typeck_results();
    if let Some(id) = typeck.type_dependent_def_id(call_id)
        && let sig = cx.tcx.fn_sig(id).instantiate_identity()
        && sig.skip_binder().output().is_bool()
        && let [_, search_ty] = *sig.skip_binder().inputs()
        && let ty::Ref(_, search_ty, Mutability::Not) = *cx.tcx.erase_late_bound_regions(sig.rebind(search_ty)).kind()
        && let Some(iter_trait) = cx.tcx.get_diagnostic_item(sym::Iterator)
        && let Some(iter_item) = cx.tcx
            .associated_items(iter_trait)
            .find_by_name_and_kind(cx.tcx, Ident::with_dummy_span(Symbol::intern("Item")), AssocKind::Type, iter_trait)
<<<<<<< HEAD
        && let args = cx.tcx.mk_args(&[GenericArg::from(typeck.expr_ty_adjusted(iter_expr))])
        && let proj_ty = Ty::new_projection(cx.tcx,iter_item.def_id, args)
=======
        && let substs = cx.tcx.mk_substs(&[GenericArg::from(typeck.expr_ty_adjusted(iter_expr))])
        && let proj_ty = Ty::new_projection(cx.tcx,iter_item.def_id, substs)
>>>>>>> b08b526e
        && let Ok(item_ty) = cx.tcx.try_normalize_erasing_regions(cx.param_env, proj_ty)
    {
        item_ty == EarlyBinder::bind(search_ty).instantiate(cx.tcx, cx.typeck_results().node_args(call_id))
    } else {
        false
    }
}

struct IterFunction {
    func: IterFunctionKind,
    span: Span,
}
impl IterFunction {
    fn get_iter_method(&self, cx: &LateContext<'_>) -> String {
        match &self.func {
            IterFunctionKind::IntoIter => String::new(),
            IterFunctionKind::Len => String::from(".count()"),
            IterFunctionKind::IsEmpty => String::from(".next().is_none()"),
            IterFunctionKind::Contains(span) => {
                let s = snippet(cx, *span, "..");
                if let Some(stripped) = s.strip_prefix('&') {
                    format!(".any(|x| x == {stripped})")
                } else {
                    format!(".any(|x| x == *{s})")
                }
            },
        }
    }
    fn get_suggestion_text(&self) -> &'static str {
        match &self.func {
            IterFunctionKind::IntoIter => {
                "use the original Iterator instead of collecting it and then producing a new one"
            },
            IterFunctionKind::Len => {
                "take the original Iterator's count instead of collecting it and finding the length"
            },
            IterFunctionKind::IsEmpty => {
                "check if the original Iterator has anything instead of collecting it and seeing if it's empty"
            },
            IterFunctionKind::Contains(_) => {
                "check if the original Iterator contains an element instead of collecting then checking"
            },
        }
    }
}
enum IterFunctionKind {
    IntoIter,
    Len,
    IsEmpty,
    Contains(Span),
}

struct IterFunctionVisitor<'a, 'tcx> {
    illegal_mutable_capture_ids: HirIdSet,
    current_mutably_captured_ids: HirIdSet,
    cx: &'a LateContext<'tcx>,
    uses: Vec<Option<IterFunction>>,
    hir_id_uses_map: FxHashMap<HirId, usize>,
    current_statement_hir_id: Option<HirId>,
    seen_other: bool,
    target: HirId,
}
impl<'tcx> Visitor<'tcx> for IterFunctionVisitor<'_, 'tcx> {
    fn visit_block(&mut self, block: &'tcx Block<'tcx>) {
        for (expr, hir_id) in block.stmts.iter().filter_map(get_expr_and_hir_id_from_stmt) {
            if check_loop_kind(expr).is_some() {
                continue;
            }
            self.visit_block_expr(expr, hir_id);
        }
        if let Some(expr) = block.expr {
            if let Some(loop_kind) = check_loop_kind(expr) {
                if let LoopKind::Conditional(block_expr) = loop_kind {
                    self.visit_block_expr(block_expr, None);
                }
            } else {
                self.visit_block_expr(expr, None);
            }
        }
    }

    fn visit_expr(&mut self, expr: &'tcx Expr<'tcx>) {
        // Check function calls on our collection
        if let ExprKind::MethodCall(method_name, recv, args, _) = &expr.kind {
            if method_name.ident.name == sym!(collect) && is_trait_method(self.cx, expr, sym::Iterator) {
                self.current_mutably_captured_ids = get_captured_ids(self.cx, self.cx.typeck_results().expr_ty(recv));
                self.visit_expr(recv);
                return;
            }

            if path_to_local_id(recv, self.target) {
                if self
                    .illegal_mutable_capture_ids
                    .intersection(&self.current_mutably_captured_ids)
                    .next()
                    .is_none()
                {
                    if let Some(hir_id) = self.current_statement_hir_id {
                        self.hir_id_uses_map.insert(hir_id, self.uses.len());
                    }
                    match method_name.ident.name.as_str() {
                        "into_iter" => self.uses.push(Some(IterFunction {
                            func: IterFunctionKind::IntoIter,
                            span: expr.span,
                        })),
                        "len" => self.uses.push(Some(IterFunction {
                            func: IterFunctionKind::Len,
                            span: expr.span,
                        })),
                        "is_empty" => self.uses.push(Some(IterFunction {
                            func: IterFunctionKind::IsEmpty,
                            span: expr.span,
                        })),
                        "contains" => self.uses.push(Some(IterFunction {
                            func: IterFunctionKind::Contains(args[0].span),
                            span: expr.span,
                        })),
                        _ => {
                            self.seen_other = true;
                            if let Some(hir_id) = self.current_statement_hir_id {
                                self.hir_id_uses_map.remove(&hir_id);
                            }
                        },
                    }
                }
                return;
            }

            if let Some(hir_id) = path_to_local(recv) {
                if let Some(index) = self.hir_id_uses_map.remove(&hir_id) {
                    if self
                        .illegal_mutable_capture_ids
                        .intersection(&self.current_mutably_captured_ids)
                        .next()
                        .is_none()
                    {
                        if let Some(hir_id) = self.current_statement_hir_id {
                            self.hir_id_uses_map.insert(hir_id, index);
                        }
                    } else {
                        self.uses[index] = None;
                    }
                }
            }
        }
        // Check if the collection is used for anything else
        if path_to_local_id(expr, self.target) {
            self.seen_other = true;
        } else {
            walk_expr(self, expr);
        }
    }
}

enum LoopKind<'tcx> {
    Conditional(&'tcx Expr<'tcx>),
    Loop,
}

fn check_loop_kind<'tcx>(expr: &Expr<'tcx>) -> Option<LoopKind<'tcx>> {
    if let Some(higher::WhileLet { let_expr, .. }) = higher::WhileLet::hir(expr) {
        return Some(LoopKind::Conditional(let_expr));
    }
    if let Some(higher::While { condition, .. }) = higher::While::hir(expr) {
        return Some(LoopKind::Conditional(condition));
    }
    if let Some(higher::ForLoop { arg, .. }) = higher::ForLoop::hir(expr) {
        return Some(LoopKind::Conditional(arg));
    }
    if let ExprKind::Loop { .. } = expr.kind {
        return Some(LoopKind::Loop);
    }

    None
}

impl<'tcx> IterFunctionVisitor<'_, 'tcx> {
    fn visit_block_expr(&mut self, expr: &'tcx Expr<'tcx>, hir_id: Option<HirId>) {
        self.current_statement_hir_id = hir_id;
        self.current_mutably_captured_ids = get_captured_ids(self.cx, self.cx.typeck_results().expr_ty(expr));
        self.visit_expr(expr);
    }
}

fn get_expr_and_hir_id_from_stmt<'v>(stmt: &'v Stmt<'v>) -> Option<(&'v Expr<'v>, Option<HirId>)> {
    match stmt.kind {
        StmtKind::Expr(expr) | StmtKind::Semi(expr) => Some((expr, None)),
        StmtKind::Item(..) => None,
        StmtKind::Local(Local { init, pat, .. }) => {
            if let PatKind::Binding(_, hir_id, ..) = pat.kind {
                init.map(|init_expr| (init_expr, Some(hir_id)))
            } else {
                init.map(|init_expr| (init_expr, None))
            }
        },
    }
}

struct UsedCountVisitor<'a, 'tcx> {
    cx: &'a LateContext<'tcx>,
    id: HirId,
    count: usize,
}

impl<'a, 'tcx> Visitor<'tcx> for UsedCountVisitor<'a, 'tcx> {
    type NestedFilter = nested_filter::OnlyBodies;

    fn visit_expr(&mut self, expr: &'tcx Expr<'_>) {
        if path_to_local_id(expr, self.id) {
            self.count += 1;
        } else {
            walk_expr(self, expr);
        }
    }

    fn nested_visit_map(&mut self) -> Self::Map {
        self.cx.tcx.hir()
    }
}

/// Detect the occurrences of calls to `iter` or `into_iter` for the
/// given identifier
fn detect_iter_and_into_iters<'tcx: 'a, 'a>(
    block: &'tcx Block<'tcx>,
    id: HirId,
    cx: &'a LateContext<'tcx>,
    captured_ids: HirIdSet,
) -> Option<Vec<IterFunction>> {
    let mut visitor = IterFunctionVisitor {
        uses: Vec::new(),
        target: id,
        seen_other: false,
        cx,
        current_mutably_captured_ids: HirIdSet::default(),
        illegal_mutable_capture_ids: captured_ids,
        hir_id_uses_map: FxHashMap::default(),
        current_statement_hir_id: None,
    };
    visitor.visit_block(block);
    if visitor.seen_other {
        None
    } else {
        Some(visitor.uses.into_iter().flatten().collect())
    }
}

fn get_captured_ids(cx: &LateContext<'_>, ty: Ty<'_>) -> HirIdSet {
    fn get_captured_ids_recursive(cx: &LateContext<'_>, ty: Ty<'_>, set: &mut HirIdSet) {
        match ty.kind() {
            ty::Adt(_, generics) => {
                for generic in *generics {
                    if let GenericArgKind::Type(ty) = generic.unpack() {
                        get_captured_ids_recursive(cx, ty, set);
                    }
                }
            },
            ty::Closure(def_id, _) => {
                let closure_hir_node = cx.tcx.hir().get_if_local(*def_id).unwrap();
                if let Node::Expr(closure_expr) = closure_hir_node {
                    can_move_expr_to_closure(cx, closure_expr)
                        .unwrap()
                        .into_iter()
                        .for_each(|(hir_id, capture_kind)| {
                            if matches!(capture_kind, CaptureKind::Ref(Mutability::Mut)) {
                                set.insert(hir_id);
                            }
                        });
                }
            },
            _ => (),
        }
    }

    let mut set = HirIdSet::default();

    get_captured_ids_recursive(cx, ty, &mut set);

    set
}<|MERGE_RESOLUTION|>--- conflicted
+++ resolved
@@ -214,11 +214,7 @@
         && let Some(into_iter_item_proj) = make_projection(cx.tcx, into_iter_trait, item, [collect_ty])
         && let Ok(into_iter_item_ty) = cx.tcx.try_normalize_erasing_regions(
             cx.param_env,
-<<<<<<< HEAD
             Ty::new_projection(cx.tcx,into_iter_item_proj.def_id, into_iter_item_proj.args)
-=======
-            Ty::new_projection(cx.tcx,into_iter_item_proj.def_id, into_iter_item_proj.substs)
->>>>>>> b08b526e
         )
     {
         iter_item_ty == into_iter_item_ty
@@ -240,13 +236,8 @@
         && let Some(iter_item) = cx.tcx
             .associated_items(iter_trait)
             .find_by_name_and_kind(cx.tcx, Ident::with_dummy_span(Symbol::intern("Item")), AssocKind::Type, iter_trait)
-<<<<<<< HEAD
         && let args = cx.tcx.mk_args(&[GenericArg::from(typeck.expr_ty_adjusted(iter_expr))])
         && let proj_ty = Ty::new_projection(cx.tcx,iter_item.def_id, args)
-=======
-        && let substs = cx.tcx.mk_substs(&[GenericArg::from(typeck.expr_ty_adjusted(iter_expr))])
-        && let proj_ty = Ty::new_projection(cx.tcx,iter_item.def_id, substs)
->>>>>>> b08b526e
         && let Ok(item_ty) = cx.tcx.try_normalize_erasing_regions(cx.param_env, proj_ty)
     {
         item_ty == EarlyBinder::bind(search_ty).instantiate(cx.tcx, cx.typeck_results().node_args(call_id))
