use super::NEEDLESS_COLLECT;
use clippy_utils::diagnostics::{span_lint_and_sugg, span_lint_hir_and_then};
use clippy_utils::source::{snippet, snippet_with_applicability};
use clippy_utils::sugg::Sugg;
use clippy_utils::ty::{get_type_diagnostic_name, make_normalized_projection, make_projection};
use clippy_utils::{
    CaptureKind, can_move_expr_to_closure, fn_def_id, get_enclosing_block, higher, is_trait_method, path_to_local,
    path_to_local_id,
};
use rustc_data_structures::fx::FxHashMap;
use rustc_errors::{Applicability, MultiSpan};
use rustc_hir::intravisit::{Visitor, walk_block, walk_expr};
use rustc_hir::{
    BindingMode, Block, Expr, ExprKind, HirId, HirIdSet, LetStmt, Mutability, Node, PatKind, Stmt, StmtKind,
};
use rustc_lint::LateContext;
use rustc_middle::hir::nested_filter;
use rustc_middle::ty::{self, AssocKind, ClauseKind, EarlyBinder, GenericArg, GenericArgKind, Ty};
use rustc_span::symbol::Ident;
use rustc_span::{Span, sym};

const NEEDLESS_COLLECT_MSG: &str = "avoid using `collect()` when not needed";

pub(super) fn check<'tcx>(
    cx: &LateContext<'tcx>,
    name_span: Span,
    collect_expr: &'tcx Expr<'_>,
    iter_expr: &'tcx Expr<'tcx>,
    call_span: Span,
) {
    match cx.tcx.parent_hir_node(collect_expr.hir_id) {
        Node::Expr(parent) => {
            check_collect_into_intoiterator(cx, parent, collect_expr, call_span, iter_expr);

            if let ExprKind::MethodCall(name, _, args @ ([] | [_]), _) = parent.kind {
                let mut app = Applicability::MachineApplicable;
                let name = name.ident.as_str();
                let collect_ty = cx.typeck_results().expr_ty(collect_expr);

                let sugg: String = match name {
                    "len" => {
                        if let Some(adt) = collect_ty.ty_adt_def()
                            && matches!(
                                cx.tcx.get_diagnostic_name(adt.did()),
                                Some(sym::Vec | sym::VecDeque | sym::LinkedList | sym::BinaryHeap)
                            )
                        {
                            "count()".into()
                        } else {
                            return;
                        }
                    },
                    "is_empty"
                        if is_is_empty_sig(cx, parent.hir_id)
                            && iterates_same_ty(cx, cx.typeck_results().expr_ty(iter_expr), collect_ty) =>
                    {
                        "next().is_none()".into()
                    },
                    "contains" => {
                        if is_contains_sig(cx, parent.hir_id, iter_expr)
                            && let Some(arg) = args.first()
                        {
                            let (span, prefix) = if let ExprKind::AddrOf(_, _, arg) = arg.kind {
                                (arg.span, "")
                            } else {
                                (arg.span, "*")
                            };
                            let snip = snippet_with_applicability(cx, span, "??", &mut app);
                            format!("any(|x| x == {prefix}{snip})")
                        } else {
                            return;
                        }
                    },
                    _ => return,
                };

                span_lint_and_sugg(
                    cx,
                    NEEDLESS_COLLECT,
                    call_span.with_hi(parent.span.hi()),
                    NEEDLESS_COLLECT_MSG,
                    "replace with",
                    sugg,
                    app,
                );
            }
        },
        Node::LetStmt(l) => {
            if let PatKind::Binding(BindingMode::NONE | BindingMode::MUT, id, _, None) = l.pat.kind
                && let ty = cx.typeck_results().expr_ty(collect_expr)
                && matches!(
                    get_type_diagnostic_name(cx, ty),
                    Some(sym::Vec | sym::VecDeque | sym::BinaryHeap | sym::LinkedList)
                )
                && let iter_ty = cx.typeck_results().expr_ty(iter_expr)
                && let Some(block) = get_enclosing_block(cx, l.hir_id)
                && let Some(iter_calls) = detect_iter_and_into_iters(block, id, cx, get_captured_ids(cx, iter_ty))
                && let [iter_call] = &*iter_calls
            {
                let mut used_count_visitor = UsedCountVisitor { cx, id, count: 0 };
                walk_block(&mut used_count_visitor, block);
                if used_count_visitor.count > 1 {
                    return;
                }

                // Suggest replacing iter_call with iter_replacement, and removing stmt
                let mut span = MultiSpan::from_span(name_span);
                span.push_span_label(iter_call.span, "the iterator could be used here instead");
                span_lint_hir_and_then(
                    cx,
                    NEEDLESS_COLLECT,
                    collect_expr.hir_id,
                    span,
                    NEEDLESS_COLLECT_MSG,
                    |diag| {
                        let iter_replacement =
                            format!("{}{}", Sugg::hir(cx, iter_expr, ".."), iter_call.get_iter_method(cx));
                        diag.multipart_suggestion(
                            iter_call.get_suggestion_text(),
                            vec![(l.span, String::new()), (iter_call.span, iter_replacement)],
                            Applicability::MaybeIncorrect,
                        );
                    },
                );
            }
        },
        _ => (),
    }
}

/// checks for collecting into a (generic) method or function argument
/// taking an `IntoIterator`
fn check_collect_into_intoiterator<'tcx>(
    cx: &LateContext<'tcx>,
    parent: &'tcx Expr<'tcx>,
    collect_expr: &'tcx Expr<'tcx>,
    call_span: Span,
    iter_expr: &'tcx Expr<'tcx>,
) {
    if let Some(id) = fn_def_id(cx, parent) {
        let args = match parent.kind {
            ExprKind::Call(_, args) | ExprKind::MethodCall(_, _, args, _) => args,
            _ => &[],
        };
        // find the argument index of the `collect_expr` in the
        // function / method call
        if let Some(arg_idx) = args.iter().position(|e| e.hir_id == collect_expr.hir_id).map(|i| {
            if matches!(parent.kind, ExprKind::MethodCall(_, _, _, _)) {
                i + 1
            } else {
                i
            }
        }) {
            // extract the input types of the function/method call
            // that contains `collect_expr`
            let inputs = cx
                .tcx
                .liberate_late_bound_regions(id, cx.tcx.fn_sig(id).instantiate_identity())
                .inputs();

            // map IntoIterator generic bounds to their signature
            // types and check whether the argument type is an
            // `IntoIterator`
            if cx
                .tcx
                .param_env(id)
                .caller_bounds()
                .into_iter()
                .filter_map(|p| {
                    if let ClauseKind::Trait(t) = p.kind().skip_binder()
                        && cx.tcx.is_diagnostic_item(sym::IntoIterator, t.trait_ref.def_id)
                    {
                        Some(t.self_ty())
                    } else {
                        None
                    }
                })
                .any(|ty| ty == inputs[arg_idx])
            {
                span_lint_and_sugg(
                    cx,
                    NEEDLESS_COLLECT,
                    call_span.with_lo(iter_expr.span.hi()),
                    NEEDLESS_COLLECT_MSG,
                    "remove this call",
                    String::new(),
                    Applicability::MachineApplicable,
                );
            }
        }
    }
}

/// Checks if the given method call matches the expected signature of `([&[mut]] self) -> bool`
fn is_is_empty_sig(cx: &LateContext<'_>, call_id: HirId) -> bool {
    cx.typeck_results().type_dependent_def_id(call_id).is_some_and(|id| {
        let sig = cx.tcx.fn_sig(id).instantiate_identity().skip_binder();
        sig.inputs().len() == 1 && sig.output().is_bool()
    })
}

/// Checks if `<iter_ty as Iterator>::Item` is the same as `<collect_ty as IntoIter>::Item`
fn iterates_same_ty<'tcx>(cx: &LateContext<'tcx>, iter_ty: Ty<'tcx>, collect_ty: Ty<'tcx>) -> bool {
    if let Some(iter_trait) = cx.tcx.get_diagnostic_item(sym::Iterator)
        && let Some(into_iter_trait) = cx.tcx.get_diagnostic_item(sym::IntoIterator)
<<<<<<< HEAD
        && let Some(iter_item_ty) = make_normalized_projection(cx.tcx, cx.typing_env(), iter_trait, sym::Item, [iter_ty])
=======
        && let Some(iter_item_ty) =
            make_normalized_projection(cx.tcx, cx.typing_env(), iter_trait, sym::Item, [iter_ty])
>>>>>>> ff4a26d4
        && let Some(into_iter_item_proj) = make_projection(cx.tcx, into_iter_trait, sym::Item, [collect_ty])
        && let Ok(into_iter_item_ty) = cx.tcx.try_normalize_erasing_regions(
            cx.typing_env(),
            Ty::new_projection_from_args(cx.tcx, into_iter_item_proj.def_id, into_iter_item_proj.args),
        )
    {
        iter_item_ty == into_iter_item_ty
    } else {
        false
    }
}

/// Checks if the given method call matches the expected signature of
/// `([&[mut]] self, &<iter_ty as Iterator>::Item) -> bool`
fn is_contains_sig(cx: &LateContext<'_>, call_id: HirId, iter_expr: &Expr<'_>) -> bool {
    let typeck = cx.typeck_results();
    if let Some(id) = typeck.type_dependent_def_id(call_id)
        && let sig = cx.tcx.fn_sig(id).instantiate_identity()
        && sig.skip_binder().output().is_bool()
        && let [_, search_ty] = *sig.skip_binder().inputs()
        && let ty::Ref(_, search_ty, Mutability::Not) = *cx
            .tcx
            .instantiate_bound_regions_with_erased(sig.rebind(search_ty))
            .kind()
        && let Some(iter_trait) = cx.tcx.get_diagnostic_item(sym::Iterator)
        && let Some(iter_item) = cx.tcx.associated_items(iter_trait).find_by_name_and_kind(
            cx.tcx,
            Ident::with_dummy_span(sym::Item),
            AssocKind::Type,
            iter_trait,
        )
        && let args = cx.tcx.mk_args(&[GenericArg::from(typeck.expr_ty_adjusted(iter_expr))])
        && let proj_ty = Ty::new_projection_from_args(cx.tcx, iter_item.def_id, args)
        && let Ok(item_ty) = cx.tcx.try_normalize_erasing_regions(cx.typing_env(), proj_ty)
    {
        item_ty == EarlyBinder::bind(search_ty).instantiate(cx.tcx, cx.typeck_results().node_args(call_id))
    } else {
        false
    }
}

struct IterFunction {
    func: IterFunctionKind,
    span: Span,
}
impl IterFunction {
    fn get_iter_method(&self, cx: &LateContext<'_>) -> String {
        match &self.func {
            IterFunctionKind::IntoIter => String::new(),
            IterFunctionKind::Len => String::from(".count()"),
            IterFunctionKind::IsEmpty => String::from(".next().is_none()"),
            IterFunctionKind::Contains(span) => {
                let s = snippet(cx, *span, "..");
                if let Some(stripped) = s.strip_prefix('&') {
                    format!(".any(|x| x == {stripped})")
                } else {
                    format!(".any(|x| x == *{s})")
                }
            },
        }
    }
    fn get_suggestion_text(&self) -> &'static str {
        match &self.func {
            IterFunctionKind::IntoIter => {
                "use the original Iterator instead of collecting it and then producing a new one"
            },
            IterFunctionKind::Len => {
                "take the original Iterator's count instead of collecting it and finding the length"
            },
            IterFunctionKind::IsEmpty => {
                "check if the original Iterator has anything instead of collecting it and seeing if it's empty"
            },
            IterFunctionKind::Contains(_) => {
                "check if the original Iterator contains an element instead of collecting then checking"
            },
        }
    }
}
enum IterFunctionKind {
    IntoIter,
    Len,
    IsEmpty,
    Contains(Span),
}

struct IterFunctionVisitor<'a, 'tcx> {
    illegal_mutable_capture_ids: HirIdSet,
    current_mutably_captured_ids: HirIdSet,
    cx: &'a LateContext<'tcx>,
    uses: Vec<Option<IterFunction>>,
    hir_id_uses_map: FxHashMap<HirId, usize>,
    current_statement_hir_id: Option<HirId>,
    seen_other: bool,
    target: HirId,
}
impl<'tcx> Visitor<'tcx> for IterFunctionVisitor<'_, 'tcx> {
    fn visit_block(&mut self, block: &'tcx Block<'tcx>) {
        for (expr, hir_id) in block.stmts.iter().filter_map(get_expr_and_hir_id_from_stmt) {
            if check_loop_kind(expr).is_some() {
                continue;
            }
            self.visit_block_expr(expr, hir_id);
        }
        if let Some(expr) = block.expr {
            if let Some(loop_kind) = check_loop_kind(expr) {
                if let LoopKind::Conditional(block_expr) = loop_kind {
                    self.visit_block_expr(block_expr, None);
                }
            } else {
                self.visit_block_expr(expr, None);
            }
        }
    }

    fn visit_expr(&mut self, expr: &'tcx Expr<'tcx>) {
        // Check function calls on our collection
        if let ExprKind::MethodCall(method_name, recv, args, _) = &expr.kind {
            if args.is_empty()
                && method_name.ident.name.as_str() == "collect"
                && is_trait_method(self.cx, expr, sym::Iterator)
            {
                self.current_mutably_captured_ids = get_captured_ids(self.cx, self.cx.typeck_results().expr_ty(recv));
                self.visit_expr(recv);
                return;
            }

            if path_to_local_id(recv, self.target) {
                if self
                    .illegal_mutable_capture_ids
                    .intersection(&self.current_mutably_captured_ids)
                    .next()
                    .is_none()
                {
                    if let Some(hir_id) = self.current_statement_hir_id {
                        self.hir_id_uses_map.insert(hir_id, self.uses.len());
                    }
                    match method_name.ident.name.as_str() {
                        "into_iter" => self.uses.push(Some(IterFunction {
                            func: IterFunctionKind::IntoIter,
                            span: expr.span,
                        })),
                        "len" => self.uses.push(Some(IterFunction {
                            func: IterFunctionKind::Len,
                            span: expr.span,
                        })),
                        "is_empty" => self.uses.push(Some(IterFunction {
                            func: IterFunctionKind::IsEmpty,
                            span: expr.span,
                        })),
                        "contains" => self.uses.push(Some(IterFunction {
                            func: IterFunctionKind::Contains(args[0].span),
                            span: expr.span,
                        })),
                        _ => {
                            self.seen_other = true;
                            if let Some(hir_id) = self.current_statement_hir_id {
                                self.hir_id_uses_map.remove(&hir_id);
                            }
                        },
                    }
                }
                return;
            }

            if let Some(hir_id) = path_to_local(recv) {
                if let Some(index) = self.hir_id_uses_map.remove(&hir_id) {
                    if self
                        .illegal_mutable_capture_ids
                        .intersection(&self.current_mutably_captured_ids)
                        .next()
                        .is_none()
                    {
                        if let Some(hir_id) = self.current_statement_hir_id {
                            self.hir_id_uses_map.insert(hir_id, index);
                        }
                    } else {
                        self.uses[index] = None;
                    }
                }
            }
        }
        // Check if the collection is used for anything else
        if path_to_local_id(expr, self.target) {
            self.seen_other = true;
        } else {
            walk_expr(self, expr);
        }
    }
}

enum LoopKind<'tcx> {
    Conditional(&'tcx Expr<'tcx>),
    Loop,
}

fn check_loop_kind<'tcx>(expr: &Expr<'tcx>) -> Option<LoopKind<'tcx>> {
    if let Some(higher::WhileLet { let_expr, .. }) = higher::WhileLet::hir(expr) {
        return Some(LoopKind::Conditional(let_expr));
    }
    if let Some(higher::While { condition, .. }) = higher::While::hir(expr) {
        return Some(LoopKind::Conditional(condition));
    }
    if let Some(higher::ForLoop { arg, .. }) = higher::ForLoop::hir(expr) {
        return Some(LoopKind::Conditional(arg));
    }
    if let ExprKind::Loop { .. } = expr.kind {
        return Some(LoopKind::Loop);
    }

    None
}

impl<'tcx> IterFunctionVisitor<'_, 'tcx> {
    fn visit_block_expr(&mut self, expr: &'tcx Expr<'tcx>, hir_id: Option<HirId>) {
        self.current_statement_hir_id = hir_id;
        self.current_mutably_captured_ids = get_captured_ids(self.cx, self.cx.typeck_results().expr_ty(expr));
        self.visit_expr(expr);
    }
}

fn get_expr_and_hir_id_from_stmt<'v>(stmt: &'v Stmt<'v>) -> Option<(&'v Expr<'v>, Option<HirId>)> {
    match stmt.kind {
        StmtKind::Expr(expr) | StmtKind::Semi(expr) => Some((expr, None)),
        StmtKind::Item(..) => None,
        StmtKind::Let(LetStmt { init, pat, .. }) => {
            if let PatKind::Binding(_, hir_id, ..) = pat.kind {
                init.map(|init_expr| (init_expr, Some(hir_id)))
            } else {
                init.map(|init_expr| (init_expr, None))
            }
        },
    }
}

struct UsedCountVisitor<'a, 'tcx> {
    cx: &'a LateContext<'tcx>,
    id: HirId,
    count: usize,
}

impl<'tcx> Visitor<'tcx> for UsedCountVisitor<'_, 'tcx> {
    type NestedFilter = nested_filter::OnlyBodies;

    fn visit_expr(&mut self, expr: &'tcx Expr<'_>) {
        if path_to_local_id(expr, self.id) {
            self.count += 1;
        } else {
            walk_expr(self, expr);
        }
    }

    fn nested_visit_map(&mut self) -> Self::Map {
        self.cx.tcx.hir()
    }
}

/// Detect the occurrences of calls to `iter` or `into_iter` for the
/// given identifier
fn detect_iter_and_into_iters<'tcx: 'a, 'a>(
    block: &'tcx Block<'tcx>,
    id: HirId,
    cx: &'a LateContext<'tcx>,
    captured_ids: HirIdSet,
) -> Option<Vec<IterFunction>> {
    let mut visitor = IterFunctionVisitor {
        uses: Vec::new(),
        target: id,
        seen_other: false,
        cx,
        current_mutably_captured_ids: HirIdSet::default(),
        illegal_mutable_capture_ids: captured_ids,
        hir_id_uses_map: FxHashMap::default(),
        current_statement_hir_id: None,
    };
    visitor.visit_block(block);
    if visitor.seen_other {
        None
    } else {
        Some(visitor.uses.into_iter().flatten().collect())
    }
}

fn get_captured_ids(cx: &LateContext<'_>, ty: Ty<'_>) -> HirIdSet {
    fn get_captured_ids_recursive(cx: &LateContext<'_>, ty: Ty<'_>, set: &mut HirIdSet) {
        match ty.kind() {
            ty::Adt(_, generics) => {
                for generic in *generics {
                    if let GenericArgKind::Type(ty) = generic.unpack() {
                        get_captured_ids_recursive(cx, ty, set);
                    }
                }
            },
            ty::Closure(def_id, _) => {
                let closure_hir_node = cx.tcx.hir().get_if_local(*def_id).unwrap();
                if let Node::Expr(closure_expr) = closure_hir_node {
                    can_move_expr_to_closure(cx, closure_expr)
                        .unwrap()
                        .into_iter()
                        .for_each(|(hir_id, capture_kind)| {
                            if matches!(capture_kind, CaptureKind::Ref(Mutability::Mut)) {
                                set.insert(hir_id);
                            }
                        });
                }
            },
            _ => (),
        }
    }

    let mut set = HirIdSet::default();

    get_captured_ids_recursive(cx, ty, &mut set);

    set
}<|MERGE_RESOLUTION|>--- conflicted
+++ resolved
@@ -203,12 +203,8 @@
 fn iterates_same_ty<'tcx>(cx: &LateContext<'tcx>, iter_ty: Ty<'tcx>, collect_ty: Ty<'tcx>) -> bool {
     if let Some(iter_trait) = cx.tcx.get_diagnostic_item(sym::Iterator)
         && let Some(into_iter_trait) = cx.tcx.get_diagnostic_item(sym::IntoIterator)
-<<<<<<< HEAD
-        && let Some(iter_item_ty) = make_normalized_projection(cx.tcx, cx.typing_env(), iter_trait, sym::Item, [iter_ty])
-=======
         && let Some(iter_item_ty) =
             make_normalized_projection(cx.tcx, cx.typing_env(), iter_trait, sym::Item, [iter_ty])
->>>>>>> ff4a26d4
         && let Some(into_iter_item_proj) = make_projection(cx.tcx, into_iter_trait, sym::Item, [collect_ty])
         && let Ok(into_iter_item_ty) = cx.tcx.try_normalize_erasing_regions(
             cx.typing_env(),
