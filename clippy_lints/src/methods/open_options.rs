use rustc_data_structures::fx::FxHashMap;

use clippy_utils::diagnostics::{span_lint, span_lint_and_then};
use clippy_utils::ty::{is_type_diagnostic_item, match_type};
use clippy_utils::{match_any_def_paths, paths};
use rustc_ast::ast::LitKind;
use rustc_hir::{Expr, ExprKind};
use rustc_lint::LateContext;
use rustc_middle::ty::Ty;
use rustc_span::source_map::Spanned;
use rustc_span::{Span, sym};

use super::{NONSENSICAL_OPEN_OPTIONS, SUSPICIOUS_OPEN_OPTIONS};

fn is_open_options(cx: &LateContext<'_>, ty: Ty<'_>) -> bool {
    is_type_diagnostic_item(cx, ty, sym::FsOpenOptions) || match_type(cx, ty, &paths::TOKIO_IO_OPEN_OPTIONS)
}

pub(super) fn check<'tcx>(cx: &LateContext<'tcx>, e: &'tcx Expr<'_>, recv: &'tcx Expr<'_>) {
    if let Some(method_id) = cx.typeck_results().type_dependent_def_id(e.hir_id)
        && let Some(impl_id) = cx.tcx.impl_of_method(method_id)
        && is_open_options(cx, cx.tcx.type_of(impl_id).instantiate_identity())
    {
        let mut options = Vec::new();
        if get_open_options(cx, recv, &mut options) {
            check_open_options(cx, &options, e.span);
        }
    }
}

#[derive(Eq, PartialEq, Clone, Debug)]
enum Argument {
    Set(bool),
    Unknown,
}

#[derive(Debug, Eq, PartialEq, Hash, Clone)]
enum OpenOption {
    Append,
    Create,
    CreateNew,
    Read,
    Truncate,
    Write,
}
impl std::fmt::Display for OpenOption {
    fn fmt(&self, f: &mut std::fmt::Formatter<'_>) -> std::fmt::Result {
        match self {
            OpenOption::Append => write!(f, "append"),
            OpenOption::Create => write!(f, "create"),
            OpenOption::CreateNew => write!(f, "create_new"),
            OpenOption::Read => write!(f, "read"),
            OpenOption::Truncate => write!(f, "truncate"),
            OpenOption::Write => write!(f, "write"),
        }
    }
}

/// Collects information about a method call chain on `OpenOptions`.
/// Returns false if an unexpected expression kind was found "on the way",
/// and linting should then be avoided.
fn get_open_options(
    cx: &LateContext<'_>,
    argument: &Expr<'_>,
    options: &mut Vec<(OpenOption, Argument, Span)>,
) -> bool {
    if let ExprKind::MethodCall(path, receiver, arguments, span) = argument.kind {
        let obj_ty = cx.typeck_results().expr_ty(receiver).peel_refs();

        // Only proceed if this is a call on some object of type std::fs::OpenOptions
        if !arguments.is_empty() && is_open_options(cx, obj_ty) {
            let argument_option = match arguments[0].kind {
                ExprKind::Lit(span) => {
                    if let Spanned {
                        node: LitKind::Bool(lit),
                        ..
                    } = span
                    {
                        Argument::Set(*lit)
                    } else {
                        // The function is called with a literal which is not a boolean literal.
                        // This is theoretically possible, but not very likely.
                        // We'll ignore it for now
                        return get_open_options(cx, receiver, options);
                    }
                },
                _ => Argument::Unknown,
            };

            match path.ident.as_str() {
                "create" => {
                    options.push((OpenOption::Create, argument_option, span));
                },
                "create_new" => {
                    options.push((OpenOption::CreateNew, argument_option, span));
                },
                "append" => {
                    options.push((OpenOption::Append, argument_option, span));
                },
                "truncate" => {
                    options.push((OpenOption::Truncate, argument_option, span));
                },
                "read" => {
                    options.push((OpenOption::Read, argument_option, span));
                },
                "write" => {
                    options.push((OpenOption::Write, argument_option, span));
                },
                _ => {
                    // Avoid linting altogether if this method is from a trait.
                    // This might be a user defined extension trait with a method like `truncate_write`
                    // which would be a false positive
                    if let Some(method_def_id) = cx.typeck_results().type_dependent_def_id(argument.hir_id)
                        && cx.tcx.trait_of_item(method_def_id).is_some()
                    {
                        return false;
                    }
                },
            }

            get_open_options(cx, receiver, options)
        } else {
            false
        }
    } else if let ExprKind::Call(callee, _) = argument.kind
        && let ExprKind::Path(path) = callee.kind
        && let Some(did) = cx.qpath_res(&path, callee.hir_id).opt_def_id()
    {
<<<<<<< HEAD
        let std_file_options = [
            sym::file_options,
            sym::open_options_new,
        ];

        let tokio_file_options: &[&[&str]] = &[
            &paths::TOKIO_IO_OPEN_OPTIONS_NEW,
            &paths::TOKIO_FILE_OPTIONS,
        ];

        let is_std_options = std_file_options.into_iter().any(|sym| cx.tcx.is_diagnostic_item(sym, did));
=======
        let std_file_options = [sym::file_options, sym::open_options_new];

        let tokio_file_options: &[&[&str]] = &[&paths::TOKIO_IO_OPEN_OPTIONS_NEW, &paths::TOKIO_FILE_OPTIONS];

        let is_std_options = std_file_options
            .into_iter()
            .any(|sym| cx.tcx.is_diagnostic_item(sym, did));
>>>>>>> b04aea89
        is_std_options || match_any_def_paths(cx, did, tokio_file_options).is_some()
    } else {
        false
    }
}

fn check_open_options(cx: &LateContext<'_>, settings: &[(OpenOption, Argument, Span)], span: Span) {
    // The args passed to these methods, if they have been called
    let mut options = FxHashMap::default();
    for (option, arg, sp) in settings {
        if let Some((_, prev_span)) = options.insert(option.clone(), (arg.clone(), *sp)) {
            span_lint(
                cx,
                NONSENSICAL_OPEN_OPTIONS,
                prev_span,
                format!("the method `{option}` is called more than once"),
            );
        }
    }

    if let Some((Argument::Set(true), _)) = options.get(&OpenOption::Read)
        && let Some((Argument::Set(true), _)) = options.get(&OpenOption::Truncate)
        && let None | Some((Argument::Set(false), _)) = options.get(&OpenOption::Write)
    {
        span_lint(
            cx,
            NONSENSICAL_OPEN_OPTIONS,
            span,
            "file opened with `truncate` and `read`",
        );
    }

    if let Some((Argument::Set(true), _)) = options.get(&OpenOption::Append)
        && let Some((Argument::Set(true), _)) = options.get(&OpenOption::Truncate)
    {
        span_lint(
            cx,
            NONSENSICAL_OPEN_OPTIONS,
            span,
            "file opened with `append` and `truncate`",
        );
    }

    if let Some((Argument::Set(true), create_span)) = options.get(&OpenOption::Create)
        && let None = options.get(&OpenOption::Truncate)
        && let None | Some((Argument::Set(false), _)) = options.get(&OpenOption::Append)
    {
        span_lint_and_then(
            cx,
            SUSPICIOUS_OPEN_OPTIONS,
            *create_span,
            "file opened with `create`, but `truncate` behavior not defined",
            |diag| {
                diag.span_suggestion(
                    create_span.shrink_to_hi(),
                    "add",
                    ".truncate(true)".to_string(),
                    rustc_errors::Applicability::MaybeIncorrect,
                )
                .help("if you intend to overwrite an existing file entirely, call `.truncate(true)`")
                .help(
                    "if you instead know that you may want to keep some parts of the old file, call `.truncate(false)`",
                )
                .help("alternatively, use `.append(true)` to append to the file instead of overwriting it");
            },
        );
    }
}<|MERGE_RESOLUTION|>--- conflicted
+++ resolved
@@ -126,19 +126,6 @@
         && let ExprKind::Path(path) = callee.kind
         && let Some(did) = cx.qpath_res(&path, callee.hir_id).opt_def_id()
     {
-<<<<<<< HEAD
-        let std_file_options = [
-            sym::file_options,
-            sym::open_options_new,
-        ];
-
-        let tokio_file_options: &[&[&str]] = &[
-            &paths::TOKIO_IO_OPEN_OPTIONS_NEW,
-            &paths::TOKIO_FILE_OPTIONS,
-        ];
-
-        let is_std_options = std_file_options.into_iter().any(|sym| cx.tcx.is_diagnostic_item(sym, did));
-=======
         let std_file_options = [sym::file_options, sym::open_options_new];
 
         let tokio_file_options: &[&[&str]] = &[&paths::TOKIO_IO_OPEN_OPTIONS_NEW, &paths::TOKIO_FILE_OPTIONS];
@@ -146,7 +133,6 @@
         let is_std_options = std_file_options
             .into_iter()
             .any(|sym| cx.tcx.is_diagnostic_item(sym, did));
->>>>>>> b04aea89
         is_std_options || match_any_def_paths(cx, did, tokio_file_options).is_some()
     } else {
         false
