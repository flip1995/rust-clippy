use crate::utils;
use crate::utils::eager_or_lazy;
use crate::utils::sugg::Sugg;
use crate::utils::{is_type_diagnostic_item, paths, span_lint_and_sugg};
use if_chain::if_chain;

use rustc_errors::Applicability;
use rustc_hir::{Arm, BindingAnnotation, Block, Expr, ExprKind, MatchSource, Mutability, PatKind, UnOp};
use rustc_lint::{LateContext, LateLintPass};
use rustc_session::{declare_lint_pass, declare_tool_lint};
use rustc_span::sym;

declare_clippy_lint! {
    /// **What it does:**
    /// Lints usage of `if let Some(v) = ... { y } else { x }` which is more
    /// idiomatically done with `Option::map_or` (if the else bit is a pure
    /// expression) or `Option::map_or_else` (if the else bit is an impure
    /// expression).
    ///
    /// **Why is this bad?**
    /// Using the dedicated functions of the Option type is clearer and
    /// more concise than an `if let` expression.
    ///
    /// **Known problems:**
    /// This lint uses a deliberately conservative metric for checking
    /// if the inside of either body contains breaks or continues which will
    /// cause it to not suggest a fix if either block contains a loop with
    /// continues or breaks contained within the loop.
    ///
    /// **Example:**
    ///
    /// ```rust
    /// # let optional: Option<u32> = Some(0);
    /// # fn do_complicated_function() -> u32 { 5 };
    /// let _ = if let Some(foo) = optional {
    ///     foo
    /// } else {
    ///     5
    /// };
    /// let _ = if let Some(foo) = optional {
    ///     foo
    /// } else {
    ///     let y = do_complicated_function();
    ///     y*y
    /// };
    /// ```
    ///
    /// should be
    ///
    /// ```rust
    /// # let optional: Option<u32> = Some(0);
    /// # fn do_complicated_function() -> u32 { 5 };
    /// let _ = optional.map_or(5, |foo| foo);
    /// let _ = optional.map_or_else(||{
    ///     let y = do_complicated_function();
    ///     y*y
    /// }, |foo| foo);
    /// ```
    pub OPTION_IF_LET_ELSE,
    pedantic,
    "reimplementation of Option::map_or"
}

declare_lint_pass!(OptionIfLetElse => [OPTION_IF_LET_ELSE]);

/// Returns true iff the given expression is the result of calling `Result::ok`
fn is_result_ok(cx: &LateContext<'_>, expr: &'_ Expr<'_>) -> bool {
    if let ExprKind::MethodCall(ref path, _, &[ref receiver], _) = &expr.kind {
        path.ident.name.as_str() == "ok"
            && is_type_diagnostic_item(cx, &cx.typeck_results().expr_ty(&receiver), sym::result_type)
    } else {
        false
    }
}

/// A struct containing information about occurrences of the
/// `if let Some(..) = .. else` construct that this lint detects.
struct OptionIfLetElseOccurence {
    option: String,
    method_sugg: String,
    some_expr: String,
    none_expr: String,
    wrap_braces: bool,
}

/// Extracts the body of a given arm. If the arm contains only an expression,
/// then it returns the expression. Otherwise, it returns the entire block
fn extract_body_from_arm<'a>(arm: &'a Arm<'a>) -> Option<&'a Expr<'a>> {
    if let ExprKind::Block(
        Block {
            stmts: statements,
            expr: Some(expr),
            ..
        },
        _,
    ) = &arm.body.kind
    {
        if let [] = statements {
            Some(&expr)
        } else {
            Some(&arm.body)
        }
    } else {
        None
    }
}

/// If this is the else body of an if/else expression, then we need to wrap
/// it in curly braces. Otherwise, we don't.
fn should_wrap_in_braces(cx: &LateContext<'_>, expr: &Expr<'_>) -> bool {
    utils::get_enclosing_block(cx, expr.hir_id).map_or(false, |parent| {
        let mut should_wrap = false;
<<<<<<< HEAD
        
=======

>>>>>>> e32b4f9d
        if let Some(Expr {
            kind:
                ExprKind::Match(
                    _,
                    arms,
                    MatchSource::IfLetDesugar {
                        contains_else_clause: true,
                    },
                ),
            ..
        }) = parent.expr
        {
            should_wrap = expr.hir_id == arms[1].body.hir_id;
<<<<<<< HEAD
        } else if let Some(Expr { kind: ExprKind::If(_, _, Some(else_clause)), .. }) = parent.expr {
=======
        } else if let Some(Expr {
            kind: ExprKind::If(_, _, Some(else_clause)),
            ..
        }) = parent.expr
        {
>>>>>>> e32b4f9d
            should_wrap = expr.hir_id == else_clause.hir_id;
        }

        should_wrap
    })
}

fn format_option_in_sugg(cx: &LateContext<'_>, cond_expr: &Expr<'_>, as_ref: bool, as_mut: bool) -> String {
    format!(
        "{}{}",
        Sugg::hir(cx, cond_expr, "..").maybe_par(),
        if as_mut {
            ".as_mut()"
        } else if as_ref {
            ".as_ref()"
        } else {
            ""
        }
    )
}

/// If this expression is the option if let/else construct we're detecting, then
/// this function returns an `OptionIfLetElseOccurence` struct with details if
/// this construct is found, or None if this construct is not found.
fn detect_option_if_let_else<'tcx>(
    cx: &'_ LateContext<'tcx>,
    expr: &'_ Expr<'tcx>,
) -> Option<OptionIfLetElseOccurence> {
    if_chain! {
        if !utils::in_macro(expr.span); // Don't lint macros, because it behaves weirdly
        if let ExprKind::Match(cond_expr, arms, MatchSource::IfLetDesugar{contains_else_clause: true}) = &expr.kind;
        if arms.len() == 2;
        if !is_result_ok(cx, cond_expr); // Don't lint on Result::ok because a different lint does it already
        if let PatKind::TupleStruct(struct_qpath, &[inner_pat], _) = &arms[0].pat.kind;
        if utils::match_qpath(struct_qpath, &paths::OPTION_SOME);
        if let PatKind::Binding(bind_annotation, _, id, _) = &inner_pat.kind;
        if !utils::usage::contains_return_break_continue_macro(arms[0].body);
        if !utils::usage::contains_return_break_continue_macro(arms[1].body);
        then {
            let capture_mut = if bind_annotation == &BindingAnnotation::Mutable { "mut " } else { "" };
            let some_body = extract_body_from_arm(&arms[0])?;
            let none_body = extract_body_from_arm(&arms[1])?;
            let method_sugg = if eager_or_lazy::is_eagerness_candidate(cx, none_body) { "map_or" } else { "map_or_else" };
            let capture_name = id.name.to_ident_string();
            let wrap_braces = should_wrap_in_braces(cx, expr);
            let (as_ref, as_mut) = match &cond_expr.kind {
                ExprKind::AddrOf(_, Mutability::Not, _) => (true, false),
                ExprKind::AddrOf(_, Mutability::Mut, _) => (false, true),
                _ => (bind_annotation == &BindingAnnotation::Ref, bind_annotation == &BindingAnnotation::RefMut),
            };
            let cond_expr = match &cond_expr.kind {
                // Pointer dereferencing happens automatically, so we can omit it in the suggestion
                ExprKind::Unary(UnOp::UnDeref, expr) | ExprKind::AddrOf(_, _, expr) => expr,
                _ => cond_expr,
            };
            Some(OptionIfLetElseOccurence {
                option: format_option_in_sugg(cx, cond_expr, as_ref, as_mut),
                method_sugg: method_sugg.to_string(),
                some_expr: format!("|{}{}| {}", capture_mut, capture_name, Sugg::hir(cx, some_body, "..")),
                none_expr: format!("{}{}", if method_sugg == "map_or" { "" } else { "|| " }, Sugg::hir(cx, none_body, "..")),
                wrap_braces,
            })
        } else {
            None
        }
    }
}

impl<'tcx> LateLintPass<'tcx> for OptionIfLetElse {
    fn check_expr(&mut self, cx: &LateContext<'tcx>, expr: &Expr<'tcx>) {
        if let Some(detection) = detect_option_if_let_else(cx, expr) {
            span_lint_and_sugg(
                cx,
                OPTION_IF_LET_ELSE,
                expr.span,
                format!("use Option::{} instead of an if let/else", detection.method_sugg).as_str(),
                "try",
                format!(
                    "{}{}.{}({}, {}){}",
                    if detection.wrap_braces { "{ " } else { "" },
                    detection.option,
                    detection.method_sugg,
                    detection.none_expr,
                    detection.some_expr,
                    if detection.wrap_braces { " }" } else { "" },
                ),
                Applicability::MaybeIncorrect,
            );
        }
    }
}<|MERGE_RESOLUTION|>--- conflicted
+++ resolved
@@ -110,11 +110,7 @@
 fn should_wrap_in_braces(cx: &LateContext<'_>, expr: &Expr<'_>) -> bool {
     utils::get_enclosing_block(cx, expr.hir_id).map_or(false, |parent| {
         let mut should_wrap = false;
-<<<<<<< HEAD
-        
-=======
-
->>>>>>> e32b4f9d
+
         if let Some(Expr {
             kind:
                 ExprKind::Match(
@@ -128,15 +124,11 @@
         }) = parent.expr
         {
             should_wrap = expr.hir_id == arms[1].body.hir_id;
-<<<<<<< HEAD
-        } else if let Some(Expr { kind: ExprKind::If(_, _, Some(else_clause)), .. }) = parent.expr {
-=======
         } else if let Some(Expr {
             kind: ExprKind::If(_, _, Some(else_clause)),
             ..
         }) = parent.expr
         {
->>>>>>> e32b4f9d
             should_wrap = expr.hir_id == else_clause.hir_id;
         }
 
