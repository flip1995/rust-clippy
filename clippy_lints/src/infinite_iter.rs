use clippy_utils::diagnostics::span_lint;
use clippy_utils::ty::{implements_trait, is_type_diagnostic_item};
use clippy_utils::{higher, match_def_path, path_def_id, paths};
use rustc_hir::{BorrowKind, Closure, Expr, ExprKind};
use rustc_lint::{LateContext, LateLintPass};
use rustc_session::{declare_lint_pass, declare_tool_lint};
use rustc_span::symbol::{sym, Symbol};

declare_clippy_lint! {
    /// ### What it does
    /// Checks for iteration that is guaranteed to be infinite.
    ///
    /// ### Why is this bad?
    /// While there may be places where this is acceptable
    /// (e.g., in event streams), in most cases this is simply an error.
    ///
    /// ### Example
    /// ```no_run
    /// use std::iter;
    ///
    /// iter::repeat(1_u8).collect::<Vec<_>>();
    /// ```
    #[clippy::version = "pre 1.29.0"]
    pub INFINITE_ITER,
    correctness,
    "infinite iteration"
}

declare_clippy_lint! {
    /// ### What it does
    /// Checks for iteration that may be infinite.
    ///
    /// ### Why is this bad?
    /// While there may be places where this is acceptable
    /// (e.g., in event streams), in most cases this is simply an error.
    ///
    /// ### Known problems
    /// The code may have a condition to stop iteration, but
    /// this lint is not clever enough to analyze it.
    ///
    /// ### Example
    /// ```rust
    /// let infinite_iter = 0..;
    /// # #[allow(unused)]
    /// [0..].iter().zip(infinite_iter.take_while(|x| *x > 5));
    /// ```
    #[clippy::version = "pre 1.29.0"]
    pub MAYBE_INFINITE_ITER,
    pedantic,
    "possible infinite iteration"
}

declare_lint_pass!(InfiniteIter => [INFINITE_ITER, MAYBE_INFINITE_ITER]);

impl<'tcx> LateLintPass<'tcx> for InfiniteIter {
    fn check_expr(&mut self, cx: &LateContext<'tcx>, expr: &'tcx Expr<'_>) {
        let (lint, msg) = match complete_infinite_iter(cx, expr) {
            Infinite => (INFINITE_ITER, "infinite iteration detected"),
            MaybeInfinite => (MAYBE_INFINITE_ITER, "possible infinite iteration detected"),
            Finite => {
                return;
            }
        };
        span_lint(cx, lint, expr.span, msg);
    }
}

#[derive(Copy, Clone, Debug, PartialEq, Eq)]
enum Finiteness {
    Infinite,
    MaybeInfinite,
    Finite,
}

use self::Finiteness::{Finite, Infinite, MaybeInfinite};

impl Finiteness {
    #[must_use]
    fn and(self, b: Self) -> Self {
        match (self, b) {
            (Finite, _) | (_, Finite) => Finite,
            (MaybeInfinite, _) | (_, MaybeInfinite) => MaybeInfinite,
            _ => Infinite,
        }
    }

    #[must_use]
    fn or(self, b: Self) -> Self {
        match (self, b) {
            (Infinite, _) | (_, Infinite) => Infinite,
            (MaybeInfinite, _) | (_, MaybeInfinite) => MaybeInfinite,
            _ => Finite,
        }
    }
}

impl From<bool> for Finiteness {
    #[must_use]
    fn from(b: bool) -> Self {
        if b { Infinite } else { Finite }
    }
}

/// This tells us what to look for to know if the iterator returned by
/// this method is infinite
#[derive(Copy, Clone)]
enum Heuristic {
    /// infinite no matter what
    Always,
    /// infinite if the first argument is
    First,
    /// infinite if any of the supplied arguments is
    Any,
    /// infinite if all of the supplied arguments are
    All,
}

use self::Heuristic::{All, Always, Any, First};

/// a slice of (method name, number of args, heuristic, bounds) tuples
/// that will be used to determine whether the method in question
/// returns an infinite or possibly infinite iterator. The finiteness
/// is an upper bound, e.g., some methods can return a possibly
/// infinite iterator at worst, e.g., `take_while`.
const HEURISTICS: [(&str, usize, Heuristic, Finiteness); 19] = [
    ("zip", 1, All, Infinite),
    ("chain", 1, Any, Infinite),
    ("cycle", 0, Always, Infinite),
    ("map", 1, First, Infinite),
    ("by_ref", 0, First, Infinite),
    ("cloned", 0, First, Infinite),
    ("rev", 0, First, Infinite),
    ("inspect", 0, First, Infinite),
    ("enumerate", 0, First, Infinite),
    ("peekable", 1, First, Infinite),
    ("fuse", 0, First, Infinite),
    ("skip", 1, First, Infinite),
    ("skip_while", 0, First, Infinite),
    ("filter", 1, First, Infinite),
    ("filter_map", 1, First, Infinite),
    ("flat_map", 1, First, Infinite),
    ("unzip", 0, First, Infinite),
    ("take_while", 1, First, MaybeInfinite),
    ("scan", 2, First, MaybeInfinite),
];

fn is_infinite(cx: &LateContext<'_>, expr: &Expr<'_>) -> Finiteness {
    match expr.kind {
        ExprKind::MethodCall(method, receiver, args, _) => {
            for &(name, len, heuristic, cap) in &HEURISTICS {
                if method.ident.name.as_str() == name && args.len() == len {
                    return (match heuristic {
                        Always => Infinite,
                        First => is_infinite(cx, receiver),
                        Any => is_infinite(cx, receiver).or(is_infinite(cx, &args[0])),
                        All => is_infinite(cx, receiver).and(is_infinite(cx, &args[0])),
                    })
                    .and(cap);
                }
            }
            if method.ident.name == sym!(flat_map) && args.len() == 1 {
                if let ExprKind::Closure(&Closure { body, .. }) = args[0].kind {
                    let body = cx.tcx.hir().body(body);
                    return is_infinite(cx, body.value);
                }
            }
            Finite
        },
        ExprKind::Block(block, _) => block.expr.as_ref().map_or(Finite, |e| is_infinite(cx, e)),
        ExprKind::Box(e) | ExprKind::AddrOf(BorrowKind::Ref, _, e) => is_infinite(cx, e),
        ExprKind::Call(path, _) => path_def_id(cx, path)
            .map_or(false, |id| match_def_path(cx, id, &paths::ITER_REPEAT))
            .into(),
        ExprKind::Struct(..) => higher::Range::hir(expr).map_or(false, |r| r.end.is_none()).into(),
        _ => Finite,
    }
}

/// the names and argument lengths of methods that *may* exhaust their
/// iterators
const POSSIBLY_COMPLETING_METHODS: [(&str, usize); 6] = [
    ("find", 1),
    ("rfind", 1),
    ("position", 1),
    ("rposition", 1),
    ("any", 1),
    ("all", 1),
];

/// the names and argument lengths of methods that *always* exhaust
/// their iterators
const COMPLETING_METHODS: [(&str, usize); 12] = [
    ("count", 0),
    ("fold", 2),
    ("for_each", 1),
    ("partition", 1),
    ("max", 0),
    ("max_by", 1),
    ("max_by_key", 1),
    ("min", 0),
    ("min_by", 1),
    ("min_by_key", 1),
    ("sum", 0),
    ("product", 0),
];

/// the paths of types that are known to be infinitely allocating
const INFINITE_COLLECTORS: &[Symbol] = &[
    sym::BinaryHeap,
    sym::BTreeMap,
    sym::BTreeSet,
    sym::HashMap,
    sym::HashSet,
    sym::LinkedList,
    sym::Vec,
    sym::VecDeque,
];

fn complete_infinite_iter(cx: &LateContext<'_>, expr: &Expr<'_>) -> Finiteness {
    match expr.kind {
        ExprKind::MethodCall(method, receiver, args, _) => {
            for &(name, len) in &COMPLETING_METHODS {
                if method.ident.name.as_str() == name && args.len() == len {
                    return is_infinite(cx, receiver);
                }
            }
            for &(name, len) in &POSSIBLY_COMPLETING_METHODS {
                if method.ident.name.as_str() == name && args.len() == len {
                    return MaybeInfinite.and(is_infinite(cx, receiver));
                }
            }
            if method.ident.name == sym!(last) && args.is_empty() {
<<<<<<< HEAD
                let not_double_ended =
                    cx.tcx.get_diagnostic_item(sym::DoubleEndedIterator).map_or(false, |id| {
=======
                let not_double_ended = cx
                    .tcx
                    .get_diagnostic_item(sym::DoubleEndedIterator)
                    .map_or(false, |id| {
>>>>>>> b52fb523
                        !implements_trait(cx, cx.typeck_results().expr_ty(receiver), id, &[])
                    });
                if not_double_ended {
                    return is_infinite(cx, receiver);
                }
            } else if method.ident.name == sym!(collect) {
                let ty = cx.typeck_results().expr_ty(expr);
                if INFINITE_COLLECTORS
                    .iter()
                    .any(|diag_item| is_type_diagnostic_item(cx, ty, *diag_item))
                {
                    return is_infinite(cx, receiver);
                }
            }
        },
        ExprKind::Binary(op, l, r) => {
            if op.node.is_comparison() {
                return is_infinite(cx, l).and(is_infinite(cx, r)).and(MaybeInfinite);
            }
        }, // TODO: ExprKind::Loop + Match
        _ => (),
    }
    Finite
}<|MERGE_RESOLUTION|>--- conflicted
+++ resolved
@@ -59,7 +59,7 @@
             MaybeInfinite => (MAYBE_INFINITE_ITER, "possible infinite iteration detected"),
             Finite => {
                 return;
-            }
+            },
         };
         span_lint(cx, lint, expr.span, msg);
     }
@@ -230,15 +230,10 @@
                 }
             }
             if method.ident.name == sym!(last) && args.is_empty() {
-<<<<<<< HEAD
-                let not_double_ended =
-                    cx.tcx.get_diagnostic_item(sym::DoubleEndedIterator).map_or(false, |id| {
-=======
                 let not_double_ended = cx
                     .tcx
                     .get_diagnostic_item(sym::DoubleEndedIterator)
                     .map_or(false, |id| {
->>>>>>> b52fb523
                         !implements_trait(cx, cx.typeck_results().expr_ty(receiver), id, &[])
                     });
                 if not_double_ended {
