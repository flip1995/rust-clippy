--- conflicted
+++ resolved
@@ -660,9 +660,6 @@
     use rustc_span::hygiene::MacroKind;
     if expr.span.from_expansion() {
         let data = expr.span.ctxt().outer_expn_data();
-<<<<<<< HEAD
-        matches!(data.kind, ExpnKind::Macro { kind: MacroKind::Attr, name: _, proc_macro: _ })
-=======
         matches!(
             data.kind,
             ExpnKind::Macro {
@@ -671,7 +668,6 @@
                 proc_macro: _
             }
         )
->>>>>>> 9e3cd887
     } else {
         false
     }
