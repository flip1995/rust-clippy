--- conflicted
+++ resolved
@@ -433,12 +433,7 @@
             return;
         }
         let binding = match expr.kind {
-<<<<<<< HEAD
-            ExprKind::Path(hir::QPath::LangItem(..)) => None,
-            ExprKind::Path(ref qpath) => {
-=======
             ExprKind::Path(ref qpath) if !matches!(qpath, hir::QPath::LangItem(..)) => {
->>>>>>> 70e1fc95
                 let binding = last_path_segment(qpath).ident.as_str();
                 if binding.starts_with('_') &&
                     !binding.starts_with("__") &&
