use if_chain::if_chain;
use rustc_ast::ast::LitKind;
use rustc_errors::Applicability;
use rustc_hir::intravisit::FnKind;
use rustc_hir::{
    self as hir, def, BinOpKind, BindingAnnotation, Body, Expr, ExprKind, FnDecl, HirId, Mutability, PatKind, Stmt,
    StmtKind, TyKind, UnOp,
};
use rustc_lint::{LateContext, LateLintPass};
use rustc_middle::ty::{self, Ty};
use rustc_session::{declare_lint_pass, declare_tool_lint};
use rustc_span::hygiene::DesugaringKind;
use rustc_span::source_map::{ExpnKind, Span};

use crate::consts::{constant, Constant};
use crate::utils::sugg::Sugg;
use crate::utils::{
    get_item_name, get_parent_expr, higher, implements_trait, in_constant, is_integer_const, iter_input_pats,
    last_path_segment, match_qpath, match_trait_method, paths, snippet, snippet_opt, span_lint, span_lint_and_sugg,
    span_lint_and_then, span_lint_hir_and_then, walk_ptrs_ty, SpanlessEq,
};

declare_clippy_lint! {
    /// **What it does:** Checks for function arguments and let bindings denoted as
    /// `ref`.
    ///
    /// **Why is this bad?** The `ref` declaration makes the function take an owned
    /// value, but turns the argument into a reference (which means that the value
    /// is destroyed when exiting the function). This adds not much value: either
    /// take a reference type, or take an owned value and create references in the
    /// body.
    ///
    /// For let bindings, `let x = &foo;` is preferred over `let ref x = foo`. The
    /// type of `x` is more obvious with the former.
    ///
    /// **Known problems:** If the argument is dereferenced within the function,
    /// removing the `ref` will lead to errors. This can be fixed by removing the
    /// dereferences, e.g., changing `*x` to `x` within the function.
    ///
    /// **Example:**
    /// ```rust,ignore
    /// // Bad
    /// fn foo(ref x: u8) -> bool {
    ///     true
    /// }
    ///
    /// // Good
    /// fn foo(x: &u8) -> bool {
    ///     true
    /// }
    /// ```
    pub TOPLEVEL_REF_ARG,
    style,
    "an entire binding declared as `ref`, in a function argument or a `let` statement"
}

declare_clippy_lint! {
    /// **What it does:** Checks for comparisons to NaN.
    ///
    /// **Why is this bad?** NaN does not compare meaningfully to anything – not
    /// even itself – so those comparisons are simply wrong.
    ///
    /// **Known problems:** None.
    ///
    /// **Example:**
    /// ```rust
    /// # let x = 1.0;
    ///
    /// // Bad
    /// if x == f32::NAN { }
    ///
    /// // Good
    /// if x.is_nan() { }
    /// ```
    pub CMP_NAN,
    correctness,
    "comparisons to `NAN`, which will always return false, probably not intended"
}

declare_clippy_lint! {
    /// **What it does:** Checks for (in-)equality comparisons on floating-point
    /// values (apart from zero), except in functions called `*eq*` (which probably
    /// implement equality for a type involving floats).
    ///
    /// **Why is this bad?** Floating point calculations are usually imprecise, so
    /// asking if two values are *exactly* equal is asking for trouble. For a good
    /// guide on what to do, see [the floating point
    /// guide](http://www.floating-point-gui.de/errors/comparison).
    ///
    /// **Known problems:** None.
    ///
    /// **Example:**
    /// ```rust
    /// let x = 1.2331f64;
    /// let y = 1.2332f64;
    ///
    /// // Bad
    /// if y == 1.23f64 { }
    /// if y != x {} // where both are floats
    ///
    /// // Good
    /// let error = 0.01f64; // Use an epsilon for comparison
    /// if (y - 1.23f64).abs() < error { }
    /// if (y - x).abs() > error { }
    /// ```
    pub FLOAT_CMP,
    correctness,
    "using `==` or `!=` on float values instead of comparing difference with an epsilon"
}

declare_clippy_lint! {
    /// **What it does:** Checks for conversions to owned values just for the sake
    /// of a comparison.
    ///
    /// **Why is this bad?** The comparison can operate on a reference, so creating
    /// an owned value effectively throws it away directly afterwards, which is
    /// needlessly consuming code and heap space.
    ///
    /// **Known problems:** None.
    ///
    /// **Example:**
    /// ```rust
    /// # let x = "foo";
    /// # let y = String::from("foo");
    /// if x.to_owned() == y {}
    /// ```
    /// Could be written as
    /// ```rust
    /// # let x = "foo";
    /// # let y = String::from("foo");
    /// if x == y {}
    /// ```
    pub CMP_OWNED,
    perf,
    "creating owned instances for comparing with others, e.g., `x == \"foo\".to_string()`"
}

declare_clippy_lint! {
    /// **What it does:** Checks for getting the remainder of a division by one.
    ///
    /// **Why is this bad?** The result can only ever be zero. No one will write
    /// such code deliberately, unless trying to win an Underhanded Rust
    /// Contest. Even for that contest, it's probably a bad idea. Use something more
    /// underhanded.
    ///
    /// **Known problems:** None.
    ///
    /// **Example:**
    /// ```rust
    /// # let x = 1;
    /// let a = x % 1;
    /// ```
    pub MODULO_ONE,
    correctness,
    "taking a number modulo 1, which always returns 0"
}

declare_clippy_lint! {
    /// **What it does:** Checks for the use of bindings with a single leading
    /// underscore.
    ///
    /// **Why is this bad?** A single leading underscore is usually used to indicate
    /// that a binding will not be used. Using such a binding breaks this
    /// expectation.
    ///
    /// **Known problems:** The lint does not work properly with desugaring and
    /// macro, it has been allowed in the mean time.
    ///
    /// **Example:**
    /// ```rust
    /// let _x = 0;
    /// let y = _x + 1; // Here we are using `_x`, even though it has a leading
    ///                 // underscore. We should rename `_x` to `x`
    /// ```
    pub USED_UNDERSCORE_BINDING,
    pedantic,
    "using a binding which is prefixed with an underscore"
}

declare_clippy_lint! {
    /// **What it does:** Checks for the use of short circuit boolean conditions as
    /// a
    /// statement.
    ///
    /// **Why is this bad?** Using a short circuit boolean condition as a statement
    /// may hide the fact that the second part is executed or not depending on the
    /// outcome of the first part.
    ///
    /// **Known problems:** None.
    ///
    /// **Example:**
    /// ```rust,ignore
    /// f() && g(); // We should write `if f() { g(); }`.
    /// ```
    pub SHORT_CIRCUIT_STATEMENT,
    complexity,
    "using a short circuit boolean condition as a statement"
}

declare_clippy_lint! {
    /// **What it does:** Catch casts from `0` to some pointer type
    ///
    /// **Why is this bad?** This generally means `null` and is better expressed as
    /// {`std`, `core`}`::ptr::`{`null`, `null_mut`}.
    ///
    /// **Known problems:** None.
    ///
    /// **Example:**
    ///
    /// ```rust
    /// // Bad
    /// let a = 0 as *const u32;
    ///
    /// // Good
    /// let a = std::ptr::null::<u32>();
    /// ```
    pub ZERO_PTR,
    style,
    "using `0 as *{const, mut} T`"
}

declare_clippy_lint! {
    /// **What it does:** Checks for (in-)equality comparisons on floating-point
    /// value and constant, except in functions called `*eq*` (which probably
    /// implement equality for a type involving floats).
    ///
    /// **Why is this bad?** Floating point calculations are usually imprecise, so
    /// asking if two values are *exactly* equal is asking for trouble. For a good
    /// guide on what to do, see [the floating point
    /// guide](http://www.floating-point-gui.de/errors/comparison).
    ///
    /// **Known problems:** None.
    ///
    /// **Example:**
    /// ```rust
    /// let x: f64 = 1.0;
    /// const ONE: f64 = 1.00;
    ///
    /// // Bad
    /// if x == ONE { }  // where both are floats
    ///
    /// // Good
    /// let error = 0.1f64; // Use an epsilon for comparison
    /// if (x - ONE).abs() < error { }
    /// ```
    pub FLOAT_CMP_CONST,
    restriction,
    "using `==` or `!=` on float constants instead of comparing difference with an epsilon"
}

declare_lint_pass!(MiscLints => [
    TOPLEVEL_REF_ARG,
    CMP_NAN,
    FLOAT_CMP,
    CMP_OWNED,
    MODULO_ONE,
    USED_UNDERSCORE_BINDING,
    SHORT_CIRCUIT_STATEMENT,
    ZERO_PTR,
    FLOAT_CMP_CONST
]);

impl<'tcx> LateLintPass<'tcx> for MiscLints {
    fn check_fn(
        &mut self,
        cx: &LateContext<'tcx>,
        k: FnKind<'tcx>,
        decl: &'tcx FnDecl<'_>,
        body: &'tcx Body<'_>,
        _: Span,
        _: HirId,
    ) {
        if let FnKind::Closure(_) = k {
            // Does not apply to closures
            return;
        }
        for arg in iter_input_pats(decl, body) {
            if let PatKind::Binding(BindingAnnotation::Ref | BindingAnnotation::RefMut, ..) = arg.pat.kind {
                span_lint(
                    cx,
                    TOPLEVEL_REF_ARG,
                    arg.pat.span,
                    "`ref` directly on a function argument is ignored. \
                    Consider using a reference type instead.",
                );
            }
        }
    }

    fn check_stmt(&mut self, cx: &LateContext<'tcx>, stmt: &'tcx Stmt<'_>) {
        if_chain! {
            if let StmtKind::Local(ref local) = stmt.kind;
            if let PatKind::Binding(an, .., name, None) = local.pat.kind;
            if let Some(ref init) = local.init;
            if !higher::is_from_for_desugar(local);
            then {
                if an == BindingAnnotation::Ref || an == BindingAnnotation::RefMut {
                    let sugg_init = if init.span.from_expansion() {
                        Sugg::hir_with_macro_callsite(cx, init, "..")
                    } else {
                        Sugg::hir(cx, init, "..")
                    };
                    let (mutopt, initref) = if an == BindingAnnotation::RefMut {
                        ("mut ", sugg_init.mut_addr())
                    } else {
                        ("", sugg_init.addr())
                    };
                    let tyopt = if let Some(ref ty) = local.ty {
                        format!(": &{mutopt}{ty}", mutopt=mutopt, ty=snippet(cx, ty.span, "_"))
                    } else {
                        String::new()
                    };
                    span_lint_hir_and_then(
                        cx,
                        TOPLEVEL_REF_ARG,
                        init.hir_id,
                        local.pat.span,
                        "`ref` on an entire `let` pattern is discouraged, take a reference with `&` instead",
                        |diag| {
                            diag.span_suggestion(
                                stmt.span,
                                "try",
                                format!(
                                    "let {name}{tyopt} = {initref};",
                                    name=snippet(cx, name.span, "_"),
                                    tyopt=tyopt,
                                    initref=initref,
                                ),
                                Applicability::MachineApplicable,
                            );
                        }
                    );
                }
            }
        };
        if_chain! {
            if let StmtKind::Semi(ref expr) = stmt.kind;
            if let ExprKind::Binary(ref binop, ref a, ref b) = expr.kind;
            if binop.node == BinOpKind::And || binop.node == BinOpKind::Or;
            if let Some(sugg) = Sugg::hir_opt(cx, a);
            then {
                span_lint_and_then(cx,
                    SHORT_CIRCUIT_STATEMENT,
                    stmt.span,
                    "boolean short circuit operator in statement may be clearer using an explicit test",
                    |diag| {
                        let sugg = if binop.node == BinOpKind::Or { !sugg } else { sugg };
                        diag.span_suggestion(
                            stmt.span,
                            "replace it with",
                            format!(
                                "if {} {{ {}; }}",
                                sugg,
                                &snippet(cx, b.span, ".."),
                            ),
                            Applicability::MachineApplicable, // snippet
                        );
                    });
            }
        };
    }

    fn check_expr(&mut self, cx: &LateContext<'tcx>, expr: &'tcx Expr<'_>) {
        match expr.kind {
            ExprKind::Cast(ref e, ref ty) => {
                check_cast(cx, expr.span, e, ty);
                return;
            },
            ExprKind::Binary(ref cmp, ref left, ref right) => {
                let op = cmp.node;
                if op.is_comparison() {
                    check_nan(cx, left, expr);
                    check_nan(cx, right, expr);
                    check_to_owned(cx, left, right, true);
                    check_to_owned(cx, right, left, false);
                }
                if (op == BinOpKind::Eq || op == BinOpKind::Ne) && (is_float(cx, left) || is_float(cx, right)) {
                    if is_allowed(cx, left) || is_allowed(cx, right) {
                        return;
                    }

                    // Allow comparing the results of signum()
                    if is_signum(cx, left) && is_signum(cx, right) {
                        return;
                    }

                    if let Some(name) = get_item_name(cx, expr) {
                        let name = name.as_str();
                        if name == "eq"
                            || name == "ne"
                            || name == "is_nan"
                            || name.starts_with("eq_")
                            || name.ends_with("_eq")
                        {
                            return;
                        }
                    }
                    let is_comparing_arrays = is_array(cx, left) || is_array(cx, right);
                    let (lint, msg) = get_lint_and_message(
                        is_named_constant(cx, left) || is_named_constant(cx, right),
                        is_comparing_arrays,
                    );
                    span_lint_and_then(cx, lint, expr.span, msg, |diag| {
                        let lhs = Sugg::hir(cx, left, "..");
                        let rhs = Sugg::hir(cx, right, "..");

                        if !is_comparing_arrays {
                            diag.span_suggestion(
                                expr.span,
                                "consider comparing them within some error",
                                format!(
                                    "({}).abs() {} error",
                                    lhs - rhs,
                                    if op == BinOpKind::Eq { '<' } else { '>' }
                                ),
                                Applicability::HasPlaceholders, // snippet
                            );
                        }
                        diag.note("`f32::EPSILON` and `f64::EPSILON` are available for the `error`");
                    });
                } else if op == BinOpKind::Rem && is_integer_const(cx, right, 1) {
                    span_lint(cx, MODULO_ONE, expr.span, "any number modulo 1 will be 0");
                }
            },
            _ => {},
        }
        if in_attributes_expansion(expr) || expr.span.is_desugaring(DesugaringKind::Await) {
            // Don't lint things expanded by #[derive(...)], etc or `await` desugaring
            return;
        }
        let binding = match expr.kind {
            ExprKind::Path(ref qpath) => {
                let binding = last_path_segment(qpath).ident.as_str();
                if binding.starts_with('_') &&
                    !binding.starts_with("__") &&
                    binding != "_result" && // FIXME: #944
                    is_used(cx, expr) &&
                    // don't lint if the declaration is in a macro
                    non_macro_local(cx, cx.qpath_res(qpath, expr.hir_id))
                {
                    Some(binding)
                } else {
                    None
                }
            },
            ExprKind::Field(_, ident) => {
                let name = ident.as_str();
                if name.starts_with('_') && !name.starts_with("__") {
                    Some(name)
                } else {
                    None
                }
            },
            _ => None,
        };
        if let Some(binding) = binding {
            span_lint(
                cx,
                USED_UNDERSCORE_BINDING,
                expr.span,
                &format!(
                    "used binding `{}` which is prefixed with an underscore. A leading \
                     underscore signals that a binding will not be used.",
                    binding
                ),
            );
        }
    }
}

fn get_lint_and_message(
    is_comparing_constants: bool,
    is_comparing_arrays: bool,
) -> (&'static rustc_lint::Lint, &'static str) {
    if is_comparing_constants {
        (
            FLOAT_CMP_CONST,
            if is_comparing_arrays {
                "strict comparison of `f32` or `f64` constant arrays"
            } else {
                "strict comparison of `f32` or `f64` constant"
            },
        )
    } else {
        (
            FLOAT_CMP,
            if is_comparing_arrays {
                "strict comparison of `f32` or `f64` arrays"
            } else {
                "strict comparison of `f32` or `f64`"
            },
        )
    }
}

fn check_nan(cx: &LateContext<'_>, expr: &Expr<'_>, cmp_expr: &Expr<'_>) {
    if_chain! {
        if !in_constant(cx, cmp_expr.hir_id);
        if let Some((value, _)) = constant(cx, cx.tables(), expr);
        then {
            let needs_lint = match value {
                Constant::F32(num) => num.is_nan(),
                Constant::F64(num) => num.is_nan(),
                _ => false,
            };

            if needs_lint {
                span_lint(
                    cx,
                    CMP_NAN,
                    cmp_expr.span,
                    "doomed comparison with `NAN`, use `{f32,f64}::is_nan()` instead",
                );
            }
        }
    }
}

fn is_named_constant<'tcx>(cx: &LateContext<'tcx>, expr: &'tcx Expr<'_>) -> bool {
    if let Some((_, res)) = constant(cx, cx.tables(), expr) {
        res
    } else {
        false
    }
}

fn is_allowed<'tcx>(cx: &LateContext<'tcx>, expr: &'tcx Expr<'_>) -> bool {
    match constant(cx, cx.tables(), expr) {
        Some((Constant::F32(f), _)) => f == 0.0 || f.is_infinite(),
        Some((Constant::F64(f), _)) => f == 0.0 || f.is_infinite(),
        Some((Constant::Vec(vec), _)) => vec.iter().all(|f| match f {
            Constant::F32(f) => *f == 0.0 || (*f).is_infinite(),
            Constant::F64(f) => *f == 0.0 || (*f).is_infinite(),
            _ => false,
        }),
        _ => false,
    }
}

// Return true if `expr` is the result of `signum()` invoked on a float value.
fn is_signum(cx: &LateContext<'_>, expr: &Expr<'_>) -> bool {
    // The negation of a signum is still a signum
    if let ExprKind::Unary(UnOp::UnNeg, ref child_expr) = expr.kind {
        return is_signum(cx, &child_expr);
    }

    if_chain! {
        if let ExprKind::MethodCall(ref method_name, _, ref expressions, _) = expr.kind;
        if sym!(signum) == method_name.ident.name;
        // Check that the receiver of the signum() is a float (expressions[0] is the receiver of
        // the method call)
        then {
            return is_float(cx, &expressions[0]);
        }
    }
    false
}

fn is_float(cx: &LateContext<'_>, expr: &Expr<'_>) -> bool {
    let value = &walk_ptrs_ty(cx.tables().expr_ty(expr)).kind;

    if let ty::Array(arr_ty, _) = value {
        return matches!(arr_ty.kind, ty::Float(_));
    };

    matches!(value, ty::Float(_))
}

fn is_array(cx: &LateContext<'_>, expr: &Expr<'_>) -> bool {
    matches!(&walk_ptrs_ty(cx.tables().expr_ty(expr)).kind, ty::Array(_, _))
}

<<<<<<< HEAD
fn check_to_owned(cx: &LateContext<'_>, expr: &Expr<'_>, other: &Expr<'_>) {
    let (arg_ty, snip) = match expr.kind {
        ExprKind::MethodCall(.., ref args, _) if args.len() == 1 => {
            if match_trait_method(cx, expr, &paths::TO_STRING) || match_trait_method(cx, expr, &paths::TO_OWNED) {
                (cx.tables().expr_ty_adjusted(&args[0]), snippet(cx, args[0].span, ".."))
=======
fn check_to_owned(cx: &LateContext<'_>, expr: &Expr<'_>, other: &Expr<'_>, left: bool) {
    #[derive(Default)]
    struct EqImpl {
        ty_eq_other: bool,
        other_eq_ty: bool,
    }

    impl EqImpl {
        fn is_implemented(&self) -> bool {
            self.ty_eq_other || self.other_eq_ty
        }
    }

    fn symmetric_partial_eq<'tcx>(cx: &LateContext<'tcx>, ty: Ty<'tcx>, other: Ty<'tcx>) -> Option<EqImpl> {
        cx.tcx.lang_items().eq_trait().map(|def_id| EqImpl {
            ty_eq_other: implements_trait(cx, ty, def_id, &[other.into()]),
            other_eq_ty: implements_trait(cx, other, def_id, &[ty.into()]),
        })
    }

    let (arg_ty, snip) = match expr.kind {
        ExprKind::MethodCall(.., ref args, _) if args.len() == 1 => {
            if match_trait_method(cx, expr, &paths::TO_STRING) || match_trait_method(cx, expr, &paths::TO_OWNED) {
                (cx.tables().expr_ty(&args[0]), snippet(cx, args[0].span, ".."))
>>>>>>> c04a7e78
            } else {
                return;
            }
        },
        ExprKind::Call(ref path, ref v) if v.len() == 1 => {
            if let ExprKind::Path(ref path) = path.kind {
                if match_qpath(path, &["String", "from_str"]) || match_qpath(path, &["String", "from"]) {
<<<<<<< HEAD
                    (cx.tables().expr_ty_adjusted(&v[0]), snippet(cx, v[0].span, ".."))
=======
                    (cx.tables().expr_ty(&v[0]), snippet(cx, v[0].span, ".."))
>>>>>>> c04a7e78
                } else {
                    return;
                }
            } else {
                return;
            }
        },
        _ => return,
    };

<<<<<<< HEAD
    let other_ty = cx.tables().expr_ty_adjusted(other);
    let partial_eq_trait_id = match cx.tcx.lang_items().eq_trait() {
        Some(id) => id,
        None => return,
    };
=======
    let other_ty = cx.tables().expr_ty(other);
>>>>>>> c04a7e78

    let without_deref = symmetric_partial_eq(cx, arg_ty, other_ty).unwrap_or_default();
    let with_deref = arg_ty
        .builtin_deref(true)
        .and_then(|tam| symmetric_partial_eq(cx, tam.ty, other_ty))
        .unwrap_or_default();

    if !with_deref.is_implemented() && !without_deref.is_implemented() {
        return;
    }

    let other_gets_derefed = matches!(other.kind, ExprKind::Unary(UnOp::UnDeref, _));

    let lint_span = if other_gets_derefed {
        expr.span.to(other.span)
    } else {
        expr.span
    };

    span_lint_and_then(
        cx,
        CMP_OWNED,
        lint_span,
        "this creates an owned instance just for comparison",
        |diag| {
            // This also catches `PartialEq` implementations that call `to_owned`.
            if other_gets_derefed {
                diag.span_label(lint_span, "try implementing the comparison without allocating");
                return;
            }

            let expr_snip;
            let eq_impl;
            if with_deref.is_implemented() {
                expr_snip = format!("*{}", snip);
                eq_impl = with_deref;
            } else {
                expr_snip = snip.to_string();
                eq_impl = without_deref;
            };

            let span;
            let hint;
            if (eq_impl.ty_eq_other && left) || (eq_impl.other_eq_ty && !left) {
                span = expr.span;
                hint = expr_snip;
            } else {
                span = expr.span.to(other.span);
                if eq_impl.ty_eq_other {
                    hint = format!("{} == {}", expr_snip, snippet(cx, other.span, ".."));
                } else {
                    hint = format!("{} == {}", snippet(cx, other.span, ".."), expr_snip);
                }
            }

            diag.span_suggestion(
                span,
                "try",
                hint,
                Applicability::MachineApplicable, // snippet
            );
        },
    );
}

/// Heuristic to see if an expression is used. Should be compatible with
/// `unused_variables`'s idea
/// of what it means for an expression to be "used".
fn is_used(cx: &LateContext<'_>, expr: &Expr<'_>) -> bool {
<<<<<<< HEAD
    if let Some(parent) = get_parent_expr(cx, expr) {
        match parent.kind {
            ExprKind::Assign(_, ref rhs, _) | ExprKind::AssignOp(_, _, ref rhs) => {
                SpanlessEq::new(cx).eq_expr(rhs, expr)
            },
            _ => is_used(cx, parent),
        }
    } else {
        true
    }
=======
    get_parent_expr(cx, expr).map_or(true, |parent| match parent.kind {
        ExprKind::Assign(_, ref rhs, _) | ExprKind::AssignOp(_, _, ref rhs) => SpanlessEq::new(cx).eq_expr(rhs, expr),
        _ => is_used(cx, parent),
    })
>>>>>>> c04a7e78
}

/// Tests whether an expression is in a macro expansion (e.g., something
/// generated by `#[derive(...)]` or the like).
fn in_attributes_expansion(expr: &Expr<'_>) -> bool {
    use rustc_span::hygiene::MacroKind;
    if expr.span.from_expansion() {
        let data = expr.span.ctxt().outer_expn_data();
        matches!(data.kind, ExpnKind::Macro(MacroKind::Attr, _))
    } else {
        false
    }
}

/// Tests whether `res` is a variable defined outside a macro.
fn non_macro_local(cx: &LateContext<'_>, res: def::Res) -> bool {
    if let def::Res::Local(id) = res {
        !cx.tcx.hir().span(id).from_expansion()
    } else {
        false
    }
}

<<<<<<< HEAD
fn check_cast(cx: &LateContext<'_>, span: Span, e: &Expr<'_>, ty: &Ty<'_>) {
=======
fn check_cast(cx: &LateContext<'_>, span: Span, e: &Expr<'_>, ty: &hir::Ty<'_>) {
>>>>>>> c04a7e78
    if_chain! {
        if let TyKind::Ptr(ref mut_ty) = ty.kind;
        if let ExprKind::Lit(ref lit) = e.kind;
        if let LitKind::Int(0, _) = lit.node;
        if !in_constant(cx, e.hir_id);
        then {
            let (msg, sugg_fn) = match mut_ty.mutbl {
                Mutability::Mut => ("`0 as *mut _` detected", "std::ptr::null_mut"),
                Mutability::Not => ("`0 as *const _` detected", "std::ptr::null"),
            };

            let (sugg, appl) = if let TyKind::Infer = mut_ty.ty.kind {
                (format!("{}()", sugg_fn), Applicability::MachineApplicable)
            } else if let Some(mut_ty_snip) = snippet_opt(cx, mut_ty.ty.span) {
                (format!("{}::<{}>()", sugg_fn, mut_ty_snip), Applicability::MachineApplicable)
            } else {
                // `MaybeIncorrect` as type inference may not work with the suggested code
                (format!("{}()", sugg_fn), Applicability::MaybeIncorrect)
            };
            span_lint_and_sugg(cx, ZERO_PTR, span, msg, "try", sugg, appl);
        }
    }
}<|MERGE_RESOLUTION|>--- conflicted
+++ resolved
@@ -570,13 +570,6 @@
     matches!(&walk_ptrs_ty(cx.tables().expr_ty(expr)).kind, ty::Array(_, _))
 }
 
-<<<<<<< HEAD
-fn check_to_owned(cx: &LateContext<'_>, expr: &Expr<'_>, other: &Expr<'_>) {
-    let (arg_ty, snip) = match expr.kind {
-        ExprKind::MethodCall(.., ref args, _) if args.len() == 1 => {
-            if match_trait_method(cx, expr, &paths::TO_STRING) || match_trait_method(cx, expr, &paths::TO_OWNED) {
-                (cx.tables().expr_ty_adjusted(&args[0]), snippet(cx, args[0].span, ".."))
-=======
 fn check_to_owned(cx: &LateContext<'_>, expr: &Expr<'_>, other: &Expr<'_>, left: bool) {
     #[derive(Default)]
     struct EqImpl {
@@ -601,7 +594,6 @@
         ExprKind::MethodCall(.., ref args, _) if args.len() == 1 => {
             if match_trait_method(cx, expr, &paths::TO_STRING) || match_trait_method(cx, expr, &paths::TO_OWNED) {
                 (cx.tables().expr_ty(&args[0]), snippet(cx, args[0].span, ".."))
->>>>>>> c04a7e78
             } else {
                 return;
             }
@@ -609,11 +601,7 @@
         ExprKind::Call(ref path, ref v) if v.len() == 1 => {
             if let ExprKind::Path(ref path) = path.kind {
                 if match_qpath(path, &["String", "from_str"]) || match_qpath(path, &["String", "from"]) {
-<<<<<<< HEAD
-                    (cx.tables().expr_ty_adjusted(&v[0]), snippet(cx, v[0].span, ".."))
-=======
                     (cx.tables().expr_ty(&v[0]), snippet(cx, v[0].span, ".."))
->>>>>>> c04a7e78
                 } else {
                     return;
                 }
@@ -624,15 +612,7 @@
         _ => return,
     };
 
-<<<<<<< HEAD
-    let other_ty = cx.tables().expr_ty_adjusted(other);
-    let partial_eq_trait_id = match cx.tcx.lang_items().eq_trait() {
-        Some(id) => id,
-        None => return,
-    };
-=======
     let other_ty = cx.tables().expr_ty(other);
->>>>>>> c04a7e78
 
     let without_deref = symmetric_partial_eq(cx, arg_ty, other_ty).unwrap_or_default();
     let with_deref = arg_ty
@@ -702,23 +682,10 @@
 /// `unused_variables`'s idea
 /// of what it means for an expression to be "used".
 fn is_used(cx: &LateContext<'_>, expr: &Expr<'_>) -> bool {
-<<<<<<< HEAD
-    if let Some(parent) = get_parent_expr(cx, expr) {
-        match parent.kind {
-            ExprKind::Assign(_, ref rhs, _) | ExprKind::AssignOp(_, _, ref rhs) => {
-                SpanlessEq::new(cx).eq_expr(rhs, expr)
-            },
-            _ => is_used(cx, parent),
-        }
-    } else {
-        true
-    }
-=======
     get_parent_expr(cx, expr).map_or(true, |parent| match parent.kind {
         ExprKind::Assign(_, ref rhs, _) | ExprKind::AssignOp(_, _, ref rhs) => SpanlessEq::new(cx).eq_expr(rhs, expr),
         _ => is_used(cx, parent),
     })
->>>>>>> c04a7e78
 }
 
 /// Tests whether an expression is in a macro expansion (e.g., something
@@ -742,11 +709,7 @@
     }
 }
 
-<<<<<<< HEAD
-fn check_cast(cx: &LateContext<'_>, span: Span, e: &Expr<'_>, ty: &Ty<'_>) {
-=======
 fn check_cast(cx: &LateContext<'_>, span: Span, e: &Expr<'_>, ty: &hir::Ty<'_>) {
->>>>>>> c04a7e78
     if_chain! {
         if let TyKind::Ptr(ref mut_ty) = ty.kind;
         if let ExprKind::Lit(ref lit) = e.kind;
