--- conflicted
+++ resolved
@@ -202,80 +202,6 @@
         };
 
         let item_has_safety_comment = item_has_safety_comment(cx, item);
-<<<<<<< HEAD
-        match (&item.kind, item_has_safety_comment) {
-            // lint unsafe impl without safety comment
-            (ItemKind::Impl(Impl { of_trait: Some(of_trait), .. }), HasSafetyComment::No) if of_trait.safety.is_unsafe() => {
-                if !is_lint_allowed(cx, UNDOCUMENTED_UNSAFE_BLOCKS, item.hir_id())
-                    && !is_unsafe_from_proc_macro(cx, item.span)
-                {
-                    let source_map = cx.tcx.sess.source_map();
-                    let span = if source_map.is_multiline(item.span) {
-                        source_map.span_until_char(item.span, '\n')
-                    } else {
-                        item.span
-                    };
-
-                    #[expect(clippy::collapsible_span_lint_calls, reason = "rust-clippy#7797")]
-                    span_lint_and_then(
-                        cx,
-                        UNDOCUMENTED_UNSAFE_BLOCKS,
-                        span,
-                        "unsafe impl missing a safety comment",
-                        |diag| {
-                            diag.help("consider adding a safety comment on the preceding line");
-                        },
-                    );
-                }
-            },
-            // lint safe impl with unnecessary safety comment
-            (ItemKind::Impl(Impl { of_trait: Some(of_trait), .. }), HasSafetyComment::Yes(pos)) if of_trait.safety.is_safe() => {
-                if !is_lint_allowed(cx, UNNECESSARY_SAFETY_COMMENT, item.hir_id()) {
-                    let (span, help_span) = mk_spans(pos);
-
-                    span_lint_and_then(
-                        cx,
-                        UNNECESSARY_SAFETY_COMMENT,
-                        span,
-                        "impl has unnecessary safety comment",
-                        |diag| {
-                            diag.span_help(help_span, "consider removing the safety comment");
-                        },
-                    );
-                }
-            },
-            (ItemKind::Impl(_), _) => {},
-            // const and static items only need a safety comment if their body is an unsafe block, lint otherwise
-            (&ItemKind::Const(.., body) | &ItemKind::Static(.., body), HasSafetyComment::Yes(pos)) => {
-                if !is_lint_allowed(cx, UNNECESSARY_SAFETY_COMMENT, body.hir_id) {
-                    let body = cx.tcx.hir_body(body);
-                    if !matches!(
-                        body.value.kind, hir::ExprKind::Block(block, _)
-                        if block.rules == BlockCheckMode::UnsafeBlock(UnsafeSource::UserProvided)
-                    ) {
-                        let (span, help_span) = mk_spans(pos);
-
-                        span_lint_and_then(
-                            cx,
-                            UNNECESSARY_SAFETY_COMMENT,
-                            span,
-                            format!(
-                                "{} has unnecessary safety comment",
-                                cx.tcx.def_descr(item.owner_id.to_def_id()),
-                            ),
-                            |diag| {
-                                diag.span_help(help_span, "consider removing the safety comment");
-                            },
-                        );
-                    }
-                }
-            },
-            // Aside from unsafe impls and consts/statics with an unsafe block, items in general
-            // do not have safety invariants that need to be documented, so lint those.
-            (_, HasSafetyComment::Yes(pos)) => {
-                if !is_lint_allowed(cx, UNNECESSARY_SAFETY_COMMENT, item.hir_id()) {
-                    let (span, help_span) = mk_spans(pos);
-=======
         match item_has_safety_comment {
             HasSafetyComment::Yes(pos) => check_has_safety_comment(cx, item, mk_spans(pos)),
             HasSafetyComment::No => check_has_no_safety_comment(cx, item),
@@ -283,7 +209,6 @@
         }
     }
 }
->>>>>>> bd6834a7
 
 fn check_has_safety_comment(cx: &LateContext<'_>, item: &hir::Item<'_>, (span, help_span): (Span, Span)) {
     match &item.kind {
