--- conflicted
+++ resolved
@@ -1,28 +1,16 @@
 use crate::manual_let_else::{MatchLintBehaviour, MANUAL_LET_ELSE};
 use clippy_utils::diagnostics::span_lint_and_sugg;
-<<<<<<< HEAD
-=======
 use clippy_utils::msrvs::Msrv;
->>>>>>> bafde543
 use clippy_utils::source::snippet_with_applicability;
 use clippy_utils::ty::is_type_diagnostic_item;
 use clippy_utils::{
     eq_expr_value, get_parent_node, higher, in_constant, is_else_clause, is_path_lang_item, is_res_lang_ctor,
     pat_and_expr_can_be_question_mark, path_to_local, path_to_local_id, peel_blocks, peel_blocks_with_stmt,
 };
-use clippy_utils::{higher, is_path_lang_item};
 use if_chain::if_chain;
 use rustc_errors::Applicability;
 use rustc_hir::def::Res;
 use rustc_hir::LangItem::{self, OptionNone, OptionSome, ResultErr, ResultOk};
-<<<<<<< HEAD
-use rustc_hir::{BindingAnnotation, ByRef, Expr, ExprKind, Node, PatKind, PathSegment, QPath};
-use rustc_lint::{LateContext, LateLintPass};
-use rustc_middle::ty::Ty;
-use rustc_session::declare_tool_lint;
-use rustc_session::impl_lint_pass;
-use rustc_span::{sym, symbol::Symbol};
-=======
 use rustc_hir::{
     BindingAnnotation, Block, ByRef, Expr, ExprKind, Local, Node, PatKind, PathSegment, QPath, Stmt, StmtKind,
 };
@@ -31,7 +19,6 @@
 use rustc_session::{declare_tool_lint, impl_lint_pass};
 use rustc_span::sym;
 use rustc_span::symbol::Symbol;
->>>>>>> bafde543
 
 declare_clippy_lint! {
     /// ### What it does
@@ -58,14 +45,9 @@
     "checks for expressions that could be replaced by the question mark operator"
 }
 
-<<<<<<< HEAD
-#[derive(Default)]
-pub struct QuestionMark {
-=======
 pub struct QuestionMark {
     pub(crate) msrv: Msrv,
     pub(crate) matches_behaviour: MatchLintBehaviour,
->>>>>>> bafde543
     /// Keeps track of how many try blocks we are in at any point during linting.
     /// This allows us to answer the question "are we inside of a try block"
     /// very quickly, without having to walk up the parent chain, by simply checking
@@ -73,9 +55,6 @@
     /// As for why we need this in the first place: <https://github.com/rust-lang/rust-clippy/issues/8628>
     try_block_depth_stack: Vec<u32>,
 }
-<<<<<<< HEAD
-impl_lint_pass!(QuestionMark => [QUESTION_MARK]);
-=======
 
 impl_lint_pass!(QuestionMark => [QUESTION_MARK, MANUAL_LET_ELSE]);
 
@@ -89,7 +68,6 @@
         }
     }
 }
->>>>>>> bafde543
 
 enum IfBlockType<'hir> {
     /// An `if x.is_xxx() { a } else { b } ` expression.
@@ -116,8 +94,6 @@
     ),
 }
 
-<<<<<<< HEAD
-=======
 fn check_let_some_else_return_none(cx: &LateContext<'_>, stmt: &Stmt<'_>) {
     if let StmtKind::Local(Local { pat, init: Some(init_expr), els: Some(els), .. }) = stmt.kind &&
         let Block { stmts: &[], expr: Some(els), .. } = els &&
@@ -141,7 +117,6 @@
     }
 }
 
->>>>>>> bafde543
 fn is_early_return(smbl: Symbol, cx: &LateContext<'_>, if_block: &IfBlockType<'_>) -> bool {
     match *if_block {
         IfBlockType::IfIs(caller, caller_ty, call_sym, if_then, _) => {
