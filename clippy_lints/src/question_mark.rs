use clippy_utils::diagnostics::span_lint_and_sugg;
use clippy_utils::higher;
use clippy_utils::is_lang_ctor;
use clippy_utils::source::snippet_with_applicability;
use clippy_utils::sugg::Sugg;
use clippy_utils::ty::is_type_diagnostic_item;
use clippy_utils::{eq_expr_value, path_to_local_id};
use if_chain::if_chain;
use rustc_errors::Applicability;
use rustc_hir::LangItem::{OptionNone, OptionSome};
use rustc_hir::{BindingAnnotation, Block, Expr, ExprKind, PatKind, StmtKind};
use rustc_lint::{LateContext, LateLintPass};
use rustc_session::{declare_lint_pass, declare_tool_lint};
use rustc_span::sym;

declare_clippy_lint! {
    /// ### What it does
    /// Checks for expressions that could be replaced by the question mark operator.
    ///
    /// ### Why is this bad?
    /// Question mark usage is more idiomatic.
    ///
    /// ### Example
    /// ```ignore
    /// if option.is_none() {
    ///     return None;
    /// }
    /// ```
    ///
    /// Could be written:
    ///
    /// ```ignore
    /// option?;
    /// ```
    pub QUESTION_MARK,
    style,
    "checks for expressions that could be replaced by the question mark operator"
}

declare_lint_pass!(QuestionMark => [QUESTION_MARK]);

impl QuestionMark {
    /// Checks if the given expression on the given context matches the following structure:
    ///
    /// ```ignore
    /// if option.is_none() {
    ///    return None;
    /// }
    /// ```
    ///
    /// If it matches, it will suggest to use the question mark operator instead
    fn check_is_none_and_early_return_none(cx: &LateContext<'_>, expr: &Expr<'_>) {
        if_chain! {
            if let Some(higher::If { cond, then, r#else }) = higher::If::hir(expr);
            if let ExprKind::MethodCall(segment, _, args, _) = &cond.kind;
            if segment.ident.name == sym!(is_none);
            if Self::expression_returns_none(cx, then);
            if let Some(subject) = args.get(0);
            if Self::is_option(cx, subject);

            then {
                let mut applicability = Applicability::MachineApplicable;
                let receiver_str = &Sugg::hir_with_applicability(cx, subject, "..", &mut applicability);
                let mut replacement: Option<String> = None;
                if let Some(else_inner) = r#else {
                    if_chain! {
                        if let ExprKind::Block(block, None) = &else_inner.kind;
                        if block.stmts.is_empty();
                        if let Some(block_expr) = &block.expr;
                        if eq_expr_value(cx, subject, block_expr);
                        then {
                            replacement = Some(format!("Some({}?)", receiver_str));
                        }
                    }
                } else if Self::moves_by_default(cx, subject)
                    && !matches!(subject.kind, ExprKind::Call(..) | ExprKind::MethodCall(..))
                {
                    replacement = Some(format!("{}.as_ref()?;", receiver_str));
                } else {
                    replacement = Some(format!("{}?;", receiver_str));
                }

                if let Some(replacement_str) = replacement {
                    span_lint_and_sugg(
                        cx,
                        QUESTION_MARK,
                        expr.span,
                        "this block may be rewritten with the `?` operator",
                        "replace it with",
                        replacement_str,
                        applicability,
                    );
                }
            }
        }
    }

    fn check_if_let_some_and_early_return_none(cx: &LateContext<'_>, expr: &Expr<'_>) {
        if_chain! {
<<<<<<< HEAD
            if let Some(higher::IfLet { let_pat, let_expr, if_then, if_else: Some(if_else) }) = higher::IfLet::hir(cx, expr);
=======
            if let Some(higher::IfLet { let_pat, let_expr, if_then, if_else: Some(if_else) })
                = higher::IfLet::hir(cx, expr);
>>>>>>> be024d27
            if Self::is_option(cx, let_expr);

            if let PatKind::TupleStruct(ref path1, fields, None) = let_pat.kind;
            if is_lang_ctor(cx, path1, OptionSome);
            if let PatKind::Binding(annot, bind_id, _, _) = fields[0].kind;
            let by_ref = matches!(annot, BindingAnnotation::Ref | BindingAnnotation::RefMut);

<<<<<<< HEAD
            if let ExprKind::Block(ref block, None) = if_then.kind;
=======
            if let ExprKind::Block(block, None) = if_then.kind;
>>>>>>> be024d27
            if block.stmts.is_empty();
            if let Some(trailing_expr) = &block.expr;
            if path_to_local_id(trailing_expr, bind_id);

            if Self::expression_returns_none(cx, if_else);
            then {
                let mut applicability = Applicability::MachineApplicable;
                let receiver_str = snippet_with_applicability(cx, let_expr.span, "..", &mut applicability);
                let replacement = format!(
                    "{}{}?",
                    receiver_str,
                    if by_ref { ".as_ref()" } else { "" },
                );

                span_lint_and_sugg(
                    cx,
                    QUESTION_MARK,
                    expr.span,
                    "this if-let-else may be rewritten with the `?` operator",
                    "replace it with",
                    replacement,
                    applicability,
                );
            }
        }
    }

    fn moves_by_default(cx: &LateContext<'_>, expression: &Expr<'_>) -> bool {
        let expr_ty = cx.typeck_results().expr_ty(expression);

        !expr_ty.is_copy_modulo_regions(cx.tcx.at(expression.span), cx.param_env)
    }

    fn is_option(cx: &LateContext<'_>, expression: &Expr<'_>) -> bool {
        let expr_ty = cx.typeck_results().expr_ty(expression);

        is_type_diagnostic_item(cx, expr_ty, sym::option_type)
    }

    fn expression_returns_none(cx: &LateContext<'_>, expression: &Expr<'_>) -> bool {
        match expression.kind {
            ExprKind::Block(block, _) => {
                if let Some(return_expression) = Self::return_expression(block) {
                    return Self::expression_returns_none(cx, return_expression);
                }

                false
            },
            ExprKind::Ret(Some(expr)) => Self::expression_returns_none(cx, expr),
            ExprKind::Path(ref qpath) => is_lang_ctor(cx, qpath, OptionNone),
            _ => false,
        }
    }

    fn return_expression<'tcx>(block: &Block<'tcx>) -> Option<&'tcx Expr<'tcx>> {
        // Check if last expression is a return statement. Then, return the expression
        if_chain! {
            if block.stmts.len() == 1;
            if let Some(expr) = block.stmts.iter().last();
            if let StmtKind::Semi(expr) = expr.kind;
            if let ExprKind::Ret(Some(ret_expr)) = expr.kind;

            then {
                return Some(ret_expr);
            }
        }

        // Check for `return` without a semicolon.
        if_chain! {
            if block.stmts.is_empty();
            if let Some(ExprKind::Ret(Some(ret_expr))) = block.expr.as_ref().map(|e| &e.kind);
            then {
                return Some(ret_expr);
            }
        }

        None
    }
}

impl<'tcx> LateLintPass<'tcx> for QuestionMark {
    fn check_expr(&mut self, cx: &LateContext<'tcx>, expr: &'tcx Expr<'_>) {
        Self::check_is_none_and_early_return_none(cx, expr);
        Self::check_if_let_some_and_early_return_none(cx, expr);
    }
}<|MERGE_RESOLUTION|>--- conflicted
+++ resolved
@@ -97,12 +97,8 @@
 
     fn check_if_let_some_and_early_return_none(cx: &LateContext<'_>, expr: &Expr<'_>) {
         if_chain! {
-<<<<<<< HEAD
-            if let Some(higher::IfLet { let_pat, let_expr, if_then, if_else: Some(if_else) }) = higher::IfLet::hir(cx, expr);
-=======
             if let Some(higher::IfLet { let_pat, let_expr, if_then, if_else: Some(if_else) })
                 = higher::IfLet::hir(cx, expr);
->>>>>>> be024d27
             if Self::is_option(cx, let_expr);
 
             if let PatKind::TupleStruct(ref path1, fields, None) = let_pat.kind;
@@ -110,11 +106,7 @@
             if let PatKind::Binding(annot, bind_id, _, _) = fields[0].kind;
             let by_ref = matches!(annot, BindingAnnotation::Ref | BindingAnnotation::RefMut);
 
-<<<<<<< HEAD
-            if let ExprKind::Block(ref block, None) = if_then.kind;
-=======
             if let ExprKind::Block(block, None) = if_then.kind;
->>>>>>> be024d27
             if block.stmts.is_empty();
             if let Some(trailing_expr) = &block.expr;
             if path_to_local_id(trailing_expr, bind_id);
