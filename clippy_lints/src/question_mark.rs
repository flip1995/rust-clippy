--- conflicted
+++ resolved
@@ -14,13 +14,8 @@
 use rustc_hir::def::Res;
 use rustc_hir::LangItem::{self, OptionNone, OptionSome, ResultErr, ResultOk};
 use rustc_hir::{
-<<<<<<< HEAD
-    BindingMode, Block, Body, ByRef, Expr, ExprKind, LetStmt, Mutability, Node, PatKind, PathSegment, QPath,
-    Stmt, StmtKind,
-=======
     BindingMode, Block, Body, ByRef, Expr, ExprKind, LetStmt, Mutability, Node, PatKind, PathSegment, QPath, Stmt,
     StmtKind,
->>>>>>> f130fa61
 };
 use rustc_lint::{LateContext, LateLintPass};
 use rustc_middle::ty::Ty;
