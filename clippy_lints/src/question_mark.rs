--- conflicted
+++ resolved
@@ -14,12 +14,8 @@
 use rustc_hir::def::Res;
 use rustc_hir::LangItem::{self, OptionNone, OptionSome, ResultErr, ResultOk};
 use rustc_hir::{
-<<<<<<< HEAD
-    BindingAnnotation, Block, ByRef, Expr, ExprKind, LetStmt, Mutability, Node, PatKind, PathSegment, QPath, Stmt, StmtKind,
-=======
     BindingAnnotation, Block, Body, ByRef, Expr, ExprKind, LetStmt, Mutability, Node, PatKind, PathSegment, QPath,
     Stmt, StmtKind,
->>>>>>> 9725c4a1
 };
 use rustc_lint::{LateContext, LateLintPass};
 use rustc_middle::ty::Ty;
@@ -114,8 +110,6 @@
 }
 
 fn check_let_some_else_return_none(cx: &LateContext<'_>, stmt: &Stmt<'_>) {
-<<<<<<< HEAD
-=======
     /// Make sure the init expr implements try trait so a valid suggestion could be given.
     ///
     /// Because the init expr could have the type of `&Option<T>` which does not implements `Try`.
@@ -134,7 +128,6 @@
             .map_or(false, |did| implements_trait(cx, init_ty, did, &[]))
     }
 
->>>>>>> 9725c4a1
     if let StmtKind::Let(LetStmt {
         pat,
         init: Some(init_expr),
