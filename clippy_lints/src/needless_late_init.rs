use clippy_utils::diagnostics::span_lint_and_then;
use clippy_utils::path_to_local;
use clippy_utils::source::snippet_opt;
use clippy_utils::ty::needs_ordered_drop;
use clippy_utils::visitors::{expr_visitor, expr_visitor_no_bodies, is_local_used};
use rustc_errors::{Applicability, MultiSpan};
use rustc_hir::intravisit::Visitor;
use rustc_hir::{
    BindingAnnotation, Block, Expr, ExprKind, HirId, Local, LocalSource, MatchSource, Node, Pat, PatKind, Stmt,
    StmtKind,
};
use rustc_lint::{LateContext, LateLintPass};
use rustc_session::{declare_lint_pass, declare_tool_lint};
use rustc_span::Span;

declare_clippy_lint! {
    /// ### What it does
    /// Checks for late initializations that can be replaced by a `let` statement
    /// with an initializer.
    ///
    /// ### Why is this bad?
    /// Assigning in the `let` statement is less repetitive.
    ///
    /// ### Example
    /// ```rust
    /// let a;
    /// a = 1;
    ///
    /// let b;
    /// match 3 {
    ///     0 => b = "zero",
    ///     1 => b = "one",
    ///     _ => b = "many",
    /// }
    ///
    /// let c;
    /// if true {
    ///     c = 1;
    /// } else {
    ///     c = -1;
    /// }
    /// ```
    /// Use instead:
    /// ```rust
    /// let a = 1;
    ///
    /// let b = match 3 {
    ///     0 => "zero",
    ///     1 => "one",
    ///     _ => "many",
    /// };
    ///
    /// let c = if true {
    ///     1
    /// } else {
    ///     -1
    /// };
    /// ```
    #[clippy::version = "1.59.0"]
    pub NEEDLESS_LATE_INIT,
    style,
    "late initializations that can be replaced by a `let` statement with an initializer"
}
declare_lint_pass!(NeedlessLateInit => [NEEDLESS_LATE_INIT]);

fn contains_assign_expr<'tcx>(cx: &LateContext<'tcx>, stmt: &'tcx Stmt<'tcx>) -> bool {
    let mut seen = false;
    expr_visitor(cx, |expr| {
        if let ExprKind::Assign(..) = expr.kind {
            seen = true;
        }

        !seen
    })
    .visit_stmt(stmt);

    seen
}

fn contains_let(cond: &Expr<'_>) -> bool {
    let mut seen = false;
    expr_visitor_no_bodies(|expr| {
        if let ExprKind::Let(_) = expr.kind {
            seen = true;
        }

        !seen
    })
    .visit_expr(cond);

    seen
}

fn stmt_needs_ordered_drop(cx: &LateContext<'_>, stmt: &Stmt<'_>) -> bool {
    let StmtKind::Local(local) = stmt.kind else { return false };
    !local.pat.walk_short(|pat| {
        if let PatKind::Binding(.., None) = pat.kind {
            !needs_ordered_drop(cx, cx.typeck_results().pat_ty(pat))
        } else {
            true
        }
    })
}

#[derive(Debug)]
struct LocalAssign {
    lhs_id: HirId,
    lhs_span: Span,
    rhs_span: Span,
    span: Span,
}

impl LocalAssign {
    fn from_expr(expr: &Expr<'_>, span: Span) -> Option<Self> {
        if let ExprKind::Assign(lhs, rhs, _) = expr.kind {
            if lhs.span.from_expansion() {
                return None;
            }

            Some(Self {
                lhs_id: path_to_local(lhs)?,
                lhs_span: lhs.span,
                rhs_span: rhs.span.source_callsite(),
                span,
            })
        } else {
            None
        }
    }

    fn new<'tcx>(cx: &LateContext<'tcx>, expr: &'tcx Expr<'tcx>, binding_id: HirId) -> Option<LocalAssign> {
        let assign = match expr.kind {
            ExprKind::Block(Block { expr: Some(expr), .. }, _) => Self::from_expr(expr, expr.span),
            ExprKind::Block(block, _) => {
                if_chain! {
                    if let Some((last, other_stmts)) = block.stmts.split_last();
                    if let StmtKind::Expr(expr) | StmtKind::Semi(expr) = last.kind;

                    let assign = Self::from_expr(expr, last.span)?;

                    // avoid visiting if not needed
                    if assign.lhs_id == binding_id;
                    if other_stmts.iter().all(|stmt| !contains_assign_expr(cx, stmt));

                    then {
                        Some(assign)
                    } else {
                        None
                    }
                }
            },
            ExprKind::Assign(..) => Self::from_expr(expr, expr.span),
            _ => None,
        }?;

        if assign.lhs_id == binding_id {
            Some(assign)
        } else {
            None
        }
    }
}

fn assignment_suggestions<'tcx>(
    cx: &LateContext<'tcx>,
    binding_id: HirId,
    exprs: impl IntoIterator<Item = &'tcx Expr<'tcx>>,
) -> Option<(Applicability, Vec<(Span, String)>)> {
    let mut assignments = Vec::new();

    for expr in exprs {
        let ty = cx.typeck_results().expr_ty(expr);

        if ty.is_never() {
            continue;
        }
        if !ty.is_unit() {
            return None;
        }

        let assign = LocalAssign::new(cx, expr, binding_id)?;

        assignments.push(assign);
    }

    let suggestions = assignments
        .iter()
        .flat_map(|assignment| {
            [
                assignment.span.until(assignment.rhs_span),
                assignment.rhs_span.shrink_to_hi().with_hi(assignment.span.hi()),
<<<<<<< HEAD
                String::new(),
            ))
        }))
        .collect::<Option<Vec<(Span, String)>>>()?;
=======
            ]
        })
        .map(|span| (span, String::new()))
        .collect::<Vec<(Span, String)>>();
>>>>>>> c63b85ab

    match suggestions.len() {
        // All of `exprs` are never types
        // https://github.com/rust-lang/rust-clippy/issues/8911
        0 => None,
        1 => Some((Applicability::MachineApplicable, suggestions)),
        // multiple suggestions don't work with rustfix in multipart_suggest
        // https://github.com/rust-lang/rustfix/issues/141
        _ => Some((Applicability::Unspecified, suggestions)),
    }
}

struct Usage<'tcx> {
    stmt: &'tcx Stmt<'tcx>,
    expr: &'tcx Expr<'tcx>,
    needs_semi: bool,
}

fn first_usage<'tcx>(
    cx: &LateContext<'tcx>,
    binding_id: HirId,
    local_stmt_id: HirId,
    block: &'tcx Block<'tcx>,
) -> Option<Usage<'tcx>> {
    let significant_drop = needs_ordered_drop(cx, cx.typeck_results().node_type(binding_id));

    block
        .stmts
        .iter()
        .skip_while(|stmt| stmt.hir_id != local_stmt_id)
        .skip(1)
        .take_while(|stmt| !significant_drop || !stmt_needs_ordered_drop(cx, stmt))
        .find(|&stmt| is_local_used(cx, stmt, binding_id))
        .and_then(|stmt| match stmt.kind {
            StmtKind::Expr(expr) => Some(Usage {
                stmt,
                expr,
                needs_semi: true,
            }),
            StmtKind::Semi(expr) => Some(Usage {
                stmt,
                expr,
                needs_semi: false,
            }),
            _ => None,
        })
}

fn local_snippet_without_semicolon(cx: &LateContext<'_>, local: &Local<'_>) -> Option<String> {
    let span = local.span.with_hi(match local.ty {
        // let <pat>: <ty>;
        // ~~~~~~~~~~~~~~~
        Some(ty) => ty.span.hi(),
        // let <pat>;
        // ~~~~~~~~~
        None => local.pat.span.hi(),
    });

    snippet_opt(cx, span)
}

fn check<'tcx>(
    cx: &LateContext<'tcx>,
    local: &'tcx Local<'tcx>,
    local_stmt: &'tcx Stmt<'tcx>,
    block: &'tcx Block<'tcx>,
    binding_id: HirId,
) -> Option<()> {
    let usage = first_usage(cx, binding_id, local_stmt.hir_id, block)?;
    let binding_name = cx.tcx.hir().opt_name(binding_id)?;
    let let_snippet = local_snippet_without_semicolon(cx, local)?;

    match usage.expr.kind {
        ExprKind::Assign(..) => {
            let assign = LocalAssign::new(cx, usage.expr, binding_id)?;
            let mut msg_span = MultiSpan::from_spans(vec![local_stmt.span, assign.span]);
            msg_span.push_span_label(local_stmt.span, "created here");
            msg_span.push_span_label(assign.span, "initialised here");

            span_lint_and_then(
                cx,
                NEEDLESS_LATE_INIT,
                msg_span,
                "unneeded late initialization",
                |diag| {
                    diag.tool_only_span_suggestion(
                        local_stmt.span,
                        "remove the local",
                        "",
                        Applicability::MachineApplicable,
                    );

                    diag.span_suggestion(
                        assign.lhs_span,
                        &format!("declare `{}` here", binding_name),
                        let_snippet,
                        Applicability::MachineApplicable,
                    );
                },
            );
        },
        ExprKind::If(cond, then_expr, Some(else_expr)) if !contains_let(cond) => {
            let (applicability, suggestions) = assignment_suggestions(cx, binding_id, [then_expr, else_expr])?;

            span_lint_and_then(
                cx,
                NEEDLESS_LATE_INIT,
                local_stmt.span,
                "unneeded late initialization",
                |diag| {
                    diag.tool_only_span_suggestion(local_stmt.span, "remove the local", String::new(), applicability);

                    diag.span_suggestion_verbose(
                        usage.stmt.span.shrink_to_lo(),
                        &format!("declare `{}` here", binding_name),
                        format!("{} = ", let_snippet),
                        applicability,
                    );

                    diag.multipart_suggestion("remove the assignments from the branches", suggestions, applicability);

                    if usage.needs_semi {
                        diag.span_suggestion(
                            usage.stmt.span.shrink_to_hi(),
                            "add a semicolon after the `if` expression",
                            ";",
                            applicability,
                        );
                    }
                },
            );
        },
        ExprKind::Match(_, arms, MatchSource::Normal) => {
            let (applicability, suggestions) = assignment_suggestions(cx, binding_id, arms.iter().map(|arm| arm.body))?;

            span_lint_and_then(
                cx,
                NEEDLESS_LATE_INIT,
                local_stmt.span,
                "unneeded late initialization",
                |diag| {
                    diag.tool_only_span_suggestion(local_stmt.span, "remove the local", String::new(), applicability);

                    diag.span_suggestion_verbose(
                        usage.stmt.span.shrink_to_lo(),
                        &format!("declare `{}` here", binding_name),
                        format!("{} = ", let_snippet),
                        applicability,
                    );

                    diag.multipart_suggestion(
                        "remove the assignments from the `match` arms",
                        suggestions,
                        applicability,
                    );

                    if usage.needs_semi {
                        diag.span_suggestion(
                            usage.stmt.span.shrink_to_hi(),
                            "add a semicolon after the `match` expression",
                            ";",
                            applicability,
                        );
                    }
                },
            );
        },
        _ => {},
    };

    Some(())
}

impl<'tcx> LateLintPass<'tcx> for NeedlessLateInit {
    fn check_local(&mut self, cx: &LateContext<'tcx>, local: &'tcx Local<'tcx>) {
        let mut parents = cx.tcx.hir().parent_iter(local.hir_id);
        if_chain! {
            if let Local {
                init: None,
                pat: &Pat {
                    kind: PatKind::Binding(BindingAnnotation::Unannotated, binding_id, _, None),
                    ..
                },
                source: LocalSource::Normal,
                ..
            } = local;
            if let Some((_, Node::Stmt(local_stmt))) = parents.next();
            if let Some((_, Node::Block(block))) = parents.next();

            then {
                check(cx, local, local_stmt, block, binding_id);
            }
        }
    }
}<|MERGE_RESOLUTION|>--- conflicted
+++ resolved
@@ -189,17 +189,10 @@
             [
                 assignment.span.until(assignment.rhs_span),
                 assignment.rhs_span.shrink_to_hi().with_hi(assignment.span.hi()),
-<<<<<<< HEAD
-                String::new(),
-            ))
-        }))
-        .collect::<Option<Vec<(Span, String)>>>()?;
-=======
             ]
         })
         .map(|span| (span, String::new()))
         .collect::<Vec<(Span, String)>>();
->>>>>>> c63b85ab
 
     match suggestions.len() {
         // All of `exprs` are never types
