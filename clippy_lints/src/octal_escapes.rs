use clippy_utils::diagnostics::span_lint_and_then;
use rustc_ast::ast::{Expr, ExprKind};
use rustc_ast::token::{Lit, LitKind};
use rustc_errors::Applicability;
use rustc_lint::{EarlyContext, EarlyLintPass, LintContext};
use rustc_middle::lint::in_external_macro;
use rustc_session::{declare_lint_pass, declare_tool_lint};
use rustc_span::Span;
use std::fmt::Write;

declare_clippy_lint! {
    /// ### What it does
    /// Checks for `\0` escapes in string and byte literals that look like octal
    /// character escapes in C.
    ///
    /// ### Why is this bad?
    ///
    /// C and other languages support octal character escapes in strings, where
    /// a backslash is followed by up to three octal digits. For example, `\033`
    /// stands for the ASCII character 27 (ESC). Rust does not support this
    /// notation, but has the escape code `\0` which stands for a null
    /// byte/character, and any following digits do not form part of the escape
    /// sequence. Therefore, `\033` is not a compiler error but the result may
    /// be surprising.
    ///
    /// ### Known problems
    /// The actual meaning can be the intended one. `\x00` can be used in these
    /// cases to be unambiguous.
    ///
    /// The lint does not trigger for format strings in `print!()`, `write!()`
    /// and friends since the string is already preprocessed when Clippy lints
    /// can see it.
    ///
    /// ### Example
    /// ```rust
    /// let one = "\033[1m Bold? \033[0m";  // \033 intended as escape
    /// let two = "\033\0";                 // \033 intended as null-3-3
    /// ```
    ///
    /// Use instead:
    /// ```rust
    /// let one = "\x1b[1mWill this be bold?\x1b[0m";
    /// let two = "\x0033\x00";
    /// ```
    #[clippy::version = "1.59.0"]
    pub OCTAL_ESCAPES,
    suspicious,
    "string escape sequences looking like octal characters"
}

declare_lint_pass!(OctalEscapes => [OCTAL_ESCAPES]);

impl EarlyLintPass for OctalEscapes {
    fn check_expr(&mut self, cx: &EarlyContext<'_>, expr: &Expr) {
        if in_external_macro(cx.sess(), expr.span) {
            return;
        }

        if let ExprKind::Lit(token_lit) = &expr.kind {
            if matches!(token_lit.kind, LitKind::Str) {
<<<<<<< HEAD
                check_lit(cx, &token_lit, expr.span, true);
            } else if matches!(token_lit.kind, LitKind::ByteStr) {
                check_lit(cx, &token_lit, expr.span, false);
=======
                check_lit(cx, token_lit, expr.span, true);
            } else if matches!(token_lit.kind, LitKind::ByteStr) {
                check_lit(cx, token_lit, expr.span, false);
>>>>>>> f4850f72
            }
        }
    }
}

fn check_lit(cx: &EarlyContext<'_>, lit: &Lit, span: Span, is_string: bool) {
    let contents = lit.symbol.as_str();
    let mut iter = contents.char_indices().peekable();
    let mut found = vec![];

    // go through the string, looking for \0[0-7][0-7]?
    while let Some((from, ch)) = iter.next() {
        if ch == '\\' {
            if let Some((_, '0')) = iter.next() {
                // collect up to two further octal digits
                if let Some((mut to, '0'..='7')) = iter.next() {
                    if let Some((_, '0'..='7')) = iter.peek() {
                        to += 1;
                    }
                    found.push((from, to + 1));
                }
            }
        }
    }

    if found.is_empty() {
        return;
    }

    // construct two suggestion strings, one with \x escapes with octal meaning
    // as in C, and one with \x00 for null bytes.
    let mut suggest_1 = if is_string { "\"" } else { "b\"" }.to_string();
    let mut suggest_2 = suggest_1.clone();
    let mut index = 0;
    for (from, to) in found {
        suggest_1.push_str(&contents[index..from]);
        suggest_2.push_str(&contents[index..from]);

        // construct a replacement escape
        // the maximum value is \077, or \x3f, so u8 is sufficient here
        if let Ok(n) = u8::from_str_radix(&contents[from + 1..to], 8) {
            write!(suggest_1, "\\x{n:02x}").unwrap();
        }

        // append the null byte as \x00 and the following digits literally
        suggest_2.push_str("\\x00");
        suggest_2.push_str(&contents[from + 2..to]);

        index = to;
    }
    suggest_1.push_str(&contents[index..]);
    suggest_1.push('"');
    suggest_2.push_str(&contents[index..]);
    suggest_2.push('"');

    span_lint_and_then(
        cx,
        OCTAL_ESCAPES,
        span,
        &format!(
            "octal-looking escape in {} literal",
            if is_string { "string" } else { "byte string" }
        ),
        |diag| {
            diag.help(&format!(
                "octal escapes are not supported, `\\0` is always a null {}",
                if is_string { "character" } else { "byte" }
            ));
            // suggestion 1: equivalent hex escape
            diag.span_suggestion(
                span,
                "if an octal escape was intended, use the hexadecimal representation instead",
                suggest_1,
                Applicability::MaybeIncorrect,
            );
            // suggestion 2: unambiguous null byte
            diag.span_suggestion(
                span,
                &format!(
                    "if the null {} is intended, disambiguate using",
                    if is_string { "character" } else { "byte" }
                ),
                suggest_2,
                Applicability::MaybeIncorrect,
            );
        },
    );
}<|MERGE_RESOLUTION|>--- conflicted
+++ resolved
@@ -58,15 +58,9 @@
 
         if let ExprKind::Lit(token_lit) = &expr.kind {
             if matches!(token_lit.kind, LitKind::Str) {
-<<<<<<< HEAD
-                check_lit(cx, &token_lit, expr.span, true);
-            } else if matches!(token_lit.kind, LitKind::ByteStr) {
-                check_lit(cx, &token_lit, expr.span, false);
-=======
                 check_lit(cx, token_lit, expr.span, true);
             } else if matches!(token_lit.kind, LitKind::ByteStr) {
                 check_lit(cx, token_lit, expr.span, false);
->>>>>>> f4850f72
             }
         }
     }
