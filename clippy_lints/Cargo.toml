--- conflicted
+++ resolved
@@ -20,13 +20,8 @@
 regex-syntax = "0.7"
 serde = { version = "1.0", features = ["derive"] }
 serde_json = { version = "1.0", optional = true }
-<<<<<<< HEAD
-tempfile = { version = "3.2", optional = true }
-toml = "0.5"
-=======
 tempfile = { version = "3.3.0", optional = true }
 toml = "0.7.3"
->>>>>>> e78f9cd1
 unicode-normalization = "0.1"
 unicode-script = { version = "0.5", default-features = false }
 semver = "1.0"
