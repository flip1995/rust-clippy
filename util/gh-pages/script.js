"use strict";

window.searchState = {
    timeout: null,
    inputElem: document.getElementById("search-input"),
    lastSearch: '',
    clearInput: () => {
        searchState.inputElem.value = "";
        searchState.filterLints();
    },
    clearInputTimeout: () => {
        if (searchState.timeout !== null) {
            clearTimeout(searchState.timeout);
            searchState.timeout = null
        }
    },
    resetInputTimeout: () => {
        searchState.clearInputTimeout();
        setTimeout(searchState.filterLints, 50);
    },
    filterLints: () => {
        function matchesSearch(lint, terms, searchStr) {
            // Search by id
            if (lint.elem.id.indexOf(searchStr) !== -1) {
                return true;
            }
            // Search the description
            // The use of `for`-loops instead of `foreach` enables us to return early
            const docsLowerCase = lint.elem.textContent.toLowerCase();
            for (const term of terms) {
                // This is more likely and will therefore be checked first
                if (docsLowerCase.indexOf(term) !== -1) {
                    return true;
                }

                if (lint.elem.id.indexOf(term) !== -1) {
                    return true;
                }

                return false;
            }
            return true;
        }

        searchState.clearInputTimeout();

        let searchStr = searchState.inputElem.value.trim().toLowerCase();
        if (searchStr.startsWith("clippy::")) {
            searchStr = searchStr.slice(8);
        }
        if (searchState.lastSearch === searchStr) {
            return;
        }
        searchState.lastSearch = searchStr;
        const terms = searchStr.split(" ");
        const cleanedSearchStr = searchStr.replaceAll("-", "_");

        for (const lint of filters.getAllLints()) {
            lint.searchFilteredOut = !matchesSearch(lint, terms, cleanedSearchStr);
            if (lint.filteredOut) {
                continue;
            }
            if (lint.searchFilteredOut) {
                lint.elem.style.display = "none";
            } else {
                lint.elem.style.display = "";
            }
        }
        if (searchStr.length > 0) {
            window.location.hash = `/${searchStr}`;
        } else {
            window.location.hash = '';
        }
        updateLintCount();
    },
};

function handleInputChanged(event) {
    if (event.target !== document.activeElement) {
        return;
    }
    searchState.resetInputTimeout();
}

function handleShortcut(ev) {
    if (ev.ctrlKey || ev.altKey || ev.metaKey || disableShortcuts) {
        return;
    }

    if (document.activeElement.tagName === "INPUT") {
        if (ev.key === "Escape") {
            document.activeElement.blur();
        }
    } else {
        switch (ev.key) {
            case "s":
            case "S":
            case "/":
                ev.preventDefault(); // To prevent the key to be put into the input.
                document.getElementById("search-input").focus();
                break;
            default:
                break;
        }
    }
}

function toggleElements(filter, value) {
    let needsUpdate = false;
    let count = 0;

    const element = document.getElementById(filters[filter].id);
    onEachLazy(
        element.querySelectorAll("ul input"),
        el => {
            if (el.checked !== value) {
                el.checked = value;
                filters[filter][el.getAttribute("data-value")] = value;
                needsUpdate = true;
            }
            count += 1;
        }
    );
    element.querySelector(".badge").innerText = value ? count : 0;
    if (needsUpdate) {
        filters.filterLints();
    }
}

function onEachLazy(lazyArray, func) {
    const arr = Array.prototype.slice.call(lazyArray);
    for (const el of arr) {
        func(el);
    }
}

function expandLint(lintId) {
    const elem = document.querySelector(`#${lintId} > input[type="checkbox"]`);
    elem.checked = true;
}

function lintAnchor(event) {
    event.preventDefault();
    event.stopPropagation();

    const id = event.target.getAttribute("href").replace("#", "");
    window.location.hash = id;

    expandLint(id);
}

function copyToClipboard(event) {
    event.preventDefault();
    event.stopPropagation();

    const clipboard = event.target;

    let resetClipboardTimeout = null;
    const resetClipboardIcon = clipboard.innerHTML;

    function resetClipboard() {
        resetClipboardTimeout = null;
        clipboard.innerHTML = resetClipboardIcon;
    }

    navigator.clipboard.writeText("clippy::" + clipboard.parentElement.id.slice(5));

    clipboard.innerHTML = "&#10003;";
    if (resetClipboardTimeout !== null) {
        clearTimeout(resetClipboardTimeout);
    }
    resetClipboardTimeout = setTimeout(resetClipboard, 1000);
}

function handleBlur(event, elementId) {
    const parent = document.getElementById(elementId);
    if (!parent.contains(document.activeElement) &&
        !parent.contains(event.relatedTarget)
    ) {
        parent.classList.remove("open");
    }
}

function toggleExpansion(expand) {
    for (const checkbox of document.querySelectorAll("article input[type=checkbox]")) {
        checkbox.checked = expand;
    }
}

// Returns the current URL without any query parameter or hash.
function getNakedUrl() {
    return window.location.href.split("?")[0].split("#")[0];
}

const GROUPS_FILTER_DEFAULT = {
    cargo: true,
    complexity: true,
    correctness: true,
    nursery: true,
    pedantic: true,
    perf: true,
    restriction: true,
    style: true,
    suspicious: true,
    deprecated: false,
};
const LEVEL_FILTERS_DEFAULT = {
    allow: true,
    warn: true,
    deny: true,
    none: true,
};
const APPLICABILITIES_FILTER_DEFAULT = {
    Unspecified: true,
    MachineApplicable: true,
    MaybeIncorrect: true,
    HasPlaceholders: true,
};
const URL_PARAMS_CORRESPONDENCE = {
    "groups_filter": "groups",
    "levels_filter": "levels",
    "applicabilities_filter": "applicabilities",
    "version_filter": "versions",
};
const VERSIONS_CORRESPONDENCE = {
    "lte": "≤",
    "gte": "≥",
    "eq": "=",
};

window.filters = {
    groups_filter: { id: "lint-groups", ...GROUPS_FILTER_DEFAULT },
    levels_filter: { id: "lint-levels", ...LEVEL_FILTERS_DEFAULT },
    applicabilities_filter: { id: "lint-applicabilities", ...APPLICABILITIES_FILTER_DEFAULT },
    version_filter: {
        "≥": null,
        "≤": null,
        "=": null,
    },
    allLints: null,
    getAllLints: () => {
        if (filters.allLints === null) {
            filters.allLints = Array.prototype.slice.call(
                document.getElementsByTagName("article"),
            ).map(elem => {
                let version = elem.querySelector(".label-version").innerText;
                // Strip the "pre " prefix for pre 1.29.0 lints
                if (version.startsWith("pre ")) {
                    version = version.slice(4);
                }
                return {
                    elem: elem,
                    group: elem.querySelector(".label-lint-group").innerText,
                    level: elem.querySelector(".label-lint-level").innerText,
                    version: parseInt(version.split(".")[1]),
                    applicability: elem.querySelector(".label-applicability").innerText,
                    filteredOut: false,
                    searchFilteredOut: false,
                };
            });
        }
        return filters.allLints;
    },
    regenerateURLparams: () => {
        const urlParams = new URLSearchParams(window.location.search);

        function compareObjects(obj1, obj2) {
            return (JSON.stringify(obj1) === JSON.stringify({ id: obj1.id, ...obj2 }));
        }
        function updateIfNeeded(filterName, obj2) {
            const obj1 = filters[filterName];
            const name = URL_PARAMS_CORRESPONDENCE[filterName];
            if (!compareObjects(obj1, obj2)) {
                urlParams.set(
                    name,
                    Object.entries(obj1).filter(
                        ([key, value]) => value && key !== "id"
                    ).map(
                        ([key, _]) => key
                    ).join(","),
                );
            } else {
                urlParams.delete(name);
            }
        }

        updateIfNeeded("groups_filter", GROUPS_FILTER_DEFAULT);
        updateIfNeeded("levels_filter", LEVEL_FILTERS_DEFAULT);
        updateIfNeeded(
            "applicabilities_filter", APPLICABILITIES_FILTER_DEFAULT);

        const versions = [];
        if (filters.version_filter["="] !== null) {
            versions.push(`eq:${filters.version_filter["="]}`);
        }
        if (filters.version_filter["≥"] !== null) {
            versions.push(`gte:${filters.version_filter["≥"]}`);
        }
        if (filters.version_filter["≤"] !== null) {
            versions.push(`lte:${filters.version_filter["≤"]}`);
        }
        if (versions.length !== 0) {
            urlParams.set(URL_PARAMS_CORRESPONDENCE["version_filter"], versions.join(","));
        } else {
            urlParams.delete(URL_PARAMS_CORRESPONDENCE["version_filter"]);
        }

        let params = urlParams.toString();
        if (params.length !== 0) {
            params = `?${params}`;
        }

        const url = getNakedUrl() + params + window.location.hash
        if (!history.state) {
            history.pushState(null, "", url);
        } else {
            history.replaceState(null, "", url);
        }
    },
    filterLints: () => {
        // First we regenerate the URL parameters.
        filters.regenerateURLparams();
        for (const lint of filters.getAllLints()) {
            lint.filteredOut = (!filters.groups_filter[lint.group]
                || !filters.levels_filter[lint.level]
                || !filters.applicabilities_filter[lint.applicability]
                || !(filters.version_filter["="] === null || lint.version === filters.version_filter["="])
                || !(filters.version_filter["≥"] === null || lint.version >= filters.version_filter["≥"])
                || !(filters.version_filter["≤"] === null || lint.version <= filters.version_filter["≤"])
            );
            if (lint.filteredOut || lint.searchFilteredOut) {
                lint.elem.style.display = "none";
            } else {
                lint.elem.style.display = "";
            }
        }
    },
};

function updateFilter(elem, filter, skipLintsFiltering) {
    const value = elem.getAttribute("data-value");
    if (filters[filter][value] !== elem.checked) {
        filters[filter][value] = elem.checked;
        const counter = document.querySelector(`#${filters[filter].id} .badge`);
        counter.innerText = parseInt(counter.innerText) + (elem.checked ? 1 : -1);
        if (!skipLintsFiltering) {
            filters.filterLints();
        }
    }
}

function updateVersionFilters(elem, skipLintsFiltering) {
    let value = elem.value.trim();
    if (value.length === 0) {
        value = null;
    } else if (/^\d+$/.test(value)) {
        value = parseInt(value);
    } else {
        console.error(`Failed to get version number from "${value}"`);
        return;
    }

    const counter = document.querySelector("#version-filter .badge");
    let count = 0;
    onEachLazy(document.querySelectorAll("#version-filter input"), el => {
        if (el.value.trim().length !== 0) {
            count += 1;
        }
    });
    counter.innerText = count;

    const comparisonKind = elem.getAttribute("data-value");
    if (filters.version_filter[comparisonKind] !== value) {
        filters.version_filter[comparisonKind] = value;
        if (!skipLintsFiltering) {
            filters.filterLints();
        }
    }
}

function clearVersionFilters() {
    let needsUpdate = false;

    onEachLazy(document.querySelectorAll("#version-filter input"), el => {
        el.value = "";
        const comparisonKind = el.getAttribute("data-value");
        if (filters.version_filter[comparisonKind] !== null) {
            needsUpdate = true;
            filters.version_filter[comparisonKind] = null;
        }
    });
    document.querySelector("#version-filter .badge").innerText = 0;
    if (needsUpdate) {
        filters.filterLints();
    }
}

function resetGroupsToDefault() {
    let needsUpdate = false;
    let count = 0;

    onEachLazy(document.querySelectorAll("#lint-groups-selector input"), el => {
        const key = el.getAttribute("data-value");
        const value = GROUPS_FILTER_DEFAULT[key];
        if (filters.groups_filter[key] !== value) {
            filters.groups_filter[key] = value;
            el.checked = value;
            needsUpdate = true;
        }
        if (value) {
            count += 1;
        }
    });
    document.querySelector("#lint-groups .badge").innerText = count;
    if (needsUpdate) {
        filters.filterLints();
    }
}

function generateListOfOptions(list, elementId, filter) {
    let html = '';
    let nbEnabled = 0;
    for (const [key, value] of Object.entries(list)) {
        const attr = value ? " checked" : "";
        html += `\
<li class="checkbox">\
    <label class="text-capitalize">\
        <input type="checkbox" data-value="${key}" \
               onchange="updateFilter(this, '${filter}')"${attr}/>${key}\
    </label>\
</li>`;
        if (value) {
            nbEnabled += 1;
        }
    }

    const elem = document.getElementById(`${elementId}-selector`);
    elem.previousElementSibling.querySelector(".badge").innerText = `${nbEnabled}`;
    elem.innerHTML += html;

    setupDropdown(elementId);
}

function setupDropdown(elementId) {
    const elem = document.getElementById(elementId);
    const button = document.querySelector(`#${elementId} > button`);
    button.onclick = () => elem.classList.toggle("open");

    const setBlur = child => {
        child.onblur = event => handleBlur(event, elementId);
    };
    onEachLazy(elem.children, setBlur);
    onEachLazy(elem.querySelectorAll("select"), setBlur);
    onEachLazy(elem.querySelectorAll("input"), setBlur);
    onEachLazy(elem.querySelectorAll("ul button"), setBlur);
}

function generateSettings() {
    setupDropdown("settings-dropdown");

    generateListOfOptions(LEVEL_FILTERS_DEFAULT, "lint-levels", "levels_filter");
    generateListOfOptions(GROUPS_FILTER_DEFAULT, "lint-groups", "groups_filter");
    generateListOfOptions(
        APPLICABILITIES_FILTER_DEFAULT, "lint-applicabilities", "applicabilities_filter");

    let html = '';
    for (const kind of ["≥", "≤", "="]) {
        html += `\
<li class="checkbox">\
    <label>${kind}</label>\
    <span>1.</span> \
    <input type="number" \
           min="29" \
           class="version-filter-input form-control filter-input" \
           maxlength="2" \
           data-value="${kind}" \
           onchange="updateVersionFilters(this)" \
           oninput="updateVersionFilters(this)" \
           onkeydown="updateVersionFilters(this)" \
           onkeyup="updateVersionFilters(this)" \
           onpaste="updateVersionFilters(this)" \
    />
    <span>.0</span>\
</li>`;
    }
    document.getElementById("version-filter-selector").innerHTML += html;
    setupDropdown("version-filter");
}

function generateSearch() {
    searchState.inputElem.addEventListener("change", handleInputChanged);
    searchState.inputElem.addEventListener("input", handleInputChanged);
    searchState.inputElem.addEventListener("keydown", handleInputChanged);
    searchState.inputElem.addEventListener("keyup", handleInputChanged);
    searchState.inputElem.addEventListener("paste", handleInputChanged);
}

function scrollToLint(lintId) {
    const target = document.getElementById(lintId);
    if (!target) {
        return;
    }
    target.scrollIntoView();
    expandLint(lintId);
}

// If the page we arrive on has link to a given lint, we scroll to it.
function scrollToLintByURL() {
    const lintId = window.location.hash.substring(1);
    if (lintId.length > 0) {
        scrollToLint(lintId);
    }
}

function parseURLFilters() {
    const urlParams = new URLSearchParams(window.location.search);

    for (const [key, value] of urlParams.entries()) {
        for (const [corres_key, corres_value] of Object.entries(URL_PARAMS_CORRESPONDENCE)) {
            if (corres_value === key) {
                if (key !== "versions") {
                    const settings = new Set(value.split(","));
                    onEachLazy(document.querySelectorAll(`#lint-${key} ul input`), elem => {
                        elem.checked = settings.has(elem.getAttribute("data-value"));
                        updateFilter(elem, corres_key, true);
                    });
                } else {
                    const settings = value.split(",").map(elem => elem.split(":"));

                    for (const [kind, value] of settings) {
                        const elem = document.querySelector(
                            `#version-filter input[data-value="${VERSIONS_CORRESPONDENCE[kind]}"]`);
                        elem.value = value;
                        updateVersionFilters(elem, true);
                    }
                }
            }
        }
    }
}

function addListeners() {
    disableShortcutsButton.addEventListener("change", () => {
        disableShortcuts = disableShortcutsButton.checked;
        storeValue("disable-shortcuts", disableShortcuts);
    });

    document.getElementById("expand-all").addEventListener("click", () => toggleExpansion(true));
    document.getElementById("collapse-all").addEventListener("click", () => toggleExpansion(false));

    // A delegated listener to avoid the upfront cost of >1000 listeners
    document.addEventListener("click", event => {
        if (!event.target instanceof HTMLAnchorElement) {
            return;
        }

        if (event.target.classList.contains("lint-anchor")) {
            lintAnchor(event);
        } else if (event.target.classList.contains("copy-to-clipboard")) {
            copyToClipboard(event);
        }
    });

    document.addEventListener("keypress", handleShortcut);
    document.addEventListener("keydown", handleShortcut);
}

// Highlight code blocks only when they approach the viewport so that clicking the "Expand All"
// button doesn't take a long time
function highlightLazily() {
    if (!'IntersectionObserver' in window) {
        return;
    }
    const observer = new IntersectionObserver((entries) => {
        for (const entry of entries) {
            if (entry.isIntersecting) {
                observer.unobserve(entry.target);
                for (const code of entry.target.querySelectorAll("pre code")) {
                    hljs.highlightElement(code);
                }
            }
        }
    });
    for (const docs of document.querySelectorAll(".lint-docs")) {
        observer.observe(docs);
    }
}

let disableShortcuts = loadValue("disable-shortcuts") === "true";

const disableShortcutsButton = document.getElementById("disable-shortcuts");
disableShortcutsButton.checked = disableShortcuts;

addListeners();
highlightLazily();

generateSettings();
generateSearch();
parseURLFilters();
scrollToLintByURL();
filters.filterLints();
updateLintCount();

function updateLintCount() {
<<<<<<< HEAD
    const allLints = filters.getAllLints();
=======
    const allLints = filters.getAllLints().filter(lint => lint.group != "deprecated");
>>>>>>> c572821b
    const totalLints = allLints.length;
    
    const countElement = document.getElementById("lint-count");
    if (countElement) {
        countElement.innerText = `Total number: ${totalLints}`;
    }
}<|MERGE_RESOLUTION|>--- conflicted
+++ resolved
@@ -602,11 +602,7 @@
 updateLintCount();
 
 function updateLintCount() {
-<<<<<<< HEAD
-    const allLints = filters.getAllLints();
-=======
     const allLints = filters.getAllLints().filter(lint => lint.group != "deprecated");
->>>>>>> c572821b
     const totalLints = allLints.length;
     
     const countElement = document.getElementById("lint-count");
