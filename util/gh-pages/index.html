<!DOCTYPE html>
<html lang="en">
<head>
    <meta charset="UTF-8"/>
    <meta name="viewport" content="width=device-width, initial-scale=1"/>

    <title>ALL the Clippy Lints</title>

    <link rel="stylesheet" href="https://cdnjs.cloudflare.com/ajax/libs/twitter-bootstrap/3.3.6/css/bootstrap.min.css"/>
    <link rel="stylesheet" href="https://cdnjs.cloudflare.com/ajax/libs/highlight.js/9.5.0/styles/github.min.css"/>

    <!-- The files are not copied over into the Clippy project since they use the MPL-2.0 License -->
    <link rel="stylesheet" href="https://rust-lang.github.io/mdBook/css/variables.css"/>
    <link id="styleHighlight" rel="stylesheet" href="https://rust-lang.github.io/mdBook/highlight.css">
    <link id="styleNight" rel="stylesheet" href="https://rust-lang.github.io/mdBook/tomorrow-night.css" disabled="true">
    <link id="styleAyu" rel="stylesheet" href="https://rust-lang.github.io/mdBook/ayu-highlight.css" disabled="true">
    <style>
        blockquote { font-size: 1em; }
        [ng\:cloak], [ng-cloak], [data-ng-cloak], [x-ng-cloak], .ng-cloak, .x-ng-cloak { display: none !important; }

        .form-inline .checkbox { margin-right: 0.6em }

        .panel-heading { cursor: pointer; }

        .panel-title { display: flex; }
        .panel-title .label { display: inline-block; }

        .panel-title-name { flex: 1; }
        .panel-title-name span { vertical-align: bottom; }

        .panel .panel-title-name .anchor { display: none; }
        .panel:hover .panel-title-name .anchor { display: inline;}

    </style>
    <style>
        /* Expanding the mdBoom theme*/
        .light {
            --inline-code-bg: #f6f7f6;
        }
        .rust {
            --inline-code-bg: #f6f7f6;
        }
        .coal {
            --inline-code-bg: #1d1f21;
        }
        .navy {
            --inline-code-bg: #1d1f21;
        }
        .ayu {
            --inline-code-bg: #191f26;
        }

        /* Applying the mdBook theme */
        .theme-icon {
            position: absolute;
            text-align: center;
            width: 2em;
            height: 2em;
            margin: 0.7em;
            line-height: 2em;
            border: solid 1px var(--icons);
            border-radius: 5px;
            user-select: none;
            cursor: pointer;
        }
        .theme-icon:hover {
            background: var(--theme-hover);
        }
        .theme-choice {
            position: absolute;
            margin-top: calc(2em + 0.7em);
            margin-left: 0.7em;
            list-style: none;
            border: 1px solid var(--theme-popup-border);
            border-radius: 5px;
            color: var(--fg);
            background: var(--theme-popup-bg);
            padding: 0 0;
        }
        .theme-choice > li {
            padding: 5px 10px;
            font-size: 0.8em;
            user-select: none;
            cursor: pointer;
        }
        .theme-choice > li:hover {
            background: var(--theme-hover);
        }

        .alert {
            color: var(--fg);
            background: var(--theme-hover);
            border: 1px solid var(--theme-popup-border);
        }
        .page-header {
            border-color: var(--theme-popup-border);
        }
        .panel-default > .panel-heading {
            background: var(--theme-hover);
            color: var(--fg);
            border: 1px solid var(--theme-popup-border);
        }
        .panel-default > .panel-heading:hover {
            filter: brightness(90%);
        }
        .list-group-item {
            background: 0%;
            border: 1px solid var(--theme-popup-border);
        }
        .panel, pre, hr {
            background: var(--bg);
            border: 1px solid var(--theme-popup-border);
        }

        #filter-label, #filter-clear {
            background: var(--searchbar-bg);
            color: var(--searchbar-fg);
            border-color: var(--theme-popup-border);
            filter: brightness(95%);
        }
        #filter-label:hover, #filter-clear:hover {
            filter: brightness(90%);
        }
        #filter-input {
            background: var(--searchbar-bg);
            color: var(--searchbar-fg);
            border-color: var(--theme-popup-border);
        }

        #filter-input::-webkit-input-placeholder,
        #filter-input::-moz-placeholder {
            color: var(--searchbar-fg);
            opacity: 30%;
        }

<<<<<<< HEAD
        p > code {
=======
        :not(pre) > code {
>>>>>>> 0c88a673
            color: var(--inline-code-color);
            background-color: var(--inline-code-bg);
        }
        html {
            scrollbar-color: var(--scrollbar) var(--bg);
        }
        body {
            background: var(--bg);
            color: var(--fg);
        }

    </style>
</head>
<body>
    <div id="theme-icon" class="theme-icon">&#128396;</div>
    <ul id="theme-menu" class="theme-choice" style="display: none;">
        <li id="light">Light</li>
        <li id="rust">Rust</li>
        <li id="coal">Coal</li>
        <li id="navy">Navy</li>
        <li id="ayu">Ayu</li>
    </ul>

    <div class="container" ng-app="clippy" ng-controller="lintList">
        <div class="page-header">
            <h1>ALL the Clippy Lints</h1>
        </div>

        <noscript>
            <div class="alert alert-danger" role="alert">
                Sorry, this site only works with JavaScript! :(
            </div>
        </noscript>

        <div ng-cloak>

            <div class="alert alert-info" role="alert" ng-if="loading">
                Loading&#x2026;
            </div>
            <div class="alert alert-danger" role="alert" ng-if="error">
                Error loading lints!
            </div>

            <div class="panel panel-default" ng-show="data">
                <div class="panel-body row filter-panel">
                    <div class="col-md-6 form-inline">
                        <div class="form-group form-group-lg">
                            <p class="h4">Lint levels</p>
                            <div class="checkbox" ng-repeat="(level, enabled) in levels">
                                <label>
                                    <input type="checkbox" ng-model="levels[level]" />
                                    {{level}}
                                </label>
                            </div>
                        </div>
                    </div>
                    <div class="col-md-6 form-inline">
                        <div class="form-group form-group-lg">
                            <p class="h4">Lint groups</p>
                            <div class="checkbox" ng-repeat="(group, enabled) in groups">
                                <label class="text-capitalize">
                                    <input type="checkbox" ng-model="groups[group]" />
                                    {{group}}
                                </label>
                            </div>
                        </div>
                    </div>
                </div>
                <div class="panel-body row">
                    <div class="col-md-12 form-horizontal">
                        <div class="input-group">
                            <label class="input-group-addon" id="filter-label" for="filter-input">Filter:</label>
                            <input type="text" class="form-control" placeholder="Keywords or search string" id="filter-input" ng-model="search" ng-model-options="{debounce: 50}"/>
                            <span class="input-group-btn">
                                <button id="filter-clear" class="btn" type="button" ng-click="search = ''">
                                    Clear
                                </button>
                            </span>
                        </div>
                    </div>
                </div>
            </div>

            <article class="panel panel-default" id="{{lint.id}}"
                ng-repeat="lint in data | filter:byLevels | filter:byGroups | filter:bySearch | orderBy:'id' track by lint.id">
                <header class="panel-heading" ng-click="open[lint.id] = !open[lint.id]">
                    <h2 class="panel-title">
                        <div class="panel-title-name">
                            <span>{{lint.id}}</span>
                            <a href="#{{lint.id}}" class="anchor label label-default" ng-click="open[lint.id] = true; $event.stopPropagation()">&para;</a>
                        </div>

                        <div class="panel-title-addons">
                            <span class="label label-default text-capitalize">{{lint.group}}</span>

                            <span ng-if="lint.level == 'Allow'" class="label label-success">Allow</span>
                            <span ng-if="lint.level == 'Warn'" class="label label-warning">Warn</span>
                            <span ng-if="lint.level == 'Deny'" class="label label-danger">Deny</span>
                            <span ng-if="lint.level == 'Deprecated'" class="label label-default">Deprecated</span>

                            <button class="btn btn-default btn-xs">
                                <span ng-show="open[lint.id]">&minus;</span>
                                <span ng-hide="open[lint.id]">&plus;</span>
                            </button>
                        </div>
                    </h2>
                </header>

                <ul class="list-group lint-docs" ng-if="lint.docs" ng-class="{collapse: true, in: open[lint.id]}">
                    <li class="list-group-item" ng-repeat="(title, text) in lint.docs">
                        <h4 class="list-group-item-heading">
                            {{title}}
                        </h4>
                        <div class="list-group-item-text" ng-bind-html="text | markdown"></div>
                        <a ng-if="title == 'Known problems'" href="https://github.com/rust-lang/rust-clippy/issues?q=is%3Aissue+is%3Aopen+{{lint.id}}">Search on GitHub</a>
                    </li>
                </ul>
            </article>
        </div>
    </div>

    <a href="https://github.com/rust-lang/rust-clippy">
        <img style="position: absolute; top: 0; right: 0; border: 0;" src="https://s3.amazonaws.com/github/ribbons/forkme_right_darkblue_121621.png" alt="Fork me on Github"/>
    </a>

    <script src="https://cdnjs.cloudflare.com/ajax/libs/markdown-it/7.0.0/markdown-it.min.js"></script>
    <script src="https://cdnjs.cloudflare.com/ajax/libs/highlight.js/9.5.0/highlight.min.js"></script>
    <script src="https://cdnjs.cloudflare.com/ajax/libs/highlight.js/9.5.0/languages/rust.min.js"></script>
    <script src="https://cdnjs.cloudflare.com/ajax/libs/angular.js/1.4.12/angular.min.js"></script>
    <script>
    (function () {
        var md = window.markdownit({
            html: true,
            linkify: true,
            typographer: true,
            highlight: function (str, lang) {
                if (lang && hljs.getLanguage(lang)) {
                    try {
                        return '<pre class="hljs"><code>' +
                            hljs.highlight(lang, str, true).value +
                            '</code></pre>';
                    } catch (__) {}
                }

                return '<pre class="hljs"><code>' + md.utils.escapeHtml(str) + '</code></pre>';
            }
        });

        function scrollToLint(lintId) {
            var target = document.getElementById(lintId);
            if (!target) {
                return;
            }
            target.scrollIntoView();
        }

        function scrollToLintByURL($scope) {
            var removeListener = $scope.$on('ngRepeatFinished', function(ngRepeatFinishedEvent) {
                scrollToLint(window.location.hash.slice(1));
                removeListener();
            });
        }

        function selectGroup($scope, selectedGroup) {
            var groups = $scope.groups;
            for (var group in groups) {
                if (groups.hasOwnProperty(group)) {
                    if (group === selectedGroup) {
                        groups[group] = true;
                    } else {
                        groups[group] = false;
                    }
                }
            }
        }

        function searchLint(lint, term) {
            for (const field in lint.docs) {
                // Continue if it's not a property
                if (!lint.docs.hasOwnProperty(field)) {
                    continue;
                }

                // Return if not found
                if (lint.docs[field].toLowerCase().indexOf(term) !== -1) {
                    return true;
                }
            }

            return false;
        }

        angular.module("clippy", [])
        .filter('markdown', function ($sce) {
            return function (text) {
                return $sce.trustAsHtml(
                    md.render(text || '')
                    // Oh deer, what a hack :O
                    .replace('<table', '<table class="table"')
                );
            };
        })
        .directive('onFinishRender', function ($timeout) {
            return {
                restrict: 'A',
                link: function (scope, element, attr) {
                    if (scope.$last === true) {
                        $timeout(function () {
                            scope.$emit(attr.onFinishRender);
                        });
                    }
                }
            };
        })
        .controller("lintList", function ($scope, $http, $timeout) {
            // Level filter
            var LEVEL_FILTERS_DEFAULT = {Allow: true, Warn: true, Deny: true, Deprecated: true};
            $scope.levels = LEVEL_FILTERS_DEFAULT;
            $scope.byLevels = function (lint) {
                return $scope.levels[lint.level];
            };

            $scope.groups = {};
            $scope.byGroups = function (lint) {
                return $scope.groups[lint.group];
            };

            $scope.bySearch = function (lint, index, array) {
                let searchStr = $scope.search;
                // It can be `null` I haven't missed this value 
                if (searchStr == null || searchStr.length < 3) {
                    return true;
                }
                searchStr = searchStr.toLowerCase();

                // Search by id
                if (lint.id.indexOf(searchStr.replace("-", "_")) !== -1) {
                    return true;
                }

                // Search the description
                // The use of `for`-loops instead of `foreach` enables us to return early 
                let terms = searchStr.split(" ");
                for (index = 0; index < terms.length; index++) {
                    if (lint.id.indexOf(terms[index]) !== -1) {
                        continue;
                    }

                    if (searchLint(lint, terms[index])) {
                        continue;
                    }

                    return false;
                }

                return true;
            }

            // Get data
            $scope.open = {};
            $scope.loading = true;

            if (window.location.hash.length > 1) {
                $scope.search = window.location.hash.slice(1);
                $scope.open[window.location.hash.slice(1)] = true;
                scrollToLintByURL($scope);
            }

            $http.get('./lints.json')
            .success(function (data) {
                $scope.data = data;
                $scope.loading = false;

                // Initialize lint groups (the same structure is also used to enable filtering)
                $scope.groups = data.reduce(function (result, val) {
                    result[val.group] = true;
                    return result;
                }, {});

                var selectedGroup = getQueryVariable("sel");
                if (selectedGroup) {
                    selectGroup($scope, selectedGroup.toLowerCase());
                }

                scrollToLintByURL($scope);
            })
            .error(function (data) {
                $scope.error = data;
                $scope.loading = false;
            });

            window.addEventListener('hashchange', function () {
                // trigger re-render
                $timeout(function () {
                    $scope.levels = LEVEL_FILTERS_DEFAULT;
                    $scope.search = window.location.hash.slice(1);
                    $scope.open[window.location.hash.slice(1)] = true;

                    scrollToLintByURL($scope);
                });
                return true;
            }, false);
        });
    })();

    function getQueryVariable(variable) {
        var query = window.location.search.substring(1);
        var vars = query.split('&');
        for (var i = 0; i < vars.length; i++) {
            var pair = vars[i].split('=');
            if (decodeURIComponent(pair[0]) == variable) {
                return decodeURIComponent(pair[1]);
            }
        }
    }

    function setupListeners() {
        let themeIcon = document.getElementById("theme-icon");
        let themeMenu = document.getElementById("theme-menu");
        themeIcon.addEventListener("click", function(e) {
            if (themeMenu.style.display == "none") {
                themeMenu.style.display = "block";
            } else {
                themeMenu.style.display = "none";
            }
        });

        let children = themeMenu.children;
        for (let index = 0; index < children.length; index++) {
            let child = children[index]; 
            child.addEventListener("click", function(e) {
                setTheme(child.id, true);
            });
        }
    }

    setupListeners();

    function setTheme(theme, store) {
        let enableHighlight = false;
        let enableNight = false;
        let enableAyu = false;
        
        if (theme == "ayu") {
            enableAyu = true;
        } else if (theme == "coal" || theme == "navy") {
            enableNight = true;
        } else if (theme == "rust") {
            enableHighlight = true;
        } else {
            enableHighlight = true;
            // this makes sure that an unknown theme request gets set to a known one
            theme = "light";
        }
        document.getElementsByTagName("body")[0].className = theme;

        document.getElementById("styleHighlight").disabled = !enableHighlight;
        document.getElementById("styleNight").disabled = !enableNight;
        document.getElementById("styleAyu").disabled = !enableAyu;

        if (store) {
            try {
                localStorage.setItem('clippy-lint-list-theme', theme);
            } catch (e) { }
        }
    }

    // loading the theme after the initial load
    setTheme(localStorage.getItem('clippy-lint-list-theme'), false);
    </script>
</body>
</html><|MERGE_RESOLUTION|>--- conflicted
+++ resolved
@@ -133,11 +133,7 @@
             opacity: 30%;
         }
 
-<<<<<<< HEAD
-        p > code {
-=======
         :not(pre) > code {
->>>>>>> 0c88a673
             color: var(--inline-code-color);
             background-color: var(--inline-code-bg);
         }
