body {
    --icon-filter: initial;
}

body.ayu {
    --icon-filter: invert(100%);
}

* {
    box-sizing: border-box;
}

blockquote { font-size: 1em; }

h1, h2, h3, h4, h5, h6 {
    font-family: inherit;
    font-weight: 500;
    line-height: 1.1;
    color: inherit;
}
h1 {
    font-size: 36px;
}

a {
    color: #337ab7;
    text-decoration: none;
}

button {
    cursor: pointer;
    margin: 0;
    font-family: inherit;
    font-size: inherit;
    line-height: inherit;
}

label {
    display: inline-block;
    max-width: 100%;
}

.dropdown-menu {
    color: var(--fg);
    background: var(--theme-popup-bg);
    border: 1px solid var(--theme-popup-border);
    border-radius: 4px;
    position: absolute;
    top: 100%;
    left: 0;
    z-index: 1000;
    display: none;
    float: left;
    min-width: 160px;
    padding: 5px 0;
    margin: 2px 0 0;
    font-size: 14px;
    text-align: left;
    list-style: none;
    box-shadow: 0 6px 12px rgba(0,0,0,.175);
}
.open > .dropdown-menu {
  display: block;
}

.dropdown-menu .divider {
    background-color: var(--theme-popup-border);
    height: 1px;
    margin: 9px 0;
    overflow: hidden;
}

.dropdown-menu .checkbox {
    display: block;
    white-space: nowrap;
    margin: 0;
}
.dropdown-menu .checkbox label {
    padding: 3px 20px;
    width: 100%;
}

.dropdown-menu .checkbox input {
    position: relative;
    margin: 0 0.5rem 0;
    padding: 0;
}

.dropdown-menu .checkbox:hover {
    background-color: var(--theme-hover);
}

<<<<<<< HEAD
.container > * {
  margin-bottom: 20px;
  border-radius: 4px;
  background: var(--bg);
  border: 1px solid var(--theme-popup-border);
  box-shadow: 0 1px 1px rgba(0,0,0,.05);
}

=======
.checkbox label {
    min-height: 20px;
    margin-bottom: 0;
    font-weight: 400;
    cursor: pointer;
}

.text-capitalize {
    text-transform: capitalize;
}

.container {
    padding-right: 15px;
    padding-left: 15px;
    margin-right: auto;
    margin-left: auto;
}
.container::before {
    display: table;
    content: " ";
}
.container > * {
    margin-bottom: 20px;
    border-radius: 4px;
    background: var(--bg);
    border: 1px solid var(--theme-popup-border);
    box-shadow: 0 1px 1px rgba(0,0,0,.05);
}

div.panel-body {
    padding: 15px;
}
div.panel-body::before, div.panel-body::after {
    display: table;
    content: " ";
}
div.panel-body::after {
    clear: both;
}
>>>>>>> faba846a
div.panel-body button {
    background: var(--searchbar-bg);
    border-color: var(--theme-popup-border);
    color: var(--searchbar-fg);
}

div.panel-body button:hover {
    box-shadow: 0 0 3px var(--searchbar-shadow-color);
}

div.panel-body  button.open {
    filter: brightness(90%);
}

.row {
    margin-right: -15px;
    margin-left: -15px;
}

<<<<<<< HEAD
=======
#upper-filters {
    position: relative;
    min-height: 1px;
    padding-right: 15px;
    padding-left: 15px;
}

#upper-filters > * {
    position: relative;
}

.btn-group {
    position: relative;
    display: inline-block;
}
button {
    display: inline-block;
    padding: 6px 12px;
    margin-bottom: 0;
    font-size: 14px;
    font-weight: 400;
    line-height: 1.42857143;
    text-align: center;
    white-space: nowrap;
    vertical-align: middle;
    touch-action: manipulation;
    cursor: pointer;
    user-select: none;
    border: 1px solid transparent;
    border-radius: 4px;
}
button:hover {
    text-decoration: none;
}
.badge {
    color: #fff;
    position: relative;
    top: -1px;
    display: inline-block;
    min-width: 10px;
    padding: 3px 7px;
    font-size: 12px;
    font-weight: 700;
    line-height: 1;
    text-align: center;
    white-space: nowrap;
    vertical-align: middle;
    border-radius: 10px;
    background-color: #777;
}
.btn-default:hover {
    color: #333;
    background-color: #e6e6e6;
    border-color: #adadad;
}
.btn-default .badge {
    color: #fff;
}
button .caret {
    display: inline-block;
    width: 0;
    height: 0;
    margin-left: 0;
    vertical-align: middle;
    border-top: 4px dashed;
    border-right: 4px solid transparent;
    border-left: 4px solid transparent;
}

>>>>>>> faba846a
.lint-title {
    cursor: pointer;
    margin-top: 0;
    margin-bottom: 0;
    font-size: 16px;
    display: flex;
    flex-wrap: wrap;
    background: var(--theme-hover);
    color: var(--fg);
    border: 1px solid var(--theme-popup-border);
    padding: 10px 15px;
    border-top-left-radius: 3px;
    border-top-right-radius: 3px;
    gap: 4px;
}

.lint-title .label { display: inline-block; }

.panel-title-name { flex: 1; min-width: 400px;}

.panel-title-name .anchor { display: none; }
article:hover .panel-title-name .anchor { display: inline;}

.search-control {
    margin-top: 15px;
    position: relative;
    min-height: 1px;
    padding-right: 15px;
    padding-left: 15px;
}

.input-group {
    position: relative;
    display: flex;
}
.input-group > :last-child {
    border-left: 0;
}
.input-group > :first-child, .btn-group > :first-child {
    border-right: 0;
    border-top-right-radius: 0;
    border-bottom-right-radius: 0;
}
.input-group > :last-child, .btn-group > :last-child {
    border-top-left-radius: 0;
    border-bottom-left-radius: 0;
}
.input-group .form-control:not(:first-child):not(:last-child) {
    border-radius: 0;
}
.form-control:focus {
    border-color: #66afe9;
    outline: 0;
    box-shadow: inset 0 1px 1px rgba(0,0,0,.075),0 0 8px rgba(102,175,233,.6);
}
.input-group-addon {
    padding: 6px 12px;
    font-size: 14px;
    font-weight: 400;
    line-height: 1;
    text-align: center;
    border: 1px solid #ccc;
    border-radius: 4px;
    white-space: nowrap;
    display: flex;
    align-items: center;
    justify-content: center;
}

.glyphicon.glyphicon-collapse-up::before, .glyphicon.glyphicon-collapse-down::before {
    --background-img-size: 14px;
    background-repeat: no-repeat;
    background-size: var(--background-img-size);
    height: calc(var(--background-img-size) + 6px);
    display: block;
    background-position: 50%;
    content: "";
    filter: var(--icon-filter);
}
.glyphicon.glyphicon-collapse-up:hover::before, .glyphicon.glyphicon-collapse-down:hover::before {
    filter: initial;
}
.glyphicon.glyphicon-collapse-up::before {
    /* Font Awesome Free 6.7.2 by @fontawesome - https://fontawesome.com License -
       https://fontawesome.com/license/free Copyright 2025 Fonticons, Inc. */
    background-image: url('data:image/svg+xml,<svg xmlns="http://www.w3.org/2000/svg" viewBox="0 0 \
        448 512"><path d="M64 80c-8.8 0-16 7.2-16 16l0 320c0 8.8 7.2 16 16 16l320 0c8.8 0 16-7.2 \
        16-16l0-320c0-8.8-7.2-16-16-16L64 80zM0 96C0 60.7 28.7 32 64 32l320 0c35.3 0 64 28.7 64 \
        64l0 320c0 35.3-28.7 64-64 64L64 480c-35.3 0-64-28.7-64-64L0 96zm224 64c6.7 0 13 2.8 17.6 \
        7.7l104 112c6.5 7 8.2 17.2 4.4 25.9s-12.5 14.4-22 14.4l-208 0c-9.5 0-18.2-5.7-22-14.4s-2.\
        1-18.9 4.4-25.9l104-112c4.5-4.9 10.9-7.7 17.6-7.7z"/></svg>');
}
.glyphicon.glyphicon-collapse-down::before {
    /* Font Awesome Free 6.7.2 by @fontawesome - https://fontawesome.com License -
       https://fontawesome.com/license/free Copyright 2025 Fonticons, Inc. */
    background-image: url('data:image/svg+xml,<svg xmlns="http://www.w3.org/2000/svg" \
        viewBox="0 0 448 512"><path d="M384 432c8.8 0 16-7.2 16-16l0-320c0-8.8-7.2-16-16-16L64 \
        80c-8.8 0-16 7.2-16 16l0 320c0 8.8 7.2 16 16 16l320 0zm64-16c0 35.3-28.7 64-64 64L64 \
        480c-35.3 0-64-28.7-64-64L0 96C0 60.7 28.7 32 64 32l320 0c35.3 0 64 28.7 64 64l0 320zM224 \
        352c-6.7 0-13-2.8-17.6-7.7l-104-112c-6.5-7-8.2-17.2-4.4-25.9s12.5-14.4 22-14.4l208 0c9.5 0 \
        18.2 5.7 22 14.4s2.1 18.9-4.4 25.9l-104 112c-4.5 4.9-10.9 7.7-17.6 7.7z"/></svg>');
}

.expansion-group {
    margin-top: 15px;
    padding: 0px 8px;
    display: flex;
    flex-wrap: nowrap;
}

.expansion-control {
    width: 50%;
}

@media (min-width: 405px) {
    #upper-filters {
        display: flex;
        flex-wrap: wrap;
    }
}

@media (min-width: 768px) {
    .container {
        width: 750px;
    }
}

@media (min-width: 992px) {
    .search-control {
        margin-top: 0;
    }
    .container {
        width: 970px;
    }
    #upper-filters, .search-control, .expansion-group {
        float: left;
    }
    #upper-filters, .search-control {
        width: 41.66666667%;
    }
    .expansion-group {
        margin-top: 0;
        padding: 0px 15px;
        width: 16.66666667%;
    }
}

@media (min-width: 1200px) {
    .container {
        width: 1170px;
    }
}

@media (max-width: 430px) {
    /* Turn the version filter list to the left */
    #version-filter-selector {
        right: 0;
        left: auto;
    }
}

@media (max-width: 412px) {
    #upper-filters,
    .panel-body .search-control  {
        padding-right: 8px;
        padding-left: 8px;
    }
}

.label {
    padding: 0.3em 0.6em;
    font-size: 75%;
    font-weight: 700;
    line-height: 1;
    color: #fff;
    text-align: center;
    white-space: nowrap;
    vertical-align: baseline;
    border-radius: .25em;
    text-decoration: none;
}

<<<<<<< HEAD
=======
.label-default {
    background-color: #777;
}

>>>>>>> faba846a
.lint-level {
    min-width: 4em;
}
.level-allow {
    background-color: #5cb85c;
}
.level-warn {
    background-color: #f0ad4e;
}
.level-deny {
    background-color: #d9534f;
}
.level-none {
    background-color: #777777;
    opacity: 0.5;
}

.lint-group {
    min-width: 8em;
}
.group-deprecated {
    opacity: 0.5;
}

.doc-folding {
    color: #000;
    background-color: #fff;
    border: 1px solid var(--theme-popup-border);
}
.doc-folding:hover {
    background-color: #e6e6e6;
}

.lint-doc-md {
    position: relative;
    display: block;
    padding: 10px 15px;
    margin-bottom: -1px;
    background: 0%;
    border-bottom: 1px solid var(--theme-popup-border);
    border-top: 1px solid var(--theme-popup-border);
}
.lint-doc-md > h3 {
    border-top: 1px solid var(--theme-popup-border);
    padding: 10px 15px;
    margin: 0 -15px;
    font-size: 18px;
}
.lint-doc-md > h3:first-child {
    border-top: none;
    padding-top: 0px;
}

@media (max-width:749px) {
    .lint-additional-info {
        display: flex;
        flex-flow: column;
    }
    .lint-additional-info > div + div {
        border-top: 1px solid var(--theme-popup-border);
    }
}
@media (min-width:750px) {
    .lint-additional-info {
        display: flex;
        flex-flow: row;
    }
    .lint-additional-info > div + div {
        border-left: 1px solid var(--theme-popup-border);
    }
}

.lint-additional-info > div {
    display: inline-flex;
    min-width: 200px;
    flex-grow: 1;
    padding: 9px 5px 5px 15px;
}

.applicability {
    background-color: #777777;
    margin: auto 5px;
}

.label-version {
    background-color: #777777;
    margin: auto 5px;
    font-family: monospace;
}

pre {
    padding: 0;
}

summary {
    font-weight: bold;
    margin: -.5em -.5em 0;
    padding: .5em;
    display: revert;
}

/* Expanding the mdBook theme*/
.light, body:not([class]) {
    --inline-code-bg: #f6f7f6;
}
.rust {
    --inline-code-bg: #f6f7f6;
}
.coal {
    --inline-code-bg: #1d1f21;
}
.navy {
    --inline-code-bg: #1d1f21;
}
.ayu {
    --inline-code-bg: #191f26;
}

@media (prefers-color-scheme: dark) {
    body:not([class]) {
        /*
        In case JS is disabled and the user's system is in dark mode, we take "coal" as default
        dark theme.
        */
        --inline-code-bg: #1d1f21;
    }
}

html:not(.js) #settings-dropdown,
html:not(.js)#menu-filters {
    display: none;
}

#settings-dropdown {
    position: absolute;
    margin: 0.7em;
    z-index: 10;
    display: flex;
}

/* Applying the mdBook theme */
.settings-icon {
    text-align: center;
    width: 2em;
    height: 2em;
    line-height: 2em;
    border: solid 1px var(--icons);
    border-radius: 5px;
    user-select: none;
    cursor: pointer;
    background: var(--theme-hover);
}
.settings-menu {
    display: none;
    list-style: none;
    border: 1px solid var(--theme-popup-border);
    border-radius: 5px;
    color: var(--fg);
    background: var(--theme-popup-bg);
    overflow: hidden;
    padding: 9px;
    width: 207px;
    position: absolute;
    top: 28px;
}

.settings-icon::before {
    /* Wheel <https://www.svgrepo.com/svg/384069/settings-cog-gear> */
    content: url('data:image/svg+xml,<svg width="18" height="18" viewBox="0 0 12 12" \
enable-background="new 0 0 12 12" xmlns="http://www.w3.org/2000/svg">\
<path d="M10.25,6c0-0.1243286-0.0261841-0.241333-0.0366211-0.362915l1.6077881-1.5545654l\
-1.25-2.1650391  c0,0-1.2674561,0.3625488-2.1323853,0.6099854c-0.2034912-0.1431885-0.421875\
-0.2639771-0.6494751-0.3701782L7.25,0h-2.5 c0,0-0.3214111,1.2857666-0.5393066,2.1572876\
C3.9830933,2.2634888,3.7647095,2.3842773,3.5612183,2.5274658L1.428833,1.9174805 \
l-1.25,2.1650391c0,0,0.9641113,0.9321899,1.6077881,1.5545654C1.7761841,5.758667,\
1.75,5.8756714,1.75,6  s0.0261841,0.241333,0.0366211,0.362915L0.178833,7.9174805l1.25,\
2.1650391l2.1323853-0.6099854  c0.2034912,0.1432495,0.421875,0.2639771,0.6494751,0.3701782\
L4.75,12h2.5l0.5393066-2.1572876  c0.2276001-0.1062012,0.4459839-0.2269287,0.6494751\
-0.3701782l2.1323853,0.6099854l1.25-2.1650391L10.2133789,6.362915  C10.2238159,6.241333,\
10.25,6.1243286,10.25,6z M6,7.5C5.1715698,7.5,4.5,6.8284302,4.5,6S5.1715698,4.5,6,4.5S7.5\
,5.1715698,7.5,6  S6.8284302,7.5,6,7.5z" fill="black"/></svg>');
    width: 18px;
    height: 18px;
    display: block;
    filter: invert(0.7);
    position: absolute;
    top: 4px;
    left: 5px;
}

.settings-menu * {
    font-weight: normal;
}

.settings-menu label {
    cursor: pointer;
}

#settings-dropdown.open .settings-menu {
    display: block;
}

#theme-choice {
    margin-bottom: 10px;
    background: var(--searchbar-bg);
    color: var(--searchbar-fg);
    border-color: var(--theme-popup-border);
    border-radius: 5px;
    cursor: pointer;
    width: 100%;
    border-width: 1px;
    padding: 5px;
}

.alert {
    color: var(--fg);
    background: var(--theme-hover);
    border: 1px solid var(--theme-popup-border);
}
.page-header {
    border: 0;
    border-bottom: 1px solid var(--theme-popup-border);
    padding-bottom: 19px;
    border-radius: 0;
<<<<<<< HEAD
=======
    margin: 40px 0 20px;
>>>>>>> faba846a
}
pre, hr {
    background: var(--bg);
    border: 1px solid var(--theme-popup-border);
}

#version-filter-selector .checkbox {
    display: flex;
}

ul.dropdown-menu li.checkbox > button {
    border: 0;
    width: 100%;
    background: var(--theme-popup-bg);
    color: var(--fg);
}

ul.dropdown-menu li.checkbox > button:hover {
    background: var(--theme-hover);
    box-shadow: none;
}

#version-filter {
    min-width: available;
}

#version-filter li label {
    padding-right: 0;
    width: 35%;
}

.version-filter-input {
    height: 60%;
    width: 30%;
    text-align: center;
    border: none;
    border-bottom: 1px solid #000000;
}

#filter-label, .filter-clear {
    background: var(--searchbar-bg);
    color: var(--searchbar-fg);
    border-color: var(--theme-popup-border);
    filter: brightness(95%);
}
#filter-label:hover, .filter-clear:hover {
    filter: brightness(90%);
}
.filter-input {
    background: var(--searchbar-bg);
    color: var(--searchbar-fg);
    position: relative;
    width: 100%;
    margin-bottom: 0;
    height: 34px;
    padding: 6px 12px;
    font-size: 14px;
    line-height: 1.42857143;
    border: 1px solid var(--theme-popup-border);
    box-shadow: inset 0 1px 1px rgba(0,0,0,.075);
    transition: border-color ease-in-out .15s,box-shadow ease-in-out .15s;
}

.filter-input::-webkit-input-placeholder,
.filter-input::-moz-placeholder {
    color: var(--searchbar-fg);
    opacity: 30%;
}

:not(pre) > code {
    color: var(--inline-code-color);
    background-color: var(--inline-code-bg);
}
html {
    scrollbar-color: var(--scrollbar) var(--bg);
}
body {
    background: var(--bg);
    color: var(--fg);
    font-family: "Helvetica Neue",Helvetica,Arial,sans-serif;
    font-size: 14px;
    line-height: 1.42857143;
    margin: 0;
}

article > label {
    width: 100%;
    margin: 0;
}
article > input[type="checkbox"] {
    display: none;
}
article > input[type="checkbox"] + label .doc-folding::before {
    content: "+";
}
article > input[type="checkbox"]:checked + label .doc-folding::before {
    content: "−";
}
.lint-docs {
    display: none;
    margin-bottom: 0;
}
article > input[type="checkbox"]:checked ~ .lint-docs {
    display: block;
}

.github-corner svg {
    fill: var(--fg);
    color: var(--bg);
}
.github-corner:hover .octo-arm {
    animation: octocat-wave 560ms ease-in-out;
}
@keyframes octocat-wave {
    0%,
    100% {
        transform: rotate(0);
    }
    20%,
    60% {
        transform: rotate(-25deg);
    }
    40%,
    80% {
        transform: rotate(10deg);
    }
}
@media (max-width: 500px) {
    .github-corner:hover .octo-arm {
        animation: none;
    }
    .github-corner .octo-arm {
        animation: octocat-wave 560ms ease-in-out;
    }
}<|MERGE_RESOLUTION|>--- conflicted
+++ resolved
@@ -90,16 +90,6 @@
     background-color: var(--theme-hover);
 }
 
-<<<<<<< HEAD
-.container > * {
-  margin-bottom: 20px;
-  border-radius: 4px;
-  background: var(--bg);
-  border: 1px solid var(--theme-popup-border);
-  box-shadow: 0 1px 1px rgba(0,0,0,.05);
-}
-
-=======
 .checkbox label {
     min-height: 20px;
     margin-bottom: 0;
@@ -139,7 +129,6 @@
 div.panel-body::after {
     clear: both;
 }
->>>>>>> faba846a
 div.panel-body button {
     background: var(--searchbar-bg);
     border-color: var(--theme-popup-border);
@@ -159,8 +148,6 @@
     margin-left: -15px;
 }
 
-<<<<<<< HEAD
-=======
 #upper-filters {
     position: relative;
     min-height: 1px;
@@ -230,7 +217,6 @@
     border-left: 4px solid transparent;
 }
 
->>>>>>> faba846a
 .lint-title {
     cursor: pointer;
     margin-top: 0;
@@ -413,13 +399,10 @@
     text-decoration: none;
 }
 
-<<<<<<< HEAD
-=======
 .label-default {
     background-color: #777;
 }
 
->>>>>>> faba846a
 .lint-level {
     min-width: 4em;
 }
@@ -644,10 +627,7 @@
     border-bottom: 1px solid var(--theme-popup-border);
     padding-bottom: 19px;
     border-radius: 0;
-<<<<<<< HEAD
-=======
     margin: 40px 0 20px;
->>>>>>> faba846a
 }
 pre, hr {
     background: var(--bg);
