--- conflicted
+++ resolved
@@ -184,16 +184,10 @@
             vis.visit_body(mir);
             vis.into_map(cx)
         };
-<<<<<<< HEAD
-        let maybe_storage_live_result = MaybeStorageLive::new(Cow::Owned(DenseBitSet::new_empty(mir.local_decls.len())))
-            .iterate_to_fixpoint(cx.tcx, mir, Some("redundant_clone"))
-            .into_results_cursor(mir);
-=======
         let maybe_storage_live_result =
             MaybeStorageLive::new(Cow::Owned(DenseBitSet::new_empty(mir.local_decls.len())))
                 .iterate_to_fixpoint(cx.tcx, mir, Some("redundant_clone"))
                 .into_results_cursor(mir);
->>>>>>> 96f0f51f
         let mut vis = PossibleBorrowerVisitor::new(cx, mir, possible_origin);
         vis.visit_body(mir);
         vis.into_map(cx, maybe_storage_live_result)
