//! Util methods for [`rustc_middle::ty`]

#![allow(clippy::module_name_repetitions)]

use core::ops::ControlFlow;
use itertools::Itertools;
use rustc_ast::ast::Mutability;
use rustc_data_structures::fx::{FxHashMap, FxHashSet};
use rustc_hir as hir;
use rustc_hir::def::{CtorKind, CtorOf, DefKind, Res};
use rustc_hir::def_id::DefId;
use rustc_hir::{Expr, FnDecl, LangItem, Safety, TyKind};
use rustc_infer::infer::TyCtxtInferExt;
use rustc_lint::LateContext;
use rustc_middle::mir::ConstValue;
use rustc_middle::mir::interpret::Scalar;
use rustc_middle::traits::EvaluationResult;
use rustc_middle::ty::layout::ValidityRequirement;
use rustc_middle::ty::{
    self, AdtDef, AliasTy, AssocItem, AssocKind, Binder, BoundRegion, FnSig, GenericArg, GenericArgKind,
    GenericArgsRef, GenericParamDefKind, IntTy, ParamEnv, Region, RegionKind, TraitRef, Ty, TyCtxt, TypeSuperVisitable,
<<<<<<< HEAD
    TypeVisitable, TypeVisitableExt, TypeVisitor, UintTy, Upcast, VariantDef, VariantDiscr, TypingMode,
=======
    TypeVisitable, TypeVisitableExt, TypeVisitor, TypingMode, UintTy, Upcast, VariantDef, VariantDiscr,
>>>>>>> a27addf4
};
use rustc_span::symbol::Ident;
use rustc_span::{DUMMY_SP, Span, Symbol, sym};
use rustc_target::abi::VariantIdx;
use rustc_trait_selection::traits::query::evaluate_obligation::InferCtxtExt as _;
use rustc_trait_selection::traits::query::normalize::QueryNormalizeExt;
use rustc_trait_selection::traits::{Obligation, ObligationCause};
use std::assert_matches::debug_assert_matches;
use std::collections::hash_map::Entry;
use std::iter;

use crate::{def_path_def_ids, match_def_path, path_res};

mod type_certainty;
pub use type_certainty::expr_type_is_certain;

/// Checks if the given type implements copy.
pub fn is_copy<'tcx>(cx: &LateContext<'tcx>, ty: Ty<'tcx>) -> bool {
    ty.is_copy_modulo_regions(cx.tcx, cx.param_env)
}

/// This checks whether a given type is known to implement Debug.
pub fn has_debug_impl<'tcx>(cx: &LateContext<'tcx>, ty: Ty<'tcx>) -> bool {
    cx.tcx
        .get_diagnostic_item(sym::Debug)
        .map_or(false, |debug| implements_trait(cx, ty, debug, &[]))
}

/// Checks whether a type can be partially moved.
pub fn can_partially_move_ty<'tcx>(cx: &LateContext<'tcx>, ty: Ty<'tcx>) -> bool {
    if has_drop(cx, ty) || is_copy(cx, ty) {
        return false;
    }
    match ty.kind() {
        ty::Param(_) => false,
        ty::Adt(def, subs) => def.all_fields().any(|f| !is_copy(cx, f.ty(cx.tcx, subs))),
        _ => true,
    }
}

/// Walks into `ty` and returns `true` if any inner type is an instance of the given adt
/// constructor.
pub fn contains_adt_constructor<'tcx>(ty: Ty<'tcx>, adt: AdtDef<'tcx>) -> bool {
    ty.walk().any(|inner| match inner.unpack() {
        GenericArgKind::Type(inner_ty) => inner_ty.ty_adt_def() == Some(adt),
        GenericArgKind::Lifetime(_) | GenericArgKind::Const(_) => false,
    })
}

/// Walks into `ty` and returns `true` if any inner type is an instance of the given type, or adt
/// constructor of the same type.
///
/// This method also recurses into opaque type predicates, so call it with `impl Trait<U>` and `U`
/// will also return `true`.
pub fn contains_ty_adt_constructor_opaque<'tcx>(cx: &LateContext<'tcx>, ty: Ty<'tcx>, needle: Ty<'tcx>) -> bool {
    fn contains_ty_adt_constructor_opaque_inner<'tcx>(
        cx: &LateContext<'tcx>,
        ty: Ty<'tcx>,
        needle: Ty<'tcx>,
        seen: &mut FxHashSet<DefId>,
    ) -> bool {
        ty.walk().any(|inner| match inner.unpack() {
            GenericArgKind::Type(inner_ty) => {
                if inner_ty == needle {
                    return true;
                }

                if inner_ty.ty_adt_def() == needle.ty_adt_def() {
                    return true;
                }

                if let ty::Alias(ty::Opaque, AliasTy { def_id, .. }) = *inner_ty.kind() {
                    if !seen.insert(def_id) {
                        return false;
                    }

                    for (predicate, _span) in cx.tcx.explicit_item_super_predicates(def_id).iter_identity_copied() {
                        match predicate.kind().skip_binder() {
                            // For `impl Trait<U>`, it will register a predicate of `T: Trait<U>`, so we go through
                            // and check substitutions to find `U`.
                            ty::ClauseKind::Trait(trait_predicate) => {
                                if trait_predicate
                                    .trait_ref
                                    .args
                                    .types()
                                    .skip(1) // Skip the implicit `Self` generic parameter
                                    .any(|ty| contains_ty_adt_constructor_opaque_inner(cx, ty, needle, seen))
                                {
                                    return true;
                                }
                            },
                            // For `impl Trait<Assoc=U>`, it will register a predicate of `<T as Trait>::Assoc = U`,
                            // so we check the term for `U`.
                            ty::ClauseKind::Projection(projection_predicate) => {
                                if let ty::TermKind::Ty(ty) = projection_predicate.term.unpack() {
                                    if contains_ty_adt_constructor_opaque_inner(cx, ty, needle, seen) {
                                        return true;
                                    }
                                };
                            },
                            _ => (),
                        }
                    }
                }

                false
            },
            GenericArgKind::Lifetime(_) | GenericArgKind::Const(_) => false,
        })
    }

    // A hash set to ensure that the same opaque type (`impl Trait` in RPIT or TAIT) is not
    // visited twice.
    let mut seen = FxHashSet::default();
    contains_ty_adt_constructor_opaque_inner(cx, ty, needle, &mut seen)
}

/// Resolves `<T as Iterator>::Item` for `T`
/// Do not invoke without first verifying that the type implements `Iterator`
pub fn get_iterator_item_ty<'tcx>(cx: &LateContext<'tcx>, ty: Ty<'tcx>) -> Option<Ty<'tcx>> {
    cx.tcx
        .get_diagnostic_item(sym::Iterator)
        .and_then(|iter_did| cx.get_associated_type(ty, iter_did, "Item"))
}

/// Get the diagnostic name of a type, e.g. `sym::HashMap`. To check if a type
/// implements a trait marked with a diagnostic item use [`implements_trait`].
///
/// For a further exploitation what diagnostic items are see [diagnostic items] in
/// rustc-dev-guide.
///
/// [Diagnostic Items]: https://rustc-dev-guide.rust-lang.org/diagnostics/diagnostic-items.html
pub fn get_type_diagnostic_name(cx: &LateContext<'_>, ty: Ty<'_>) -> Option<Symbol> {
    match ty.kind() {
        ty::Adt(adt, _) => cx.tcx.get_diagnostic_name(adt.did()),
        _ => None,
    }
}

/// Returns true if `ty` is a type on which calling `Clone` through a function instead of
/// as a method, such as `Arc::clone()` is considered idiomatic.
///
/// Lints should avoid suggesting to replace instances of `ty::Clone()` by `.clone()` for objects
/// of those types.
pub fn should_call_clone_as_function(cx: &LateContext<'_>, ty: Ty<'_>) -> bool {
    matches!(
        get_type_diagnostic_name(cx, ty),
        Some(sym::Arc | sym::ArcWeak | sym::Rc | sym::RcWeak)
    )
}

/// Returns true if ty has `iter` or `iter_mut` methods
pub fn has_iter_method(cx: &LateContext<'_>, probably_ref_ty: Ty<'_>) -> Option<Symbol> {
    // FIXME: instead of this hard-coded list, we should check if `<adt>::iter`
    // exists and has the desired signature. Unfortunately FnCtxt is not exported
    // so we can't use its `lookup_method` method.
    let into_iter_collections: &[Symbol] = &[
        sym::Vec,
        sym::Option,
        sym::Result,
        sym::BTreeMap,
        sym::BTreeSet,
        sym::VecDeque,
        sym::LinkedList,
        sym::BinaryHeap,
        sym::HashSet,
        sym::HashMap,
        sym::PathBuf,
        sym::Path,
        sym::Receiver,
    ];

    let ty_to_check = match probably_ref_ty.kind() {
        ty::Ref(_, ty_to_check, _) => *ty_to_check,
        _ => probably_ref_ty,
    };

    let def_id = match ty_to_check.kind() {
        ty::Array(..) => return Some(sym::array),
        ty::Slice(..) => return Some(sym::slice),
        ty::Adt(adt, _) => adt.did(),
        _ => return None,
    };

    for &name in into_iter_collections {
        if cx.tcx.is_diagnostic_item(name, def_id) {
            return Some(cx.tcx.item_name(def_id));
        }
    }
    None
}

/// Checks whether a type implements a trait.
/// The function returns false in case the type contains an inference variable.
///
/// See:
/// * [`get_trait_def_id`](super::get_trait_def_id) to get a trait [`DefId`].
/// * [Common tools for writing lints] for an example how to use this function and other options.
///
/// [Common tools for writing lints]: https://github.com/rust-lang/rust-clippy/blob/master/book/src/development/common_tools_writing_lints.md#checking-if-a-type-implements-a-specific-trait
pub fn implements_trait<'tcx>(
    cx: &LateContext<'tcx>,
    ty: Ty<'tcx>,
    trait_id: DefId,
    args: &[GenericArg<'tcx>],
) -> bool {
    implements_trait_with_env_from_iter(cx.tcx, cx.param_env, ty, trait_id, None, args.iter().map(|&x| Some(x)))
}

/// Same as `implements_trait` but allows using a `ParamEnv` different from the lint context.
///
/// The `callee_id` argument is used to determine whether this is a function call in a `const fn`
/// environment, used for checking const traits.
pub fn implements_trait_with_env<'tcx>(
    tcx: TyCtxt<'tcx>,
    param_env: ParamEnv<'tcx>,
    ty: Ty<'tcx>,
    trait_id: DefId,
    callee_id: Option<DefId>,
    args: &[GenericArg<'tcx>],
) -> bool {
    implements_trait_with_env_from_iter(tcx, param_env, ty, trait_id, callee_id, args.iter().map(|&x| Some(x)))
}

/// Same as `implements_trait_from_env` but takes the arguments as an iterator.
pub fn implements_trait_with_env_from_iter<'tcx>(
    tcx: TyCtxt<'tcx>,
    param_env: ParamEnv<'tcx>,
    ty: Ty<'tcx>,
    trait_id: DefId,
    callee_id: Option<DefId>,
    args: impl IntoIterator<Item = impl Into<Option<GenericArg<'tcx>>>>,
) -> bool {
    // Clippy shouldn't have infer types
    assert!(!ty.has_infer());

    // If a `callee_id` is passed, then we assert that it is a body owner
    // through calling `body_owner_kind`, which would panic if the callee
    // does not have a body.
    if let Some(callee_id) = callee_id {
        let _ = tcx.hir().body_owner_kind(callee_id);
    }

    let ty = tcx.erase_regions(ty);
    if ty.has_escaping_bound_vars() {
        return false;
    }

    let infcx = tcx.infer_ctxt().build(TypingMode::from_param_env(param_env));
    let args = args
        .into_iter()
        .map(|arg| arg.into().unwrap_or_else(|| infcx.next_ty_var(DUMMY_SP).into()))
        .collect::<Vec<_>>();

<<<<<<< HEAD
    let trait_ref = TraitRef::new(
        tcx,
        trait_id,
        [GenericArg::from(ty)].into_iter().chain(args),
    );
=======
    let trait_ref = TraitRef::new(tcx, trait_id, [GenericArg::from(ty)].into_iter().chain(args));
>>>>>>> a27addf4

    debug_assert_matches!(
        tcx.def_kind(trait_id),
        DefKind::Trait | DefKind::TraitAlias,
        "`DefId` must belong to a trait or trait alias"
    );
    #[cfg(debug_assertions)]
    assert_generic_args_match(tcx, trait_id, trait_ref.args);

    let obligation = Obligation {
        cause: ObligationCause::dummy(),
        param_env,
        recursion_depth: 0,
        predicate: trait_ref.upcast(tcx),
    };
    infcx
        .evaluate_obligation(&obligation)
        .is_ok_and(EvaluationResult::must_apply_modulo_regions)
}

/// Checks whether this type implements `Drop`.
pub fn has_drop<'tcx>(cx: &LateContext<'tcx>, ty: Ty<'tcx>) -> bool {
    match ty.ty_adt_def() {
        Some(def) => def.has_dtor(cx.tcx),
        None => false,
    }
}

// Returns whether the type has #[must_use] attribute
pub fn is_must_use_ty<'tcx>(cx: &LateContext<'tcx>, ty: Ty<'tcx>) -> bool {
    match ty.kind() {
        ty::Adt(adt, _) => cx.tcx.has_attr(adt.did(), sym::must_use),
        ty::Foreign(did) => cx.tcx.has_attr(*did, sym::must_use),
        ty::Slice(ty) | ty::Array(ty, _) | ty::RawPtr(ty, _) | ty::Ref(_, ty, _) => {
            // for the Array case we don't need to care for the len == 0 case
            // because we don't want to lint functions returning empty arrays
            is_must_use_ty(cx, *ty)
        },
        ty::Tuple(args) => args.iter().any(|ty| is_must_use_ty(cx, ty)),
        ty::Alias(ty::Opaque, AliasTy { def_id, .. }) => {
            for (predicate, _) in cx.tcx.explicit_item_super_predicates(def_id).skip_binder() {
                if let ty::ClauseKind::Trait(trait_predicate) = predicate.kind().skip_binder() {
                    if cx.tcx.has_attr(trait_predicate.trait_ref.def_id, sym::must_use) {
                        return true;
                    }
                }
            }
            false
        },
        ty::Dynamic(binder, _, _) => {
            for predicate in *binder {
                if let ty::ExistentialPredicate::Trait(ref trait_ref) = predicate.skip_binder() {
                    if cx.tcx.has_attr(trait_ref.def_id, sym::must_use) {
                        return true;
                    }
                }
            }
            false
        },
        _ => false,
    }
}

// FIXME: Per https://doc.rust-lang.org/nightly/nightly-rustc/rustc_trait_selection/infer/at/struct.At.html#method.normalize
// this function can be removed once the `normalize` method does not panic when normalization does
// not succeed
/// Checks if `Ty` is normalizable. This function is useful
/// to avoid crashes on `layout_of`.
pub fn is_normalizable<'tcx>(cx: &LateContext<'tcx>, param_env: ParamEnv<'tcx>, ty: Ty<'tcx>) -> bool {
    is_normalizable_helper(cx, param_env, ty, &mut FxHashMap::default())
}

fn is_normalizable_helper<'tcx>(
    cx: &LateContext<'tcx>,
    param_env: ParamEnv<'tcx>,
    ty: Ty<'tcx>,
    cache: &mut FxHashMap<Ty<'tcx>, bool>,
) -> bool {
    if let Some(&cached_result) = cache.get(&ty) {
        return cached_result;
    }
    // prevent recursive loops, false-negative is better than endless loop leading to stack overflow
    cache.insert(ty, false);
    let infcx = cx.tcx.infer_ctxt().build(cx.typing_mode());
    let cause = ObligationCause::dummy();
    let result = if infcx.at(&cause, param_env).query_normalize(ty).is_ok() {
        match ty.kind() {
            ty::Adt(def, args) => def.variants().iter().all(|variant| {
                variant
                    .fields
                    .iter()
                    .all(|field| is_normalizable_helper(cx, param_env, field.ty(cx.tcx, args), cache))
            }),
            _ => ty.walk().all(|generic_arg| match generic_arg.unpack() {
                GenericArgKind::Type(inner_ty) if inner_ty != ty => {
                    is_normalizable_helper(cx, param_env, inner_ty, cache)
                },
                _ => true, // if inner_ty == ty, we've already checked it
            }),
        }
    } else {
        false
    };
    cache.insert(ty, result);
    result
}

/// Returns `true` if the given type is a non aggregate primitive (a `bool` or `char`, any
/// integer or floating-point number type).
///
/// For checking aggregation of primitive types (e.g. tuples and slices of primitive type) see
/// `is_recursively_primitive_type`
pub fn is_non_aggregate_primitive_type(ty: Ty<'_>) -> bool {
    matches!(ty.kind(), ty::Bool | ty::Char | ty::Int(_) | ty::Uint(_) | ty::Float(_))
}

/// Returns `true` if the given type is a primitive (a `bool` or `char`, any integer or
/// floating-point number type, a `str`, or an array, slice, or tuple of those types).
pub fn is_recursively_primitive_type(ty: Ty<'_>) -> bool {
    match *ty.kind() {
        ty::Bool | ty::Char | ty::Int(_) | ty::Uint(_) | ty::Float(_) | ty::Str => true,
        ty::Ref(_, inner, _) if inner.is_str() => true,
        ty::Array(inner_type, _) | ty::Slice(inner_type) => is_recursively_primitive_type(inner_type),
        ty::Tuple(inner_types) => inner_types.iter().all(is_recursively_primitive_type),
        _ => false,
    }
}

/// Checks if the type is a reference equals to a diagnostic item
pub fn is_type_ref_to_diagnostic_item(cx: &LateContext<'_>, ty: Ty<'_>, diag_item: Symbol) -> bool {
    match ty.kind() {
        ty::Ref(_, ref_ty, _) => match ref_ty.kind() {
            ty::Adt(adt, _) => cx.tcx.is_diagnostic_item(diag_item, adt.did()),
            _ => false,
        },
        _ => false,
    }
}

/// Checks if the type is equal to a diagnostic item. To check if a type implements a
/// trait marked with a diagnostic item use [`implements_trait`].
///
/// For a further exploitation what diagnostic items are see [diagnostic items] in
/// rustc-dev-guide.
///
/// ---
///
/// If you change the signature, remember to update the internal lint `MatchTypeOnDiagItem`
///
/// [Diagnostic Items]: https://rustc-dev-guide.rust-lang.org/diagnostics/diagnostic-items.html
pub fn is_type_diagnostic_item(cx: &LateContext<'_>, ty: Ty<'_>, diag_item: Symbol) -> bool {
    match ty.kind() {
        ty::Adt(adt, _) => cx.tcx.is_diagnostic_item(diag_item, adt.did()),
        _ => false,
    }
}

/// Checks if the type is equal to a lang item.
///
/// Returns `false` if the `LangItem` is not defined.
pub fn is_type_lang_item(cx: &LateContext<'_>, ty: Ty<'_>, lang_item: LangItem) -> bool {
    match ty.kind() {
        ty::Adt(adt, _) => cx.tcx.lang_items().get(lang_item) == Some(adt.did()),
        _ => false,
    }
}

/// Return `true` if the passed `typ` is `isize` or `usize`.
pub fn is_isize_or_usize(typ: Ty<'_>) -> bool {
    matches!(typ.kind(), ty::Int(IntTy::Isize) | ty::Uint(UintTy::Usize))
}

/// Checks if type is struct, enum or union type with the given def path.
///
/// If the type is a diagnostic item, use `is_type_diagnostic_item` instead.
/// If you change the signature, remember to update the internal lint `MatchTypeOnDiagItem`
pub fn match_type(cx: &LateContext<'_>, ty: Ty<'_>, path: &[&str]) -> bool {
    match ty.kind() {
        ty::Adt(adt, _) => match_def_path(cx, adt.did(), path),
        _ => false,
    }
}

/// Checks if the drop order for a type matters.
///
/// Some std types implement drop solely to deallocate memory. For these types, and composites
/// containing them, changing the drop order won't result in any observable side effects.
pub fn needs_ordered_drop<'tcx>(cx: &LateContext<'tcx>, ty: Ty<'tcx>) -> bool {
    fn needs_ordered_drop_inner<'tcx>(cx: &LateContext<'tcx>, ty: Ty<'tcx>, seen: &mut FxHashSet<Ty<'tcx>>) -> bool {
        if !seen.insert(ty) {
            return false;
        }
        if !ty.has_significant_drop(cx.tcx, cx.param_env) {
            false
        }
        // Check for std types which implement drop, but only for memory allocation.
        else if is_type_lang_item(cx, ty, LangItem::OwnedBox)
            || matches!(
                get_type_diagnostic_name(cx, ty),
                Some(sym::HashSet | sym::Rc | sym::Arc | sym::cstring_type | sym::RcWeak | sym::ArcWeak)
            )
        {
            // Check all of the generic arguments.
            if let ty::Adt(_, subs) = ty.kind() {
                subs.types().any(|ty| needs_ordered_drop_inner(cx, ty, seen))
            } else {
                true
            }
        } else if !cx
            .tcx
            .lang_items()
            .drop_trait()
            .map_or(false, |id| implements_trait(cx, ty, id, &[]))
        {
            // This type doesn't implement drop, so no side effects here.
            // Check if any component type has any.
            match ty.kind() {
                ty::Tuple(fields) => fields.iter().any(|ty| needs_ordered_drop_inner(cx, ty, seen)),
                ty::Array(ty, _) => needs_ordered_drop_inner(cx, *ty, seen),
                ty::Adt(adt, subs) => adt
                    .all_fields()
                    .map(|f| f.ty(cx.tcx, subs))
                    .any(|ty| needs_ordered_drop_inner(cx, ty, seen)),
                _ => true,
            }
        } else {
            true
        }
    }

    needs_ordered_drop_inner(cx, ty, &mut FxHashSet::default())
}

/// Peels off all references on the type. Returns the underlying type, the number of references
/// removed, and whether the pointer is ultimately mutable or not.
pub fn peel_mid_ty_refs_is_mutable(ty: Ty<'_>) -> (Ty<'_>, usize, Mutability) {
    fn f(ty: Ty<'_>, count: usize, mutability: Mutability) -> (Ty<'_>, usize, Mutability) {
        match ty.kind() {
            ty::Ref(_, ty, Mutability::Mut) => f(*ty, count + 1, mutability),
            ty::Ref(_, ty, Mutability::Not) => f(*ty, count + 1, Mutability::Not),
            _ => (ty, count, mutability),
        }
    }
    f(ty, 0, Mutability::Mut)
}

/// Returns `true` if the given type is an `unsafe` function.
pub fn type_is_unsafe_function<'tcx>(cx: &LateContext<'tcx>, ty: Ty<'tcx>) -> bool {
    match ty.kind() {
        ty::FnDef(..) | ty::FnPtr(..) => ty.fn_sig(cx.tcx).safety() == Safety::Unsafe,
        _ => false,
    }
}

/// Returns the base type for HIR references and pointers.
pub fn walk_ptrs_hir_ty<'tcx>(ty: &'tcx hir::Ty<'tcx>) -> &'tcx hir::Ty<'tcx> {
    match ty.kind {
        TyKind::Ptr(ref mut_ty) | TyKind::Ref(_, ref mut_ty) => walk_ptrs_hir_ty(mut_ty.ty),
        _ => ty,
    }
}

/// Returns the base type for references and raw pointers, and count reference
/// depth.
pub fn walk_ptrs_ty_depth(ty: Ty<'_>) -> (Ty<'_>, usize) {
    fn inner(ty: Ty<'_>, depth: usize) -> (Ty<'_>, usize) {
        match ty.kind() {
            ty::Ref(_, ty, _) => inner(*ty, depth + 1),
            _ => (ty, depth),
        }
    }
    inner(ty, 0)
}

/// Returns `true` if types `a` and `b` are same types having same `Const` generic args,
/// otherwise returns `false`
pub fn same_type_and_consts<'tcx>(a: Ty<'tcx>, b: Ty<'tcx>) -> bool {
    match (&a.kind(), &b.kind()) {
        (&ty::Adt(did_a, args_a), &ty::Adt(did_b, args_b)) => {
            if did_a != did_b {
                return false;
            }

            args_a
                .iter()
                .zip(args_b.iter())
                .all(|(arg_a, arg_b)| match (arg_a.unpack(), arg_b.unpack()) {
                    (GenericArgKind::Const(inner_a), GenericArgKind::Const(inner_b)) => inner_a == inner_b,
                    (GenericArgKind::Type(type_a), GenericArgKind::Type(type_b)) => {
                        same_type_and_consts(type_a, type_b)
                    },
                    _ => true,
                })
        },
        _ => a == b,
    }
}

/// Checks if a given type looks safe to be uninitialized.
pub fn is_uninit_value_valid_for_ty<'tcx>(cx: &LateContext<'tcx>, ty: Ty<'tcx>) -> bool {
    cx.tcx
        .check_validity_requirement((ValidityRequirement::Uninit, cx.param_env.and(ty)))
        .unwrap_or_else(|_| is_uninit_value_valid_for_ty_fallback(cx, ty))
}

/// A fallback for polymorphic types, which are not supported by `check_validity_requirement`.
fn is_uninit_value_valid_for_ty_fallback<'tcx>(cx: &LateContext<'tcx>, ty: Ty<'tcx>) -> bool {
    match *ty.kind() {
        // The array length may be polymorphic, let's try the inner type.
        ty::Array(component, _) => is_uninit_value_valid_for_ty(cx, component),
        // Peek through tuples and try their fallbacks.
        ty::Tuple(types) => types.iter().all(|ty| is_uninit_value_valid_for_ty(cx, ty)),
        // Unions are always fine right now.
        // This includes MaybeUninit, the main way people use uninitialized memory.
        ty::Adt(adt, _) if adt.is_union() => true,
        // Types (e.g. `UnsafeCell<MaybeUninit<T>>`) that recursively contain only types that can be uninit
        // can themselves be uninit too.
        // This purposefully ignores enums as they may have a discriminant that can't be uninit.
        ty::Adt(adt, args) if adt.is_struct() => adt
            .all_fields()
            .all(|field| is_uninit_value_valid_for_ty(cx, field.ty(cx.tcx, args))),
        // For the rest, conservatively assume that they cannot be uninit.
        _ => false,
    }
}

/// Gets an iterator over all predicates which apply to the given item.
pub fn all_predicates_of(tcx: TyCtxt<'_>, id: DefId) -> impl Iterator<Item = &(ty::Clause<'_>, Span)> {
    let mut next_id = Some(id);
    iter::from_fn(move || {
        next_id.take().map(|id| {
            let preds = tcx.predicates_of(id);
            next_id = preds.parent;
            preds.predicates.iter()
        })
    })
    .flatten()
}

/// A signature for a function like type.
#[derive(Clone, Copy)]
pub enum ExprFnSig<'tcx> {
    Sig(Binder<'tcx, FnSig<'tcx>>, Option<DefId>),
    Closure(Option<&'tcx FnDecl<'tcx>>, Binder<'tcx, FnSig<'tcx>>),
    Trait(Binder<'tcx, Ty<'tcx>>, Option<Binder<'tcx, Ty<'tcx>>>, Option<DefId>),
}
impl<'tcx> ExprFnSig<'tcx> {
    /// Gets the argument type at the given offset. This will return `None` when the index is out of
    /// bounds only for variadic functions, otherwise this will panic.
    pub fn input(self, i: usize) -> Option<Binder<'tcx, Ty<'tcx>>> {
        match self {
            Self::Sig(sig, _) => {
                if sig.c_variadic() {
                    sig.inputs().map_bound(|inputs| inputs.get(i).copied()).transpose()
                } else {
                    Some(sig.input(i))
                }
            },
            Self::Closure(_, sig) => Some(sig.input(0).map_bound(|ty| ty.tuple_fields()[i])),
            Self::Trait(inputs, _, _) => Some(inputs.map_bound(|ty| ty.tuple_fields()[i])),
        }
    }

    /// Gets the argument type at the given offset. For closures this will also get the type as
    /// written. This will return `None` when the index is out of bounds only for variadic
    /// functions, otherwise this will panic.
    pub fn input_with_hir(self, i: usize) -> Option<(Option<&'tcx hir::Ty<'tcx>>, Binder<'tcx, Ty<'tcx>>)> {
        match self {
            Self::Sig(sig, _) => {
                if sig.c_variadic() {
                    sig.inputs()
                        .map_bound(|inputs| inputs.get(i).copied())
                        .transpose()
                        .map(|arg| (None, arg))
                } else {
                    Some((None, sig.input(i)))
                }
            },
            Self::Closure(decl, sig) => Some((
                decl.and_then(|decl| decl.inputs.get(i)),
                sig.input(0).map_bound(|ty| ty.tuple_fields()[i]),
            )),
            Self::Trait(inputs, _, _) => Some((None, inputs.map_bound(|ty| ty.tuple_fields()[i]))),
        }
    }

    /// Gets the result type, if one could be found. Note that the result type of a trait may not be
    /// specified.
    pub fn output(self) -> Option<Binder<'tcx, Ty<'tcx>>> {
        match self {
            Self::Sig(sig, _) | Self::Closure(_, sig) => Some(sig.output()),
            Self::Trait(_, output, _) => output,
        }
    }

    pub fn predicates_id(&self) -> Option<DefId> {
        if let ExprFnSig::Sig(_, id) | ExprFnSig::Trait(_, _, id) = *self {
            id
        } else {
            None
        }
    }
}

/// If the expression is function like, get the signature for it.
pub fn expr_sig<'tcx>(cx: &LateContext<'tcx>, expr: &Expr<'_>) -> Option<ExprFnSig<'tcx>> {
    if let Res::Def(DefKind::Fn | DefKind::Ctor(_, CtorKind::Fn) | DefKind::AssocFn, id) = path_res(cx, expr) {
        Some(ExprFnSig::Sig(cx.tcx.fn_sig(id).instantiate_identity(), Some(id)))
    } else {
        ty_sig(cx, cx.typeck_results().expr_ty_adjusted(expr).peel_refs())
    }
}

/// If the type is function like, get the signature for it.
pub fn ty_sig<'tcx>(cx: &LateContext<'tcx>, ty: Ty<'tcx>) -> Option<ExprFnSig<'tcx>> {
    if let Some(boxed_ty) = ty.boxed_ty() {
        return ty_sig(cx, boxed_ty);
    }
    match *ty.kind() {
        ty::Closure(id, subs) => {
            let decl = id
                .as_local()
                .and_then(|id| cx.tcx.hir().fn_decl_by_hir_id(cx.tcx.local_def_id_to_hir_id(id)));
            Some(ExprFnSig::Closure(decl, subs.as_closure().sig()))
        },
        ty::FnDef(id, subs) => Some(ExprFnSig::Sig(cx.tcx.fn_sig(id).instantiate(cx.tcx, subs), Some(id))),
        ty::Alias(ty::Opaque, AliasTy { def_id, args, .. }) => sig_from_bounds(
            cx,
            ty,
            cx.tcx.item_super_predicates(def_id).iter_instantiated(cx.tcx, args),
            cx.tcx.opt_parent(def_id),
        ),
        ty::FnPtr(sig_tys, hdr) => Some(ExprFnSig::Sig(sig_tys.with(hdr), None)),
        ty::Dynamic(bounds, _, _) => {
            let lang_items = cx.tcx.lang_items();
            match bounds.principal() {
                Some(bound)
                    if Some(bound.def_id()) == lang_items.fn_trait()
                        || Some(bound.def_id()) == lang_items.fn_once_trait()
                        || Some(bound.def_id()) == lang_items.fn_mut_trait() =>
                {
                    let output = bounds
                        .projection_bounds()
                        .find(|p| lang_items.fn_once_output().map_or(false, |id| id == p.item_def_id()))
                        .map(|p| p.map_bound(|p| p.term.expect_type()));
                    Some(ExprFnSig::Trait(bound.map_bound(|b| b.args.type_at(0)), output, None))
                },
                _ => None,
            }
        },
        ty::Alias(ty::Projection, proj) => match cx.tcx.try_normalize_erasing_regions(cx.param_env, ty) {
            Ok(normalized_ty) if normalized_ty != ty => ty_sig(cx, normalized_ty),
            _ => sig_for_projection(cx, proj).or_else(|| sig_from_bounds(cx, ty, cx.param_env.caller_bounds(), None)),
        },
        ty::Param(_) => sig_from_bounds(cx, ty, cx.param_env.caller_bounds(), None),
        _ => None,
    }
}

fn sig_from_bounds<'tcx>(
    cx: &LateContext<'tcx>,
    ty: Ty<'tcx>,
    predicates: impl IntoIterator<Item = ty::Clause<'tcx>>,
    predicates_id: Option<DefId>,
) -> Option<ExprFnSig<'tcx>> {
    let mut inputs = None;
    let mut output = None;
    let lang_items = cx.tcx.lang_items();

    for pred in predicates {
        match pred.kind().skip_binder() {
            ty::ClauseKind::Trait(p)
                if (lang_items.fn_trait() == Some(p.def_id())
                    || lang_items.fn_mut_trait() == Some(p.def_id())
                    || lang_items.fn_once_trait() == Some(p.def_id()))
                    && p.self_ty() == ty =>
            {
                let i = pred.kind().rebind(p.trait_ref.args.type_at(1));
                if inputs.map_or(false, |inputs| i != inputs) {
                    // Multiple different fn trait impls. Is this even allowed?
                    return None;
                }
                inputs = Some(i);
            },
            ty::ClauseKind::Projection(p)
                if Some(p.projection_term.def_id) == lang_items.fn_once_output()
                    && p.projection_term.self_ty() == ty =>
            {
                if output.is_some() {
                    // Multiple different fn trait impls. Is this even allowed?
                    return None;
                }
                output = Some(pred.kind().rebind(p.term.expect_type()));
            },
            _ => (),
        }
    }

    inputs.map(|ty| ExprFnSig::Trait(ty, output, predicates_id))
}

fn sig_for_projection<'tcx>(cx: &LateContext<'tcx>, ty: AliasTy<'tcx>) -> Option<ExprFnSig<'tcx>> {
    let mut inputs = None;
    let mut output = None;
    let lang_items = cx.tcx.lang_items();

    for (pred, _) in cx
        .tcx
        .explicit_item_bounds(ty.def_id)
        .iter_instantiated_copied(cx.tcx, ty.args)
    {
        match pred.kind().skip_binder() {
            ty::ClauseKind::Trait(p)
                if (lang_items.fn_trait() == Some(p.def_id())
                    || lang_items.fn_mut_trait() == Some(p.def_id())
                    || lang_items.fn_once_trait() == Some(p.def_id())) =>
            {
                let i = pred.kind().rebind(p.trait_ref.args.type_at(1));

                if inputs.map_or(false, |inputs| inputs != i) {
                    // Multiple different fn trait impls. Is this even allowed?
                    return None;
                }
                inputs = Some(i);
            },
            ty::ClauseKind::Projection(p) if Some(p.projection_term.def_id) == lang_items.fn_once_output() => {
                if output.is_some() {
                    // Multiple different fn trait impls. Is this even allowed?
                    return None;
                }
                output = pred.kind().rebind(p.term.as_type()).transpose();
            },
            _ => (),
        }
    }

    inputs.map(|ty| ExprFnSig::Trait(ty, output, None))
}

#[derive(Clone, Copy)]
pub enum EnumValue {
    Unsigned(u128),
    Signed(i128),
}
impl core::ops::Add<u32> for EnumValue {
    type Output = Self;
    fn add(self, n: u32) -> Self::Output {
        match self {
            Self::Unsigned(x) => Self::Unsigned(x + u128::from(n)),
            Self::Signed(x) => Self::Signed(x + i128::from(n)),
        }
    }
}

/// Attempts to read the given constant as though it were an enum value.
pub fn read_explicit_enum_value(tcx: TyCtxt<'_>, id: DefId) -> Option<EnumValue> {
    if let Ok(ConstValue::Scalar(Scalar::Int(value))) = tcx.const_eval_poly(id) {
        match tcx.type_of(id).instantiate_identity().kind() {
            ty::Int(_) => Some(EnumValue::Signed(value.to_int(value.size()))),
            ty::Uint(_) => Some(EnumValue::Unsigned(value.to_uint(value.size()))),
            _ => None,
        }
    } else {
        None
    }
}

/// Gets the value of the given variant.
pub fn get_discriminant_value(tcx: TyCtxt<'_>, adt: AdtDef<'_>, i: VariantIdx) -> EnumValue {
    let variant = &adt.variant(i);
    match variant.discr {
        VariantDiscr::Explicit(id) => read_explicit_enum_value(tcx, id).unwrap(),
        VariantDiscr::Relative(x) => match adt.variant((i.as_usize() - x as usize).into()).discr {
            VariantDiscr::Explicit(id) => read_explicit_enum_value(tcx, id).unwrap() + x,
            VariantDiscr::Relative(_) => EnumValue::Unsigned(x.into()),
        },
    }
}

/// Check if the given type is either `core::ffi::c_void`, `std::os::raw::c_void`, or one of the
/// platform specific `libc::<platform>::c_void` types in libc.
pub fn is_c_void(cx: &LateContext<'_>, ty: Ty<'_>) -> bool {
    if let ty::Adt(adt, _) = ty.kind()
        && let &[krate, .., name] = &*cx.get_def_path(adt.did())
        && let sym::libc | sym::core | sym::std = krate
        && name == sym::c_void
    {
        true
    } else {
        false
    }
}

pub fn for_each_top_level_late_bound_region<B>(
    ty: Ty<'_>,
    f: impl FnMut(BoundRegion) -> ControlFlow<B>,
) -> ControlFlow<B> {
    struct V<F> {
        index: u32,
        f: F,
    }
    impl<'tcx, B, F: FnMut(BoundRegion) -> ControlFlow<B>> TypeVisitor<TyCtxt<'tcx>> for V<F> {
        type Result = ControlFlow<B>;
        fn visit_region(&mut self, r: Region<'tcx>) -> Self::Result {
            if let RegionKind::ReBound(idx, bound) = r.kind()
                && idx.as_u32() == self.index
            {
                (self.f)(bound)
            } else {
                ControlFlow::Continue(())
            }
        }
        fn visit_binder<T: TypeVisitable<TyCtxt<'tcx>>>(&mut self, t: &Binder<'tcx, T>) -> Self::Result {
            self.index += 1;
            let res = t.super_visit_with(self);
            self.index -= 1;
            res
        }
    }
    ty.visit_with(&mut V { index: 0, f })
}

pub struct AdtVariantInfo {
    pub ind: usize,
    pub size: u64,

    /// (ind, size)
    pub fields_size: Vec<(usize, u64)>,
}

impl AdtVariantInfo {
    /// Returns ADT variants ordered by size
    pub fn new<'tcx>(cx: &LateContext<'tcx>, adt: AdtDef<'tcx>, subst: GenericArgsRef<'tcx>) -> Vec<Self> {
        let mut variants_size = adt
            .variants()
            .iter()
            .enumerate()
            .map(|(i, variant)| {
                let mut fields_size = variant
                    .fields
                    .iter()
                    .enumerate()
                    .map(|(i, f)| (i, approx_ty_size(cx, f.ty(cx.tcx, subst))))
                    .collect::<Vec<_>>();
                fields_size.sort_by(|(_, a_size), (_, b_size)| (a_size.cmp(b_size)));

                Self {
                    ind: i,
                    size: fields_size.iter().map(|(_, size)| size).sum(),
                    fields_size,
                }
            })
            .collect::<Vec<_>>();
        variants_size.sort_by(|a, b| (b.size.cmp(&a.size)));
        variants_size
    }
}

/// Gets the struct or enum variant from the given `Res`
pub fn adt_and_variant_of_res<'tcx>(cx: &LateContext<'tcx>, res: Res) -> Option<(AdtDef<'tcx>, &'tcx VariantDef)> {
    match res {
        Res::Def(DefKind::Struct, id) => {
            let adt = cx.tcx.adt_def(id);
            Some((adt, adt.non_enum_variant()))
        },
        Res::Def(DefKind::Variant, id) => {
            let adt = cx.tcx.adt_def(cx.tcx.parent(id));
            Some((adt, adt.variant_with_id(id)))
        },
        Res::Def(DefKind::Ctor(CtorOf::Struct, _), id) => {
            let adt = cx.tcx.adt_def(cx.tcx.parent(id));
            Some((adt, adt.non_enum_variant()))
        },
        Res::Def(DefKind::Ctor(CtorOf::Variant, _), id) => {
            let var_id = cx.tcx.parent(id);
            let adt = cx.tcx.adt_def(cx.tcx.parent(var_id));
            Some((adt, adt.variant_with_id(var_id)))
        },
        Res::SelfCtor(id) => {
            let adt = cx.tcx.type_of(id).instantiate_identity().ty_adt_def().unwrap();
            Some((adt, adt.non_enum_variant()))
        },
        _ => None,
    }
}

/// Comes up with an "at least" guesstimate for the type's size, not taking into
/// account the layout of type parameters.
pub fn approx_ty_size<'tcx>(cx: &LateContext<'tcx>, ty: Ty<'tcx>) -> u64 {
    use rustc_middle::ty::layout::LayoutOf;
    if !is_normalizable(cx, cx.param_env, ty) {
        return 0;
    }
    match (cx.layout_of(ty).map(|layout| layout.size.bytes()), ty.kind()) {
        (Ok(size), _) => size,
        (Err(_), ty::Tuple(list)) => list.iter().map(|t| approx_ty_size(cx, t)).sum(),
<<<<<<< HEAD
        (Err(_), ty::Array(t, n)) => {
            n.try_to_target_usize(cx.tcx).unwrap_or_default() * approx_ty_size(cx, *t)
        },
=======
        (Err(_), ty::Array(t, n)) => n.try_to_target_usize(cx.tcx).unwrap_or_default() * approx_ty_size(cx, *t),
>>>>>>> a27addf4
        (Err(_), ty::Adt(def, subst)) if def.is_struct() => def
            .variants()
            .iter()
            .map(|v| {
                v.fields
                    .iter()
                    .map(|field| approx_ty_size(cx, field.ty(cx.tcx, subst)))
                    .sum::<u64>()
            })
            .sum(),
        (Err(_), ty::Adt(def, subst)) if def.is_enum() => def
            .variants()
            .iter()
            .map(|v| {
                v.fields
                    .iter()
                    .map(|field| approx_ty_size(cx, field.ty(cx.tcx, subst)))
                    .sum::<u64>()
            })
            .max()
            .unwrap_or_default(),
        (Err(_), ty::Adt(def, subst)) if def.is_union() => def
            .variants()
            .iter()
            .map(|v| {
                v.fields
                    .iter()
                    .map(|field| approx_ty_size(cx, field.ty(cx.tcx, subst)))
                    .max()
                    .unwrap_or_default()
            })
            .max()
            .unwrap_or_default(),
        (Err(_), _) => 0,
    }
}

/// Asserts that the given arguments match the generic parameters of the given item.
#[allow(dead_code)]
fn assert_generic_args_match<'tcx>(tcx: TyCtxt<'tcx>, did: DefId, args: &[GenericArg<'tcx>]) {
    let g = tcx.generics_of(did);
    let parent = g.parent.map(|did| tcx.generics_of(did));
    let count = g.parent_count + g.own_params.len();
    let params = parent
        .map_or([].as_slice(), |p| p.own_params.as_slice())
        .iter()
        .chain(&g.own_params)
        .map(|x| &x.kind);

    assert!(
        count == args.len(),
        "wrong number of arguments for `{did:?}`: expected `{count}`, found {}\n\
            note: the expected arguments are: `[{}]`\n\
            the given arguments are: `{args:#?}`",
        args.len(),
        params.clone().map(GenericParamDefKind::descr).format(", "),
    );

    if let Some((idx, (param, arg))) =
        params
            .clone()
            .zip(args.iter().map(|&x| x.unpack()))
            .enumerate()
            .find(|(_, (param, arg))| match (param, arg) {
                (GenericParamDefKind::Lifetime, GenericArgKind::Lifetime(_))
                | (GenericParamDefKind::Type { .. }, GenericArgKind::Type(_))
                | (GenericParamDefKind::Const { .. }, GenericArgKind::Const(_)) => false,
                (
                    GenericParamDefKind::Lifetime
                    | GenericParamDefKind::Type { .. }
                    | GenericParamDefKind::Const { .. },
                    _,
                ) => true,
            })
    {
        panic!(
            "incorrect argument for `{did:?}` at index `{idx}`: expected a {}, found `{arg:?}`\n\
                note: the expected arguments are `[{}]`\n\
                the given arguments are `{args:#?}`",
            param.descr(),
            params.clone().map(GenericParamDefKind::descr).format(", "),
        );
    }
}

/// Returns whether `ty` is never-like; i.e., `!` (never) or an enum with zero variants.
pub fn is_never_like(ty: Ty<'_>) -> bool {
    ty.is_never() || (ty.is_enum() && ty.ty_adt_def().is_some_and(|def| def.variants().is_empty()))
}

/// Makes the projection type for the named associated type in the given impl or trait impl.
///
/// This function is for associated types which are "known" to exist, and as such, will only return
/// `None` when debug assertions are disabled in order to prevent ICE's. With debug assertions
/// enabled this will check that the named associated type exists, the correct number of
/// arguments are given, and that the correct kinds of arguments are given (lifetime,
/// constant or type). This will not check if type normalization would succeed.
pub fn make_projection<'tcx>(
    tcx: TyCtxt<'tcx>,
    container_id: DefId,
    assoc_ty: Symbol,
    args: impl IntoIterator<Item = impl Into<GenericArg<'tcx>>>,
) -> Option<AliasTy<'tcx>> {
    fn helper<'tcx>(
        tcx: TyCtxt<'tcx>,
        container_id: DefId,
        assoc_ty: Symbol,
        args: GenericArgsRef<'tcx>,
    ) -> Option<AliasTy<'tcx>> {
        let Some(assoc_item) = tcx.associated_items(container_id).find_by_name_and_kind(
            tcx,
            Ident::with_dummy_span(assoc_ty),
            AssocKind::Type,
            container_id,
        ) else {
            debug_assert!(false, "type `{assoc_ty}` not found in `{container_id:?}`");
            return None;
        };
        #[cfg(debug_assertions)]
        assert_generic_args_match(tcx, assoc_item.def_id, args);

        Some(AliasTy::new_from_args(tcx, assoc_item.def_id, args))
    }
    helper(
        tcx,
        container_id,
        assoc_ty,
        tcx.mk_args_from_iter(args.into_iter().map(Into::into)),
    )
}

/// Normalizes the named associated type in the given impl or trait impl.
///
/// This function is for associated types which are "known" to be valid with the given
/// arguments, and as such, will only return `None` when debug assertions are disabled in order
/// to prevent ICE's. With debug assertions enabled this will check that type normalization
/// succeeds as well as everything checked by `make_projection`.
pub fn make_normalized_projection<'tcx>(
    tcx: TyCtxt<'tcx>,
    param_env: ParamEnv<'tcx>,
    container_id: DefId,
    assoc_ty: Symbol,
    args: impl IntoIterator<Item = impl Into<GenericArg<'tcx>>>,
) -> Option<Ty<'tcx>> {
    fn helper<'tcx>(tcx: TyCtxt<'tcx>, param_env: ParamEnv<'tcx>, ty: AliasTy<'tcx>) -> Option<Ty<'tcx>> {
        #[cfg(debug_assertions)]
        if let Some((i, arg)) = ty
            .args
            .iter()
            .enumerate()
            .find(|(_, arg)| arg.has_escaping_bound_vars())
        {
            debug_assert!(
                false,
                "args contain late-bound region at index `{i}` which can't be normalized.\n\
                    use `TyCtxt::instantiate_bound_regions_with_erased`\n\
                    note: arg is `{arg:#?}`",
            );
            return None;
        }
        match tcx.try_normalize_erasing_regions(param_env, Ty::new_projection_from_args(tcx, ty.def_id, ty.args)) {
            Ok(ty) => Some(ty),
            Err(e) => {
                debug_assert!(false, "failed to normalize type `{ty}`: {e:#?}");
                None
            },
        }
    }
    helper(tcx, param_env, make_projection(tcx, container_id, assoc_ty, args)?)
}

/// Helper to check if given type has inner mutability such as [`std::cell::Cell`] or
/// [`std::cell::RefCell`].
#[derive(Default, Debug)]
pub struct InteriorMut<'tcx> {
    ignored_def_ids: FxHashSet<DefId>,
    ignore_pointers: bool,
    tys: FxHashMap<Ty<'tcx>, Option<&'tcx ty::List<Ty<'tcx>>>>,
}

impl<'tcx> InteriorMut<'tcx> {
    pub fn new(tcx: TyCtxt<'tcx>, ignore_interior_mutability: &[String]) -> Self {
        let ignored_def_ids = ignore_interior_mutability
            .iter()
            .flat_map(|ignored_ty| {
                let path: Vec<&str> = ignored_ty.split("::").collect();
                def_path_def_ids(tcx, path.as_slice())
            })
            .collect();

        Self {
            ignored_def_ids,
            ..Self::default()
        }
    }

    pub fn without_pointers(tcx: TyCtxt<'tcx>, ignore_interior_mutability: &[String]) -> Self {
        Self {
            ignore_pointers: true,
            ..Self::new(tcx, ignore_interior_mutability)
        }
    }

    /// Check if given type has interior mutability such as [`std::cell::Cell`] or
    /// [`std::cell::RefCell`] etc. and if it does, returns a chain of types that causes
    /// this type to be interior mutable
    pub fn interior_mut_ty_chain(&mut self, cx: &LateContext<'tcx>, ty: Ty<'tcx>) -> Option<&'tcx ty::List<Ty<'tcx>>> {
        match self.tys.entry(ty) {
            Entry::Occupied(o) => return *o.get(),
            // Temporarily insert a `None` to break cycles
            Entry::Vacant(v) => v.insert(None),
        };

        let chain = match *ty.kind() {
            ty::RawPtr(inner_ty, _) if !self.ignore_pointers => self.interior_mut_ty_chain(cx, inner_ty),
            ty::Ref(_, inner_ty, _) | ty::Slice(inner_ty) => self.interior_mut_ty_chain(cx, inner_ty),
            ty::Array(inner_ty, size) if size.try_to_target_usize(cx.tcx) != Some(0) => {
                self.interior_mut_ty_chain(cx, inner_ty)
            },
            ty::Tuple(fields) => fields.iter().find_map(|ty| self.interior_mut_ty_chain(cx, ty)),
            ty::Adt(def, _) if def.is_unsafe_cell() => Some(ty::List::empty()),
            ty::Adt(def, args) => {
                let is_std_collection = matches!(
                    cx.tcx.get_diagnostic_name(def.did()),
                    Some(
                        sym::LinkedList
                            | sym::Vec
                            | sym::VecDeque
                            | sym::BTreeMap
                            | sym::BTreeSet
                            | sym::HashMap
                            | sym::HashSet
                            | sym::Arc
                            | sym::Rc
                    )
                );

                if is_std_collection || def.is_box() {
                    // Include the types from std collections that are behind pointers internally
                    args.types().find_map(|ty| self.interior_mut_ty_chain(cx, ty))
                } else if self.ignored_def_ids.contains(&def.did()) || def.is_phantom_data() {
                    None
                } else {
                    def.all_fields()
                        .find_map(|f| self.interior_mut_ty_chain(cx, f.ty(cx.tcx, args)))
                }
            },
            _ => None,
        };

        chain.map(|chain| {
            let list = cx.tcx.mk_type_list_from_iter(chain.iter().chain([ty]));
            self.tys.insert(ty, Some(list));
            list
        })
    }

    /// Check if given type has interior mutability such as [`std::cell::Cell`] or
    /// [`std::cell::RefCell`] etc.
    pub fn is_interior_mut_ty(&mut self, cx: &LateContext<'tcx>, ty: Ty<'tcx>) -> bool {
        self.interior_mut_ty_chain(cx, ty).is_some()
    }
}

pub fn make_normalized_projection_with_regions<'tcx>(
    tcx: TyCtxt<'tcx>,
    param_env: ParamEnv<'tcx>,
    container_id: DefId,
    assoc_ty: Symbol,
    args: impl IntoIterator<Item = impl Into<GenericArg<'tcx>>>,
) -> Option<Ty<'tcx>> {
    fn helper<'tcx>(tcx: TyCtxt<'tcx>, param_env: ParamEnv<'tcx>, ty: AliasTy<'tcx>) -> Option<Ty<'tcx>> {
        #[cfg(debug_assertions)]
        if let Some((i, arg)) = ty
            .args
            .iter()
            .enumerate()
            .find(|(_, arg)| arg.has_escaping_bound_vars())
        {
            debug_assert!(
                false,
                "args contain late-bound region at index `{i}` which can't be normalized.\n\
                    use `TyCtxt::instantiate_bound_regions_with_erased`\n\
                    note: arg is `{arg:#?}`",
            );
            return None;
        }
        let cause = ObligationCause::dummy();
        match tcx
            .infer_ctxt()
            .build(TypingMode::from_param_env(param_env))
            .at(&cause, param_env)
            .query_normalize(Ty::new_projection_from_args(tcx, ty.def_id, ty.args))
        {
            Ok(ty) => Some(ty.value),
            Err(e) => {
                debug_assert!(false, "failed to normalize type `{ty}`: {e:#?}");
                None
            },
        }
    }
    helper(tcx, param_env, make_projection(tcx, container_id, assoc_ty, args)?)
}

pub fn normalize_with_regions<'tcx>(tcx: TyCtxt<'tcx>, param_env: ParamEnv<'tcx>, ty: Ty<'tcx>) -> Ty<'tcx> {
    let cause = ObligationCause::dummy();
<<<<<<< HEAD
    match tcx.infer_ctxt().build(TypingMode::from_param_env(param_env)).at(&cause, param_env).query_normalize(ty) {
=======
    match tcx
        .infer_ctxt()
        .build(TypingMode::from_param_env(param_env))
        .at(&cause, param_env)
        .query_normalize(ty)
    {
>>>>>>> a27addf4
        Ok(ty) => ty.value,
        Err(_) => ty,
    }
}

/// Checks if the type is `core::mem::ManuallyDrop<_>`
pub fn is_manually_drop(ty: Ty<'_>) -> bool {
    ty.ty_adt_def().map_or(false, AdtDef::is_manually_drop)
}

/// Returns the deref chain of a type, starting with the type itself.
pub fn deref_chain<'cx, 'tcx>(cx: &'cx LateContext<'tcx>, ty: Ty<'tcx>) -> impl Iterator<Item = Ty<'tcx>> + 'cx {
    iter::successors(Some(ty), |&ty| {
        if let Some(deref_did) = cx.tcx.lang_items().deref_trait()
            && implements_trait(cx, ty, deref_did, &[])
        {
            make_normalized_projection(cx.tcx, cx.param_env, deref_did, sym::Target, [ty])
        } else {
            None
        }
    })
}

/// Checks if a Ty<'_> has some inherent method Symbol.
///
/// This does not look for impls in the type's `Deref::Target` type.
/// If you need this, you should wrap this call in `clippy_utils::ty::deref_chain().any(...)`.
pub fn get_adt_inherent_method<'a>(cx: &'a LateContext<'_>, ty: Ty<'_>, method_name: Symbol) -> Option<&'a AssocItem> {
    if let Some(ty_did) = ty.ty_adt_def().map(AdtDef::did) {
        cx.tcx.inherent_impls(ty_did).iter().find_map(|&did| {
            cx.tcx
                .associated_items(did)
                .filter_by_name_unhygienic(method_name)
                .next()
                .filter(|item| item.kind == AssocKind::Fn)
        })
    } else {
        None
    }
}

/// Get's the type of a field by name.
pub fn get_field_by_name<'tcx>(tcx: TyCtxt<'tcx>, ty: Ty<'tcx>, name: Symbol) -> Option<Ty<'tcx>> {
    match *ty.kind() {
        ty::Adt(def, args) if def.is_union() || def.is_struct() => def
            .non_enum_variant()
            .fields
            .iter()
            .find(|f| f.name == name)
            .map(|f| f.ty(tcx, args)),
        ty::Tuple(args) => name.as_str().parse::<usize>().ok().and_then(|i| args.get(i).copied()),
        _ => None,
    }
}<|MERGE_RESOLUTION|>--- conflicted
+++ resolved
@@ -19,11 +19,7 @@
 use rustc_middle::ty::{
     self, AdtDef, AliasTy, AssocItem, AssocKind, Binder, BoundRegion, FnSig, GenericArg, GenericArgKind,
     GenericArgsRef, GenericParamDefKind, IntTy, ParamEnv, Region, RegionKind, TraitRef, Ty, TyCtxt, TypeSuperVisitable,
-<<<<<<< HEAD
-    TypeVisitable, TypeVisitableExt, TypeVisitor, UintTy, Upcast, VariantDef, VariantDiscr, TypingMode,
-=======
     TypeVisitable, TypeVisitableExt, TypeVisitor, TypingMode, UintTy, Upcast, VariantDef, VariantDiscr,
->>>>>>> a27addf4
 };
 use rustc_span::symbol::Ident;
 use rustc_span::{DUMMY_SP, Span, Symbol, sym};
@@ -278,15 +274,7 @@
         .map(|arg| arg.into().unwrap_or_else(|| infcx.next_ty_var(DUMMY_SP).into()))
         .collect::<Vec<_>>();
 
-<<<<<<< HEAD
-    let trait_ref = TraitRef::new(
-        tcx,
-        trait_id,
-        [GenericArg::from(ty)].into_iter().chain(args),
-    );
-=======
     let trait_ref = TraitRef::new(tcx, trait_id, [GenericArg::from(ty)].into_iter().chain(args));
->>>>>>> a27addf4
 
     debug_assert_matches!(
         tcx.def_kind(trait_id),
@@ -983,13 +971,7 @@
     match (cx.layout_of(ty).map(|layout| layout.size.bytes()), ty.kind()) {
         (Ok(size), _) => size,
         (Err(_), ty::Tuple(list)) => list.iter().map(|t| approx_ty_size(cx, t)).sum(),
-<<<<<<< HEAD
-        (Err(_), ty::Array(t, n)) => {
-            n.try_to_target_usize(cx.tcx).unwrap_or_default() * approx_ty_size(cx, *t)
-        },
-=======
         (Err(_), ty::Array(t, n)) => n.try_to_target_usize(cx.tcx).unwrap_or_default() * approx_ty_size(cx, *t),
->>>>>>> a27addf4
         (Err(_), ty::Adt(def, subst)) if def.is_struct() => def
             .variants()
             .iter()
@@ -1296,16 +1278,12 @@
 
 pub fn normalize_with_regions<'tcx>(tcx: TyCtxt<'tcx>, param_env: ParamEnv<'tcx>, ty: Ty<'tcx>) -> Ty<'tcx> {
     let cause = ObligationCause::dummy();
-<<<<<<< HEAD
-    match tcx.infer_ctxt().build(TypingMode::from_param_env(param_env)).at(&cause, param_env).query_normalize(ty) {
-=======
     match tcx
         .infer_ctxt()
         .build(TypingMode::from_param_env(param_env))
         .at(&cause, param_env)
         .query_normalize(ty)
     {
->>>>>>> a27addf4
         Ok(ty) => ty.value,
         Err(_) => ty,
     }
