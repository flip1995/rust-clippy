//! Util methods for [`rustc_middle::ty`]

#![allow(clippy::module_name_repetitions)]

use rustc_ast::ast::Mutability;
use rustc_data_structures::fx::FxHashMap;
use rustc_hir as hir;
use rustc_hir::def::{CtorKind, DefKind, Res};
use rustc_hir::def_id::DefId;
use rustc_hir::{Expr, TyKind, Unsafety};
use rustc_infer::infer::TyCtxtInferExt;
use rustc_lint::LateContext;
use rustc_middle::mir::interpret::{ConstValue, Scalar};
use rustc_middle::ty::subst::{GenericArg, GenericArgKind, Subst};
use rustc_middle::ty::{
    self, AdtDef, Binder, FnSig, IntTy, Predicate, PredicateKind, Ty, TyCtxt, TypeFoldable, UintTy, VariantDiscr,
};
use rustc_span::symbol::Ident;
use rustc_span::{sym, Span, Symbol, DUMMY_SP};
use rustc_target::abi::{Size, VariantIdx};
use rustc_trait_selection::infer::InferCtxtExt;
use rustc_trait_selection::traits::query::normalize::AtExt;
use std::iter;

use crate::{match_def_path, must_use_attr, path_res};

// Checks if the given type implements copy.
pub fn is_copy<'tcx>(cx: &LateContext<'tcx>, ty: Ty<'tcx>) -> bool {
    ty.is_copy_modulo_regions(cx.tcx.at(DUMMY_SP), cx.param_env)
}

/// Checks whether a type can be partially moved.
pub fn can_partially_move_ty<'tcx>(cx: &LateContext<'tcx>, ty: Ty<'tcx>) -> bool {
    if has_drop(cx, ty) || is_copy(cx, ty) {
        return false;
    }
    match ty.kind() {
        ty::Param(_) => false,
        ty::Adt(def, subs) => def.all_fields().any(|f| !is_copy(cx, f.ty(cx.tcx, subs))),
        _ => true,
    }
}

/// Walks into `ty` and returns `true` if any inner type is the same as `other_ty`
pub fn contains_ty(ty: Ty<'_>, other_ty: Ty<'_>) -> bool {
    ty.walk().any(|inner| match inner.unpack() {
        GenericArgKind::Type(inner_ty) => other_ty == inner_ty,
        GenericArgKind::Lifetime(_) | GenericArgKind::Const(_) => false,
    })
}

/// Walks into `ty` and returns `true` if any inner type is an instance of the given adt
/// constructor.
pub fn contains_adt_constructor(ty: Ty<'_>, adt: AdtDef<'_>) -> bool {
    ty.walk().any(|inner| match inner.unpack() {
        GenericArgKind::Type(inner_ty) => inner_ty.ty_adt_def() == Some(adt),
        GenericArgKind::Lifetime(_) | GenericArgKind::Const(_) => false,
    })
}

/// Resolves `<T as Iterator>::Item` for `T`
/// Do not invoke without first verifying that the type implements `Iterator`
pub fn get_iterator_item_ty<'tcx>(cx: &LateContext<'tcx>, ty: Ty<'tcx>) -> Option<Ty<'tcx>> {
    cx.tcx
        .get_diagnostic_item(sym::Iterator)
        .and_then(|iter_did| get_associated_type(cx, ty, iter_did, "Item"))
}

/// Returns the associated type `name` for `ty` as an implementation of `trait_id`.
/// Do not invoke without first verifying that the type implements the trait.
pub fn get_associated_type<'tcx>(
    cx: &LateContext<'tcx>,
    ty: Ty<'tcx>,
    trait_id: DefId,
    name: &str,
) -> Option<Ty<'tcx>> {
    cx.tcx
        .associated_items(trait_id)
        .find_by_name_and_kind(cx.tcx, Ident::from_str(name), ty::AssocKind::Type, trait_id)
        .map(|assoc| {
            let proj = cx.tcx.mk_projection(assoc.def_id, cx.tcx.mk_substs_trait(ty, &[]));
            cx.tcx.normalize_erasing_regions(cx.param_env, proj)
        })
}

/// Returns true if ty has `iter` or `iter_mut` methods
pub fn has_iter_method(cx: &LateContext<'_>, probably_ref_ty: Ty<'_>) -> Option<Symbol> {
    // FIXME: instead of this hard-coded list, we should check if `<adt>::iter`
    // exists and has the desired signature. Unfortunately FnCtxt is not exported
    // so we can't use its `lookup_method` method.
    let into_iter_collections: &[Symbol] = &[
        sym::Vec,
        sym::Option,
        sym::Result,
        sym::BTreeMap,
        sym::BTreeSet,
        sym::VecDeque,
        sym::LinkedList,
        sym::BinaryHeap,
        sym::HashSet,
        sym::HashMap,
        sym::PathBuf,
        sym::Path,
        sym::Receiver,
    ];

    let ty_to_check = match probably_ref_ty.kind() {
        ty::Ref(_, ty_to_check, _) => *ty_to_check,
        _ => probably_ref_ty,
    };

    let def_id = match ty_to_check.kind() {
        ty::Array(..) => return Some(sym::array),
        ty::Slice(..) => return Some(sym::slice),
        ty::Adt(adt, _) => adt.did(),
        _ => return None,
    };

    for &name in into_iter_collections {
        if cx.tcx.is_diagnostic_item(name, def_id) {
            return Some(cx.tcx.item_name(def_id));
        }
    }
    None
}

/// Checks whether a type implements a trait.
/// The function returns false in case the type contains an inference variable.
///
/// See:
/// * [`get_trait_def_id`](super::get_trait_def_id) to get a trait [`DefId`].
/// * [Common tools for writing lints] for an example how to use this function and other options.
///
/// [Common tools for writing lints]: https://github.com/rust-lang/rust-clippy/blob/master/doc/common_tools_writing_lints.md#checking-if-a-type-implements-a-specific-trait
pub fn implements_trait<'tcx>(
    cx: &LateContext<'tcx>,
    ty: Ty<'tcx>,
    trait_id: DefId,
    ty_params: &[GenericArg<'tcx>],
) -> bool {
    // Clippy shouldn't have infer types
    assert!(!ty.needs_infer());

    let ty = cx.tcx.erase_regions(ty);
    if ty.has_escaping_bound_vars() {
        return false;
    }
    let ty_params = cx.tcx.mk_substs(ty_params.iter());
    cx.tcx.infer_ctxt().enter(|infcx| {
        infcx
            .type_implements_trait(trait_id, ty, ty_params, cx.param_env)
            .must_apply_modulo_regions()
    })
}

/// Checks whether this type implements `Drop`.
pub fn has_drop<'tcx>(cx: &LateContext<'tcx>, ty: Ty<'tcx>) -> bool {
    match ty.ty_adt_def() {
        Some(def) => def.has_dtor(cx.tcx),
        None => false,
    }
}

// Returns whether the type has #[must_use] attribute
pub fn is_must_use_ty<'tcx>(cx: &LateContext<'tcx>, ty: Ty<'tcx>) -> bool {
    match ty.kind() {
        ty::Adt(adt, _) => must_use_attr(cx.tcx.get_attrs(adt.did())).is_some(),
        ty::Foreign(ref did) => must_use_attr(cx.tcx.get_attrs(*did)).is_some(),
        ty::Slice(ty) | ty::Array(ty, _) | ty::RawPtr(ty::TypeAndMut { ty, .. }) | ty::Ref(_, ty, _) => {
            // for the Array case we don't need to care for the len == 0 case
            // because we don't want to lint functions returning empty arrays
            is_must_use_ty(cx, *ty)
        },
        ty::Tuple(substs) => substs.iter().any(|ty| is_must_use_ty(cx, ty)),
        ty::Opaque(ref def_id, _) => {
            for (predicate, _) in cx.tcx.explicit_item_bounds(*def_id) {
                if let ty::PredicateKind::Trait(trait_predicate) = predicate.kind().skip_binder() {
                    if must_use_attr(cx.tcx.get_attrs(trait_predicate.trait_ref.def_id)).is_some() {
                        return true;
                    }
                }
            }
            false
        },
        ty::Dynamic(binder, _) => {
            for predicate in binder.iter() {
                if let ty::ExistentialPredicate::Trait(ref trait_ref) = predicate.skip_binder() {
                    if must_use_attr(cx.tcx.get_attrs(trait_ref.def_id)).is_some() {
                        return true;
                    }
                }
            }
            false
        },
        _ => false,
    }
}

// FIXME: Per https://doc.rust-lang.org/nightly/nightly-rustc/rustc_trait_selection/infer/at/struct.At.html#method.normalize
// this function can be removed once the `normalize` method does not panic when normalization does
// not succeed
/// Checks if `Ty` is normalizable. This function is useful
/// to avoid crashes on `layout_of`.
pub fn is_normalizable<'tcx>(cx: &LateContext<'tcx>, param_env: ty::ParamEnv<'tcx>, ty: Ty<'tcx>) -> bool {
    is_normalizable_helper(cx, param_env, ty, &mut FxHashMap::default())
}

fn is_normalizable_helper<'tcx>(
    cx: &LateContext<'tcx>,
    param_env: ty::ParamEnv<'tcx>,
    ty: Ty<'tcx>,
    cache: &mut FxHashMap<Ty<'tcx>, bool>,
) -> bool {
    if let Some(&cached_result) = cache.get(&ty) {
        return cached_result;
    }
    // prevent recursive loops, false-negative is better than endless loop leading to stack overflow
    cache.insert(ty, false);
    let result = cx.tcx.infer_ctxt().enter(|infcx| {
        let cause = rustc_middle::traits::ObligationCause::dummy();
        if infcx.at(&cause, param_env).normalize(ty).is_ok() {
            match ty.kind() {
                ty::Adt(def, substs) => def.variants().iter().all(|variant| {
                    variant
                        .fields
                        .iter()
                        .all(|field| is_normalizable_helper(cx, param_env, field.ty(cx.tcx, substs), cache))
                }),
                _ => ty.walk().all(|generic_arg| match generic_arg.unpack() {
                    GenericArgKind::Type(inner_ty) if inner_ty != ty => {
                        is_normalizable_helper(cx, param_env, inner_ty, cache)
                    },
                    _ => true, // if inner_ty == ty, we've already checked it
                }),
            }
        } else {
            false
        }
    });
    cache.insert(ty, result);
    result
}

/// Returns `true` if the given type is a non aggregate primitive (a `bool` or `char`, any
/// integer or floating-point number type). For checking aggregation of primitive types (e.g.
/// tuples and slices of primitive type) see `is_recursively_primitive_type`
pub fn is_non_aggregate_primitive_type(ty: Ty<'_>) -> bool {
    matches!(ty.kind(), ty::Bool | ty::Char | ty::Int(_) | ty::Uint(_) | ty::Float(_))
}

/// Returns `true` if the given type is a primitive (a `bool` or `char`, any integer or
/// floating-point number type, a `str`, or an array, slice, or tuple of those types).
pub fn is_recursively_primitive_type(ty: Ty<'_>) -> bool {
    match *ty.kind() {
        ty::Bool | ty::Char | ty::Int(_) | ty::Uint(_) | ty::Float(_) | ty::Str => true,
        ty::Ref(_, inner, _) if *inner.kind() == ty::Str => true,
        ty::Array(inner_type, _) | ty::Slice(inner_type) => is_recursively_primitive_type(inner_type),
        ty::Tuple(inner_types) => inner_types.iter().all(is_recursively_primitive_type),
        _ => false,
    }
}

/// Checks if the type is a reference equals to a diagnostic item
pub fn is_type_ref_to_diagnostic_item(cx: &LateContext<'_>, ty: Ty<'_>, diag_item: Symbol) -> bool {
    match ty.kind() {
        ty::Ref(_, ref_ty, _) => match ref_ty.kind() {
            ty::Adt(adt, _) => cx.tcx.is_diagnostic_item(diag_item, adt.did()),
            _ => false,
        },
        _ => false,
    }
}

/// Checks if the type is equal to a diagnostic item. To check if a type implements a
/// trait marked with a diagnostic item use [`implements_trait`].
///
/// For a further exploitation what diagnostic items are see [diagnostic items] in
/// rustc-dev-guide.
///
/// ---
///
/// If you change the signature, remember to update the internal lint `MatchTypeOnDiagItem`
///
/// [Diagnostic Items]: https://rustc-dev-guide.rust-lang.org/diagnostics/diagnostic-items.html
pub fn is_type_diagnostic_item(cx: &LateContext<'_>, ty: Ty<'_>, diag_item: Symbol) -> bool {
    match ty.kind() {
        ty::Adt(adt, _) => cx.tcx.is_diagnostic_item(diag_item, adt.did()),
        _ => false,
    }
}

/// Checks if the type is equal to a lang item.
///
/// Returns `false` if the `LangItem` is not defined.
pub fn is_type_lang_item(cx: &LateContext<'_>, ty: Ty<'_>, lang_item: hir::LangItem) -> bool {
    match ty.kind() {
<<<<<<< HEAD
        ty::Adt(adt, _) => cx.tcx.lang_items().require(lang_item).map_or(false, |li| li == adt.did()),
=======
        ty::Adt(adt, _) => cx
            .tcx
            .lang_items()
            .require(lang_item)
            .map_or(false, |li| li == adt.did()),
>>>>>>> dc5423ad
        _ => false,
    }
}

/// Return `true` if the passed `typ` is `isize` or `usize`.
pub fn is_isize_or_usize(typ: Ty<'_>) -> bool {
    matches!(typ.kind(), ty::Int(IntTy::Isize) | ty::Uint(UintTy::Usize))
}

/// Checks if type is struct, enum or union type with the given def path.
///
/// If the type is a diagnostic item, use `is_type_diagnostic_item` instead.
/// If you change the signature, remember to update the internal lint `MatchTypeOnDiagItem`
pub fn match_type(cx: &LateContext<'_>, ty: Ty<'_>, path: &[&str]) -> bool {
    match ty.kind() {
        ty::Adt(adt, _) => match_def_path(cx, adt.did(), path),
        _ => false,
    }
}

/// Peels off all references on the type. Returns the underlying type and the number of references
/// removed.
pub fn peel_mid_ty_refs(ty: Ty<'_>) -> (Ty<'_>, usize) {
    fn peel(ty: Ty<'_>, count: usize) -> (Ty<'_>, usize) {
        if let ty::Ref(_, ty, _) = ty.kind() {
            peel(*ty, count + 1)
        } else {
            (ty, count)
        }
    }
    peel(ty, 0)
}

/// Peels off all references on the type.Returns the underlying type, the number of references
/// removed, and whether the pointer is ultimately mutable or not.
pub fn peel_mid_ty_refs_is_mutable(ty: Ty<'_>) -> (Ty<'_>, usize, Mutability) {
    fn f(ty: Ty<'_>, count: usize, mutability: Mutability) -> (Ty<'_>, usize, Mutability) {
        match ty.kind() {
            ty::Ref(_, ty, Mutability::Mut) => f(*ty, count + 1, mutability),
            ty::Ref(_, ty, Mutability::Not) => f(*ty, count + 1, Mutability::Not),
            _ => (ty, count, mutability),
        }
    }
    f(ty, 0, Mutability::Mut)
}

/// Returns `true` if the given type is an `unsafe` function.
pub fn type_is_unsafe_function<'tcx>(cx: &LateContext<'tcx>, ty: Ty<'tcx>) -> bool {
    match ty.kind() {
        ty::FnDef(..) | ty::FnPtr(_) => ty.fn_sig(cx.tcx).unsafety() == Unsafety::Unsafe,
        _ => false,
    }
}

/// Returns the base type for HIR references and pointers.
pub fn walk_ptrs_hir_ty<'tcx>(ty: &'tcx hir::Ty<'tcx>) -> &'tcx hir::Ty<'tcx> {
    match ty.kind {
        TyKind::Ptr(ref mut_ty) | TyKind::Rptr(_, ref mut_ty) => walk_ptrs_hir_ty(mut_ty.ty),
        _ => ty,
    }
}

/// Returns the base type for references and raw pointers, and count reference
/// depth.
pub fn walk_ptrs_ty_depth(ty: Ty<'_>) -> (Ty<'_>, usize) {
    fn inner(ty: Ty<'_>, depth: usize) -> (Ty<'_>, usize) {
        match ty.kind() {
            ty::Ref(_, ty, _) => inner(*ty, depth + 1),
            _ => (ty, depth),
        }
    }
    inner(ty, 0)
}

/// Returns `true` if types `a` and `b` are same types having same `Const` generic args,
/// otherwise returns `false`
pub fn same_type_and_consts<'tcx>(a: Ty<'tcx>, b: Ty<'tcx>) -> bool {
    match (&a.kind(), &b.kind()) {
        (&ty::Adt(did_a, substs_a), &ty::Adt(did_b, substs_b)) => {
            if did_a != did_b {
                return false;
            }

            substs_a
                .iter()
                .zip(substs_b.iter())
                .all(|(arg_a, arg_b)| match (arg_a.unpack(), arg_b.unpack()) {
                    (GenericArgKind::Const(inner_a), GenericArgKind::Const(inner_b)) => inner_a == inner_b,
                    (GenericArgKind::Type(type_a), GenericArgKind::Type(type_b)) => {
                        same_type_and_consts(type_a, type_b)
                    },
                    _ => true,
                })
        },
        _ => a == b,
    }
}

/// Checks if a given type looks safe to be uninitialized.
pub fn is_uninit_value_valid_for_ty(cx: &LateContext<'_>, ty: Ty<'_>) -> bool {
    match *ty.kind() {
        ty::Array(component, _) => is_uninit_value_valid_for_ty(cx, component),
        ty::Tuple(types) => types.iter().all(|ty| is_uninit_value_valid_for_ty(cx, ty)),
        ty::Adt(adt, _) => cx.tcx.lang_items().maybe_uninit() == Some(adt.did()),
        _ => false,
    }
}

/// Gets an iterator over all predicates which apply to the given item.
pub fn all_predicates_of(tcx: TyCtxt<'_>, id: DefId) -> impl Iterator<Item = &(Predicate<'_>, Span)> {
    let mut next_id = Some(id);
    iter::from_fn(move || {
        next_id.take().map(|id| {
            let preds = tcx.predicates_of(id);
            next_id = preds.parent;
            preds.predicates.iter()
        })
    })
    .flatten()
}

/// A signature for a function like type.
#[derive(Clone, Copy)]
pub enum ExprFnSig<'tcx> {
    Sig(Binder<'tcx, FnSig<'tcx>>),
    Closure(Binder<'tcx, FnSig<'tcx>>),
    Trait(Binder<'tcx, Ty<'tcx>>, Option<Binder<'tcx, Ty<'tcx>>>),
}
impl<'tcx> ExprFnSig<'tcx> {
    /// Gets the argument type at the given offset.
    pub fn input(self, i: usize) -> Binder<'tcx, Ty<'tcx>> {
        match self {
            Self::Sig(sig) => sig.input(i),
            Self::Closure(sig) => sig.input(0).map_bound(|ty| ty.tuple_fields()[i]),
            Self::Trait(inputs, _) => inputs.map_bound(|ty| ty.tuple_fields()[i]),
        }
    }

    /// Gets the result type, if one could be found. Note that the result type of a trait may not be
    /// specified.
    pub fn output(self) -> Option<Binder<'tcx, Ty<'tcx>>> {
        match self {
            Self::Sig(sig) | Self::Closure(sig) => Some(sig.output()),
            Self::Trait(_, output) => output,
        }
    }
}

/// If the expression is function like, get the signature for it.
pub fn expr_sig<'tcx>(cx: &LateContext<'tcx>, expr: &Expr<'_>) -> Option<ExprFnSig<'tcx>> {
    if let Res::Def(DefKind::Fn | DefKind::Ctor(_, CtorKind::Fn) | DefKind::AssocFn, id) = path_res(cx, expr) {
        Some(ExprFnSig::Sig(cx.tcx.fn_sig(id)))
    } else {
        let ty = cx.typeck_results().expr_ty_adjusted(expr).peel_refs();
        match *ty.kind() {
            ty::Closure(_, subs) => Some(ExprFnSig::Closure(subs.as_closure().sig())),
            ty::FnDef(id, subs) => Some(ExprFnSig::Sig(cx.tcx.fn_sig(id).subst(cx.tcx, subs))),
            ty::FnPtr(sig) => Some(ExprFnSig::Sig(sig)),
            ty::Dynamic(bounds, _) => {
                let lang_items = cx.tcx.lang_items();
                match bounds.principal() {
                    Some(bound)
                        if Some(bound.def_id()) == lang_items.fn_trait()
                            || Some(bound.def_id()) == lang_items.fn_once_trait()
                            || Some(bound.def_id()) == lang_items.fn_mut_trait() =>
                    {
                        let output = bounds
                            .projection_bounds()
                            .find(|p| lang_items.fn_once_output().map_or(false, |id| id == p.item_def_id()))
                            .map(|p| p.map_bound(|p| p.term.ty().expect("return type was a const")));
                        Some(ExprFnSig::Trait(bound.map_bound(|b| b.substs.type_at(0)), output))
                    },
                    _ => None,
                }
            },
            ty::Param(_) | ty::Projection(..) => {
                let mut inputs = None;
                let mut output = None;
                let lang_items = cx.tcx.lang_items();

                for (pred, _) in all_predicates_of(cx.tcx, cx.typeck_results().hir_owner.to_def_id()) {
                    let mut is_input = false;
                    if let Some(ty) = pred
                        .kind()
                        .map_bound(|pred| match pred {
                            PredicateKind::Trait(p)
                                if (lang_items.fn_trait() == Some(p.def_id())
                                    || lang_items.fn_mut_trait() == Some(p.def_id())
                                    || lang_items.fn_once_trait() == Some(p.def_id()))
                                    && p.self_ty() == ty =>
                            {
                                is_input = true;
                                Some(p.trait_ref.substs.type_at(1))
                            },
                            PredicateKind::Projection(p)
                                if Some(p.projection_ty.item_def_id) == lang_items.fn_once_output()
                                    && p.projection_ty.self_ty() == ty =>
                            {
                                is_input = false;
                                p.term.ty()
                            },
                            _ => None,
                        })
                        .transpose()
                    {
                        if is_input && inputs.is_none() {
                            inputs = Some(ty);
                        } else if !is_input && output.is_none() {
                            output = Some(ty);
                        } else {
                            // Multiple different fn trait impls. Is this even allowed?
                            return None;
                        }
                    }
                }

                inputs.map(|ty| ExprFnSig::Trait(ty, output))
            },
            _ => None,
        }
    }
}

#[derive(Clone, Copy)]
pub enum EnumValue {
    Unsigned(u128),
    Signed(i128),
}
impl core::ops::Add<u32> for EnumValue {
    type Output = Self;
    fn add(self, n: u32) -> Self::Output {
        match self {
            Self::Unsigned(x) => Self::Unsigned(x + u128::from(n)),
            Self::Signed(x) => Self::Signed(x + i128::from(n)),
        }
    }
}

/// Attempts to read the given constant as though it were an an enum value.
#[allow(clippy::cast_possible_truncation, clippy::cast_possible_wrap)]
pub fn read_explicit_enum_value(tcx: TyCtxt<'_>, id: DefId) -> Option<EnumValue> {
    if let Ok(ConstValue::Scalar(Scalar::Int(value))) = tcx.const_eval_poly(id) {
        match tcx.type_of(id).kind() {
            ty::Int(_) => Some(EnumValue::Signed(match value.size().bytes() {
                1 => i128::from(value.assert_bits(Size::from_bytes(1)) as u8 as i8),
                2 => i128::from(value.assert_bits(Size::from_bytes(2)) as u16 as i16),
                4 => i128::from(value.assert_bits(Size::from_bytes(4)) as u32 as i32),
                8 => i128::from(value.assert_bits(Size::from_bytes(8)) as u64 as i64),
                16 => value.assert_bits(Size::from_bytes(16)) as i128,
                _ => return None,
            })),
            ty::Uint(_) => Some(EnumValue::Unsigned(match value.size().bytes() {
                1 => value.assert_bits(Size::from_bytes(1)),
                2 => value.assert_bits(Size::from_bytes(2)),
                4 => value.assert_bits(Size::from_bytes(4)),
                8 => value.assert_bits(Size::from_bytes(8)),
                16 => value.assert_bits(Size::from_bytes(16)),
                _ => return None,
            })),
            _ => None,
        }
    } else {
        None
    }
}

/// Gets the value of the given variant.
pub fn get_discriminant_value(tcx: TyCtxt<'_>, adt: AdtDef<'_>, i: VariantIdx) -> EnumValue {
    let variant = &adt.variant(i);
    match variant.discr {
        VariantDiscr::Explicit(id) => read_explicit_enum_value(tcx, id).unwrap(),
        VariantDiscr::Relative(x) => match adt.variant((i.as_usize() - x as usize).into()).discr {
            VariantDiscr::Explicit(id) => read_explicit_enum_value(tcx, id).unwrap() + x,
            VariantDiscr::Relative(_) => EnumValue::Unsigned(x.into()),
        },
    }
}

/// Check if the given type is either `core::ffi::c_void`, `std::os::raw::c_void`, or one of the
/// platform specific `libc::<platform>::c_void` types in libc.
pub fn is_c_void(cx: &LateContext<'_>, ty: Ty<'_>) -> bool {
    if let ty::Adt(adt, _) = ty.kind()
        && let &[krate, .., name] = &*cx.get_def_path(adt.did())
        && let sym::libc | sym::core | sym::std = krate
        && name.as_str() == "c_void"
    {
        true
    } else {
        false
    }
}<|MERGE_RESOLUTION|>--- conflicted
+++ resolved
@@ -294,15 +294,11 @@
 /// Returns `false` if the `LangItem` is not defined.
 pub fn is_type_lang_item(cx: &LateContext<'_>, ty: Ty<'_>, lang_item: hir::LangItem) -> bool {
     match ty.kind() {
-<<<<<<< HEAD
-        ty::Adt(adt, _) => cx.tcx.lang_items().require(lang_item).map_or(false, |li| li == adt.did()),
-=======
         ty::Adt(adt, _) => cx
             .tcx
             .lang_items()
             .require(lang_item)
             .map_or(false, |li| li == adt.did()),
->>>>>>> dc5423ad
         _ => false,
     }
 }
