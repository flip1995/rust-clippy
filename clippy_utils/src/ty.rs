--- conflicted
+++ resolved
@@ -226,9 +226,6 @@
     trait_id: DefId,
     args: &[GenericArg<'tcx>],
 ) -> bool {
-<<<<<<< HEAD
-    implements_trait_with_env_from_iter(cx.tcx, cx.typing_env(), ty, trait_id, None, args.iter().map(|&x| Some(x)))
-=======
     implements_trait_with_env_from_iter(
         cx.tcx,
         cx.typing_env(),
@@ -237,7 +234,6 @@
         None,
         args.iter().map(|&x| Some(x)),
     )
->>>>>>> dda8d0b2
 }
 
 /// Same as `implements_trait` but allows using a `ParamEnv` different from the lint context.
@@ -1273,12 +1269,8 @@
         }
         let cause = ObligationCause::dummy();
         let (infcx, param_env) = tcx.infer_ctxt().build_with_typing_env(typing_env);
-<<<<<<< HEAD
-        match infcx.at(&cause, param_env)
-=======
         match infcx
             .at(&cause, param_env)
->>>>>>> dda8d0b2
             .query_normalize(Ty::new_projection_from_args(tcx, ty.def_id, ty.args))
         {
             Ok(ty) => Some(ty.value),
@@ -1294,14 +1286,10 @@
 pub fn normalize_with_regions<'tcx>(tcx: TyCtxt<'tcx>, typing_env: ty::TypingEnv<'tcx>, ty: Ty<'tcx>) -> Ty<'tcx> {
     let cause = ObligationCause::dummy();
     let (infcx, param_env) = tcx.infer_ctxt().build_with_typing_env(typing_env);
-<<<<<<< HEAD
-    infcx.at(&cause, param_env).query_normalize(ty).map_or(ty, |ty| ty.value)
-=======
     infcx
         .at(&cause, param_env)
         .query_normalize(ty)
         .map_or(ty, |ty| ty.value)
->>>>>>> dda8d0b2
 }
 
 /// Checks if the type is `core::mem::ManuallyDrop<_>`
