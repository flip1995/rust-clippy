--- conflicted
+++ resolved
@@ -214,10 +214,6 @@
     trait_id: DefId,
     args: &[GenericArg<'tcx>],
 ) -> bool {
-<<<<<<< HEAD
-    let callee_id = cx.enclosing_body.map(|body| cx.tcx.hir().body_owner(body).owner.to_def_id());
-    implements_trait_with_env_from_iter(cx.tcx, cx.param_env, ty, trait_id, callee_id, args.iter().map(|&x| Some(x)))
-=======
     let callee_id = cx
         .enclosing_body
         .map(|body| cx.tcx.hir().body_owner(body).owner.to_def_id());
@@ -229,7 +225,6 @@
         callee_id,
         args.iter().map(|&x| Some(x)),
     )
->>>>>>> a859e5cc
 }
 
 /// Same as `implements_trait` but allows using a `ParamEnv` different from the lint context.
@@ -241,9 +236,6 @@
     callee_id: DefId,
     args: &[GenericArg<'tcx>],
 ) -> bool {
-<<<<<<< HEAD
-    implements_trait_with_env_from_iter(tcx, param_env, ty, trait_id, Some(callee_id), args.iter().map(|&x| Some(x)))
-=======
     implements_trait_with_env_from_iter(
         tcx,
         param_env,
@@ -252,7 +244,6 @@
         Some(callee_id),
         args.iter().map(|&x| Some(x)),
     )
->>>>>>> a859e5cc
 }
 
 /// Same as `implements_trait_from_env` but takes the arguments as an iterator.
@@ -273,21 +264,6 @@
     }
 
     let infcx = tcx.infer_ctxt().build();
-<<<<<<< HEAD
-    let args = args.into_iter().map(|arg| {
-        arg.into().unwrap_or_else(|| {
-            let orig = TypeVariableOrigin {
-                kind: TypeVariableOriginKind::MiscVariable,
-                span: DUMMY_SP,
-            };
-            infcx.next_ty_var(orig).into()
-        })
-    }).collect::<Vec<_>>();
-
-    // If an effect arg was not specified, we need to specify it.
-    let effect_arg = if tcx.generics_of(trait_id).host_effect_index.is_some_and(|x| args.get(x - 1).is_none()) {
-        Some(GenericArg::from(callee_id.map(|def_id| tcx.expected_host_effect_param_for_body(def_id)).unwrap_or(tcx.consts.true_)))
-=======
     let args = args
         .into_iter()
         .map(|arg| {
@@ -310,7 +286,6 @@
         Some(GenericArg::from(callee_id.map_or(tcx.consts.true_, |def_id| {
             tcx.expected_host_effect_param_for_body(def_id)
         })))
->>>>>>> a859e5cc
     } else {
         None
     };
@@ -318,13 +293,7 @@
     let trait_ref = TraitRef::new(
         tcx,
         trait_id,
-<<<<<<< HEAD
-        Some(GenericArg::from(ty))
-            .into_iter()
-            .chain(args).chain(effect_arg),
-=======
         Some(GenericArg::from(ty)).into_iter().chain(args).chain(effect_arg),
->>>>>>> a859e5cc
     );
 
     debug_assert_matches!(
