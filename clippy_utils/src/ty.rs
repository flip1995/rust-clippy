//! Util methods for [`rustc_middle::ty`]

#![allow(clippy::module_name_repetitions)]

use core::ops::ControlFlow;
use rustc_ast::ast::Mutability;
use rustc_data_structures::fx::{FxHashMap, FxHashSet};
use rustc_hir as hir;
use rustc_hir::def::{CtorKind, CtorOf, DefKind, Res};
use rustc_hir::def_id::DefId;
use rustc_hir::{Expr, FnDecl, LangItem, TyKind, Unsafety};
use rustc_infer::infer::type_variable::{TypeVariableOrigin, TypeVariableOriginKind};
use rustc_infer::infer::TyCtxtInferExt;
use rustc_lint::LateContext;
use rustc_middle::mir::interpret::{ConstValue, Scalar};
use rustc_middle::ty::layout::ValidityRequirement;
use rustc_middle::ty::{
<<<<<<< HEAD
    self, layout::ValidityRequirement, AdtDef, AliasTy, AssocKind, Binder, BoundRegion, FnSig, IntTy, List, ParamEnv,
    Region, RegionKind, GenericArgsRef, Ty, TyCtxt, TypeSuperVisitable, TypeVisitable, TypeVisitableExt, TypeVisitor,
=======
    self, AdtDef, AliasTy, AssocKind, Binder, BoundRegion, FnSig, GenericArg, GenericArgKind, IntTy, List, ParamEnv,
    Region, RegionKind, SubstsRef, Ty, TyCtxt, TypeSuperVisitable, TypeVisitable, TypeVisitableExt, TypeVisitor,
>>>>>>> d9c24d1b
    UintTy, VariantDef, VariantDiscr,
};
use rustc_span::symbol::Ident;
use rustc_span::{sym, Span, Symbol, DUMMY_SP};
use rustc_target::abi::{Size, VariantIdx};
use rustc_trait_selection::infer::InferCtxtExt;
use rustc_trait_selection::traits::query::normalize::QueryNormalizeExt;
use std::iter;

use crate::{match_def_path, path_res, paths};

/// Checks if the given type implements copy.
pub fn is_copy<'tcx>(cx: &LateContext<'tcx>, ty: Ty<'tcx>) -> bool {
    ty.is_copy_modulo_regions(cx.tcx, cx.param_env)
}

/// This checks whether a given type is known to implement Debug.
pub fn has_debug_impl<'tcx>(cx: &LateContext<'tcx>, ty: Ty<'tcx>) -> bool {
    cx.tcx
        .get_diagnostic_item(sym::Debug)
        .map_or(false, |debug| implements_trait(cx, ty, debug, &[]))
}

/// Checks whether a type can be partially moved.
pub fn can_partially_move_ty<'tcx>(cx: &LateContext<'tcx>, ty: Ty<'tcx>) -> bool {
    if has_drop(cx, ty) || is_copy(cx, ty) {
        return false;
    }
    match ty.kind() {
        ty::Param(_) => false,
        ty::Adt(def, subs) => def.all_fields().any(|f| !is_copy(cx, f.ty(cx.tcx, subs))),
        _ => true,
    }
}

/// Walks into `ty` and returns `true` if any inner type is an instance of the given adt
/// constructor.
pub fn contains_adt_constructor<'tcx>(ty: Ty<'tcx>, adt: AdtDef<'tcx>) -> bool {
    ty.walk().any(|inner| match inner.unpack() {
        GenericArgKind::Type(inner_ty) => inner_ty.ty_adt_def() == Some(adt),
        GenericArgKind::Lifetime(_) | GenericArgKind::Const(_) => false,
    })
}

/// Walks into `ty` and returns `true` if any inner type is an instance of the given type, or adt
/// constructor of the same type.
///
/// This method also recurses into opaque type predicates, so call it with `impl Trait<U>` and `U`
/// will also return `true`.
pub fn contains_ty_adt_constructor_opaque<'tcx>(cx: &LateContext<'tcx>, ty: Ty<'tcx>, needle: Ty<'tcx>) -> bool {
    fn contains_ty_adt_constructor_opaque_inner<'tcx>(
        cx: &LateContext<'tcx>,
        ty: Ty<'tcx>,
        needle: Ty<'tcx>,
        seen: &mut FxHashSet<DefId>,
    ) -> bool {
        ty.walk().any(|inner| match inner.unpack() {
            GenericArgKind::Type(inner_ty) => {
                if inner_ty == needle {
                    return true;
                }

                if inner_ty.ty_adt_def() == needle.ty_adt_def() {
                    return true;
                }

                if let ty::Alias(ty::Opaque, ty::AliasTy { def_id, .. }) = *inner_ty.kind() {
                    if !seen.insert(def_id) {
                        return false;
                    }

                    for (predicate, _span) in cx.tcx.explicit_item_bounds(def_id).instantiate_identity_iter_copied() {
                        match predicate.kind().skip_binder() {
                            // For `impl Trait<U>`, it will register a predicate of `T: Trait<U>`, so we go through
                            // and check substitutions to find `U`.
                            ty::ClauseKind::Trait(trait_predicate) => {
                                if trait_predicate
                                    .trait_ref
                                    .args
                                    .types()
                                    .skip(1) // Skip the implicit `Self` generic parameter
                                    .any(|ty| contains_ty_adt_constructor_opaque_inner(cx, ty, needle, seen))
                                {
                                    return true;
                                }
                            },
                            // For `impl Trait<Assoc=U>`, it will register a predicate of `<T as Trait>::Assoc = U`,
                            // so we check the term for `U`.
                            ty::ClauseKind::Projection(projection_predicate) => {
                                if let ty::TermKind::Ty(ty) = projection_predicate.term.unpack() {
                                    if contains_ty_adt_constructor_opaque_inner(cx, ty, needle, seen) {
                                        return true;
                                    }
                                };
                            },
                            _ => (),
                        }
                    }
                }

                false
            },
            GenericArgKind::Lifetime(_) | GenericArgKind::Const(_) => false,
        })
    }

    // A hash set to ensure that the same opaque type (`impl Trait` in RPIT or TAIT) is not
    // visited twice.
    let mut seen = FxHashSet::default();
    contains_ty_adt_constructor_opaque_inner(cx, ty, needle, &mut seen)
}

/// Resolves `<T as Iterator>::Item` for `T`
/// Do not invoke without first verifying that the type implements `Iterator`
pub fn get_iterator_item_ty<'tcx>(cx: &LateContext<'tcx>, ty: Ty<'tcx>) -> Option<Ty<'tcx>> {
    cx.tcx
        .get_diagnostic_item(sym::Iterator)
        .and_then(|iter_did| cx.get_associated_type(ty, iter_did, "Item"))
}

/// Get the diagnostic name of a type, e.g. `sym::HashMap`. To check if a type
/// implements a trait marked with a diagnostic item use [`implements_trait`].
///
/// For a further exploitation what diagnostic items are see [diagnostic items] in
/// rustc-dev-guide.
///
/// [Diagnostic Items]: https://rustc-dev-guide.rust-lang.org/diagnostics/diagnostic-items.html
pub fn get_type_diagnostic_name(cx: &LateContext<'_>, ty: Ty<'_>) -> Option<Symbol> {
    match ty.kind() {
        ty::Adt(adt, _) => cx.tcx.get_diagnostic_name(adt.did()),
        _ => None,
    }
}

/// Returns true if ty has `iter` or `iter_mut` methods
pub fn has_iter_method(cx: &LateContext<'_>, probably_ref_ty: Ty<'_>) -> Option<Symbol> {
    // FIXME: instead of this hard-coded list, we should check if `<adt>::iter`
    // exists and has the desired signature. Unfortunately FnCtxt is not exported
    // so we can't use its `lookup_method` method.
    let into_iter_collections: &[Symbol] = &[
        sym::Vec,
        sym::Option,
        sym::Result,
        sym::BTreeMap,
        sym::BTreeSet,
        sym::VecDeque,
        sym::LinkedList,
        sym::BinaryHeap,
        sym::HashSet,
        sym::HashMap,
        sym::PathBuf,
        sym::Path,
        sym::Receiver,
    ];

    let ty_to_check = match probably_ref_ty.kind() {
        ty::Ref(_, ty_to_check, _) => *ty_to_check,
        _ => probably_ref_ty,
    };

    let def_id = match ty_to_check.kind() {
        ty::Array(..) => return Some(sym::array),
        ty::Slice(..) => return Some(sym::slice),
        ty::Adt(adt, _) => adt.did(),
        _ => return None,
    };

    for &name in into_iter_collections {
        if cx.tcx.is_diagnostic_item(name, def_id) {
            return Some(cx.tcx.item_name(def_id));
        }
    }
    None
}

/// Checks whether a type implements a trait.
/// The function returns false in case the type contains an inference variable.
///
/// See:
/// * [`get_trait_def_id`](super::get_trait_def_id) to get a trait [`DefId`].
/// * [Common tools for writing lints] for an example how to use this function and other options.
///
/// [Common tools for writing lints]: https://github.com/rust-lang/rust-clippy/blob/master/book/src/development/common_tools_writing_lints.md#checking-if-a-type-implements-a-specific-trait
pub fn implements_trait<'tcx>(
    cx: &LateContext<'tcx>,
    ty: Ty<'tcx>,
    trait_id: DefId,
    ty_params: &[GenericArg<'tcx>],
) -> bool {
    implements_trait_with_env(
        cx.tcx,
        cx.param_env,
        ty,
        trait_id,
        ty_params.iter().map(|&arg| Some(arg)),
    )
}

/// Same as `implements_trait` but allows using a `ParamEnv` different from the lint context.
pub fn implements_trait_with_env<'tcx>(
    tcx: TyCtxt<'tcx>,
    param_env: ParamEnv<'tcx>,
    ty: Ty<'tcx>,
    trait_id: DefId,
    ty_params: impl IntoIterator<Item = Option<GenericArg<'tcx>>>,
) -> bool {
    // Clippy shouldn't have infer types
    assert!(!ty.has_infer());

    let ty = tcx.erase_regions(ty);
    if ty.has_escaping_bound_vars() {
        return false;
    }
    let infcx = tcx.infer_ctxt().build();
    let orig = TypeVariableOrigin {
        kind: TypeVariableOriginKind::MiscVariable,
        span: DUMMY_SP,
    };
    let ty_params = tcx.mk_args_from_iter(
        ty_params
            .into_iter()
            .map(|arg| arg.unwrap_or_else(|| infcx.next_ty_var(orig).into())),
    );
    infcx
        .type_implements_trait(trait_id, [ty.into()].into_iter().chain(ty_params), param_env)
        .must_apply_modulo_regions()
}

/// Checks whether this type implements `Drop`.
pub fn has_drop<'tcx>(cx: &LateContext<'tcx>, ty: Ty<'tcx>) -> bool {
    match ty.ty_adt_def() {
        Some(def) => def.has_dtor(cx.tcx),
        None => false,
    }
}

// Returns whether the type has #[must_use] attribute
pub fn is_must_use_ty<'tcx>(cx: &LateContext<'tcx>, ty: Ty<'tcx>) -> bool {
    match ty.kind() {
        ty::Adt(adt, _) => cx.tcx.has_attr(adt.did(), sym::must_use),
        ty::Foreign(did) => cx.tcx.has_attr(*did, sym::must_use),
        ty::Slice(ty) | ty::Array(ty, _) | ty::RawPtr(ty::TypeAndMut { ty, .. }) | ty::Ref(_, ty, _) => {
            // for the Array case we don't need to care for the len == 0 case
            // because we don't want to lint functions returning empty arrays
            is_must_use_ty(cx, *ty)
        },
        ty::Tuple(args) => args.iter().any(|ty| is_must_use_ty(cx, ty)),
        ty::Alias(ty::Opaque, ty::AliasTy { def_id, .. }) => {
            for (predicate, _) in cx.tcx.explicit_item_bounds(def_id).skip_binder() {
                if let ty::ClauseKind::Trait(trait_predicate) = predicate.kind().skip_binder() {
                    if cx.tcx.has_attr(trait_predicate.trait_ref.def_id, sym::must_use) {
                        return true;
                    }
                }
            }
            false
        },
        ty::Dynamic(binder, _, _) => {
            for predicate in *binder {
                if let ty::ExistentialPredicate::Trait(ref trait_ref) = predicate.skip_binder() {
                    if cx.tcx.has_attr(trait_ref.def_id, sym::must_use) {
                        return true;
                    }
                }
            }
            false
        },
        _ => false,
    }
}

// FIXME: Per https://doc.rust-lang.org/nightly/nightly-rustc/rustc_trait_selection/infer/at/struct.At.html#method.normalize
// this function can be removed once the `normalize` method does not panic when normalization does
// not succeed
/// Checks if `Ty` is normalizable. This function is useful
/// to avoid crashes on `layout_of`.
pub fn is_normalizable<'tcx>(cx: &LateContext<'tcx>, param_env: ty::ParamEnv<'tcx>, ty: Ty<'tcx>) -> bool {
    is_normalizable_helper(cx, param_env, ty, &mut FxHashMap::default())
}

fn is_normalizable_helper<'tcx>(
    cx: &LateContext<'tcx>,
    param_env: ty::ParamEnv<'tcx>,
    ty: Ty<'tcx>,
    cache: &mut FxHashMap<Ty<'tcx>, bool>,
) -> bool {
    if let Some(&cached_result) = cache.get(&ty) {
        return cached_result;
    }
    // prevent recursive loops, false-negative is better than endless loop leading to stack overflow
    cache.insert(ty, false);
    let infcx = cx.tcx.infer_ctxt().build();
    let cause = rustc_middle::traits::ObligationCause::dummy();
    let result = if infcx.at(&cause, param_env).query_normalize(ty).is_ok() {
        match ty.kind() {
            ty::Adt(def, args) => def.variants().iter().all(|variant| {
                variant
                    .fields
                    .iter()
                    .all(|field| is_normalizable_helper(cx, param_env, field.ty(cx.tcx, args), cache))
            }),
            _ => ty.walk().all(|generic_arg| match generic_arg.unpack() {
                GenericArgKind::Type(inner_ty) if inner_ty != ty => {
                    is_normalizable_helper(cx, param_env, inner_ty, cache)
                },
                _ => true, // if inner_ty == ty, we've already checked it
            }),
        }
    } else {
        false
    };
    cache.insert(ty, result);
    result
}

/// Returns `true` if the given type is a non aggregate primitive (a `bool` or `char`, any
/// integer or floating-point number type). For checking aggregation of primitive types (e.g.
/// tuples and slices of primitive type) see `is_recursively_primitive_type`
pub fn is_non_aggregate_primitive_type(ty: Ty<'_>) -> bool {
    matches!(ty.kind(), ty::Bool | ty::Char | ty::Int(_) | ty::Uint(_) | ty::Float(_))
}

/// Returns `true` if the given type is a primitive (a `bool` or `char`, any integer or
/// floating-point number type, a `str`, or an array, slice, or tuple of those types).
pub fn is_recursively_primitive_type(ty: Ty<'_>) -> bool {
    match *ty.kind() {
        ty::Bool | ty::Char | ty::Int(_) | ty::Uint(_) | ty::Float(_) | ty::Str => true,
        ty::Ref(_, inner, _) if inner.is_str() => true,
        ty::Array(inner_type, _) | ty::Slice(inner_type) => is_recursively_primitive_type(inner_type),
        ty::Tuple(inner_types) => inner_types.iter().all(is_recursively_primitive_type),
        _ => false,
    }
}

/// Checks if the type is a reference equals to a diagnostic item
pub fn is_type_ref_to_diagnostic_item(cx: &LateContext<'_>, ty: Ty<'_>, diag_item: Symbol) -> bool {
    match ty.kind() {
        ty::Ref(_, ref_ty, _) => match ref_ty.kind() {
            ty::Adt(adt, _) => cx.tcx.is_diagnostic_item(diag_item, adt.did()),
            _ => false,
        },
        _ => false,
    }
}

/// Checks if the type is equal to a diagnostic item. To check if a type implements a
/// trait marked with a diagnostic item use [`implements_trait`].
///
/// For a further exploitation what diagnostic items are see [diagnostic items] in
/// rustc-dev-guide.
///
/// ---
///
/// If you change the signature, remember to update the internal lint `MatchTypeOnDiagItem`
///
/// [Diagnostic Items]: https://rustc-dev-guide.rust-lang.org/diagnostics/diagnostic-items.html
pub fn is_type_diagnostic_item(cx: &LateContext<'_>, ty: Ty<'_>, diag_item: Symbol) -> bool {
    match ty.kind() {
        ty::Adt(adt, _) => cx.tcx.is_diagnostic_item(diag_item, adt.did()),
        _ => false,
    }
}

/// Checks if the type is equal to a lang item.
///
/// Returns `false` if the `LangItem` is not defined.
pub fn is_type_lang_item(cx: &LateContext<'_>, ty: Ty<'_>, lang_item: hir::LangItem) -> bool {
    match ty.kind() {
        ty::Adt(adt, _) => cx.tcx.lang_items().get(lang_item) == Some(adt.did()),
        _ => false,
    }
}

/// Return `true` if the passed `typ` is `isize` or `usize`.
pub fn is_isize_or_usize(typ: Ty<'_>) -> bool {
    matches!(typ.kind(), ty::Int(IntTy::Isize) | ty::Uint(UintTy::Usize))
}

/// Checks if type is struct, enum or union type with the given def path.
///
/// If the type is a diagnostic item, use `is_type_diagnostic_item` instead.
/// If you change the signature, remember to update the internal lint `MatchTypeOnDiagItem`
pub fn match_type(cx: &LateContext<'_>, ty: Ty<'_>, path: &[&str]) -> bool {
    match ty.kind() {
        ty::Adt(adt, _) => match_def_path(cx, adt.did(), path),
        _ => false,
    }
}

/// Checks if the drop order for a type matters. Some std types implement drop solely to
/// deallocate memory. For these types, and composites containing them, changing the drop order
/// won't result in any observable side effects.
pub fn needs_ordered_drop<'tcx>(cx: &LateContext<'tcx>, ty: Ty<'tcx>) -> bool {
    fn needs_ordered_drop_inner<'tcx>(cx: &LateContext<'tcx>, ty: Ty<'tcx>, seen: &mut FxHashSet<Ty<'tcx>>) -> bool {
        if !seen.insert(ty) {
            return false;
        }
        if !ty.has_significant_drop(cx.tcx, cx.param_env) {
            false
        }
        // Check for std types which implement drop, but only for memory allocation.
        else if is_type_lang_item(cx, ty, LangItem::OwnedBox)
            || matches!(
                get_type_diagnostic_name(cx, ty),
                Some(sym::HashSet | sym::Rc | sym::Arc | sym::cstring_type)
            )
            || match_type(cx, ty, &paths::WEAK_RC)
            || match_type(cx, ty, &paths::WEAK_ARC)
        {
            // Check all of the generic arguments.
            if let ty::Adt(_, subs) = ty.kind() {
                subs.types().any(|ty| needs_ordered_drop_inner(cx, ty, seen))
            } else {
                true
            }
        } else if !cx
            .tcx
            .lang_items()
            .drop_trait()
            .map_or(false, |id| implements_trait(cx, ty, id, &[]))
        {
            // This type doesn't implement drop, so no side effects here.
            // Check if any component type has any.
            match ty.kind() {
                ty::Tuple(fields) => fields.iter().any(|ty| needs_ordered_drop_inner(cx, ty, seen)),
                ty::Array(ty, _) => needs_ordered_drop_inner(cx, *ty, seen),
                ty::Adt(adt, subs) => adt
                    .all_fields()
                    .map(|f| f.ty(cx.tcx, subs))
                    .any(|ty| needs_ordered_drop_inner(cx, ty, seen)),
                _ => true,
            }
        } else {
            true
        }
    }

    needs_ordered_drop_inner(cx, ty, &mut FxHashSet::default())
}

/// Peels off all references on the type. Returns the underlying type and the number of references
/// removed.
pub fn peel_mid_ty_refs(ty: Ty<'_>) -> (Ty<'_>, usize) {
    fn peel(ty: Ty<'_>, count: usize) -> (Ty<'_>, usize) {
        if let ty::Ref(_, ty, _) = ty.kind() {
            peel(*ty, count + 1)
        } else {
            (ty, count)
        }
    }
    peel(ty, 0)
}

/// Peels off all references on the type. Returns the underlying type, the number of references
/// removed, and whether the pointer is ultimately mutable or not.
pub fn peel_mid_ty_refs_is_mutable(ty: Ty<'_>) -> (Ty<'_>, usize, Mutability) {
    fn f(ty: Ty<'_>, count: usize, mutability: Mutability) -> (Ty<'_>, usize, Mutability) {
        match ty.kind() {
            ty::Ref(_, ty, Mutability::Mut) => f(*ty, count + 1, mutability),
            ty::Ref(_, ty, Mutability::Not) => f(*ty, count + 1, Mutability::Not),
            _ => (ty, count, mutability),
        }
    }
    f(ty, 0, Mutability::Mut)
}

/// Returns `true` if the given type is an `unsafe` function.
pub fn type_is_unsafe_function<'tcx>(cx: &LateContext<'tcx>, ty: Ty<'tcx>) -> bool {
    match ty.kind() {
        ty::FnDef(..) | ty::FnPtr(_) => ty.fn_sig(cx.tcx).unsafety() == Unsafety::Unsafe,
        _ => false,
    }
}

/// Returns the base type for HIR references and pointers.
pub fn walk_ptrs_hir_ty<'tcx>(ty: &'tcx hir::Ty<'tcx>) -> &'tcx hir::Ty<'tcx> {
    match ty.kind {
        TyKind::Ptr(ref mut_ty) | TyKind::Ref(_, ref mut_ty) => walk_ptrs_hir_ty(mut_ty.ty),
        _ => ty,
    }
}

/// Returns the base type for references and raw pointers, and count reference
/// depth.
pub fn walk_ptrs_ty_depth(ty: Ty<'_>) -> (Ty<'_>, usize) {
    fn inner(ty: Ty<'_>, depth: usize) -> (Ty<'_>, usize) {
        match ty.kind() {
            ty::Ref(_, ty, _) => inner(*ty, depth + 1),
            _ => (ty, depth),
        }
    }
    inner(ty, 0)
}

/// Returns `true` if types `a` and `b` are same types having same `Const` generic args,
/// otherwise returns `false`
pub fn same_type_and_consts<'tcx>(a: Ty<'tcx>, b: Ty<'tcx>) -> bool {
    match (&a.kind(), &b.kind()) {
        (&ty::Adt(did_a, args_a), &ty::Adt(did_b, args_b)) => {
            if did_a != did_b {
                return false;
            }

            args_a
                .iter()
                .zip(args_b.iter())
                .all(|(arg_a, arg_b)| match (arg_a.unpack(), arg_b.unpack()) {
                    (GenericArgKind::Const(inner_a), GenericArgKind::Const(inner_b)) => inner_a == inner_b,
                    (GenericArgKind::Type(type_a), GenericArgKind::Type(type_b)) => {
                        same_type_and_consts(type_a, type_b)
                    },
                    _ => true,
                })
        },
        _ => a == b,
    }
}

/// Checks if a given type looks safe to be uninitialized.
pub fn is_uninit_value_valid_for_ty<'tcx>(cx: &LateContext<'tcx>, ty: Ty<'tcx>) -> bool {
    cx.tcx
        .check_validity_requirement((ValidityRequirement::Uninit, cx.param_env.and(ty)))
        .unwrap_or_else(|_| is_uninit_value_valid_for_ty_fallback(cx, ty))
}

/// A fallback for polymorphic types, which are not supported by `check_validity_requirement`.
fn is_uninit_value_valid_for_ty_fallback<'tcx>(cx: &LateContext<'tcx>, ty: Ty<'tcx>) -> bool {
    match *ty.kind() {
        // The array length may be polymorphic, let's try the inner type.
        ty::Array(component, _) => is_uninit_value_valid_for_ty(cx, component),
        // Peek through tuples and try their fallbacks.
        ty::Tuple(types) => types.iter().all(|ty| is_uninit_value_valid_for_ty(cx, ty)),
        // Unions are always fine right now.
        // This includes MaybeUninit, the main way people use uninitialized memory.
        // For ADTs, we could look at all fields just like for tuples, but that's potentially
        // exponential, so let's avoid doing that for now. Code doing that is sketchy enough to
        // just use an `#[allow()]`.
        ty::Adt(adt, _) => adt.is_union(),
        // For the rest, conservatively assume that they cannot be uninit.
        _ => false,
    }
}

/// Gets an iterator over all predicates which apply to the given item.
pub fn all_predicates_of(tcx: TyCtxt<'_>, id: DefId) -> impl Iterator<Item = &(ty::Clause<'_>, Span)> {
    let mut next_id = Some(id);
    iter::from_fn(move || {
        next_id.take().map(|id| {
            let preds = tcx.predicates_of(id);
            next_id = preds.parent;
            preds.predicates.iter()
        })
    })
    .flatten()
}

/// A signature for a function like type.
#[derive(Clone, Copy)]
pub enum ExprFnSig<'tcx> {
    Sig(Binder<'tcx, FnSig<'tcx>>, Option<DefId>),
    Closure(Option<&'tcx FnDecl<'tcx>>, Binder<'tcx, FnSig<'tcx>>),
    Trait(Binder<'tcx, Ty<'tcx>>, Option<Binder<'tcx, Ty<'tcx>>>, Option<DefId>),
}
impl<'tcx> ExprFnSig<'tcx> {
    /// Gets the argument type at the given offset. This will return `None` when the index is out of
    /// bounds only for variadic functions, otherwise this will panic.
    pub fn input(self, i: usize) -> Option<Binder<'tcx, Ty<'tcx>>> {
        match self {
            Self::Sig(sig, _) => {
                if sig.c_variadic() {
                    sig.inputs().map_bound(|inputs| inputs.get(i).copied()).transpose()
                } else {
                    Some(sig.input(i))
                }
            },
            Self::Closure(_, sig) => Some(sig.input(0).map_bound(|ty| ty.tuple_fields()[i])),
            Self::Trait(inputs, _, _) => Some(inputs.map_bound(|ty| ty.tuple_fields()[i])),
        }
    }

    /// Gets the argument type at the given offset. For closures this will also get the type as
    /// written. This will return `None` when the index is out of bounds only for variadic
    /// functions, otherwise this will panic.
    pub fn input_with_hir(self, i: usize) -> Option<(Option<&'tcx hir::Ty<'tcx>>, Binder<'tcx, Ty<'tcx>>)> {
        match self {
            Self::Sig(sig, _) => {
                if sig.c_variadic() {
                    sig.inputs()
                        .map_bound(|inputs| inputs.get(i).copied())
                        .transpose()
                        .map(|arg| (None, arg))
                } else {
                    Some((None, sig.input(i)))
                }
            },
            Self::Closure(decl, sig) => Some((
                decl.and_then(|decl| decl.inputs.get(i)),
                sig.input(0).map_bound(|ty| ty.tuple_fields()[i]),
            )),
            Self::Trait(inputs, _, _) => Some((None, inputs.map_bound(|ty| ty.tuple_fields()[i]))),
        }
    }

    /// Gets the result type, if one could be found. Note that the result type of a trait may not be
    /// specified.
    pub fn output(self) -> Option<Binder<'tcx, Ty<'tcx>>> {
        match self {
            Self::Sig(sig, _) | Self::Closure(_, sig) => Some(sig.output()),
            Self::Trait(_, output, _) => output,
        }
    }

    pub fn predicates_id(&self) -> Option<DefId> {
        if let ExprFnSig::Sig(_, id) | ExprFnSig::Trait(_, _, id) = *self {
            id
        } else {
            None
        }
    }
}

/// If the expression is function like, get the signature for it.
pub fn expr_sig<'tcx>(cx: &LateContext<'tcx>, expr: &Expr<'_>) -> Option<ExprFnSig<'tcx>> {
    if let Res::Def(DefKind::Fn | DefKind::Ctor(_, CtorKind::Fn) | DefKind::AssocFn, id) = path_res(cx, expr) {
        Some(ExprFnSig::Sig(cx.tcx.fn_sig(id).instantiate_identity(), Some(id)))
    } else {
        ty_sig(cx, cx.typeck_results().expr_ty_adjusted(expr).peel_refs())
    }
}

/// If the type is function like, get the signature for it.
pub fn ty_sig<'tcx>(cx: &LateContext<'tcx>, ty: Ty<'tcx>) -> Option<ExprFnSig<'tcx>> {
    if ty.is_box() {
        return ty_sig(cx, ty.boxed_ty());
    }
    match *ty.kind() {
        ty::Closure(id, subs) => {
            let decl = id
                .as_local()
                .and_then(|id| cx.tcx.hir().fn_decl_by_hir_id(cx.tcx.hir().local_def_id_to_hir_id(id)));
            Some(ExprFnSig::Closure(decl, subs.as_closure().sig()))
        },
        ty::FnDef(id, subs) => Some(ExprFnSig::Sig(cx.tcx.fn_sig(id).instantiate(cx.tcx, subs), Some(id))),
        ty::Alias(ty::Opaque, ty::AliasTy { def_id, args, .. }) => sig_from_bounds(
            cx,
            ty,
            cx.tcx.item_bounds(def_id).arg_iter(cx.tcx, args),
            cx.tcx.opt_parent(def_id),
        ),
        ty::FnPtr(sig) => Some(ExprFnSig::Sig(sig, None)),
        ty::Dynamic(bounds, _, _) => {
            let lang_items = cx.tcx.lang_items();
            match bounds.principal() {
                Some(bound)
                    if Some(bound.def_id()) == lang_items.fn_trait()
                        || Some(bound.def_id()) == lang_items.fn_once_trait()
                        || Some(bound.def_id()) == lang_items.fn_mut_trait() =>
                {
                    let output = bounds
                        .projection_bounds()
                        .find(|p| lang_items.fn_once_output().map_or(false, |id| id == p.item_def_id()))
                        .map(|p| p.map_bound(|p| p.term.ty().unwrap()));
                    Some(ExprFnSig::Trait(bound.map_bound(|b| b.args.type_at(0)), output, None))
                },
                _ => None,
            }
        },
        ty::Alias(ty::Projection, proj) => match cx.tcx.try_normalize_erasing_regions(cx.param_env, ty) {
            Ok(normalized_ty) if normalized_ty != ty => ty_sig(cx, normalized_ty),
            _ => sig_for_projection(cx, proj).or_else(|| sig_from_bounds(cx, ty, cx.param_env.caller_bounds(), None)),
        },
        ty::Param(_) => sig_from_bounds(cx, ty, cx.param_env.caller_bounds(), None),
        _ => None,
    }
}

fn sig_from_bounds<'tcx>(
    cx: &LateContext<'tcx>,
    ty: Ty<'tcx>,
    predicates: impl IntoIterator<Item = ty::Clause<'tcx>>,
    predicates_id: Option<DefId>,
) -> Option<ExprFnSig<'tcx>> {
    let mut inputs = None;
    let mut output = None;
    let lang_items = cx.tcx.lang_items();

    for pred in predicates {
        match pred.kind().skip_binder() {
            ty::ClauseKind::Trait(p)
                if (lang_items.fn_trait() == Some(p.def_id())
                    || lang_items.fn_mut_trait() == Some(p.def_id())
                    || lang_items.fn_once_trait() == Some(p.def_id()))
                    && p.self_ty() == ty =>
            {
                let i = pred.kind().rebind(p.trait_ref.args.type_at(1));
                if inputs.map_or(false, |inputs| i != inputs) {
                    // Multiple different fn trait impls. Is this even allowed?
                    return None;
                }
                inputs = Some(i);
            },
            ty::ClauseKind::Projection(p)
                if Some(p.projection_ty.def_id) == lang_items.fn_once_output() && p.projection_ty.self_ty() == ty =>
            {
                if output.is_some() {
                    // Multiple different fn trait impls. Is this even allowed?
                    return None;
                }
                output = Some(pred.kind().rebind(p.term.ty().unwrap()));
            },
            _ => (),
        }
    }

    inputs.map(|ty| ExprFnSig::Trait(ty, output, predicates_id))
}

fn sig_for_projection<'tcx>(cx: &LateContext<'tcx>, ty: AliasTy<'tcx>) -> Option<ExprFnSig<'tcx>> {
    let mut inputs = None;
    let mut output = None;
    let lang_items = cx.tcx.lang_items();

    for (pred, _) in cx
        .tcx
        .explicit_item_bounds(ty.def_id)
        .arg_iter_copied(cx.tcx, ty.args)
    {
        match pred.kind().skip_binder() {
            ty::ClauseKind::Trait(p)
                if (lang_items.fn_trait() == Some(p.def_id())
                    || lang_items.fn_mut_trait() == Some(p.def_id())
                    || lang_items.fn_once_trait() == Some(p.def_id())) =>
            {
                let i = pred.kind().rebind(p.trait_ref.args.type_at(1));

                if inputs.map_or(false, |inputs| inputs != i) {
                    // Multiple different fn trait impls. Is this even allowed?
                    return None;
                }
                inputs = Some(i);
            },
            ty::ClauseKind::Projection(p) if Some(p.projection_ty.def_id) == lang_items.fn_once_output() => {
                if output.is_some() {
                    // Multiple different fn trait impls. Is this even allowed?
                    return None;
                }
                output = pred.kind().rebind(p.term.ty()).transpose();
            },
            _ => (),
        }
    }

    inputs.map(|ty| ExprFnSig::Trait(ty, output, None))
}

#[derive(Clone, Copy)]
pub enum EnumValue {
    Unsigned(u128),
    Signed(i128),
}
impl core::ops::Add<u32> for EnumValue {
    type Output = Self;
    fn add(self, n: u32) -> Self::Output {
        match self {
            Self::Unsigned(x) => Self::Unsigned(x + u128::from(n)),
            Self::Signed(x) => Self::Signed(x + i128::from(n)),
        }
    }
}

/// Attempts to read the given constant as though it were an enum value.
#[expect(clippy::cast_possible_truncation, clippy::cast_possible_wrap)]
pub fn read_explicit_enum_value(tcx: TyCtxt<'_>, id: DefId) -> Option<EnumValue> {
    if let Ok(ConstValue::Scalar(Scalar::Int(value))) = tcx.const_eval_poly(id) {
        match tcx.type_of(id).instantiate_identity().kind() {
            ty::Int(_) => Some(EnumValue::Signed(match value.size().bytes() {
                1 => i128::from(value.assert_bits(Size::from_bytes(1)) as u8 as i8),
                2 => i128::from(value.assert_bits(Size::from_bytes(2)) as u16 as i16),
                4 => i128::from(value.assert_bits(Size::from_bytes(4)) as u32 as i32),
                8 => i128::from(value.assert_bits(Size::from_bytes(8)) as u64 as i64),
                16 => value.assert_bits(Size::from_bytes(16)) as i128,
                _ => return None,
            })),
            ty::Uint(_) => Some(EnumValue::Unsigned(match value.size().bytes() {
                1 => value.assert_bits(Size::from_bytes(1)),
                2 => value.assert_bits(Size::from_bytes(2)),
                4 => value.assert_bits(Size::from_bytes(4)),
                8 => value.assert_bits(Size::from_bytes(8)),
                16 => value.assert_bits(Size::from_bytes(16)),
                _ => return None,
            })),
            _ => None,
        }
    } else {
        None
    }
}

/// Gets the value of the given variant.
pub fn get_discriminant_value(tcx: TyCtxt<'_>, adt: AdtDef<'_>, i: VariantIdx) -> EnumValue {
    let variant = &adt.variant(i);
    match variant.discr {
        VariantDiscr::Explicit(id) => read_explicit_enum_value(tcx, id).unwrap(),
        VariantDiscr::Relative(x) => match adt.variant((i.as_usize() - x as usize).into()).discr {
            VariantDiscr::Explicit(id) => read_explicit_enum_value(tcx, id).unwrap() + x,
            VariantDiscr::Relative(_) => EnumValue::Unsigned(x.into()),
        },
    }
}

/// Check if the given type is either `core::ffi::c_void`, `std::os::raw::c_void`, or one of the
/// platform specific `libc::<platform>::c_void` types in libc.
pub fn is_c_void(cx: &LateContext<'_>, ty: Ty<'_>) -> bool {
    if let ty::Adt(adt, _) = ty.kind()
        && let &[krate, .., name] = &*cx.get_def_path(adt.did())
        && let sym::libc | sym::core | sym::std = krate
        && name == rustc_span::sym::c_void
    {
        true
    } else {
        false
    }
}

pub fn for_each_top_level_late_bound_region<B>(
    ty: Ty<'_>,
    f: impl FnMut(BoundRegion) -> ControlFlow<B>,
) -> ControlFlow<B> {
    struct V<F> {
        index: u32,
        f: F,
    }
    impl<'tcx, B, F: FnMut(BoundRegion) -> ControlFlow<B>> TypeVisitor<TyCtxt<'tcx>> for V<F> {
        type BreakTy = B;
        fn visit_region(&mut self, r: Region<'tcx>) -> ControlFlow<Self::BreakTy> {
            if let RegionKind::ReLateBound(idx, bound) = r.kind() && idx.as_u32() == self.index {
                (self.f)(bound)
            } else {
                ControlFlow::Continue(())
            }
        }
        fn visit_binder<T: TypeVisitable<TyCtxt<'tcx>>>(&mut self, t: &Binder<'tcx, T>) -> ControlFlow<Self::BreakTy> {
            self.index += 1;
            let res = t.super_visit_with(self);
            self.index -= 1;
            res
        }
    }
    ty.visit_with(&mut V { index: 0, f })
}

pub struct AdtVariantInfo {
    pub ind: usize,
    pub size: u64,

    /// (ind, size)
    pub fields_size: Vec<(usize, u64)>,
}

impl AdtVariantInfo {
    /// Returns ADT variants ordered by size
    pub fn new<'tcx>(cx: &LateContext<'tcx>, adt: AdtDef<'tcx>, subst: &'tcx List<GenericArg<'tcx>>) -> Vec<Self> {
        let mut variants_size = adt
            .variants()
            .iter()
            .enumerate()
            .map(|(i, variant)| {
                let mut fields_size = variant
                    .fields
                    .iter()
                    .enumerate()
                    .map(|(i, f)| (i, approx_ty_size(cx, f.ty(cx.tcx, subst))))
                    .collect::<Vec<_>>();
                fields_size.sort_by(|(_, a_size), (_, b_size)| (a_size.cmp(b_size)));

                Self {
                    ind: i,
                    size: fields_size.iter().map(|(_, size)| size).sum(),
                    fields_size,
                }
            })
            .collect::<Vec<_>>();
        variants_size.sort_by(|a, b| (b.size.cmp(&a.size)));
        variants_size
    }
}

/// Gets the struct or enum variant from the given `Res`
pub fn adt_and_variant_of_res<'tcx>(cx: &LateContext<'tcx>, res: Res) -> Option<(AdtDef<'tcx>, &'tcx VariantDef)> {
    match res {
        Res::Def(DefKind::Struct, id) => {
            let adt = cx.tcx.adt_def(id);
            Some((adt, adt.non_enum_variant()))
        },
        Res::Def(DefKind::Variant, id) => {
            let adt = cx.tcx.adt_def(cx.tcx.parent(id));
            Some((adt, adt.variant_with_id(id)))
        },
        Res::Def(DefKind::Ctor(CtorOf::Struct, _), id) => {
            let adt = cx.tcx.adt_def(cx.tcx.parent(id));
            Some((adt, adt.non_enum_variant()))
        },
        Res::Def(DefKind::Ctor(CtorOf::Variant, _), id) => {
            let var_id = cx.tcx.parent(id);
            let adt = cx.tcx.adt_def(cx.tcx.parent(var_id));
            Some((adt, adt.variant_with_id(var_id)))
        },
        Res::SelfCtor(id) => {
            let adt = cx.tcx.type_of(id).instantiate_identity().ty_adt_def().unwrap();
            Some((adt, adt.non_enum_variant()))
        },
        _ => None,
    }
}

/// Checks if the type is a type parameter implementing `FnOnce`, but not `FnMut`.
pub fn ty_is_fn_once_param<'tcx>(tcx: TyCtxt<'_>, ty: Ty<'tcx>, predicates: &'tcx [ty::Clause<'_>]) -> bool {
    let ty::Param(ty) = *ty.kind() else {
        return false;
    };
    let lang = tcx.lang_items();
    let (Some(fn_once_id), Some(fn_mut_id), Some(fn_id)) = (lang.fn_once_trait(), lang.fn_mut_trait(), lang.fn_trait())
    else {
        return false;
    };
    predicates
        .iter()
        .try_fold(false, |found, p| {
            if let ty::ClauseKind::Trait(p) = p.kind().skip_binder()
            && let ty::Param(self_ty) = p.trait_ref.self_ty().kind()
            && ty.index == self_ty.index
        {
            // This should use `super_traits_of`, but that's a private function.
            if p.trait_ref.def_id == fn_once_id {
                return Some(true);
            } else if p.trait_ref.def_id == fn_mut_id || p.trait_ref.def_id == fn_id {
                return None;
            }
        }
            Some(found)
        })
        .unwrap_or(false)
}

/// Comes up with an "at least" guesstimate for the type's size, not taking into
/// account the layout of type parameters.
pub fn approx_ty_size<'tcx>(cx: &LateContext<'tcx>, ty: Ty<'tcx>) -> u64 {
    use rustc_middle::ty::layout::LayoutOf;
    if !is_normalizable(cx, cx.param_env, ty) {
        return 0;
    }
    match (cx.layout_of(ty).map(|layout| layout.size.bytes()), ty.kind()) {
        (Ok(size), _) => size,
        (Err(_), ty::Tuple(list)) => list.iter().map(|t| approx_ty_size(cx, t)).sum(),
        (Err(_), ty::Array(t, n)) => {
            n.try_eval_target_usize(cx.tcx, cx.param_env).unwrap_or_default() * approx_ty_size(cx, *t)
        },
        (Err(_), ty::Adt(def, subst)) if def.is_struct() => def
            .variants()
            .iter()
            .map(|v| {
                v.fields
                    .iter()
                    .map(|field| approx_ty_size(cx, field.ty(cx.tcx, subst)))
                    .sum::<u64>()
            })
            .sum(),
        (Err(_), ty::Adt(def, subst)) if def.is_enum() => def
            .variants()
            .iter()
            .map(|v| {
                v.fields
                    .iter()
                    .map(|field| approx_ty_size(cx, field.ty(cx.tcx, subst)))
                    .sum::<u64>()
            })
            .max()
            .unwrap_or_default(),
        (Err(_), ty::Adt(def, subst)) if def.is_union() => def
            .variants()
            .iter()
            .map(|v| {
                v.fields
                    .iter()
                    .map(|field| approx_ty_size(cx, field.ty(cx.tcx, subst)))
                    .max()
                    .unwrap_or_default()
            })
            .max()
            .unwrap_or_default(),
        (Err(_), _) => 0,
    }
}

/// Makes the projection type for the named associated type in the given impl or trait impl.
///
/// This function is for associated types which are "known" to exist, and as such, will only return
/// `None` when debug assertions are disabled in order to prevent ICE's. With debug assertions
/// enabled this will check that the named associated type exists, the correct number of
/// substitutions are given, and that the correct kinds of substitutions are given (lifetime,
/// constant or type). This will not check if type normalization would succeed.
pub fn make_projection<'tcx>(
    tcx: TyCtxt<'tcx>,
    container_id: DefId,
    assoc_ty: Symbol,
    args: impl IntoIterator<Item = impl Into<GenericArg<'tcx>>>,
) -> Option<AliasTy<'tcx>> {
    fn helper<'tcx>(
        tcx: TyCtxt<'tcx>,
        container_id: DefId,
        assoc_ty: Symbol,
        args: GenericArgsRef<'tcx>,
    ) -> Option<AliasTy<'tcx>> {
        let Some(assoc_item) = tcx.associated_items(container_id).find_by_name_and_kind(
            tcx,
            Ident::with_dummy_span(assoc_ty),
            AssocKind::Type,
            container_id,
        ) else {
            debug_assert!(false, "type `{assoc_ty}` not found in `{container_id:?}`");
            return None;
        };
        #[cfg(debug_assertions)]
        {
            let generics = tcx.generics_of(assoc_item.def_id);
            let generic_count = generics.parent_count + generics.params.len();
            let params = generics
                .parent
                .map_or([].as_slice(), |id| &*tcx.generics_of(id).params)
                .iter()
                .chain(&generics.params)
                .map(|x| &x.kind);

            debug_assert!(
                generic_count == args.len(),
                "wrong number of args for `{:?}`: found `{}` expected `{generic_count}`.\n\
                    note: the expected parameters are: {:#?}\n\
                    the given arguments are: `{args:#?}`",
                assoc_item.def_id,
                args.len(),
                params.map(ty::GenericParamDefKind::descr).collect::<Vec<_>>(),
            );

            if let Some((idx, (param, arg))) = params
                .clone()
                .zip(args.iter().map(GenericArg::unpack))
                .enumerate()
                .find(|(_, (param, arg))| {
                    !matches!(
                        (param, arg),
                        (ty::GenericParamDefKind::Lifetime, GenericArgKind::Lifetime(_))
                            | (ty::GenericParamDefKind::Type { .. }, GenericArgKind::Type(_))
                            | (ty::GenericParamDefKind::Const { .. }, GenericArgKind::Const(_))
                    )
                })
            {
                debug_assert!(
                    false,
                    "mismatched subst type at index {idx}: expected a {}, found `{arg:?}`\n\
                        note: the expected parameters are {:#?}\n\
                        the given arguments are {args:#?}",
                    param.descr(),
                    params.map(ty::GenericParamDefKind::descr).collect::<Vec<_>>()
                );
            }
        }

        Some(tcx.mk_alias_ty(assoc_item.def_id, args))
    }
    helper(
        tcx,
        container_id,
        assoc_ty,
        tcx.mk_args_from_iter(args.into_iter().map(Into::into)),
    )
}

/// Normalizes the named associated type in the given impl or trait impl.
///
/// This function is for associated types which are "known" to be valid with the given
/// substitutions, and as such, will only return `None` when debug assertions are disabled in order
/// to prevent ICE's. With debug assertions enabled this will check that type normalization
/// succeeds as well as everything checked by `make_projection`.
pub fn make_normalized_projection<'tcx>(
    tcx: TyCtxt<'tcx>,
    param_env: ParamEnv<'tcx>,
    container_id: DefId,
    assoc_ty: Symbol,
    args: impl IntoIterator<Item = impl Into<GenericArg<'tcx>>>,
) -> Option<Ty<'tcx>> {
    fn helper<'tcx>(tcx: TyCtxt<'tcx>, param_env: ParamEnv<'tcx>, ty: AliasTy<'tcx>) -> Option<Ty<'tcx>> {
        #[cfg(debug_assertions)]
        if let Some((i, subst)) = ty
            .args
            .iter()
            .enumerate()
            .find(|(_, subst)| subst.has_late_bound_regions())
        {
            debug_assert!(
                false,
                "args contain late-bound region at index `{i}` which can't be normalized.\n\
                    use `TyCtxt::erase_late_bound_regions`\n\
                    note: subst is `{subst:#?}`",
            );
            return None;
        }
<<<<<<< HEAD
        match tcx.try_normalize_erasing_regions(param_env, Ty::new_projection(tcx,ty.def_id, ty.args)) {
=======
        match tcx.try_normalize_erasing_regions(param_env, Ty::new_projection(tcx, ty.def_id, ty.substs)) {
>>>>>>> d9c24d1b
            Ok(ty) => Some(ty),
            Err(e) => {
                debug_assert!(false, "failed to normalize type `{ty}`: {e:#?}");
                None
            },
        }
    }
    helper(tcx, param_env, make_projection(tcx, container_id, assoc_ty, args)?)
}

/// Check if given type has inner mutability such as [`std::cell::Cell`] or [`std::cell::RefCell`]
/// etc.
pub fn is_interior_mut_ty<'tcx>(cx: &LateContext<'tcx>, ty: Ty<'tcx>) -> bool {
    match *ty.kind() {
        ty::Ref(_, inner_ty, mutbl) => mutbl == Mutability::Mut || is_interior_mut_ty(cx, inner_ty),
        ty::Slice(inner_ty) => is_interior_mut_ty(cx, inner_ty),
        ty::Array(inner_ty, size) => {
            size.try_eval_target_usize(cx.tcx, cx.param_env)
                .map_or(true, |u| u != 0)
                && is_interior_mut_ty(cx, inner_ty)
        },
        ty::Tuple(fields) => fields.iter().any(|ty| is_interior_mut_ty(cx, ty)),
        ty::Adt(def, args) => {
            // Special case for collections in `std` who's impl of `Hash` or `Ord` delegates to
            // that of their type parameters.  Note: we don't include `HashSet` and `HashMap`
            // because they have no impl for `Hash` or `Ord`.
            let def_id = def.did();
            let is_std_collection = [
                sym::Option,
                sym::Result,
                sym::LinkedList,
                sym::Vec,
                sym::VecDeque,
                sym::BTreeMap,
                sym::BTreeSet,
                sym::Rc,
                sym::Arc,
            ]
            .iter()
            .any(|diag_item| cx.tcx.is_diagnostic_item(*diag_item, def_id));
            let is_box = Some(def_id) == cx.tcx.lang_items().owned_box();
            if is_std_collection || is_box {
                // The type is mutable if any of its type parameters are
                args.types().any(|ty| is_interior_mut_ty(cx, ty))
            } else {
                !ty.has_escaping_bound_vars()
                    && cx.tcx.layout_of(cx.param_env.and(ty)).is_ok()
                    && !ty.is_freeze(cx.tcx, cx.param_env)
            }
        },
        _ => false,
    }
}

pub fn make_normalized_projection_with_regions<'tcx>(
    tcx: TyCtxt<'tcx>,
    param_env: ParamEnv<'tcx>,
    container_id: DefId,
    assoc_ty: Symbol,
    args: impl IntoIterator<Item = impl Into<GenericArg<'tcx>>>,
) -> Option<Ty<'tcx>> {
    fn helper<'tcx>(tcx: TyCtxt<'tcx>, param_env: ParamEnv<'tcx>, ty: AliasTy<'tcx>) -> Option<Ty<'tcx>> {
        #[cfg(debug_assertions)]
        if let Some((i, subst)) = ty
            .args
            .iter()
            .enumerate()
            .find(|(_, subst)| subst.has_late_bound_regions())
        {
            debug_assert!(
                false,
                "args contain late-bound region at index `{i}` which can't be normalized.\n\
                    use `TyCtxt::erase_late_bound_regions`\n\
                    note: subst is `{subst:#?}`",
            );
            return None;
        }
        let cause = rustc_middle::traits::ObligationCause::dummy();
        match tcx
            .infer_ctxt()
            .build()
            .at(&cause, param_env)
<<<<<<< HEAD
            .query_normalize(Ty::new_projection(tcx,ty.def_id, ty.args))
=======
            .query_normalize(Ty::new_projection(tcx, ty.def_id, ty.substs))
>>>>>>> d9c24d1b
        {
            Ok(ty) => Some(ty.value),
            Err(e) => {
                debug_assert!(false, "failed to normalize type `{ty}`: {e:#?}");
                None
            },
        }
    }
    helper(tcx, param_env, make_projection(tcx, container_id, assoc_ty, args)?)
}

pub fn normalize_with_regions<'tcx>(tcx: TyCtxt<'tcx>, param_env: ParamEnv<'tcx>, ty: Ty<'tcx>) -> Ty<'tcx> {
    let cause = rustc_middle::traits::ObligationCause::dummy();
    match tcx.infer_ctxt().build().at(&cause, param_env).query_normalize(ty) {
        Ok(ty) => ty.value,
        Err(_) => ty,
    }
}<|MERGE_RESOLUTION|>--- conflicted
+++ resolved
@@ -15,13 +15,8 @@
 use rustc_middle::mir::interpret::{ConstValue, Scalar};
 use rustc_middle::ty::layout::ValidityRequirement;
 use rustc_middle::ty::{
-<<<<<<< HEAD
-    self, layout::ValidityRequirement, AdtDef, AliasTy, AssocKind, Binder, BoundRegion, FnSig, IntTy, List, ParamEnv,
-    Region, RegionKind, GenericArgsRef, Ty, TyCtxt, TypeSuperVisitable, TypeVisitable, TypeVisitableExt, TypeVisitor,
-=======
-    self, AdtDef, AliasTy, AssocKind, Binder, BoundRegion, FnSig, GenericArg, GenericArgKind, IntTy, List, ParamEnv,
-    Region, RegionKind, SubstsRef, Ty, TyCtxt, TypeSuperVisitable, TypeVisitable, TypeVisitableExt, TypeVisitor,
->>>>>>> d9c24d1b
+    self, AdtDef, AliasTy, AssocKind, Binder, BoundRegion, FnSig, GenericArg, GenericArgKind, GenericArgsRef, IntTy,
+    List, ParamEnv, Region, RegionKind, Ty, TyCtxt, TypeSuperVisitable, TypeVisitable, TypeVisitableExt, TypeVisitor,
     UintTy, VariantDef, VariantDiscr,
 };
 use rustc_span::symbol::Ident;
@@ -744,11 +739,7 @@
     let mut output = None;
     let lang_items = cx.tcx.lang_items();
 
-    for (pred, _) in cx
-        .tcx
-        .explicit_item_bounds(ty.def_id)
-        .arg_iter_copied(cx.tcx, ty.args)
-    {
+    for (pred, _) in cx.tcx.explicit_item_bounds(ty.def_id).arg_iter_copied(cx.tcx, ty.args) {
         match pred.kind().skip_binder() {
             ty::ClauseKind::Trait(p)
                 if (lang_items.fn_trait() == Some(p.def_id())
@@ -1128,11 +1119,7 @@
             );
             return None;
         }
-<<<<<<< HEAD
-        match tcx.try_normalize_erasing_regions(param_env, Ty::new_projection(tcx,ty.def_id, ty.args)) {
-=======
-        match tcx.try_normalize_erasing_regions(param_env, Ty::new_projection(tcx, ty.def_id, ty.substs)) {
->>>>>>> d9c24d1b
+        match tcx.try_normalize_erasing_regions(param_env, Ty::new_projection(tcx, ty.def_id, ty.args)) {
             Ok(ty) => Some(ty),
             Err(e) => {
                 debug_assert!(false, "failed to normalize type `{ty}`: {e:#?}");
@@ -1215,11 +1202,7 @@
             .infer_ctxt()
             .build()
             .at(&cause, param_env)
-<<<<<<< HEAD
-            .query_normalize(Ty::new_projection(tcx,ty.def_id, ty.args))
-=======
-            .query_normalize(Ty::new_projection(tcx, ty.def_id, ty.substs))
->>>>>>> d9c24d1b
+            .query_normalize(Ty::new_projection(tcx, ty.def_id, ty.args))
         {
             Ok(ty) => Some(ty.value),
             Err(e) => {
