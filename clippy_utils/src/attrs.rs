--- conflicted
+++ resolved
@@ -133,15 +133,7 @@
     }
 }
 
-<<<<<<< HEAD
-pub fn get_unique_attr<'a, A: AttributeExt>(
-    sess: &'a Session,
-    attrs: &'a [A],
-    name: &'static str,
-) -> Option<&'a A> {
-=======
 pub fn get_unique_attr<'a, A: AttributeExt>(sess: &'a Session, attrs: &'a [A], name: &'static str) -> Option<&'a A> {
->>>>>>> 609cd310
     let mut unique_attr: Option<&A> = None;
     for attr in get_attr(sess, attrs, name) {
         if let Some(duplicate) = unique_attr {
