//! This module contains paths to types and functions Clippy needs to know
//! about.
//!
//! Whenever possible, please consider diagnostic items over hardcoded paths.
//! See <https://github.com/rust-lang/rust-clippy/issues/5393> for more information.

use crate::{MaybePath, path_def_id, sym};
use rustc_ast::Mutability;
use rustc_data_structures::fx::FxHashMap;
use rustc_hir::def::Namespace::{MacroNS, TypeNS, ValueNS};
use rustc_hir::def::{DefKind, Namespace, Res};
use rustc_hir::def_id::{DefId, LOCAL_CRATE, LocalDefId};
use rustc_hir::{ItemKind, Node, UseKind};
use rustc_lint::LateContext;
use rustc_middle::ty::fast_reject::SimplifiedType;
use rustc_middle::ty::{FloatTy, IntTy, Ty, TyCtxt, UintTy};
use rustc_span::{Ident, STDLIB_STABLE_CRATES, Symbol};
use std::sync::OnceLock;

/// Specifies whether to resolve a path in the [`TypeNS`], [`ValueNS`], [`MacroNS`] or in an
/// arbitrary namespace
#[derive(Clone, Copy, PartialEq, Debug)]
pub enum PathNS {
    Type,
    Value,
    Macro,

    /// Resolves to the name in the first available namespace, e.g. for `std::vec` this would return
    /// either the macro or the module but **not** both
    ///
    /// Must only be used when the specific resolution is unimportant such as in
    /// `missing_enforced_import_renames`
    Arbitrary,
}

impl PathNS {
    fn matches(self, ns: Option<Namespace>) -> bool {
        let required = match self {
            PathNS::Type => TypeNS,
            PathNS::Value => ValueNS,
            PathNS::Macro => MacroNS,
            PathNS::Arbitrary => return true,
        };

        ns == Some(required)
    }
}

/// Lazily resolves a path into a list of [`DefId`]s using [`lookup_path`].
///
/// Typically it will contain one [`DefId`] or none, but in some situations there can be multiple:
/// - `memchr::memchr` could return the functions from both memchr 1.0 and memchr 2.0
/// - `alloc::boxed::Box::downcast` would return a function for each of the different inherent impls
///   ([1], [2], [3])
///
/// [1]: https://doc.rust-lang.org/std/boxed/struct.Box.html#method.downcast
/// [2]: https://doc.rust-lang.org/std/boxed/struct.Box.html#method.downcast-1
/// [3]: https://doc.rust-lang.org/std/boxed/struct.Box.html#method.downcast-2
pub struct PathLookup {
    ns: PathNS,
    path: &'static [Symbol],
    once: OnceLock<Vec<DefId>>,
}

impl PathLookup {
    /// Only exported for tests and `clippy_lints_internal`
    #[doc(hidden)]
    pub const fn new(ns: PathNS, path: &'static [Symbol]) -> Self {
        Self {
            ns,
            path,
            once: OnceLock::new(),
        }
    }

    /// Returns the list of [`DefId`]s that the path resolves to
    pub fn get(&self, cx: &LateContext<'_>) -> &[DefId] {
        self.once.get_or_init(|| lookup_path(cx.tcx, self.ns, self.path))
    }

    /// Returns the single [`DefId`] that the path resolves to, this can only be used for paths into
    /// stdlib crates to avoid the issue of multiple [`DefId`]s being returned
    ///
    /// May return [`None`] in `no_std`/`no_core` environments
    pub fn only(&self, cx: &LateContext<'_>) -> Option<DefId> {
        let ids = self.get(cx);
        debug_assert!(STDLIB_STABLE_CRATES.contains(&self.path[0]));
        debug_assert!(ids.len() <= 1, "{ids:?}");
        ids.first().copied()
    }

    /// Checks if the path resolves to the given `def_id`
    pub fn matches(&self, cx: &LateContext<'_>, def_id: DefId) -> bool {
        self.get(cx).contains(&def_id)
    }

    /// Resolves `maybe_path` to a [`DefId`] and checks if the [`PathLookup`] matches it
    pub fn matches_path<'tcx>(&self, cx: &LateContext<'_>, maybe_path: &impl MaybePath<'tcx>) -> bool {
        path_def_id(cx, maybe_path).is_some_and(|def_id| self.matches(cx, def_id))
    }

    /// Checks if the path resolves to `ty`'s definition, must be an `Adt`
    pub fn matches_ty(&self, cx: &LateContext<'_>, ty: Ty<'_>) -> bool {
        ty.ty_adt_def().is_some_and(|adt| self.matches(cx, adt.did()))
    }
}

macro_rules! path_macros {
    ($($name:ident: $ns:expr,)*) => {
        $(
            /// Only exported for tests and `clippy_lints_internal`
            #[doc(hidden)]
            #[macro_export]
            macro_rules! $name {
                ($$($$seg:ident $$(::)?)*) => {
                    PathLookup::new($ns, &[$$(sym::$$seg,)*])
                };
            }
        )*
    };
}

path_macros! {
    type_path: PathNS::Type,
    value_path: PathNS::Value,
    macro_path: PathNS::Macro,
}

// Paths in external crates
pub static FUTURES_IO_ASYNCREADEXT: PathLookup = type_path!(futures_util::AsyncReadExt);
pub static FUTURES_IO_ASYNCWRITEEXT: PathLookup = type_path!(futures_util::AsyncWriteExt);
pub static ITERTOOLS_NEXT_TUPLE: PathLookup = value_path!(itertools::Itertools::next_tuple);
pub static PARKING_LOT_GUARDS: [PathLookup; 3] = [
    type_path!(lock_api::mutex::MutexGuard),
    type_path!(lock_api::rwlock::RwLockReadGuard),
    type_path!(lock_api::rwlock::RwLockWriteGuard),
];
pub static REGEX_BUILDER_NEW: PathLookup = value_path!(regex::RegexBuilder::new);
pub static REGEX_BYTES_BUILDER_NEW: PathLookup = value_path!(regex::bytes::RegexBuilder::new);
pub static REGEX_BYTES_NEW: PathLookup = value_path!(regex::bytes::Regex::new);
pub static REGEX_BYTES_SET_NEW: PathLookup = value_path!(regex::bytes::RegexSet::new);
pub static REGEX_NEW: PathLookup = value_path!(regex::Regex::new);
pub static REGEX_SET_NEW: PathLookup = value_path!(regex::RegexSet::new);
pub static SERDE_DESERIALIZE: PathLookup = type_path!(serde::de::Deserialize);
pub static SERDE_DE_VISITOR: PathLookup = type_path!(serde::de::Visitor);
pub static TOKIO_FILE_OPTIONS: PathLookup = value_path!(tokio::fs::File::options);
pub static TOKIO_IO_ASYNCREADEXT: PathLookup = type_path!(tokio::io::AsyncReadExt);
pub static TOKIO_IO_ASYNCWRITEEXT: PathLookup = type_path!(tokio::io::AsyncWriteExt);
pub static TOKIO_IO_OPEN_OPTIONS: PathLookup = type_path!(tokio::fs::OpenOptions);
pub static TOKIO_IO_OPEN_OPTIONS_NEW: PathLookup = value_path!(tokio::fs::OpenOptions::new);
pub static LAZY_STATIC: PathLookup = macro_path!(lazy_static::lazy_static);
pub static ONCE_CELL_SYNC_LAZY: PathLookup = type_path!(once_cell::sync::Lazy);
pub static ONCE_CELL_SYNC_LAZY_NEW: PathLookup = value_path!(once_cell::sync::Lazy::new);

// Paths for internal lints go in `clippy_lints_internal/src/internal_paths.rs`

/// Equivalent to a [`lookup_path`] after splitting the input string on `::`
///
/// This function is expensive and should be used sparingly.
pub fn lookup_path_str(tcx: TyCtxt<'_>, ns: PathNS, path: &str) -> Vec<DefId> {
    let path: Vec<Symbol> = path.split("::").map(Symbol::intern).collect();
    lookup_path(tcx, ns, &path)
}

/// Resolves a def path like `std::vec::Vec`.
///
/// Typically it will return one [`DefId`] or none, but in some situations there can be multiple:
/// - `memchr::memchr` could return the functions from both memchr 1.0 and memchr 2.0
/// - `alloc::boxed::Box::downcast` would return a function for each of the different inherent impls
///   ([1], [2], [3])
///
/// This function is expensive and should be used sparingly.
///
/// [1]: https://doc.rust-lang.org/std/boxed/struct.Box.html#method.downcast
/// [2]: https://doc.rust-lang.org/std/boxed/struct.Box.html#method.downcast-1
/// [3]: https://doc.rust-lang.org/std/boxed/struct.Box.html#method.downcast-2
pub fn lookup_path(tcx: TyCtxt<'_>, ns: PathNS, path: &[Symbol]) -> Vec<DefId> {
    let (root, rest) = match *path {
        [] | [_] => return Vec::new(),
        [root, ref rest @ ..] => (root, rest),
    };

    let mut out = Vec::new();
    for &base in find_crates(tcx, root).iter().chain(find_primitive_impls(tcx, root)) {
        lookup_with_base(tcx, base, ns, rest, &mut out);
    }
    out
}

/// Finds the crates called `name`, may be multiple due to multiple major versions.
pub fn find_crates(tcx: TyCtxt<'_>, name: Symbol) -> &'static [DefId] {
    static BY_NAME: OnceLock<FxHashMap<Symbol, Vec<DefId>>> = OnceLock::new();
    let map = BY_NAME.get_or_init(|| {
        let mut map = FxHashMap::default();
        map.insert(tcx.crate_name(LOCAL_CRATE), vec![LOCAL_CRATE.as_def_id()]);
        for &num in tcx.crates(()) {
            map.entry(tcx.crate_name(num)).or_default().push(num.as_def_id());
        }
        map
    });
    match map.get(&name) {
        Some(def_ids) => def_ids,
        None => &[],
    }
}

fn find_primitive_impls(tcx: TyCtxt<'_>, name: Symbol) -> &[DefId] {
    let ty = match name {
        sym::bool => SimplifiedType::Bool,
        sym::char => SimplifiedType::Char,
        sym::str => SimplifiedType::Str,
        sym::array => SimplifiedType::Array,
        sym::slice => SimplifiedType::Slice,
        // FIXME: rustdoc documents these two using just `pointer`.
        //
        // Maybe this is something we should do here too.
        sym::const_ptr => SimplifiedType::Ptr(Mutability::Not),
        sym::mut_ptr => SimplifiedType::Ptr(Mutability::Mut),
        sym::isize => SimplifiedType::Int(IntTy::Isize),
        sym::i8 => SimplifiedType::Int(IntTy::I8),
        sym::i16 => SimplifiedType::Int(IntTy::I16),
        sym::i32 => SimplifiedType::Int(IntTy::I32),
        sym::i64 => SimplifiedType::Int(IntTy::I64),
        sym::i128 => SimplifiedType::Int(IntTy::I128),
        sym::usize => SimplifiedType::Uint(UintTy::Usize),
        sym::u8 => SimplifiedType::Uint(UintTy::U8),
        sym::u16 => SimplifiedType::Uint(UintTy::U16),
        sym::u32 => SimplifiedType::Uint(UintTy::U32),
        sym::u64 => SimplifiedType::Uint(UintTy::U64),
        sym::u128 => SimplifiedType::Uint(UintTy::U128),
        sym::f32 => SimplifiedType::Float(FloatTy::F32),
        sym::f64 => SimplifiedType::Float(FloatTy::F64),
        _ => return &[],
    };

    tcx.incoherent_impls(ty)
}

/// Resolves a def path like `vec::Vec` with the base `std`.
fn lookup_with_base(tcx: TyCtxt<'_>, mut base: DefId, ns: PathNS, mut path: &[Symbol], out: &mut Vec<DefId>) {
    loop {
        match *path {
            [segment] => {
                out.extend(item_child_by_name(tcx, base, ns, segment));

                // When the current def_id is e.g. `struct S`, check the impl items in
                // `impl S { ... }`
                let inherent_impl_children = tcx
                    .inherent_impls(base)
                    .iter()
                    .filter_map(|&impl_def_id| item_child_by_name(tcx, impl_def_id, ns, segment));
                out.extend(inherent_impl_children);

                return;
            },
            [segment, ref rest @ ..] => {
                path = rest;
                let Some(child) = item_child_by_name(tcx, base, PathNS::Type, segment) else {
                    return;
                };
                base = child;
            },
            [] => unreachable!(),
        }
    }
}

fn item_child_by_name(tcx: TyCtxt<'_>, def_id: DefId, ns: PathNS, name: Symbol) -> Option<DefId> {
    if let Some(local_id) = def_id.as_local() {
        local_item_child_by_name(tcx, local_id, ns, name)
    } else {
        non_local_item_child_by_name(tcx, def_id, ns, name)
    }
}

fn local_item_child_by_name(tcx: TyCtxt<'_>, local_id: LocalDefId, ns: PathNS, name: Symbol) -> Option<DefId> {
    let root_mod;
    let item_kind = match tcx.hir_node_by_def_id(local_id) {
        Node::Crate(r#mod) => {
            root_mod = ItemKind::Mod(Ident::dummy(), r#mod);
            &root_mod
        },
        Node::Item(item) => &item.kind,
        _ => return None,
    };

    match item_kind {
        ItemKind::Mod(_, r#mod) => r#mod.item_ids.iter().find_map(|&item_id| {
            let item = tcx.hir_item(item_id);
            if let ItemKind::Use(path, UseKind::Single(ident)) = item.kind {
                if ident.name == name {
                    let opt_def_id = |ns: Option<Res>| ns.and_then(|res| res.opt_def_id());
                    match ns {
                        PathNS::Type => opt_def_id(path.res.type_ns),
                        PathNS::Value => opt_def_id(path.res.value_ns),
                        PathNS::Macro => opt_def_id(path.res.macro_ns),
                        PathNS::Arbitrary => unreachable!(),
                    }
                } else {
                    None
                }
            } else if let Some(ident) = item.kind.ident()
                && ident.name == name
                && ns.matches(tcx.def_kind(item.owner_id).ns())
            {
                Some(item.owner_id.to_def_id())
            } else {
                None
            }
        }),
<<<<<<< HEAD
        ItemKind::Impl(..) | ItemKind::Trait(..)
            => tcx.associated_items(local_id).filter_by_name_unhygienic(name)
                .find(|assoc_item| ns.matches(Some(assoc_item.namespace())))
                .map(|assoc_item| assoc_item.def_id),
=======
        ItemKind::Impl(..) | ItemKind::Trait(..) => tcx
            .associated_items(local_id)
            .filter_by_name_unhygienic(name)
            .find(|assoc_item| ns.matches(Some(assoc_item.namespace())))
            .map(|assoc_item| assoc_item.def_id),
>>>>>>> 1db89a1b
        _ => None,
    }
}

fn non_local_item_child_by_name(tcx: TyCtxt<'_>, def_id: DefId, ns: PathNS, name: Symbol) -> Option<DefId> {
    match tcx.def_kind(def_id) {
        DefKind::Mod | DefKind::Enum | DefKind::Trait => tcx.module_children(def_id).iter().find_map(|child| {
            if child.ident.name == name && ns.matches(child.res.ns()) {
                child.res.opt_def_id()
            } else {
                None
            }
        }),
        DefKind::Impl { .. } => tcx
            .associated_item_def_ids(def_id)
            .iter()
            .copied()
            .find(|assoc_def_id| tcx.item_name(*assoc_def_id) == name && ns.matches(tcx.def_kind(assoc_def_id).ns())),
        _ => None,
    }
}<|MERGE_RESOLUTION|>--- conflicted
+++ resolved
@@ -308,18 +308,11 @@
                 None
             }
         }),
-<<<<<<< HEAD
-        ItemKind::Impl(..) | ItemKind::Trait(..)
-            => tcx.associated_items(local_id).filter_by_name_unhygienic(name)
-                .find(|assoc_item| ns.matches(Some(assoc_item.namespace())))
-                .map(|assoc_item| assoc_item.def_id),
-=======
         ItemKind::Impl(..) | ItemKind::Trait(..) => tcx
             .associated_items(local_id)
             .filter_by_name_unhygienic(name)
             .find(|assoc_item| ns.matches(Some(assoc_item.namespace())))
             .map(|assoc_item| assoc_item.def_id),
->>>>>>> 1db89a1b
         _ => None,
     }
 }
