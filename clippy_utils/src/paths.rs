//! This module contains paths to types and functions Clippy needs to know
//! about.
//!
//! Whenever possible, please consider diagnostic items over hardcoded paths.
//! See <https://github.com/rust-lang/rust-clippy/issues/5393> for more information.

#[cfg(feature = "internal")]
pub const APPLICABILITY: [&str; 2] = ["rustc_lint_defs", "Applicability"];
#[cfg(feature = "internal")]
pub const APPLICABILITY_VALUES: [[&str; 3]; 4] = [
    ["rustc_lint_defs", "Applicability", "Unspecified"],
    ["rustc_lint_defs", "Applicability", "HasPlaceholders"],
    ["rustc_lint_defs", "Applicability", "MaybeIncorrect"],
    ["rustc_lint_defs", "Applicability", "MachineApplicable"],
];
#[cfg(feature = "internal")]
pub const DIAGNOSTIC_BUILDER: [&str; 3] = ["rustc_errors", "diagnostic_builder", "DiagnosticBuilder"];
pub const BINARYHEAP_ITER: [&str; 5] = ["alloc", "collections", "binary_heap", "BinaryHeap", "iter"];
pub const BTREEMAP_CONTAINS_KEY: [&str; 6] = ["alloc", "collections", "btree", "map", "BTreeMap", "contains_key"];
pub const BTREEMAP_INSERT: [&str; 6] = ["alloc", "collections", "btree", "map", "BTreeMap", "insert"];
pub const BTREESET_ITER: [&str; 6] = ["alloc", "collections", "btree", "set", "BTreeSet", "iter"];
pub const CLONE_TRAIT_METHOD: [&str; 4] = ["core", "clone", "Clone", "clone"];
pub const CORE_ITER_CLONED: [&str; 6] = ["core", "iter", "traits", "iterator", "Iterator", "cloned"];
pub const CORE_ITER_COPIED: [&str; 6] = ["core", "iter", "traits", "iterator", "Iterator", "copied"];
pub const CORE_ITER_FILTER: [&str; 6] = ["core", "iter", "traits", "iterator", "Iterator", "filter"];
pub const CORE_RESULT_OK_METHOD: [&str; 4] = ["core", "result", "Result", "ok"];
pub const CSTRING_AS_C_STR: [&str; 5] = ["alloc", "ffi", "c_str", "CString", "as_c_str"];
#[cfg(feature = "internal")]
pub const EARLY_CONTEXT: [&str; 2] = ["rustc_lint", "EarlyContext"];
#[cfg(feature = "internal")]
pub const EARLY_LINT_PASS: [&str; 3] = ["rustc_lint", "passes", "EarlyLintPass"];
pub const F32_EPSILON: [&str; 4] = ["core", "f32", "<impl f32>", "EPSILON"];
pub const F64_EPSILON: [&str; 4] = ["core", "f64", "<impl f64>", "EPSILON"];
#[expect(clippy::invalid_paths)] // internal lints do not know about all external crates
pub const FUTURES_IO_ASYNCREADEXT: [&str; 3] = ["futures_util", "io", "AsyncReadExt"];
#[expect(clippy::invalid_paths)] // internal lints do not know about all external crates
pub const FUTURES_IO_ASYNCWRITEEXT: [&str; 3] = ["futures_util", "io", "AsyncWriteExt"];
pub const HASHMAP_CONTAINS_KEY: [&str; 6] = ["std", "collections", "hash", "map", "HashMap", "contains_key"];
pub const HASHMAP_INSERT: [&str; 6] = ["std", "collections", "hash", "map", "HashMap", "insert"];
pub const HASHSET_ITER: [&str; 6] = ["std", "collections", "hash", "set", "HashSet", "iter"];
#[cfg(feature = "internal")]
pub const IDENT: [&str; 3] = ["rustc_span", "symbol", "Ident"];
#[cfg(feature = "internal")]
pub const IDENT_AS_STR: [&str; 4] = ["rustc_span", "symbol", "Ident", "as_str"];
pub const INSERT_STR: [&str; 4] = ["alloc", "string", "String", "insert_str"];
pub const ITERTOOLS_NEXT_TUPLE: [&str; 3] = ["itertools", "Itertools", "next_tuple"];
#[cfg(feature = "internal")]
pub const KW_MODULE: [&str; 3] = ["rustc_span", "symbol", "kw"];
#[cfg(feature = "internal")]
pub const LATE_CONTEXT: [&str; 2] = ["rustc_lint", "LateContext"];
#[cfg(feature = "internal")]
pub const LATE_LINT_PASS: [&str; 3] = ["rustc_lint", "passes", "LateLintPass"];
#[cfg(feature = "internal")]
pub const LINT: [&str; 2] = ["rustc_lint_defs", "Lint"];
#[cfg(feature = "internal")]
pub const MSRV: [&str; 3] = ["clippy_utils", "msrvs", "Msrv"];
pub const OS_STRING_AS_OS_STR: [&str; 5] = ["std", "ffi", "os_str", "OsString", "as_os_str"];
pub const OS_STR_TO_OS_STRING: [&str; 5] = ["std", "ffi", "os_str", "OsStr", "to_os_string"];
pub const PARKING_LOT_MUTEX_GUARD: [&str; 3] = ["lock_api", "mutex", "MutexGuard"];
pub const PARKING_LOT_RWLOCK_READ_GUARD: [&str; 3] = ["lock_api", "rwlock", "RwLockReadGuard"];
pub const PARKING_LOT_RWLOCK_WRITE_GUARD: [&str; 3] = ["lock_api", "rwlock", "RwLockWriteGuard"];
pub const PATH_BUF_AS_PATH: [&str; 4] = ["std", "path", "PathBuf", "as_path"];
pub const PATH_MAIN_SEPARATOR: [&str; 3] = ["std", "path", "MAIN_SEPARATOR"];
pub const PATH_TO_PATH_BUF: [&str; 4] = ["std", "path", "Path", "to_path_buf"];
#[cfg_attr(not(unix), allow(clippy::invalid_paths))]
pub const PERMISSIONS_FROM_MODE: [&str; 6] = ["std", "os", "unix", "fs", "PermissionsExt", "from_mode"];
pub const PUSH_STR: [&str; 4] = ["alloc", "string", "String", "push_str"];
pub const REGEX_BUILDER_NEW: [&str; 3] = ["regex", "RegexBuilder", "new"];
pub const REGEX_BYTES_BUILDER_NEW: [&str; 4] = ["regex", "bytes", "RegexBuilder", "new"];
pub const REGEX_BYTES_NEW: [&str; 4] = ["regex", "bytes", "Regex", "new"];
pub const REGEX_BYTES_SET_NEW: [&str; 4] = ["regex", "bytes", "RegexSet", "new"];
pub const REGEX_NEW: [&str; 3] = ["regex", "Regex", "new"];
pub const REGEX_SET_NEW: [&str; 3] = ["regex", "RegexSet", "new"];
pub const SERDE_DESERIALIZE: [&str; 3] = ["serde", "de", "Deserialize"];
pub const SERDE_DE_VISITOR: [&str; 3] = ["serde", "de", "Visitor"];
pub const SLICE_GET: [&str; 4] = ["core", "slice", "<impl [T]>", "get"];
pub const SLICE_INTO_VEC: [&str; 4] = ["alloc", "slice", "<impl [T]>", "into_vec"];
pub const SLICE_INTO: [&str; 4] = ["core", "slice", "<impl [T]>", "iter"];
pub const STD_IO_SEEK_FROM_CURRENT: [&str; 4] = ["std", "io", "SeekFrom", "Current"];
pub const STD_IO_SEEKFROM_START: [&str; 4] = ["std", "io", "SeekFrom", "Start"];
pub const STRING_AS_MUT_STR: [&str; 4] = ["alloc", "string", "String", "as_mut_str"];
pub const STRING_AS_STR: [&str; 4] = ["alloc", "string", "String", "as_str"];
pub const STRING_NEW: [&str; 4] = ["alloc", "string", "String", "new"];
pub const STR_BYTES: [&str; 4] = ["core", "str", "<impl str>", "bytes"];
pub const STR_CHARS: [&str; 4] = ["core", "str", "<impl str>", "chars"];
pub const STR_ENDS_WITH: [&str; 4] = ["core", "str", "<impl str>", "ends_with"];
pub const STR_LEN: [&str; 4] = ["core", "str", "<impl str>", "len"];
pub const STR_STARTS_WITH: [&str; 4] = ["core", "str", "<impl str>", "starts_with"];
#[cfg(feature = "internal")]
pub const SYMBOL: [&str; 3] = ["rustc_span", "symbol", "Symbol"];
#[cfg(feature = "internal")]
pub const SYMBOL_AS_STR: [&str; 4] = ["rustc_span", "symbol", "Symbol", "as_str"];
#[cfg(feature = "internal")]
pub const SYMBOL_INTERN: [&str; 4] = ["rustc_span", "symbol", "Symbol", "intern"];
#[cfg(feature = "internal")]
pub const SYMBOL_TO_IDENT_STRING: [&str; 4] = ["rustc_span", "symbol", "Symbol", "to_ident_string"];
#[cfg(feature = "internal")]
pub const SYM_MODULE: [&str; 3] = ["rustc_span", "symbol", "sym"];
#[cfg(feature = "internal")]
pub const SYNTAX_CONTEXT: [&str; 3] = ["rustc_span", "hygiene", "SyntaxContext"];
<<<<<<< HEAD
pub const TO_STRING_METHOD: [&str; 4] = ["alloc", "string", "ToString", "to_string"];
=======
>>>>>>> 2b030eb0
#[expect(clippy::invalid_paths)] // internal lints do not know about all external crates
pub const TOKIO_IO_ASYNCREADEXT: [&str; 5] = ["tokio", "io", "util", "async_read_ext", "AsyncReadExt"];
#[expect(clippy::invalid_paths)] // internal lints do not know about all external crates
pub const TOKIO_IO_ASYNCWRITEEXT: [&str; 5] = ["tokio", "io", "util", "async_write_ext", "AsyncWriteExt"];
pub const VEC_AS_MUT_SLICE: [&str; 4] = ["alloc", "vec", "Vec", "as_mut_slice"];
pub const VEC_AS_SLICE: [&str; 4] = ["alloc", "vec", "Vec", "as_slice"];
pub const VEC_DEQUE_ITER: [&str; 5] = ["alloc", "collections", "vec_deque", "VecDeque", "iter"];
pub const VEC_FROM_ELEM: [&str; 3] = ["alloc", "vec", "from_elem"];
pub const VEC_NEW: [&str; 4] = ["alloc", "vec", "Vec", "new"];
pub const VEC_WITH_CAPACITY: [&str; 4] = ["alloc", "vec", "Vec", "with_capacity"];
pub const VEC_RESIZE: [&str; 4] = ["alloc", "vec", "Vec", "resize"];
pub const INSTANT_NOW: [&str; 4] = ["std", "time", "Instant", "now"];
pub const VEC_IS_EMPTY: [&str; 4] = ["alloc", "vec", "Vec", "is_empty"];
pub const VEC_POP: [&str; 4] = ["alloc", "vec", "Vec", "pop"];
pub const OPTION_UNWRAP: [&str; 4] = ["core", "option", "Option", "unwrap"];
pub const OPTION_EXPECT: [&str; 4] = ["core", "option", "Option", "expect"];
#[expect(clippy::invalid_paths)] // not sure why it thinks this, it works so
pub const BOOL_THEN: [&str; 4] = ["core", "bool", "<impl bool>", "then"];<|MERGE_RESOLUTION|>--- conflicted
+++ resolved
@@ -98,10 +98,6 @@
 pub const SYM_MODULE: [&str; 3] = ["rustc_span", "symbol", "sym"];
 #[cfg(feature = "internal")]
 pub const SYNTAX_CONTEXT: [&str; 3] = ["rustc_span", "hygiene", "SyntaxContext"];
-<<<<<<< HEAD
-pub const TO_STRING_METHOD: [&str; 4] = ["alloc", "string", "ToString", "to_string"];
-=======
->>>>>>> 2b030eb0
 #[expect(clippy::invalid_paths)] // internal lints do not know about all external crates
 pub const TOKIO_IO_ASYNCREADEXT: [&str; 5] = ["tokio", "io", "util", "async_read_ext", "AsyncReadExt"];
 #[expect(clippy::invalid_paths)] // internal lints do not know about all external crates
