--- conflicted
+++ resolved
@@ -19,15 +19,9 @@
 use rustc_middle::traits::EvaluationResult;
 use rustc_middle::ty::layout::ValidityRequirement;
 use rustc_middle::ty::{
-<<<<<<< HEAD
-    self, AdtDef, AliasTy, AssocItem, AssocTag, Binder, BoundRegion, FnSig, GenericArg, GenericArgKind,
-    GenericArgsRef, GenericParamDefKind, IntTy, ParamEnv, Region, RegionKind, TraitRef, Ty, TyCtxt, TypeSuperVisitable,
-    TypeVisitable, TypeVisitableExt, TypeVisitor, UintTy, Upcast, VariantDef, VariantDiscr,
-=======
     self, AdtDef, AliasTy, AssocItem, AssocTag, Binder, BoundRegion, FnSig, GenericArg, GenericArgKind, GenericArgsRef,
     GenericParamDefKind, IntTy, ParamEnv, Region, RegionKind, TraitRef, Ty, TyCtxt, TypeSuperVisitable, TypeVisitable,
     TypeVisitableExt, TypeVisitor, UintTy, Upcast, VariantDef, VariantDiscr,
->>>>>>> 045cff2b
 };
 use rustc_span::symbol::Ident;
 use rustc_span::{DUMMY_SP, Span, Symbol, sym};
