//! Util methods for [`rustc_middle::ty`]

#![allow(clippy::module_name_repetitions)]

use core::ops::ControlFlow;
use itertools::Itertools;
use rustc_abi::VariantIdx;
use rustc_ast::ast::Mutability;
use rustc_attr_data_structures::{AttributeKind, find_attr};
use rustc_data_structures::fx::{FxHashMap, FxHashSet};
use rustc_hir as hir;
use rustc_hir::def::{CtorKind, CtorOf, DefKind, Res};
use rustc_hir::def_id::DefId;
use rustc_hir::{Expr, FnDecl, LangItem, TyKind};
use rustc_hir_analysis::lower_ty;
use rustc_infer::infer::TyCtxtInferExt;
use rustc_lint::LateContext;
use rustc_middle::mir::ConstValue;
use rustc_middle::mir::interpret::Scalar;
use rustc_middle::traits::EvaluationResult;
use rustc_middle::ty::layout::ValidityRequirement;
use rustc_middle::ty::{
    self, AdtDef, AliasTy, AssocItem, AssocTag, Binder, BoundRegion, FnSig, GenericArg, GenericArgKind, GenericArgsRef,
<<<<<<< HEAD
    GenericParamDefKind, IntTy, Region, RegionKind, TraitRef, Ty, TyCtxt, TypeSuperVisitable,
    TypeVisitable, TypeVisitableExt, TypeVisitor, UintTy, Upcast, VariantDef, VariantDiscr,
=======
    GenericParamDefKind, IntTy, Region, RegionKind, TraitRef, Ty, TyCtxt, TypeSuperVisitable, TypeVisitable,
    TypeVisitableExt, TypeVisitor, UintTy, Upcast, VariantDef, VariantDiscr,
>>>>>>> 6cb8863e
};
use rustc_span::symbol::Ident;
use rustc_span::{DUMMY_SP, Span, Symbol, sym};
use rustc_trait_selection::traits::query::evaluate_obligation::InferCtxtExt as _;
use rustc_trait_selection::traits::query::normalize::QueryNormalizeExt;
use rustc_trait_selection::traits::{Obligation, ObligationCause};
use std::assert_matches::debug_assert_matches;
use std::collections::hash_map::Entry;
use std::iter;
use rustc_attr_data_structures::find_attr;
use rustc_attr_data_structures::AttributeKind;

use crate::path_res;
use crate::paths::{PathNS, lookup_path_str};

mod type_certainty;
pub use type_certainty::expr_type_is_certain;

/// Lower a [`hir::Ty`] to a [`rustc_middle::ty::Ty`].
pub fn ty_from_hir_ty<'tcx>(cx: &LateContext<'tcx>, hir_ty: &hir::Ty<'tcx>) -> Ty<'tcx> {
    cx.maybe_typeck_results()
        .and_then(|results| {
            if results.hir_owner == hir_ty.hir_id.owner {
                results.node_type_opt(hir_ty.hir_id)
            } else {
                None
            }
        })
        .unwrap_or_else(|| lower_ty(cx.tcx, hir_ty))
}

/// Checks if the given type implements copy.
pub fn is_copy<'tcx>(cx: &LateContext<'tcx>, ty: Ty<'tcx>) -> bool {
    cx.type_is_copy_modulo_regions(ty)
}

/// This checks whether a given type is known to implement Debug.
pub fn has_debug_impl<'tcx>(cx: &LateContext<'tcx>, ty: Ty<'tcx>) -> bool {
    cx.tcx
        .get_diagnostic_item(sym::Debug)
        .is_some_and(|debug| implements_trait(cx, ty, debug, &[]))
}

/// Checks whether a type can be partially moved.
pub fn can_partially_move_ty<'tcx>(cx: &LateContext<'tcx>, ty: Ty<'tcx>) -> bool {
    if has_drop(cx, ty) || is_copy(cx, ty) {
        return false;
    }
    match ty.kind() {
        ty::Param(_) => false,
        ty::Adt(def, subs) => def.all_fields().any(|f| !is_copy(cx, f.ty(cx.tcx, subs))),
        _ => true,
    }
}

/// Walks into `ty` and returns `true` if any inner type is an instance of the given adt
/// constructor.
pub fn contains_adt_constructor<'tcx>(ty: Ty<'tcx>, adt: AdtDef<'tcx>) -> bool {
    ty.walk().any(|inner| match inner.kind() {
        GenericArgKind::Type(inner_ty) => inner_ty.ty_adt_def() == Some(adt),
        GenericArgKind::Lifetime(_) | GenericArgKind::Const(_) => false,
    })
}

/// Walks into `ty` and returns `true` if any inner type is an instance of the given type, or adt
/// constructor of the same type.
///
/// This method also recurses into opaque type predicates, so call it with `impl Trait<U>` and `U`
/// will also return `true`.
pub fn contains_ty_adt_constructor_opaque<'tcx>(cx: &LateContext<'tcx>, ty: Ty<'tcx>, needle: Ty<'tcx>) -> bool {
    fn contains_ty_adt_constructor_opaque_inner<'tcx>(
        cx: &LateContext<'tcx>,
        ty: Ty<'tcx>,
        needle: Ty<'tcx>,
        seen: &mut FxHashSet<DefId>,
    ) -> bool {
        ty.walk().any(|inner| match inner.kind() {
            GenericArgKind::Type(inner_ty) => {
                if inner_ty == needle {
                    return true;
                }

                if inner_ty.ty_adt_def() == needle.ty_adt_def() {
                    return true;
                }

                if let ty::Alias(ty::Opaque, AliasTy { def_id, .. }) = *inner_ty.kind() {
                    if !seen.insert(def_id) {
                        return false;
                    }

                    for (predicate, _span) in cx.tcx.explicit_item_self_bounds(def_id).iter_identity_copied() {
                        match predicate.kind().skip_binder() {
                            // For `impl Trait<U>`, it will register a predicate of `T: Trait<U>`, so we go through
                            // and check substitutions to find `U`.
                            ty::ClauseKind::Trait(trait_predicate) => {
                                if trait_predicate
                                    .trait_ref
                                    .args
                                    .types()
                                    .skip(1) // Skip the implicit `Self` generic parameter
                                    .any(|ty| contains_ty_adt_constructor_opaque_inner(cx, ty, needle, seen))
                                {
                                    return true;
                                }
                            },
                            // For `impl Trait<Assoc=U>`, it will register a predicate of `<T as Trait>::Assoc = U`,
                            // so we check the term for `U`.
                            ty::ClauseKind::Projection(projection_predicate) => {
                                if let ty::TermKind::Ty(ty) = projection_predicate.term.kind()
                                    && contains_ty_adt_constructor_opaque_inner(cx, ty, needle, seen)
                                {
                                    return true;
                                }
                            },
                            _ => (),
                        }
                    }
                }

                false
            },
            GenericArgKind::Lifetime(_) | GenericArgKind::Const(_) => false,
        })
    }

    // A hash set to ensure that the same opaque type (`impl Trait` in RPIT or TAIT) is not
    // visited twice.
    let mut seen = FxHashSet::default();
    contains_ty_adt_constructor_opaque_inner(cx, ty, needle, &mut seen)
}

/// Resolves `<T as Iterator>::Item` for `T`
/// Do not invoke without first verifying that the type implements `Iterator`
pub fn get_iterator_item_ty<'tcx>(cx: &LateContext<'tcx>, ty: Ty<'tcx>) -> Option<Ty<'tcx>> {
    cx.tcx
        .get_diagnostic_item(sym::Iterator)
        .and_then(|iter_did| cx.get_associated_type(ty, iter_did, sym::Item))
}

/// Get the diagnostic name of a type, e.g. `sym::HashMap`. To check if a type
/// implements a trait marked with a diagnostic item use [`implements_trait`].
///
/// For a further exploitation what diagnostic items are see [diagnostic items] in
/// rustc-dev-guide.
///
/// [Diagnostic Items]: https://rustc-dev-guide.rust-lang.org/diagnostics/diagnostic-items.html
pub fn get_type_diagnostic_name(cx: &LateContext<'_>, ty: Ty<'_>) -> Option<Symbol> {
    match ty.kind() {
        ty::Adt(adt, _) => cx.tcx.get_diagnostic_name(adt.did()),
        _ => None,
    }
}

/// Returns true if `ty` is a type on which calling `Clone` through a function instead of
/// as a method, such as `Arc::clone()` is considered idiomatic.
///
/// Lints should avoid suggesting to replace instances of `ty::Clone()` by `.clone()` for objects
/// of those types.
pub fn should_call_clone_as_function(cx: &LateContext<'_>, ty: Ty<'_>) -> bool {
    matches!(
        get_type_diagnostic_name(cx, ty),
        Some(sym::Arc | sym::ArcWeak | sym::Rc | sym::RcWeak)
    )
}

/// If `ty` is known to have a `iter` or `iter_mut` method, returns a symbol representing the type.
pub fn has_iter_method(cx: &LateContext<'_>, probably_ref_ty: Ty<'_>) -> Option<Symbol> {
    // FIXME: instead of this hard-coded list, we should check if `<adt>::iter`
    // exists and has the desired signature. Unfortunately FnCtxt is not exported
    // so we can't use its `lookup_method` method.
    let into_iter_collections: &[Symbol] = &[
        sym::Vec,
        sym::Option,
        sym::Result,
        sym::BTreeMap,
        sym::BTreeSet,
        sym::VecDeque,
        sym::LinkedList,
        sym::BinaryHeap,
        sym::HashSet,
        sym::HashMap,
        sym::PathBuf,
        sym::Path,
        sym::Receiver,
    ];

    let ty_to_check = match probably_ref_ty.kind() {
        ty::Ref(_, ty_to_check, _) => *ty_to_check,
        _ => probably_ref_ty,
    };

    let def_id = match ty_to_check.kind() {
        ty::Array(..) => return Some(sym::array),
        ty::Slice(..) => return Some(sym::slice),
        ty::Adt(adt, _) => adt.did(),
        _ => return None,
    };

    for &name in into_iter_collections {
        if cx.tcx.is_diagnostic_item(name, def_id) {
            return Some(cx.tcx.item_name(def_id));
        }
    }
    None
}

/// Checks whether a type implements a trait.
/// The function returns false in case the type contains an inference variable.
///
/// See [Common tools for writing lints] for an example how to use this function and other options.
///
/// [Common tools for writing lints]: https://github.com/rust-lang/rust-clippy/blob/master/book/src/development/common_tools_writing_lints.md#checking-if-a-type-implements-a-specific-trait
pub fn implements_trait<'tcx>(
    cx: &LateContext<'tcx>,
    ty: Ty<'tcx>,
    trait_id: DefId,
    args: &[GenericArg<'tcx>],
) -> bool {
    implements_trait_with_env_from_iter(
        cx.tcx,
        cx.typing_env(),
        ty,
        trait_id,
        None,
        args.iter().map(|&x| Some(x)),
    )
}

/// Same as `implements_trait` but allows using a `ParamEnv` different from the lint context.
///
/// The `callee_id` argument is used to determine whether this is a function call in a `const fn`
/// environment, used for checking const traits.
pub fn implements_trait_with_env<'tcx>(
    tcx: TyCtxt<'tcx>,
    typing_env: ty::TypingEnv<'tcx>,
    ty: Ty<'tcx>,
    trait_id: DefId,
    callee_id: Option<DefId>,
    args: &[GenericArg<'tcx>],
) -> bool {
    implements_trait_with_env_from_iter(tcx, typing_env, ty, trait_id, callee_id, args.iter().map(|&x| Some(x)))
}

/// Same as `implements_trait_from_env` but takes the arguments as an iterator.
pub fn implements_trait_with_env_from_iter<'tcx>(
    tcx: TyCtxt<'tcx>,
    typing_env: ty::TypingEnv<'tcx>,
    ty: Ty<'tcx>,
    trait_id: DefId,
    callee_id: Option<DefId>,
    args: impl IntoIterator<Item = impl Into<Option<GenericArg<'tcx>>>>,
) -> bool {
    // Clippy shouldn't have infer types
    assert!(!ty.has_infer());

    // If a `callee_id` is passed, then we assert that it is a body owner
    // through calling `body_owner_kind`, which would panic if the callee
    // does not have a body.
    if let Some(callee_id) = callee_id {
        let _ = tcx.hir_body_owner_kind(callee_id);
    }

    let ty = tcx.erase_regions(ty);
    if ty.has_escaping_bound_vars() {
        return false;
    }

    let (infcx, param_env) = tcx.infer_ctxt().build_with_typing_env(typing_env);
    let args = args
        .into_iter()
        .map(|arg| arg.into().unwrap_or_else(|| infcx.next_ty_var(DUMMY_SP).into()))
        .collect::<Vec<_>>();

    let trait_ref = TraitRef::new(tcx, trait_id, [GenericArg::from(ty)].into_iter().chain(args));

    debug_assert_matches!(
        tcx.def_kind(trait_id),
        DefKind::Trait | DefKind::TraitAlias,
        "`DefId` must belong to a trait or trait alias"
    );
    #[cfg(debug_assertions)]
    assert_generic_args_match(tcx, trait_id, trait_ref.args);

    let obligation = Obligation {
        cause: ObligationCause::dummy(),
        param_env,
        recursion_depth: 0,
        predicate: trait_ref.upcast(tcx),
    };
    infcx
        .evaluate_obligation(&obligation)
        .is_ok_and(EvaluationResult::must_apply_modulo_regions)
}

/// Checks whether this type implements `Drop`.
pub fn has_drop<'tcx>(cx: &LateContext<'tcx>, ty: Ty<'tcx>) -> bool {
    match ty.ty_adt_def() {
        Some(def) => def.has_dtor(cx.tcx),
        None => false,
    }
}

// Returns whether the type has #[must_use] attribute
pub fn is_must_use_ty<'tcx>(cx: &LateContext<'tcx>, ty: Ty<'tcx>) -> bool {
    match ty.kind() {
<<<<<<< HEAD
        ty::Adt(adt, _) => find_attr!(
            cx.tcx.get_all_attrs(adt.did()),
            AttributeKind::MustUse { ..}
        ),
        ty::Foreign(did) => find_attr!(
            cx.tcx.get_all_attrs(*did),
            AttributeKind::MustUse { ..}
        ),
=======
        ty::Adt(adt, _) => find_attr!(cx.tcx.get_all_attrs(adt.did()), AttributeKind::MustUse { .. }),
        ty::Foreign(did) => find_attr!(cx.tcx.get_all_attrs(*did), AttributeKind::MustUse { .. }),
>>>>>>> 6cb8863e
        ty::Slice(ty) | ty::Array(ty, _) | ty::RawPtr(ty, _) | ty::Ref(_, ty, _) => {
            // for the Array case we don't need to care for the len == 0 case
            // because we don't want to lint functions returning empty arrays
            is_must_use_ty(cx, *ty)
        },
        ty::Tuple(args) => args.iter().any(|ty| is_must_use_ty(cx, ty)),
        ty::Alias(ty::Opaque, AliasTy { def_id, .. }) => {
            for (predicate, _) in cx.tcx.explicit_item_self_bounds(def_id).skip_binder() {
                if let ty::ClauseKind::Trait(trait_predicate) = predicate.kind().skip_binder()
<<<<<<< HEAD
                    && find_attr!(cx.tcx.get_all_attrs(trait_predicate.trait_ref.def_id), AttributeKind::MustUse { ..})
=======
                    && find_attr!(
                        cx.tcx.get_all_attrs(trait_predicate.trait_ref.def_id),
                        AttributeKind::MustUse { .. }
                    )
>>>>>>> 6cb8863e
                {
                    return true;
                }
            }
            false
        },
        ty::Dynamic(binder, _, _) => {
            for predicate in *binder {
                if let ty::ExistentialPredicate::Trait(ref trait_ref) = predicate.skip_binder()
<<<<<<< HEAD
                    && find_attr!(cx.tcx.get_all_attrs(trait_ref.def_id), AttributeKind::MustUse { ..})
=======
                    && find_attr!(cx.tcx.get_all_attrs(trait_ref.def_id), AttributeKind::MustUse { .. })
>>>>>>> 6cb8863e
                {
                    return true;
                }
            }
            false
        },
        _ => false,
    }
}

/// Returns `true` if the given type is a non aggregate primitive (a `bool` or `char`, any
/// integer or floating-point number type).
///
/// For checking aggregation of primitive types (e.g. tuples and slices of primitive type) see
/// `is_recursively_primitive_type`
pub fn is_non_aggregate_primitive_type(ty: Ty<'_>) -> bool {
    matches!(ty.kind(), ty::Bool | ty::Char | ty::Int(_) | ty::Uint(_) | ty::Float(_))
}

/// Returns `true` if the given type is a primitive (a `bool` or `char`, any integer or
/// floating-point number type, a `str`, or an array, slice, or tuple of those types).
pub fn is_recursively_primitive_type(ty: Ty<'_>) -> bool {
    match *ty.kind() {
        ty::Bool | ty::Char | ty::Int(_) | ty::Uint(_) | ty::Float(_) | ty::Str => true,
        ty::Ref(_, inner, _) if inner.is_str() => true,
        ty::Array(inner_type, _) | ty::Slice(inner_type) => is_recursively_primitive_type(inner_type),
        ty::Tuple(inner_types) => inner_types.iter().all(is_recursively_primitive_type),
        _ => false,
    }
}

/// Checks if the type is a reference equals to a diagnostic item
pub fn is_type_ref_to_diagnostic_item(cx: &LateContext<'_>, ty: Ty<'_>, diag_item: Symbol) -> bool {
    match ty.kind() {
        ty::Ref(_, ref_ty, _) => match ref_ty.kind() {
            ty::Adt(adt, _) => cx.tcx.is_diagnostic_item(diag_item, adt.did()),
            _ => false,
        },
        _ => false,
    }
}

/// Checks if the type is equal to a diagnostic item. To check if a type implements a
/// trait marked with a diagnostic item use [`implements_trait`].
///
/// For a further exploitation what diagnostic items are see [diagnostic items] in
/// rustc-dev-guide.
///
/// ---
///
/// If you change the signature, remember to update the internal lint `MatchTypeOnDiagItem`
///
/// [Diagnostic Items]: https://rustc-dev-guide.rust-lang.org/diagnostics/diagnostic-items.html
pub fn is_type_diagnostic_item(cx: &LateContext<'_>, ty: Ty<'_>, diag_item: Symbol) -> bool {
    match ty.kind() {
        ty::Adt(adt, _) => cx.tcx.is_diagnostic_item(diag_item, adt.did()),
        _ => false,
    }
}

/// Checks if the type is equal to a lang item.
///
/// Returns `false` if the `LangItem` is not defined.
pub fn is_type_lang_item(cx: &LateContext<'_>, ty: Ty<'_>, lang_item: LangItem) -> bool {
    match ty.kind() {
        ty::Adt(adt, _) => cx.tcx.lang_items().get(lang_item) == Some(adt.did()),
        _ => false,
    }
}

/// Return `true` if the passed `typ` is `isize` or `usize`.
pub fn is_isize_or_usize(typ: Ty<'_>) -> bool {
    matches!(typ.kind(), ty::Int(IntTy::Isize) | ty::Uint(UintTy::Usize))
}

/// Checks if the drop order for a type matters.
///
/// Some std types implement drop solely to deallocate memory. For these types, and composites
/// containing them, changing the drop order won't result in any observable side effects.
pub fn needs_ordered_drop<'tcx>(cx: &LateContext<'tcx>, ty: Ty<'tcx>) -> bool {
    fn needs_ordered_drop_inner<'tcx>(cx: &LateContext<'tcx>, ty: Ty<'tcx>, seen: &mut FxHashSet<Ty<'tcx>>) -> bool {
        if !seen.insert(ty) {
            return false;
        }
        if !ty.has_significant_drop(cx.tcx, cx.typing_env()) {
            false
        }
        // Check for std types which implement drop, but only for memory allocation.
        else if is_type_lang_item(cx, ty, LangItem::OwnedBox)
            || matches!(
                get_type_diagnostic_name(cx, ty),
                Some(sym::HashSet | sym::Rc | sym::Arc | sym::cstring_type | sym::RcWeak | sym::ArcWeak)
            )
        {
            // Check all of the generic arguments.
            if let ty::Adt(_, subs) = ty.kind() {
                subs.types().any(|ty| needs_ordered_drop_inner(cx, ty, seen))
            } else {
                true
            }
        } else if !cx
            .tcx
            .lang_items()
            .drop_trait()
            .is_some_and(|id| implements_trait(cx, ty, id, &[]))
        {
            // This type doesn't implement drop, so no side effects here.
            // Check if any component type has any.
            match ty.kind() {
                ty::Tuple(fields) => fields.iter().any(|ty| needs_ordered_drop_inner(cx, ty, seen)),
                ty::Array(ty, _) => needs_ordered_drop_inner(cx, *ty, seen),
                ty::Adt(adt, subs) => adt
                    .all_fields()
                    .map(|f| f.ty(cx.tcx, subs))
                    .any(|ty| needs_ordered_drop_inner(cx, ty, seen)),
                _ => true,
            }
        } else {
            true
        }
    }

    needs_ordered_drop_inner(cx, ty, &mut FxHashSet::default())
}

/// Peels off all references on the type. Returns the underlying type, the number of references
/// removed, and whether the pointer is ultimately mutable or not.
pub fn peel_mid_ty_refs_is_mutable(ty: Ty<'_>) -> (Ty<'_>, usize, Mutability) {
    fn f(ty: Ty<'_>, count: usize, mutability: Mutability) -> (Ty<'_>, usize, Mutability) {
        match ty.kind() {
            ty::Ref(_, ty, Mutability::Mut) => f(*ty, count + 1, mutability),
            ty::Ref(_, ty, Mutability::Not) => f(*ty, count + 1, Mutability::Not),
            _ => (ty, count, mutability),
        }
    }
    f(ty, 0, Mutability::Mut)
}

/// Returns `true` if the given type is an `unsafe` function.
pub fn type_is_unsafe_function<'tcx>(cx: &LateContext<'tcx>, ty: Ty<'tcx>) -> bool {
    match ty.kind() {
        ty::FnDef(..) | ty::FnPtr(..) => ty.fn_sig(cx.tcx).safety().is_unsafe(),
        _ => false,
    }
}

/// Returns the base type for HIR references and pointers.
pub fn walk_ptrs_hir_ty<'tcx>(ty: &'tcx hir::Ty<'tcx>) -> &'tcx hir::Ty<'tcx> {
    match ty.kind {
        TyKind::Ptr(ref mut_ty) | TyKind::Ref(_, ref mut_ty) => walk_ptrs_hir_ty(mut_ty.ty),
        _ => ty,
    }
}

/// Returns the base type for references and raw pointers, and count reference
/// depth.
pub fn walk_ptrs_ty_depth(ty: Ty<'_>) -> (Ty<'_>, usize) {
    fn inner(ty: Ty<'_>, depth: usize) -> (Ty<'_>, usize) {
        match ty.kind() {
            ty::Ref(_, ty, _) => inner(*ty, depth + 1),
            _ => (ty, depth),
        }
    }
    inner(ty, 0)
}

/// Returns `true` if types `a` and `b` are same types having same `Const` generic args,
/// otherwise returns `false`
pub fn same_type_and_consts<'tcx>(a: Ty<'tcx>, b: Ty<'tcx>) -> bool {
    match (&a.kind(), &b.kind()) {
        (&ty::Adt(did_a, args_a), &ty::Adt(did_b, args_b)) => {
            if did_a != did_b {
                return false;
            }

            args_a
                .iter()
                .zip(args_b.iter())
                .all(|(arg_a, arg_b)| match (arg_a.kind(), arg_b.kind()) {
                    (GenericArgKind::Const(inner_a), GenericArgKind::Const(inner_b)) => inner_a == inner_b,
                    (GenericArgKind::Type(type_a), GenericArgKind::Type(type_b)) => {
                        same_type_and_consts(type_a, type_b)
                    },
                    _ => true,
                })
        },
        _ => a == b,
    }
}

/// Checks if a given type looks safe to be uninitialized.
pub fn is_uninit_value_valid_for_ty<'tcx>(cx: &LateContext<'tcx>, ty: Ty<'tcx>) -> bool {
    let typing_env = cx.typing_env().with_post_analysis_normalized(cx.tcx);
    cx.tcx
        .check_validity_requirement((ValidityRequirement::Uninit, typing_env.as_query_input(ty)))
        .unwrap_or_else(|_| is_uninit_value_valid_for_ty_fallback(cx, ty))
}

/// A fallback for polymorphic types, which are not supported by `check_validity_requirement`.
fn is_uninit_value_valid_for_ty_fallback<'tcx>(cx: &LateContext<'tcx>, ty: Ty<'tcx>) -> bool {
    match *ty.kind() {
        // The array length may be polymorphic, let's try the inner type.
        ty::Array(component, _) => is_uninit_value_valid_for_ty(cx, component),
        // Peek through tuples and try their fallbacks.
        ty::Tuple(types) => types.iter().all(|ty| is_uninit_value_valid_for_ty(cx, ty)),
        // Unions are always fine right now.
        // This includes MaybeUninit, the main way people use uninitialized memory.
        ty::Adt(adt, _) if adt.is_union() => true,
        // Types (e.g. `UnsafeCell<MaybeUninit<T>>`) that recursively contain only types that can be uninit
        // can themselves be uninit too.
        // This purposefully ignores enums as they may have a discriminant that can't be uninit.
        ty::Adt(adt, args) if adt.is_struct() => adt
            .all_fields()
            .all(|field| is_uninit_value_valid_for_ty(cx, field.ty(cx.tcx, args))),
        // For the rest, conservatively assume that they cannot be uninit.
        _ => false,
    }
}

/// Gets an iterator over all predicates which apply to the given item.
pub fn all_predicates_of(tcx: TyCtxt<'_>, id: DefId) -> impl Iterator<Item = &(ty::Clause<'_>, Span)> {
    let mut next_id = Some(id);
    iter::from_fn(move || {
        next_id.take().map(|id| {
            let preds = tcx.predicates_of(id);
            next_id = preds.parent;
            preds.predicates.iter()
        })
    })
    .flatten()
}

/// A signature for a function like type.
#[derive(Clone, Copy)]
pub enum ExprFnSig<'tcx> {
    Sig(Binder<'tcx, FnSig<'tcx>>, Option<DefId>),
    Closure(Option<&'tcx FnDecl<'tcx>>, Binder<'tcx, FnSig<'tcx>>),
    Trait(Binder<'tcx, Ty<'tcx>>, Option<Binder<'tcx, Ty<'tcx>>>, Option<DefId>),
}
impl<'tcx> ExprFnSig<'tcx> {
    /// Gets the argument type at the given offset. This will return `None` when the index is out of
    /// bounds only for variadic functions, otherwise this will panic.
    pub fn input(self, i: usize) -> Option<Binder<'tcx, Ty<'tcx>>> {
        match self {
            Self::Sig(sig, _) => {
                if sig.c_variadic() {
                    sig.inputs().map_bound(|inputs| inputs.get(i).copied()).transpose()
                } else {
                    Some(sig.input(i))
                }
            },
            Self::Closure(_, sig) => Some(sig.input(0).map_bound(|ty| ty.tuple_fields()[i])),
            Self::Trait(inputs, _, _) => Some(inputs.map_bound(|ty| ty.tuple_fields()[i])),
        }
    }

    /// Gets the argument type at the given offset. For closures this will also get the type as
    /// written. This will return `None` when the index is out of bounds only for variadic
    /// functions, otherwise this will panic.
    pub fn input_with_hir(self, i: usize) -> Option<(Option<&'tcx hir::Ty<'tcx>>, Binder<'tcx, Ty<'tcx>>)> {
        match self {
            Self::Sig(sig, _) => {
                if sig.c_variadic() {
                    sig.inputs()
                        .map_bound(|inputs| inputs.get(i).copied())
                        .transpose()
                        .map(|arg| (None, arg))
                } else {
                    Some((None, sig.input(i)))
                }
            },
            Self::Closure(decl, sig) => Some((
                decl.and_then(|decl| decl.inputs.get(i)),
                sig.input(0).map_bound(|ty| ty.tuple_fields()[i]),
            )),
            Self::Trait(inputs, _, _) => Some((None, inputs.map_bound(|ty| ty.tuple_fields()[i]))),
        }
    }

    /// Gets the result type, if one could be found. Note that the result type of a trait may not be
    /// specified.
    pub fn output(self) -> Option<Binder<'tcx, Ty<'tcx>>> {
        match self {
            Self::Sig(sig, _) | Self::Closure(_, sig) => Some(sig.output()),
            Self::Trait(_, output, _) => output,
        }
    }

    pub fn predicates_id(&self) -> Option<DefId> {
        if let ExprFnSig::Sig(_, id) | ExprFnSig::Trait(_, _, id) = *self {
            id
        } else {
            None
        }
    }
}

/// If the expression is function like, get the signature for it.
pub fn expr_sig<'tcx>(cx: &LateContext<'tcx>, expr: &Expr<'_>) -> Option<ExprFnSig<'tcx>> {
    if let Res::Def(DefKind::Fn | DefKind::Ctor(_, CtorKind::Fn) | DefKind::AssocFn, id) = path_res(cx, expr) {
        Some(ExprFnSig::Sig(cx.tcx.fn_sig(id).instantiate_identity(), Some(id)))
    } else {
        ty_sig(cx, cx.typeck_results().expr_ty_adjusted(expr).peel_refs())
    }
}

/// If the type is function like, get the signature for it.
pub fn ty_sig<'tcx>(cx: &LateContext<'tcx>, ty: Ty<'tcx>) -> Option<ExprFnSig<'tcx>> {
    if let Some(boxed_ty) = ty.boxed_ty() {
        return ty_sig(cx, boxed_ty);
    }
    match *ty.kind() {
        ty::Closure(id, subs) => {
            let decl = id
                .as_local()
                .and_then(|id| cx.tcx.hir_fn_decl_by_hir_id(cx.tcx.local_def_id_to_hir_id(id)));
            Some(ExprFnSig::Closure(decl, subs.as_closure().sig()))
        },
        ty::FnDef(id, subs) => Some(ExprFnSig::Sig(cx.tcx.fn_sig(id).instantiate(cx.tcx, subs), Some(id))),
        ty::Alias(ty::Opaque, AliasTy { def_id, args, .. }) => sig_from_bounds(
            cx,
            ty,
            cx.tcx.item_self_bounds(def_id).iter_instantiated(cx.tcx, args),
            cx.tcx.opt_parent(def_id),
        ),
        ty::FnPtr(sig_tys, hdr) => Some(ExprFnSig::Sig(sig_tys.with(hdr), None)),
        ty::Dynamic(bounds, _, _) => {
            let lang_items = cx.tcx.lang_items();
            match bounds.principal() {
                Some(bound)
                    if Some(bound.def_id()) == lang_items.fn_trait()
                        || Some(bound.def_id()) == lang_items.fn_once_trait()
                        || Some(bound.def_id()) == lang_items.fn_mut_trait() =>
                {
                    let output = bounds
                        .projection_bounds()
                        .find(|p| lang_items.fn_once_output().is_some_and(|id| id == p.item_def_id()))
                        .map(|p| p.map_bound(|p| p.term.expect_type()));
                    Some(ExprFnSig::Trait(bound.map_bound(|b| b.args.type_at(0)), output, None))
                },
                _ => None,
            }
        },
        ty::Alias(ty::Projection, proj) => match cx.tcx.try_normalize_erasing_regions(cx.typing_env(), ty) {
            Ok(normalized_ty) if normalized_ty != ty => ty_sig(cx, normalized_ty),
            _ => sig_for_projection(cx, proj).or_else(|| sig_from_bounds(cx, ty, cx.param_env.caller_bounds(), None)),
        },
        ty::Param(_) => sig_from_bounds(cx, ty, cx.param_env.caller_bounds(), None),
        _ => None,
    }
}

fn sig_from_bounds<'tcx>(
    cx: &LateContext<'tcx>,
    ty: Ty<'tcx>,
    predicates: impl IntoIterator<Item = ty::Clause<'tcx>>,
    predicates_id: Option<DefId>,
) -> Option<ExprFnSig<'tcx>> {
    let mut inputs = None;
    let mut output = None;
    let lang_items = cx.tcx.lang_items();

    for pred in predicates {
        match pred.kind().skip_binder() {
            ty::ClauseKind::Trait(p)
                if (lang_items.fn_trait() == Some(p.def_id())
                    || lang_items.fn_mut_trait() == Some(p.def_id())
                    || lang_items.fn_once_trait() == Some(p.def_id()))
                    && p.self_ty() == ty =>
            {
                let i = pred.kind().rebind(p.trait_ref.args.type_at(1));
                if inputs.is_some_and(|inputs| i != inputs) {
                    // Multiple different fn trait impls. Is this even allowed?
                    return None;
                }
                inputs = Some(i);
            },
            ty::ClauseKind::Projection(p)
                if Some(p.projection_term.def_id) == lang_items.fn_once_output()
                    && p.projection_term.self_ty() == ty =>
            {
                if output.is_some() {
                    // Multiple different fn trait impls. Is this even allowed?
                    return None;
                }
                output = Some(pred.kind().rebind(p.term.expect_type()));
            },
            _ => (),
        }
    }

    inputs.map(|ty| ExprFnSig::Trait(ty, output, predicates_id))
}

fn sig_for_projection<'tcx>(cx: &LateContext<'tcx>, ty: AliasTy<'tcx>) -> Option<ExprFnSig<'tcx>> {
    let mut inputs = None;
    let mut output = None;
    let lang_items = cx.tcx.lang_items();

    for (pred, _) in cx
        .tcx
        .explicit_item_bounds(ty.def_id)
        .iter_instantiated_copied(cx.tcx, ty.args)
    {
        match pred.kind().skip_binder() {
            ty::ClauseKind::Trait(p)
                if (lang_items.fn_trait() == Some(p.def_id())
                    || lang_items.fn_mut_trait() == Some(p.def_id())
                    || lang_items.fn_once_trait() == Some(p.def_id())) =>
            {
                let i = pred.kind().rebind(p.trait_ref.args.type_at(1));

                if inputs.is_some_and(|inputs| inputs != i) {
                    // Multiple different fn trait impls. Is this even allowed?
                    return None;
                }
                inputs = Some(i);
            },
            ty::ClauseKind::Projection(p) if Some(p.projection_term.def_id) == lang_items.fn_once_output() => {
                if output.is_some() {
                    // Multiple different fn trait impls. Is this even allowed?
                    return None;
                }
                output = pred.kind().rebind(p.term.as_type()).transpose();
            },
            _ => (),
        }
    }

    inputs.map(|ty| ExprFnSig::Trait(ty, output, None))
}

#[derive(Clone, Copy)]
pub enum EnumValue {
    Unsigned(u128),
    Signed(i128),
}
impl core::ops::Add<u32> for EnumValue {
    type Output = Self;
    fn add(self, n: u32) -> Self::Output {
        match self {
            Self::Unsigned(x) => Self::Unsigned(x + u128::from(n)),
            Self::Signed(x) => Self::Signed(x + i128::from(n)),
        }
    }
}

/// Attempts to read the given constant as though it were an enum value.
pub fn read_explicit_enum_value(tcx: TyCtxt<'_>, id: DefId) -> Option<EnumValue> {
    if let Ok(ConstValue::Scalar(Scalar::Int(value))) = tcx.const_eval_poly(id) {
        match tcx.type_of(id).instantiate_identity().kind() {
            ty::Int(_) => Some(EnumValue::Signed(value.to_int(value.size()))),
            ty::Uint(_) => Some(EnumValue::Unsigned(value.to_uint(value.size()))),
            _ => None,
        }
    } else {
        None
    }
}

/// Gets the value of the given variant.
pub fn get_discriminant_value(tcx: TyCtxt<'_>, adt: AdtDef<'_>, i: VariantIdx) -> EnumValue {
    let variant = &adt.variant(i);
    match variant.discr {
        VariantDiscr::Explicit(id) => read_explicit_enum_value(tcx, id).unwrap(),
        VariantDiscr::Relative(x) => match adt.variant((i.as_usize() - x as usize).into()).discr {
            VariantDiscr::Explicit(id) => read_explicit_enum_value(tcx, id).unwrap() + x,
            VariantDiscr::Relative(_) => EnumValue::Unsigned(x.into()),
        },
    }
}

/// Check if the given type is either `core::ffi::c_void`, `std::os::raw::c_void`, or one of the
/// platform specific `libc::<platform>::c_void` types in libc.
pub fn is_c_void(cx: &LateContext<'_>, ty: Ty<'_>) -> bool {
    if let ty::Adt(adt, _) = ty.kind()
        && let &[krate, .., name] = &*cx.get_def_path(adt.did())
        && let sym::libc | sym::core | sym::std = krate
        && name == sym::c_void
    {
        true
    } else {
        false
    }
}

pub fn for_each_top_level_late_bound_region<B>(
    ty: Ty<'_>,
    f: impl FnMut(BoundRegion) -> ControlFlow<B>,
) -> ControlFlow<B> {
    struct V<F> {
        index: u32,
        f: F,
    }
    impl<'tcx, B, F: FnMut(BoundRegion) -> ControlFlow<B>> TypeVisitor<TyCtxt<'tcx>> for V<F> {
        type Result = ControlFlow<B>;
        fn visit_region(&mut self, r: Region<'tcx>) -> Self::Result {
            if let RegionKind::ReBound(idx, bound) = r.kind()
                && idx.as_u32() == self.index
            {
                (self.f)(bound)
            } else {
                ControlFlow::Continue(())
            }
        }
        fn visit_binder<T: TypeVisitable<TyCtxt<'tcx>>>(&mut self, t: &Binder<'tcx, T>) -> Self::Result {
            self.index += 1;
            let res = t.super_visit_with(self);
            self.index -= 1;
            res
        }
    }
    ty.visit_with(&mut V { index: 0, f })
}

pub struct AdtVariantInfo {
    pub ind: usize,
    pub size: u64,

    /// (ind, size)
    pub fields_size: Vec<(usize, u64)>,
}

impl AdtVariantInfo {
    /// Returns ADT variants ordered by size
    pub fn new<'tcx>(cx: &LateContext<'tcx>, adt: AdtDef<'tcx>, subst: GenericArgsRef<'tcx>) -> Vec<Self> {
        let mut variants_size = adt
            .variants()
            .iter()
            .enumerate()
            .map(|(i, variant)| {
                let mut fields_size = variant
                    .fields
                    .iter()
                    .enumerate()
                    .map(|(i, f)| (i, approx_ty_size(cx, f.ty(cx.tcx, subst))))
                    .collect::<Vec<_>>();
                fields_size.sort_by(|(_, a_size), (_, b_size)| (a_size.cmp(b_size)));

                Self {
                    ind: i,
                    size: fields_size.iter().map(|(_, size)| size).sum(),
                    fields_size,
                }
            })
            .collect::<Vec<_>>();
        variants_size.sort_by(|a, b| (b.size.cmp(&a.size)));
        variants_size
    }
}

/// Gets the struct or enum variant from the given `Res`
pub fn adt_and_variant_of_res<'tcx>(cx: &LateContext<'tcx>, res: Res) -> Option<(AdtDef<'tcx>, &'tcx VariantDef)> {
    match res {
        Res::Def(DefKind::Struct, id) => {
            let adt = cx.tcx.adt_def(id);
            Some((adt, adt.non_enum_variant()))
        },
        Res::Def(DefKind::Variant, id) => {
            let adt = cx.tcx.adt_def(cx.tcx.parent(id));
            Some((adt, adt.variant_with_id(id)))
        },
        Res::Def(DefKind::Ctor(CtorOf::Struct, _), id) => {
            let adt = cx.tcx.adt_def(cx.tcx.parent(id));
            Some((adt, adt.non_enum_variant()))
        },
        Res::Def(DefKind::Ctor(CtorOf::Variant, _), id) => {
            let var_id = cx.tcx.parent(id);
            let adt = cx.tcx.adt_def(cx.tcx.parent(var_id));
            Some((adt, adt.variant_with_id(var_id)))
        },
        Res::SelfCtor(id) => {
            let adt = cx.tcx.type_of(id).instantiate_identity().ty_adt_def().unwrap();
            Some((adt, adt.non_enum_variant()))
        },
        _ => None,
    }
}

/// Comes up with an "at least" guesstimate for the type's size, not taking into
/// account the layout of type parameters.
pub fn approx_ty_size<'tcx>(cx: &LateContext<'tcx>, ty: Ty<'tcx>) -> u64 {
    use rustc_middle::ty::layout::LayoutOf;
    match (cx.layout_of(ty).map(|layout| layout.size.bytes()), ty.kind()) {
        (Ok(size), _) => size,
        (Err(_), ty::Tuple(list)) => list.iter().map(|t| approx_ty_size(cx, t)).sum(),
        (Err(_), ty::Array(t, n)) => n.try_to_target_usize(cx.tcx).unwrap_or_default() * approx_ty_size(cx, *t),
        (Err(_), ty::Adt(def, subst)) if def.is_struct() => def
            .variants()
            .iter()
            .map(|v| {
                v.fields
                    .iter()
                    .map(|field| approx_ty_size(cx, field.ty(cx.tcx, subst)))
                    .sum::<u64>()
            })
            .sum(),
        (Err(_), ty::Adt(def, subst)) if def.is_enum() => def
            .variants()
            .iter()
            .map(|v| {
                v.fields
                    .iter()
                    .map(|field| approx_ty_size(cx, field.ty(cx.tcx, subst)))
                    .sum::<u64>()
            })
            .max()
            .unwrap_or_default(),
        (Err(_), ty::Adt(def, subst)) if def.is_union() => def
            .variants()
            .iter()
            .map(|v| {
                v.fields
                    .iter()
                    .map(|field| approx_ty_size(cx, field.ty(cx.tcx, subst)))
                    .max()
                    .unwrap_or_default()
            })
            .max()
            .unwrap_or_default(),
        (Err(_), _) => 0,
    }
}

/// Asserts that the given arguments match the generic parameters of the given item.
#[allow(dead_code)]
fn assert_generic_args_match<'tcx>(tcx: TyCtxt<'tcx>, did: DefId, args: &[GenericArg<'tcx>]) {
    let g = tcx.generics_of(did);
    let parent = g.parent.map(|did| tcx.generics_of(did));
    let count = g.parent_count + g.own_params.len();
    let params = parent
        .map_or([].as_slice(), |p| p.own_params.as_slice())
        .iter()
        .chain(&g.own_params)
        .map(|x| &x.kind);

    assert!(
        count == args.len(),
        "wrong number of arguments for `{did:?}`: expected `{count}`, found {}\n\
            note: the expected arguments are: `[{}]`\n\
            the given arguments are: `{args:#?}`",
        args.len(),
        params.clone().map(GenericParamDefKind::descr).format(", "),
    );

    if let Some((idx, (param, arg))) =
        params
            .clone()
            .zip(args.iter().map(|&x| x.kind()))
            .enumerate()
            .find(|(_, (param, arg))| match (param, arg) {
                (GenericParamDefKind::Lifetime, GenericArgKind::Lifetime(_))
                | (GenericParamDefKind::Type { .. }, GenericArgKind::Type(_))
                | (GenericParamDefKind::Const { .. }, GenericArgKind::Const(_)) => false,
                (
                    GenericParamDefKind::Lifetime
                    | GenericParamDefKind::Type { .. }
                    | GenericParamDefKind::Const { .. },
                    _,
                ) => true,
            })
    {
        panic!(
            "incorrect argument for `{did:?}` at index `{idx}`: expected a {}, found `{arg:?}`\n\
                note: the expected arguments are `[{}]`\n\
                the given arguments are `{args:#?}`",
            param.descr(),
            params.clone().map(GenericParamDefKind::descr).format(", "),
        );
    }
}

/// Returns whether `ty` is never-like; i.e., `!` (never) or an enum with zero variants.
pub fn is_never_like(ty: Ty<'_>) -> bool {
    ty.is_never() || (ty.is_enum() && ty.ty_adt_def().is_some_and(|def| def.variants().is_empty()))
}

/// Makes the projection type for the named associated type in the given impl or trait impl.
///
/// This function is for associated types which are "known" to exist, and as such, will only return
/// `None` when debug assertions are disabled in order to prevent ICE's. With debug assertions
/// enabled this will check that the named associated type exists, the correct number of
/// arguments are given, and that the correct kinds of arguments are given (lifetime,
/// constant or type). This will not check if type normalization would succeed.
pub fn make_projection<'tcx>(
    tcx: TyCtxt<'tcx>,
    container_id: DefId,
    assoc_ty: Symbol,
    args: impl IntoIterator<Item = impl Into<GenericArg<'tcx>>>,
) -> Option<AliasTy<'tcx>> {
    fn helper<'tcx>(
        tcx: TyCtxt<'tcx>,
        container_id: DefId,
        assoc_ty: Symbol,
        args: GenericArgsRef<'tcx>,
    ) -> Option<AliasTy<'tcx>> {
        let Some(assoc_item) = tcx.associated_items(container_id).find_by_ident_and_kind(
            tcx,
            Ident::with_dummy_span(assoc_ty),
            AssocTag::Type,
            container_id,
        ) else {
            debug_assert!(false, "type `{assoc_ty}` not found in `{container_id:?}`");
            return None;
        };
        #[cfg(debug_assertions)]
        assert_generic_args_match(tcx, assoc_item.def_id, args);

        Some(AliasTy::new_from_args(tcx, assoc_item.def_id, args))
    }
    helper(
        tcx,
        container_id,
        assoc_ty,
        tcx.mk_args_from_iter(args.into_iter().map(Into::into)),
    )
}

/// Normalizes the named associated type in the given impl or trait impl.
///
/// This function is for associated types which are "known" to be valid with the given
/// arguments, and as such, will only return `None` when debug assertions are disabled in order
/// to prevent ICE's. With debug assertions enabled this will check that type normalization
/// succeeds as well as everything checked by `make_projection`.
pub fn make_normalized_projection<'tcx>(
    tcx: TyCtxt<'tcx>,
    typing_env: ty::TypingEnv<'tcx>,
    container_id: DefId,
    assoc_ty: Symbol,
    args: impl IntoIterator<Item = impl Into<GenericArg<'tcx>>>,
) -> Option<Ty<'tcx>> {
    fn helper<'tcx>(tcx: TyCtxt<'tcx>, typing_env: ty::TypingEnv<'tcx>, ty: AliasTy<'tcx>) -> Option<Ty<'tcx>> {
        #[cfg(debug_assertions)]
        if let Some((i, arg)) = ty
            .args
            .iter()
            .enumerate()
            .find(|(_, arg)| arg.has_escaping_bound_vars())
        {
            debug_assert!(
                false,
                "args contain late-bound region at index `{i}` which can't be normalized.\n\
                    use `TyCtxt::instantiate_bound_regions_with_erased`\n\
                    note: arg is `{arg:#?}`",
            );
            return None;
        }
        match tcx.try_normalize_erasing_regions(typing_env, Ty::new_projection_from_args(tcx, ty.def_id, ty.args)) {
            Ok(ty) => Some(ty),
            Err(e) => {
                debug_assert!(false, "failed to normalize type `{ty}`: {e:#?}");
                None
            },
        }
    }
    helper(tcx, typing_env, make_projection(tcx, container_id, assoc_ty, args)?)
}

/// Helper to check if given type has inner mutability such as [`std::cell::Cell`] or
/// [`std::cell::RefCell`].
#[derive(Default, Debug)]
pub struct InteriorMut<'tcx> {
    ignored_def_ids: FxHashSet<DefId>,
    ignore_pointers: bool,
    tys: FxHashMap<Ty<'tcx>, Option<&'tcx ty::List<Ty<'tcx>>>>,
}

impl<'tcx> InteriorMut<'tcx> {
    pub fn new(tcx: TyCtxt<'tcx>, ignore_interior_mutability: &[String]) -> Self {
        let ignored_def_ids = ignore_interior_mutability
            .iter()
            .flat_map(|ignored_ty| lookup_path_str(tcx, PathNS::Type, ignored_ty))
            .collect();

        Self {
            ignored_def_ids,
            ..Self::default()
        }
    }

    pub fn without_pointers(tcx: TyCtxt<'tcx>, ignore_interior_mutability: &[String]) -> Self {
        Self {
            ignore_pointers: true,
            ..Self::new(tcx, ignore_interior_mutability)
        }
    }

    /// Check if given type has interior mutability such as [`std::cell::Cell`] or
    /// [`std::cell::RefCell`] etc. and if it does, returns a chain of types that causes
    /// this type to be interior mutable.  False negatives may be expected for infinitely recursive
    /// types, and `None` will be returned there.
    pub fn interior_mut_ty_chain(&mut self, cx: &LateContext<'tcx>, ty: Ty<'tcx>) -> Option<&'tcx ty::List<Ty<'tcx>>> {
        self.interior_mut_ty_chain_inner(cx, ty, 0)
    }

    fn interior_mut_ty_chain_inner(
        &mut self,
        cx: &LateContext<'tcx>,
        ty: Ty<'tcx>,
        depth: usize,
    ) -> Option<&'tcx ty::List<Ty<'tcx>>> {
        if !cx.tcx.recursion_limit().value_within_limit(depth) {
            return None;
        }

        match self.tys.entry(ty) {
            Entry::Occupied(o) => return *o.get(),
            // Temporarily insert a `None` to break cycles
            Entry::Vacant(v) => v.insert(None),
        };
        let depth = depth + 1;

        let chain = match *ty.kind() {
            ty::RawPtr(inner_ty, _) if !self.ignore_pointers => self.interior_mut_ty_chain_inner(cx, inner_ty, depth),
            ty::Ref(_, inner_ty, _) | ty::Slice(inner_ty) => self.interior_mut_ty_chain_inner(cx, inner_ty, depth),
            ty::Array(inner_ty, size) if size.try_to_target_usize(cx.tcx) != Some(0) => {
                self.interior_mut_ty_chain_inner(cx, inner_ty, depth)
            },
            ty::Tuple(fields) => fields
                .iter()
                .find_map(|ty| self.interior_mut_ty_chain_inner(cx, ty, depth)),
            ty::Adt(def, _) if def.is_unsafe_cell() => Some(ty::List::empty()),
            ty::Adt(def, args) => {
                let is_std_collection = matches!(
                    cx.tcx.get_diagnostic_name(def.did()),
                    Some(
                        sym::LinkedList
                            | sym::Vec
                            | sym::VecDeque
                            | sym::BTreeMap
                            | sym::BTreeSet
                            | sym::HashMap
                            | sym::HashSet
                            | sym::Arc
                            | sym::Rc
                    )
                );

                if is_std_collection || def.is_box() {
                    // Include the types from std collections that are behind pointers internally
                    args.types()
                        .find_map(|ty| self.interior_mut_ty_chain_inner(cx, ty, depth))
                } else if self.ignored_def_ids.contains(&def.did()) || def.is_phantom_data() {
                    None
                } else {
                    def.all_fields()
                        .find_map(|f| self.interior_mut_ty_chain_inner(cx, f.ty(cx.tcx, args), depth))
                }
            },
            ty::Alias(ty::Projection, _) => match cx.tcx.try_normalize_erasing_regions(cx.typing_env(), ty) {
                Ok(normalized_ty) if ty != normalized_ty => self.interior_mut_ty_chain_inner(cx, normalized_ty, depth),
                _ => None,
            },
            _ => None,
        };

        chain.map(|chain| {
            let list = cx.tcx.mk_type_list_from_iter(chain.iter().chain([ty]));
            self.tys.insert(ty, Some(list));
            list
        })
    }

    /// Check if given type has interior mutability such as [`std::cell::Cell`] or
    /// [`std::cell::RefCell`] etc.
    pub fn is_interior_mut_ty(&mut self, cx: &LateContext<'tcx>, ty: Ty<'tcx>) -> bool {
        self.interior_mut_ty_chain(cx, ty).is_some()
    }
}

pub fn make_normalized_projection_with_regions<'tcx>(
    tcx: TyCtxt<'tcx>,
    typing_env: ty::TypingEnv<'tcx>,
    container_id: DefId,
    assoc_ty: Symbol,
    args: impl IntoIterator<Item = impl Into<GenericArg<'tcx>>>,
) -> Option<Ty<'tcx>> {
    fn helper<'tcx>(tcx: TyCtxt<'tcx>, typing_env: ty::TypingEnv<'tcx>, ty: AliasTy<'tcx>) -> Option<Ty<'tcx>> {
        #[cfg(debug_assertions)]
        if let Some((i, arg)) = ty
            .args
            .iter()
            .enumerate()
            .find(|(_, arg)| arg.has_escaping_bound_vars())
        {
            debug_assert!(
                false,
                "args contain late-bound region at index `{i}` which can't be normalized.\n\
                    use `TyCtxt::instantiate_bound_regions_with_erased`\n\
                    note: arg is `{arg:#?}`",
            );
            return None;
        }
        let cause = ObligationCause::dummy();
        let (infcx, param_env) = tcx.infer_ctxt().build_with_typing_env(typing_env);
        match infcx
            .at(&cause, param_env)
            .query_normalize(Ty::new_projection_from_args(tcx, ty.def_id, ty.args))
        {
            Ok(ty) => Some(ty.value),
            Err(e) => {
                debug_assert!(false, "failed to normalize type `{ty}`: {e:#?}");
                None
            },
        }
    }
    helper(tcx, typing_env, make_projection(tcx, container_id, assoc_ty, args)?)
}

pub fn normalize_with_regions<'tcx>(tcx: TyCtxt<'tcx>, typing_env: ty::TypingEnv<'tcx>, ty: Ty<'tcx>) -> Ty<'tcx> {
    let cause = ObligationCause::dummy();
    let (infcx, param_env) = tcx.infer_ctxt().build_with_typing_env(typing_env);
    infcx
        .at(&cause, param_env)
        .query_normalize(ty)
        .map_or(ty, |ty| ty.value)
}

/// Checks if the type is `core::mem::ManuallyDrop<_>`
pub fn is_manually_drop(ty: Ty<'_>) -> bool {
    ty.ty_adt_def().is_some_and(AdtDef::is_manually_drop)
}

/// Returns the deref chain of a type, starting with the type itself.
pub fn deref_chain<'cx, 'tcx>(cx: &'cx LateContext<'tcx>, ty: Ty<'tcx>) -> impl Iterator<Item = Ty<'tcx>> + 'cx {
    iter::successors(Some(ty), |&ty| {
        if let Some(deref_did) = cx.tcx.lang_items().deref_trait()
            && implements_trait(cx, ty, deref_did, &[])
        {
            make_normalized_projection(cx.tcx, cx.typing_env(), deref_did, sym::Target, [ty])
        } else {
            None
        }
    })
}

/// Checks if a Ty<'_> has some inherent method Symbol.
///
/// This does not look for impls in the type's `Deref::Target` type.
/// If you need this, you should wrap this call in `clippy_utils::ty::deref_chain().any(...)`.
pub fn get_adt_inherent_method<'a>(cx: &'a LateContext<'_>, ty: Ty<'_>, method_name: Symbol) -> Option<&'a AssocItem> {
    if let Some(ty_did) = ty.ty_adt_def().map(AdtDef::did) {
        cx.tcx.inherent_impls(ty_did).iter().find_map(|&did| {
            cx.tcx
                .associated_items(did)
                .filter_by_name_unhygienic(method_name)
                .next()
                .filter(|item| item.as_tag() == AssocTag::Fn)
        })
    } else {
        None
    }
}

/// Gets the type of a field by name.
pub fn get_field_by_name<'tcx>(tcx: TyCtxt<'tcx>, ty: Ty<'tcx>, name: Symbol) -> Option<Ty<'tcx>> {
    match *ty.kind() {
        ty::Adt(def, args) if def.is_union() || def.is_struct() => def
            .non_enum_variant()
            .fields
            .iter()
            .find(|f| f.name == name)
            .map(|f| f.ty(tcx, args)),
        ty::Tuple(args) => name.as_str().parse::<usize>().ok().and_then(|i| args.get(i).copied()),
        _ => None,
    }
}

/// Check if `ty` is an `Option` and return its argument type if it is.
pub fn option_arg_ty<'tcx>(cx: &LateContext<'tcx>, ty: Ty<'tcx>) -> Option<Ty<'tcx>> {
    match ty.kind() {
        ty::Adt(adt, args) => cx
            .tcx
            .is_diagnostic_item(sym::Option, adt.did())
            .then(|| args.type_at(0)),
        _ => None,
    }
}

/// Check if a Ty<'_> of `Iterator` contains any mutable access to non-owning types by checking if
/// it contains fields of mutable references or pointers, or references/pointers to non-`Freeze`
/// types, or `PhantomData` types containing any of the previous. This can be used to check whether
/// skipping iterating over an iterator will change its behavior.
pub fn has_non_owning_mutable_access<'tcx>(cx: &LateContext<'tcx>, iter_ty: Ty<'tcx>) -> bool {
    fn normalize_ty<'tcx>(cx: &LateContext<'tcx>, ty: Ty<'tcx>) -> Ty<'tcx> {
        cx.tcx.try_normalize_erasing_regions(cx.typing_env(), ty).unwrap_or(ty)
    }

    /// Check if `ty` contains mutable references or equivalent, which includes:
    /// - A mutable reference/pointer.
    /// - A reference/pointer to a non-`Freeze` type.
    /// - A `PhantomData` type containing any of the previous.
    fn has_non_owning_mutable_access_inner<'tcx>(
        cx: &LateContext<'tcx>,
        phantoms: &mut FxHashSet<Ty<'tcx>>,
        ty: Ty<'tcx>,
    ) -> bool {
        match ty.kind() {
            ty::Adt(adt_def, args) if adt_def.is_phantom_data() => {
                phantoms.insert(ty)
                    && args
                        .types()
                        .any(|arg_ty| has_non_owning_mutable_access_inner(cx, phantoms, arg_ty))
            },
            ty::Adt(adt_def, args) => adt_def.all_fields().any(|field| {
                has_non_owning_mutable_access_inner(cx, phantoms, normalize_ty(cx, field.ty(cx.tcx, args)))
            }),
            ty::Array(elem_ty, _) | ty::Slice(elem_ty) => has_non_owning_mutable_access_inner(cx, phantoms, *elem_ty),
            ty::RawPtr(pointee_ty, mutability) | ty::Ref(_, pointee_ty, mutability) => {
                mutability.is_mut() || !pointee_ty.is_freeze(cx.tcx, cx.typing_env())
            },
            ty::Closure(_, closure_args) => {
                matches!(closure_args.types().next_back(),
                         Some(captures) if has_non_owning_mutable_access_inner(cx, phantoms, captures))
            },
            ty::Tuple(tuple_args) => tuple_args
                .iter()
                .any(|arg_ty| has_non_owning_mutable_access_inner(cx, phantoms, arg_ty)),
            _ => false,
        }
    }

    let mut phantoms = FxHashSet::default();
    has_non_owning_mutable_access_inner(cx, &mut phantoms, iter_ty)
}

/// Check if `ty` is slice-like, i.e., `&[T]`, `[T; N]`, or `Vec<T>`.
pub fn is_slice_like<'tcx>(cx: &LateContext<'tcx>, ty: Ty<'tcx>) -> bool {
    ty.is_slice()
        || ty.is_array()
        || matches!(ty.kind(), ty::Adt(adt_def, _) if cx.tcx.is_diagnostic_item(sym::Vec, adt_def.did()))
}

/// Gets the index of a field by name.
pub fn get_field_idx_by_name(ty: Ty<'_>, name: Symbol) -> Option<usize> {
    match *ty.kind() {
        ty::Adt(def, _) if def.is_union() || def.is_struct() => {
            def.non_enum_variant().fields.iter().position(|f| f.name == name)
        },
        ty::Tuple(_) => name.as_str().parse::<usize>().ok(),
        _ => None,
    }
}<|MERGE_RESOLUTION|>--- conflicted
+++ resolved
@@ -21,13 +21,8 @@
 use rustc_middle::ty::layout::ValidityRequirement;
 use rustc_middle::ty::{
     self, AdtDef, AliasTy, AssocItem, AssocTag, Binder, BoundRegion, FnSig, GenericArg, GenericArgKind, GenericArgsRef,
-<<<<<<< HEAD
-    GenericParamDefKind, IntTy, Region, RegionKind, TraitRef, Ty, TyCtxt, TypeSuperVisitable,
-    TypeVisitable, TypeVisitableExt, TypeVisitor, UintTy, Upcast, VariantDef, VariantDiscr,
-=======
     GenericParamDefKind, IntTy, Region, RegionKind, TraitRef, Ty, TyCtxt, TypeSuperVisitable, TypeVisitable,
     TypeVisitableExt, TypeVisitor, UintTy, Upcast, VariantDef, VariantDiscr,
->>>>>>> 6cb8863e
 };
 use rustc_span::symbol::Ident;
 use rustc_span::{DUMMY_SP, Span, Symbol, sym};
@@ -37,8 +32,6 @@
 use std::assert_matches::debug_assert_matches;
 use std::collections::hash_map::Entry;
 use std::iter;
-use rustc_attr_data_structures::find_attr;
-use rustc_attr_data_structures::AttributeKind;
 
 use crate::path_res;
 use crate::paths::{PathNS, lookup_path_str};
@@ -334,19 +327,8 @@
 // Returns whether the type has #[must_use] attribute
 pub fn is_must_use_ty<'tcx>(cx: &LateContext<'tcx>, ty: Ty<'tcx>) -> bool {
     match ty.kind() {
-<<<<<<< HEAD
-        ty::Adt(adt, _) => find_attr!(
-            cx.tcx.get_all_attrs(adt.did()),
-            AttributeKind::MustUse { ..}
-        ),
-        ty::Foreign(did) => find_attr!(
-            cx.tcx.get_all_attrs(*did),
-            AttributeKind::MustUse { ..}
-        ),
-=======
         ty::Adt(adt, _) => find_attr!(cx.tcx.get_all_attrs(adt.did()), AttributeKind::MustUse { .. }),
         ty::Foreign(did) => find_attr!(cx.tcx.get_all_attrs(*did), AttributeKind::MustUse { .. }),
->>>>>>> 6cb8863e
         ty::Slice(ty) | ty::Array(ty, _) | ty::RawPtr(ty, _) | ty::Ref(_, ty, _) => {
             // for the Array case we don't need to care for the len == 0 case
             // because we don't want to lint functions returning empty arrays
@@ -356,14 +338,10 @@
         ty::Alias(ty::Opaque, AliasTy { def_id, .. }) => {
             for (predicate, _) in cx.tcx.explicit_item_self_bounds(def_id).skip_binder() {
                 if let ty::ClauseKind::Trait(trait_predicate) = predicate.kind().skip_binder()
-<<<<<<< HEAD
-                    && find_attr!(cx.tcx.get_all_attrs(trait_predicate.trait_ref.def_id), AttributeKind::MustUse { ..})
-=======
                     && find_attr!(
                         cx.tcx.get_all_attrs(trait_predicate.trait_ref.def_id),
                         AttributeKind::MustUse { .. }
                     )
->>>>>>> 6cb8863e
                 {
                     return true;
                 }
@@ -373,11 +351,7 @@
         ty::Dynamic(binder, _, _) => {
             for predicate in *binder {
                 if let ty::ExistentialPredicate::Trait(ref trait_ref) = predicate.skip_binder()
-<<<<<<< HEAD
-                    && find_attr!(cx.tcx.get_all_attrs(trait_ref.def_id), AttributeKind::MustUse { ..})
-=======
                     && find_attr!(cx.tcx.get_all_attrs(trait_ref.def_id), AttributeKind::MustUse { .. })
->>>>>>> 6cb8863e
                 {
                     return true;
                 }
