--- conflicted
+++ resolved
@@ -20,11 +20,7 @@
 use rustc_middle::ty::layout::ValidityRequirement;
 use rustc_middle::ty::{
     self, AdtDef, AliasTy, AssocItem, AssocTag, Binder, BoundRegion, FnSig, GenericArg, GenericArgKind, GenericArgsRef,
-<<<<<<< HEAD
-    GenericParamDefKind, IntTy, ParamEnv, Region, RegionKind, TraitRef, Ty, TyCtxt, TypeFoldable, TypeSuperVisitable,
-=======
     GenericParamDefKind, IntTy, Region, RegionKind, TraitRef, Ty, TyCtxt, TypeFoldable, TypeSuperVisitable,
->>>>>>> 52b7e824
     TypeVisitable, TypeVisitableExt, TypeVisitor, UintTy, Upcast, VariantDef, VariantDiscr,
 };
 use rustc_span::symbol::Ident;
