//! Utilities for manipulating and extracting information from `rustc_ast::ast`.
//!
//! - The `eq_foobar` functions test for semantic equality but ignores `NodeId`s and `Span`s.

#![allow(clippy::wildcard_imports, clippy::enum_glob_use)]

use crate::{both, over};
use rustc_ast::{self as ast, *};
use rustc_span::symbol::Ident;
use std::mem;

pub mod ident_iter;
pub use ident_iter::IdentIter;

pub fn is_useless_with_eq_exprs(kind: BinOpKind) -> bool {
    use BinOpKind::*;
    matches!(
        kind,
        Sub | Div | Eq | Lt | Le | Gt | Ge | Ne | And | Or | BitXor | BitAnd | BitOr
    )
}

/// Checks if each element in the first slice is contained within the latter as per `eq_fn`.
pub fn unordered_over<X>(left: &[X], right: &[X], mut eq_fn: impl FnMut(&X, &X) -> bool) -> bool {
    left.len() == right.len() && left.iter().all(|l| right.iter().any(|r| eq_fn(l, r)))
}

pub fn eq_id(l: Ident, r: Ident) -> bool {
    l.name == r.name
}

pub fn eq_pat(l: &Pat, r: &Pat) -> bool {
    use PatKind::*;
    match (&l.kind, &r.kind) {
        (Missing, _) | (_, Missing) => unreachable!(),
        (Paren(l), _) => eq_pat(l, r),
        (_, Paren(r)) => eq_pat(l, r),
        (Wild, Wild) | (Rest, Rest) => true,
        (Expr(l), Expr(r)) => eq_expr(l, r),
        (Ident(b1, i1, s1), Ident(b2, i2, s2)) => {
            b1 == b2 && eq_id(*i1, *i2) && both(s1.as_deref(), s2.as_deref(), eq_pat)
        },
        (Range(lf, lt, le), Range(rf, rt, re)) => {
            eq_expr_opt(lf.as_deref(), rf.as_deref())
                && eq_expr_opt(lt.as_deref(), rt.as_deref())
                && eq_range_end(&le.node, &re.node)
        },
        (Box(l), Box(r))
        | (Ref(l, Mutability::Not), Ref(r, Mutability::Not))
        | (Ref(l, Mutability::Mut), Ref(r, Mutability::Mut)) => eq_pat(l, r),
        (Tuple(l), Tuple(r)) | (Slice(l), Slice(r)) => over(l, r, |l, r| eq_pat(l, r)),
        (Path(lq, lp), Path(rq, rp)) => both(lq.as_deref(), rq.as_deref(), eq_qself) && eq_path(lp, rp),
        (TupleStruct(lqself, lp, lfs), TupleStruct(rqself, rp, rfs)) => {
            eq_maybe_qself(lqself.as_deref(), rqself.as_deref())
                && eq_path(lp, rp)
                && over(lfs, rfs, |l, r| eq_pat(l, r))
        },
        (Struct(lqself, lp, lfs, lr), Struct(rqself, rp, rfs, rr)) => {
            lr == rr
                && eq_maybe_qself(lqself.as_deref(), rqself.as_deref())
                && eq_path(lp, rp)
                && unordered_over(lfs, rfs, eq_field_pat)
        },
        (Or(ls), Or(rs)) => unordered_over(ls, rs, |l, r| eq_pat(l, r)),
        (MacCall(l), MacCall(r)) => eq_mac_call(l, r),
        _ => false,
    }
}

pub fn eq_range_end(l: &RangeEnd, r: &RangeEnd) -> bool {
    match (l, r) {
        (RangeEnd::Excluded, RangeEnd::Excluded) => true,
        (RangeEnd::Included(l), RangeEnd::Included(r)) => {
            matches!(l, RangeSyntax::DotDotEq) == matches!(r, RangeSyntax::DotDotEq)
        },
        _ => false,
    }
}

pub fn eq_field_pat(l: &PatField, r: &PatField) -> bool {
    l.is_placeholder == r.is_placeholder
        && eq_id(l.ident, r.ident)
        && eq_pat(&l.pat, &r.pat)
        && over(&l.attrs, &r.attrs, eq_attr)
}

<<<<<<< HEAD
pub fn eq_qself(l: &Box<QSelf>, r: &Box<QSelf>) -> bool {
    l.position == r.position && eq_ty(&l.ty, &r.ty)
}

pub fn eq_maybe_qself(l: Option<&Box<QSelf>>, r: Option<&Box<QSelf>>) -> bool {
=======
pub fn eq_qself(l: &QSelf, r: &QSelf) -> bool {
    l.position == r.position && eq_ty(&l.ty, &r.ty)
}

pub fn eq_maybe_qself(l: Option<&QSelf>, r: Option<&QSelf>) -> bool {
>>>>>>> bd6834a7
    match (l, r) {
        (Some(l), Some(r)) => eq_qself(l, r),
        (None, None) => true,
        _ => false,
    }
}

pub fn eq_path(l: &Path, r: &Path) -> bool {
    over(&l.segments, &r.segments, eq_path_seg)
}

pub fn eq_path_seg(l: &PathSegment, r: &PathSegment) -> bool {
    eq_id(l.ident, r.ident) && both(l.args.as_ref(), r.args.as_ref(), |l, r| eq_generic_args(l, r))
}

pub fn eq_generic_args(l: &GenericArgs, r: &GenericArgs) -> bool {
    match (l, r) {
        (AngleBracketed(l), AngleBracketed(r)) => over(&l.args, &r.args, eq_angle_arg),
        (Parenthesized(l), Parenthesized(r)) => {
            over(&l.inputs, &r.inputs, |l, r| eq_ty(l, r)) && eq_fn_ret_ty(&l.output, &r.output)
        },
        _ => false,
    }
}

pub fn eq_angle_arg(l: &AngleBracketedArg, r: &AngleBracketedArg) -> bool {
    match (l, r) {
        (AngleBracketedArg::Arg(l), AngleBracketedArg::Arg(r)) => eq_generic_arg(l, r),
        (AngleBracketedArg::Constraint(l), AngleBracketedArg::Constraint(r)) => eq_assoc_item_constraint(l, r),
        _ => false,
    }
}

pub fn eq_generic_arg(l: &GenericArg, r: &GenericArg) -> bool {
    match (l, r) {
        (GenericArg::Lifetime(l), GenericArg::Lifetime(r)) => eq_id(l.ident, r.ident),
        (GenericArg::Type(l), GenericArg::Type(r)) => eq_ty(l, r),
        (GenericArg::Const(l), GenericArg::Const(r)) => eq_expr(&l.value, &r.value),
        _ => false,
    }
}

<<<<<<< HEAD
pub fn eq_expr_opt(l: Option<&Box<Expr>>, r: Option<&Box<Expr>>) -> bool {
    both(l, r, |l, r| eq_expr(l, r))
=======
pub fn eq_expr_opt(l: Option<&Expr>, r: Option<&Expr>) -> bool {
    both(l, r, eq_expr)
>>>>>>> bd6834a7
}

pub fn eq_struct_rest(l: &StructRest, r: &StructRest) -> bool {
    match (l, r) {
        (StructRest::Base(lb), StructRest::Base(rb)) => eq_expr(lb, rb),
        (StructRest::Rest(_), StructRest::Rest(_)) | (StructRest::None, StructRest::None) => true,
        _ => false,
    }
}

#[allow(clippy::too_many_lines)] // Just a big match statement
pub fn eq_expr(l: &Expr, r: &Expr) -> bool {
    use ExprKind::*;
    if !over(&l.attrs, &r.attrs, eq_attr) {
        return false;
    }
    match (&l.kind, &r.kind) {
        (Paren(l), _) => eq_expr(l, r),
        (_, Paren(r)) => eq_expr(l, r),
        (Err(_), Err(_)) => true,
        (Dummy, _) | (_, Dummy) => unreachable!("comparing `ExprKind::Dummy`"),
        (Try(l), Try(r)) | (Await(l, _), Await(r, _)) => eq_expr(l, r),
        (Array(l), Array(r)) => over(l, r, |l, r| eq_expr(l, r)),
        (Tup(l), Tup(r)) => over(l, r, |l, r| eq_expr(l, r)),
        (Repeat(le, ls), Repeat(re, rs)) => eq_expr(le, re) && eq_expr(&ls.value, &rs.value),
        (Call(lc, la), Call(rc, ra)) => eq_expr(lc, rc) && over(la, ra, |l, r| eq_expr(l, r)),
        (
            MethodCall(box ast::MethodCall {
                seg: ls,
                receiver: lr,
                args: la,
                ..
            }),
            MethodCall(box ast::MethodCall {
                seg: rs,
                receiver: rr,
                args: ra,
                ..
            }),
        ) => eq_path_seg(ls, rs) && eq_expr(lr, rr) && over(la, ra, |l, r| eq_expr(l, r)),
        (Binary(lo, ll, lr), Binary(ro, rl, rr)) => lo.node == ro.node && eq_expr(ll, rl) && eq_expr(lr, rr),
        (Unary(lo, l), Unary(ro, r)) => mem::discriminant(lo) == mem::discriminant(ro) && eq_expr(l, r),
        (Lit(l), Lit(r)) => l == r,
        (Cast(l, lt), Cast(r, rt)) | (Type(l, lt), Type(r, rt)) => eq_expr(l, r) && eq_ty(lt, rt),
        (Let(lp, le, _, _), Let(rp, re, _, _)) => eq_pat(lp, rp) && eq_expr(le, re),
        (If(lc, lt, le), If(rc, rt, re)) => {
            eq_expr(lc, rc) && eq_block(lt, rt) && eq_expr_opt(le.as_deref(), re.as_deref())
        },
        (While(lc, lt, ll), While(rc, rt, rl)) => {
            eq_label(ll.as_ref(), rl.as_ref()) && eq_expr(lc, rc) && eq_block(lt, rt)
        },
        (
            ForLoop {
                pat: lp,
                iter: li,
                body: lt,
                label: ll,
                kind: lk,
            },
            ForLoop {
                pat: rp,
                iter: ri,
                body: rt,
                label: rl,
                kind: rk,
            },
        ) => eq_label(ll.as_ref(), rl.as_ref()) && eq_pat(lp, rp) && eq_expr(li, ri) && eq_block(lt, rt) && lk == rk,
        (Loop(lt, ll, _), Loop(rt, rl, _)) => eq_label(ll.as_ref(), rl.as_ref()) && eq_block(lt, rt),
        (Block(lb, ll), Block(rb, rl)) => eq_label(ll.as_ref(), rl.as_ref()) && eq_block(lb, rb),
        (TryBlock(l), TryBlock(r)) => eq_block(l, r),
        (Yield(l), Yield(r)) => eq_expr_opt(l.expr().map(Box::as_ref), r.expr().map(Box::as_ref)) && l.same_kind(r),
        (Ret(l), Ret(r)) => eq_expr_opt(l.as_deref(), r.as_deref()),
        (Break(ll, le), Break(rl, re)) => {
            eq_label(ll.as_ref(), rl.as_ref()) && eq_expr_opt(le.as_deref(), re.as_deref())
        },
        (Continue(ll), Continue(rl)) => eq_label(ll.as_ref(), rl.as_ref()),
        (Assign(l1, l2, _), Assign(r1, r2, _)) | (Index(l1, l2, _), Index(r1, r2, _)) => {
            eq_expr(l1, r1) && eq_expr(l2, r2)
        },
        (AssignOp(lo, lp, lv), AssignOp(ro, rp, rv)) => lo.node == ro.node && eq_expr(lp, rp) && eq_expr(lv, rv),
        (Field(lp, lf), Field(rp, rf)) => eq_id(*lf, *rf) && eq_expr(lp, rp),
        (Match(ls, la, lkind), Match(rs, ra, rkind)) => (lkind == rkind) && eq_expr(ls, rs) && over(la, ra, eq_arm),
        (
            Closure(box ast::Closure {
                binder: lb,
                capture_clause: lc,
                coroutine_kind: la,
                movability: lm,
                fn_decl: lf,
                body: le,
                ..
            }),
            Closure(box ast::Closure {
                binder: rb,
                capture_clause: rc,
                coroutine_kind: ra,
                movability: rm,
                fn_decl: rf,
                body: re,
                ..
            }),
        ) => {
            eq_closure_binder(lb, rb)
                && lc == rc
                && eq_coroutine_kind(*la, *ra)
                && lm == rm
                && eq_fn_decl(lf, rf)
                && eq_expr(le, re)
        },
        (Gen(lc, lb, lk, _), Gen(rc, rb, rk, _)) => lc == rc && eq_block(lb, rb) && lk == rk,
        (Range(lf, lt, ll), Range(rf, rt, rl)) => {
            ll == rl && eq_expr_opt(lf.as_deref(), rf.as_deref()) && eq_expr_opt(lt.as_deref(), rt.as_deref())
        },
        (AddrOf(lbk, lm, le), AddrOf(rbk, rm, re)) => lbk == rbk && lm == rm && eq_expr(le, re),
        (Path(lq, lp), Path(rq, rp)) => both(lq.as_deref(), rq.as_deref(), eq_qself) && eq_path(lp, rp),
        (MacCall(l), MacCall(r)) => eq_mac_call(l, r),
        (Struct(lse), Struct(rse)) => {
            eq_maybe_qself(lse.qself.as_deref(), rse.qself.as_deref())
                && eq_path(&lse.path, &rse.path)
                && eq_struct_rest(&lse.rest, &rse.rest)
                && unordered_over(&lse.fields, &rse.fields, eq_field)
        },
        _ => false,
    }
}

fn eq_coroutine_kind(a: Option<CoroutineKind>, b: Option<CoroutineKind>) -> bool {
    matches!(
        (a, b),
        (Some(CoroutineKind::Async { .. }), Some(CoroutineKind::Async { .. }))
            | (Some(CoroutineKind::Gen { .. }), Some(CoroutineKind::Gen { .. }))
            | (
                Some(CoroutineKind::AsyncGen { .. }),
                Some(CoroutineKind::AsyncGen { .. })
            )
            | (None, None)
    )
}

pub fn eq_field(l: &ExprField, r: &ExprField) -> bool {
    l.is_placeholder == r.is_placeholder
        && eq_id(l.ident, r.ident)
        && eq_expr(&l.expr, &r.expr)
        && over(&l.attrs, &r.attrs, eq_attr)
}

pub fn eq_arm(l: &Arm, r: &Arm) -> bool {
    l.is_placeholder == r.is_placeholder
        && eq_pat(&l.pat, &r.pat)
        && eq_expr_opt(l.body.as_deref(), r.body.as_deref())
        && eq_expr_opt(l.guard.as_deref(), r.guard.as_deref())
        && over(&l.attrs, &r.attrs, eq_attr)
}

pub fn eq_label(l: Option<&Label>, r: Option<&Label>) -> bool {
    both(l, r, |l, r| eq_id(l.ident, r.ident))
}

pub fn eq_block(l: &Block, r: &Block) -> bool {
    l.rules == r.rules && over(&l.stmts, &r.stmts, eq_stmt)
}

pub fn eq_stmt(l: &Stmt, r: &Stmt) -> bool {
    use StmtKind::*;
    match (&l.kind, &r.kind) {
        (Let(l), Let(r)) => {
            eq_pat(&l.pat, &r.pat)
                && both(l.ty.as_ref(), r.ty.as_ref(), |l, r| eq_ty(l, r))
                && eq_local_kind(&l.kind, &r.kind)
                && over(&l.attrs, &r.attrs, eq_attr)
        },
        (Item(l), Item(r)) => eq_item(l, r, eq_item_kind),
        (Expr(l), Expr(r)) | (Semi(l), Semi(r)) => eq_expr(l, r),
        (Empty, Empty) => true,
        (MacCall(l), MacCall(r)) => {
            l.style == r.style && eq_mac_call(&l.mac, &r.mac) && over(&l.attrs, &r.attrs, eq_attr)
        },
        _ => false,
    }
}

pub fn eq_local_kind(l: &LocalKind, r: &LocalKind) -> bool {
    use LocalKind::*;
    match (l, r) {
        (Decl, Decl) => true,
        (Init(l), Init(r)) => eq_expr(l, r),
        (InitElse(li, le), InitElse(ri, re)) => eq_expr(li, ri) && eq_block(le, re),
        _ => false,
    }
}

pub fn eq_item<K>(l: &Item<K>, r: &Item<K>, mut eq_kind: impl FnMut(&K, &K) -> bool) -> bool {
    over(&l.attrs, &r.attrs, eq_attr) && eq_vis(&l.vis, &r.vis) && eq_kind(&l.kind, &r.kind)
}

#[expect(clippy::too_many_lines)] // Just a big match statement
pub fn eq_item_kind(l: &ItemKind, r: &ItemKind) -> bool {
    use ItemKind::*;
    match (l, r) {
        (ExternCrate(ls, li), ExternCrate(rs, ri)) => ls == rs && eq_id(*li, *ri),
        (Use(l), Use(r)) => eq_use_tree(l, r),
        (
            Static(box StaticItem {
                ident: li,
                ty: lt,
                mutability: lm,
                expr: le,
                safety: ls,
                define_opaque: _,
            }),
            Static(box StaticItem {
                ident: ri,
                ty: rt,
                mutability: rm,
                expr: re,
                safety: rs,
                define_opaque: _,
            }),
        ) => eq_id(*li, *ri) && lm == rm && ls == rs && eq_ty(lt, rt) && eq_expr_opt(le.as_deref(), re.as_deref()),
        (
            Const(box ConstItem {
                defaultness: ld,
                ident: li,
                generics: lg,
                ty: lt,
                expr: le,
                define_opaque: _,
            }),
            Const(box ConstItem {
                defaultness: rd,
                ident: ri,
                generics: rg,
                ty: rt,
                expr: re,
                define_opaque: _,
            }),
        ) => {
            eq_defaultness(*ld, *rd)
                && eq_id(*li, *ri)
                && eq_generics(lg, rg)
                && eq_ty(lt, rt)
                && eq_expr_opt(le.as_deref(), re.as_deref())
        },
        (
            Fn(box ast::Fn {
                defaultness: ld,
                sig: lf,
                ident: li,
                generics: lg,
                contract: lc,
                body: lb,
                define_opaque: _,
            }),
            Fn(box ast::Fn {
                defaultness: rd,
                sig: rf,
                ident: ri,
                generics: rg,
                contract: rc,
                body: rb,
                define_opaque: _,
            }),
        ) => {
            eq_defaultness(*ld, *rd)
                && eq_fn_sig(lf, rf)
                && eq_id(*li, *ri)
                && eq_generics(lg, rg)
                && eq_opt_fn_contract(lc, rc)
                && both(lb.as_ref(), rb.as_ref(), |l, r| eq_block(l, r))
        },
        (Mod(ls, li, lmk), Mod(rs, ri, rmk)) => {
            ls == rs
                && eq_id(*li, *ri)
                && match (lmk, rmk) {
                    (ModKind::Loaded(litems, linline, _), ModKind::Loaded(ritems, rinline, _)) => {
                        linline == rinline && over(litems, ritems, |l, r| eq_item(l, r, eq_item_kind))
                    },
                    (ModKind::Unloaded, ModKind::Unloaded) => true,
                    _ => false,
                }
        },
        (ForeignMod(l), ForeignMod(r)) => {
            both(l.abi.as_ref(), r.abi.as_ref(), eq_str_lit)
                && over(&l.items, &r.items, |l, r| eq_item(l, r, eq_foreign_item_kind))
        },
        (
            TyAlias(box ast::TyAlias {
                defaultness: ld,
                generics: lg,
                bounds: lb,
                ty: lt,
                ..
            }),
            TyAlias(box ast::TyAlias {
                defaultness: rd,
                generics: rg,
                bounds: rb,
                ty: rt,
                ..
            }),
        ) => {
            eq_defaultness(*ld, *rd)
                && eq_generics(lg, rg)
                && over(lb, rb, eq_generic_bound)
                && both(lt.as_ref(), rt.as_ref(), |l, r| eq_ty(l, r))
        },
        (Enum(li, lg, le), Enum(ri, rg, re)) => {
            eq_id(*li, *ri) && eq_generics(lg, rg) && over(&le.variants, &re.variants, eq_variant)
        },
        (Struct(li, lg, lv), Struct(ri, rg, rv)) | (Union(li, lg, lv), Union(ri, rg, rv)) => {
            eq_id(*li, *ri) && eq_generics(lg, rg) && eq_variant_data(lv, rv)
        },
        (
            Trait(box ast::Trait {
                constness: lc,
                is_auto: la,
                safety: lu,
                ident: li,
                generics: lg,
                bounds: lb,
                items: lis,
            }),
            Trait(box ast::Trait {
                constness: rc,
                is_auto: ra,
                safety: ru,
                ident: ri,
                generics: rg,
                bounds: rb,
                items: ris,
            }),
        ) => {
            matches!(lc, ast::Const::No) == matches!(rc, ast::Const::No)
                && la == ra
                && matches!(lu, Safety::Default) == matches!(ru, Safety::Default)
                && eq_id(*li, *ri)
                && eq_generics(lg, rg)
                && over(lb, rb, eq_generic_bound)
                && over(lis, ris, |l, r| eq_item(l, r, eq_assoc_item_kind))
        },
        (TraitAlias(li, lg, lb), TraitAlias(ri, rg, rb)) => {
            eq_id(*li, *ri) && eq_generics(lg, rg) && over(lb, rb, eq_generic_bound)
        },
        (
            Impl(ast::Impl {
                generics: lg,
                of_trait: lot,
                self_ty: lst,
                items: li,
            }),
            Impl(ast::Impl {
                generics: rg,
                of_trait: rot,
                self_ty: rst,
                items: ri,
            }),
        ) => {
            eq_generics(lg, rg)
                && both(lot.as_deref(), rot.as_deref(), |l, r| {
                    matches!(l.safety, Safety::Default) == matches!(r.safety, Safety::Default)
                        && matches!(l.polarity, ImplPolarity::Positive) == matches!(r.polarity, ImplPolarity::Positive)
                        && eq_defaultness(l.defaultness, r.defaultness)
                        && matches!(l.constness, ast::Const::No) == matches!(r.constness, ast::Const::No)
                        && eq_path(&l.trait_ref.path, &r.trait_ref.path)
                })
                && eq_ty(lst, rst)
                && over(li, ri, |l, r| eq_item(l, r, eq_assoc_item_kind))
        },
        (MacCall(l), MacCall(r)) => eq_mac_call(l, r),
        (MacroDef(li, ld), MacroDef(ri, rd)) => {
            eq_id(*li, *ri) && ld.macro_rules == rd.macro_rules && eq_delim_args(&ld.body, &rd.body)
        },
        _ => false,
    }
}

pub fn eq_foreign_item_kind(l: &ForeignItemKind, r: &ForeignItemKind) -> bool {
    use ForeignItemKind::*;
    match (l, r) {
        (
            Static(box StaticItem {
                ident: li,
                ty: lt,
                mutability: lm,
                expr: le,
                safety: ls,
                define_opaque: _,
            }),
            Static(box StaticItem {
                ident: ri,
                ty: rt,
                mutability: rm,
                expr: re,
                safety: rs,
                define_opaque: _,
            }),
        ) => eq_id(*li, *ri) && eq_ty(lt, rt) && lm == rm && eq_expr_opt(le.as_deref(), re.as_deref()) && ls == rs,
        (
            Fn(box ast::Fn {
                defaultness: ld,
                sig: lf,
                ident: li,
                generics: lg,
                contract: lc,
                body: lb,
                define_opaque: _,
            }),
            Fn(box ast::Fn {
                defaultness: rd,
                sig: rf,
                ident: ri,
                generics: rg,
                contract: rc,
                body: rb,
                define_opaque: _,
            }),
        ) => {
            eq_defaultness(*ld, *rd)
                && eq_fn_sig(lf, rf)
                && eq_id(*li, *ri)
                && eq_generics(lg, rg)
                && eq_opt_fn_contract(lc, rc)
                && both(lb.as_ref(), rb.as_ref(), |l, r| eq_block(l, r))
        },
        (
            TyAlias(box ast::TyAlias {
                defaultness: ld,
                ident: li,
                generics: lg,
                where_clauses: _,
                bounds: lb,
                ty: lt,
            }),
            TyAlias(box ast::TyAlias {
                defaultness: rd,
                ident: ri,
                generics: rg,
                where_clauses: _,
                bounds: rb,
                ty: rt,
            }),
        ) => {
            eq_defaultness(*ld, *rd)
                && eq_id(*li, *ri)
                && eq_generics(lg, rg)
                && over(lb, rb, eq_generic_bound)
                && both(lt.as_ref(), rt.as_ref(), |l, r| eq_ty(l, r))
        },
        (MacCall(l), MacCall(r)) => eq_mac_call(l, r),
        _ => false,
    }
}

pub fn eq_assoc_item_kind(l: &AssocItemKind, r: &AssocItemKind) -> bool {
    use AssocItemKind::*;
    match (l, r) {
        (
            Const(box ConstItem {
                defaultness: ld,
                ident: li,
                generics: lg,
                ty: lt,
                expr: le,
                define_opaque: _,
            }),
            Const(box ConstItem {
                defaultness: rd,
                ident: ri,
                generics: rg,
                ty: rt,
                expr: re,
                define_opaque: _,
            }),
        ) => {
            eq_defaultness(*ld, *rd)
                && eq_id(*li, *ri)
                && eq_generics(lg, rg)
                && eq_ty(lt, rt)
                && eq_expr_opt(le.as_deref(), re.as_deref())
        },
        (
            Fn(box ast::Fn {
                defaultness: ld,
                sig: lf,
                ident: li,
                generics: lg,
                contract: lc,
                body: lb,
                define_opaque: _,
            }),
            Fn(box ast::Fn {
                defaultness: rd,
                sig: rf,
                ident: ri,
                generics: rg,
                contract: rc,
                body: rb,
                define_opaque: _,
            }),
        ) => {
            eq_defaultness(*ld, *rd)
                && eq_fn_sig(lf, rf)
                && eq_id(*li, *ri)
                && eq_generics(lg, rg)
                && eq_opt_fn_contract(lc, rc)
                && both(lb.as_ref(), rb.as_ref(), |l, r| eq_block(l, r))
        },
        (
            Type(box TyAlias {
                defaultness: ld,
                ident: li,
                generics: lg,
                where_clauses: _,
                bounds: lb,
                ty: lt,
            }),
            Type(box TyAlias {
                defaultness: rd,
                ident: ri,
                generics: rg,
                where_clauses: _,
                bounds: rb,
                ty: rt,
            }),
        ) => {
            eq_defaultness(*ld, *rd)
                && eq_id(*li, *ri)
                && eq_generics(lg, rg)
                && over(lb, rb, eq_generic_bound)
                && both(lt.as_ref(), rt.as_ref(), |l, r| eq_ty(l, r))
        },
        (MacCall(l), MacCall(r)) => eq_mac_call(l, r),
        _ => false,
    }
}

pub fn eq_variant(l: &Variant, r: &Variant) -> bool {
    l.is_placeholder == r.is_placeholder
        && over(&l.attrs, &r.attrs, eq_attr)
        && eq_vis(&l.vis, &r.vis)
        && eq_id(l.ident, r.ident)
        && eq_variant_data(&l.data, &r.data)
        && both(l.disr_expr.as_ref(), r.disr_expr.as_ref(), |l, r| {
            eq_expr(&l.value, &r.value)
        })
}

pub fn eq_variant_data(l: &VariantData, r: &VariantData) -> bool {
    use VariantData::*;
    match (l, r) {
        (Unit(_), Unit(_)) => true,
        (Struct { fields: l, .. }, Struct { fields: r, .. }) | (Tuple(l, _), Tuple(r, _)) => {
            over(l, r, eq_struct_field)
        },
        _ => false,
    }
}

pub fn eq_struct_field(l: &FieldDef, r: &FieldDef) -> bool {
    l.is_placeholder == r.is_placeholder
        && over(&l.attrs, &r.attrs, eq_attr)
        && eq_vis(&l.vis, &r.vis)
        && both(l.ident.as_ref(), r.ident.as_ref(), |l, r| eq_id(*l, *r))
        && eq_ty(&l.ty, &r.ty)
}

pub fn eq_fn_sig(l: &FnSig, r: &FnSig) -> bool {
    eq_fn_decl(&l.decl, &r.decl) && eq_fn_header(&l.header, &r.header)
}

fn eq_opt_coroutine_kind(l: Option<CoroutineKind>, r: Option<CoroutineKind>) -> bool {
    matches!(
        (l, r),
        (Some(CoroutineKind::Async { .. }), Some(CoroutineKind::Async { .. }))
            | (Some(CoroutineKind::Gen { .. }), Some(CoroutineKind::Gen { .. }))
            | (
                Some(CoroutineKind::AsyncGen { .. }),
                Some(CoroutineKind::AsyncGen { .. })
            )
            | (None, None)
    )
}

pub fn eq_fn_header(l: &FnHeader, r: &FnHeader) -> bool {
    matches!(l.safety, Safety::Default) == matches!(r.safety, Safety::Default)
        && eq_opt_coroutine_kind(l.coroutine_kind, r.coroutine_kind)
        && matches!(l.constness, Const::No) == matches!(r.constness, Const::No)
        && eq_ext(&l.ext, &r.ext)
}

#[expect(clippy::ref_option, reason = "This is the type how it is stored in the AST")]
pub fn eq_opt_fn_contract(l: &Option<Box<FnContract>>, r: &Option<Box<FnContract>>) -> bool {
    match (l, r) {
        (Some(l), Some(r)) => {
            eq_expr_opt(l.requires.as_deref(), r.requires.as_deref())
                && eq_expr_opt(l.ensures.as_deref(), r.ensures.as_deref())
        },
        (None, None) => true,
        (Some(_), None) | (None, Some(_)) => false,
    }
}

pub fn eq_generics(l: &Generics, r: &Generics) -> bool {
    over(&l.params, &r.params, eq_generic_param)
        && over(&l.where_clause.predicates, &r.where_clause.predicates, |l, r| {
            eq_where_predicate(l, r)
        })
}

pub fn eq_where_predicate(l: &WherePredicate, r: &WherePredicate) -> bool {
    use WherePredicateKind::*;
    over(&l.attrs, &r.attrs, eq_attr)
        && match (&l.kind, &r.kind) {
            (BoundPredicate(l), BoundPredicate(r)) => {
                over(&l.bound_generic_params, &r.bound_generic_params, |l, r| {
                    eq_generic_param(l, r)
                }) && eq_ty(&l.bounded_ty, &r.bounded_ty)
                    && over(&l.bounds, &r.bounds, eq_generic_bound)
            },
            (RegionPredicate(l), RegionPredicate(r)) => {
                eq_id(l.lifetime.ident, r.lifetime.ident) && over(&l.bounds, &r.bounds, eq_generic_bound)
            },
            (EqPredicate(l), EqPredicate(r)) => eq_ty(&l.lhs_ty, &r.lhs_ty) && eq_ty(&l.rhs_ty, &r.rhs_ty),
            _ => false,
        }
}

pub fn eq_use_tree(l: &UseTree, r: &UseTree) -> bool {
    eq_path(&l.prefix, &r.prefix) && eq_use_tree_kind(&l.kind, &r.kind)
}

pub fn eq_anon_const(l: &AnonConst, r: &AnonConst) -> bool {
    eq_expr(&l.value, &r.value)
}

pub fn eq_use_tree_kind(l: &UseTreeKind, r: &UseTreeKind) -> bool {
    use UseTreeKind::*;
    match (l, r) {
        (Glob, Glob) => true,
        (Simple(l), Simple(r)) => both(l.as_ref(), r.as_ref(), |l, r| eq_id(*l, *r)),
        (Nested { items: l, .. }, Nested { items: r, .. }) => over(l, r, |(l, _), (r, _)| eq_use_tree(l, r)),
        _ => false,
    }
}

pub fn eq_defaultness(l: Defaultness, r: Defaultness) -> bool {
    matches!(
        (l, r),
        (Defaultness::Final, Defaultness::Final) | (Defaultness::Default(_), Defaultness::Default(_))
    )
}

pub fn eq_vis(l: &Visibility, r: &Visibility) -> bool {
    use VisibilityKind::*;
    match (&l.kind, &r.kind) {
        (Public, Public) | (Inherited, Inherited) => true,
        (Restricted { path: l, .. }, Restricted { path: r, .. }) => eq_path(l, r),
        _ => false,
    }
}

pub fn eq_fn_decl(l: &FnDecl, r: &FnDecl) -> bool {
    eq_fn_ret_ty(&l.output, &r.output)
        && over(&l.inputs, &r.inputs, |l, r| {
            l.is_placeholder == r.is_placeholder
                && eq_pat(&l.pat, &r.pat)
                && eq_ty(&l.ty, &r.ty)
                && over(&l.attrs, &r.attrs, eq_attr)
        })
}

pub fn eq_closure_binder(l: &ClosureBinder, r: &ClosureBinder) -> bool {
    match (l, r) {
        (ClosureBinder::NotPresent, ClosureBinder::NotPresent) => true,
        (ClosureBinder::For { generic_params: lp, .. }, ClosureBinder::For { generic_params: rp, .. }) => {
            lp.len() == rp.len() && std::iter::zip(lp.iter(), rp.iter()).all(|(l, r)| eq_generic_param(l, r))
        },
        _ => false,
    }
}

pub fn eq_fn_ret_ty(l: &FnRetTy, r: &FnRetTy) -> bool {
    match (l, r) {
        (FnRetTy::Default(_), FnRetTy::Default(_)) => true,
        (FnRetTy::Ty(l), FnRetTy::Ty(r)) => eq_ty(l, r),
        _ => false,
    }
}

pub fn eq_ty(l: &Ty, r: &Ty) -> bool {
    use TyKind::*;
    match (&l.kind, &r.kind) {
        (Paren(l), _) => eq_ty(l, r),
        (_, Paren(r)) => eq_ty(l, r),
        (Never, Never) | (Infer, Infer) | (ImplicitSelf, ImplicitSelf) | (Err(_), Err(_)) | (CVarArgs, CVarArgs) => {
            true
        },
        (Slice(l), Slice(r)) => eq_ty(l, r),
        (Array(le, ls), Array(re, rs)) => eq_ty(le, re) && eq_expr(&ls.value, &rs.value),
        (Ptr(l), Ptr(r)) => l.mutbl == r.mutbl && eq_ty(&l.ty, &r.ty),
        (Ref(ll, l), Ref(rl, r)) => {
            both(ll.as_ref(), rl.as_ref(), |l, r| eq_id(l.ident, r.ident)) && l.mutbl == r.mutbl && eq_ty(&l.ty, &r.ty)
        },
        (PinnedRef(ll, l), PinnedRef(rl, r)) => {
            both(ll.as_ref(), rl.as_ref(), |l, r| eq_id(l.ident, r.ident)) && l.mutbl == r.mutbl && eq_ty(&l.ty, &r.ty)
        },
        (FnPtr(l), FnPtr(r)) => {
            l.safety == r.safety
                && eq_ext(&l.ext, &r.ext)
                && over(&l.generic_params, &r.generic_params, eq_generic_param)
                && eq_fn_decl(&l.decl, &r.decl)
        },
        (Tup(l), Tup(r)) => over(l, r, |l, r| eq_ty(l, r)),
        (Path(lq, lp), Path(rq, rp)) => both(lq.as_deref(), rq.as_deref(), eq_qself) && eq_path(lp, rp),
        (TraitObject(lg, ls), TraitObject(rg, rs)) => ls == rs && over(lg, rg, eq_generic_bound),
        (ImplTrait(_, lg), ImplTrait(_, rg)) => over(lg, rg, eq_generic_bound),
        (Typeof(l), Typeof(r)) => eq_expr(&l.value, &r.value),
        (MacCall(l), MacCall(r)) => eq_mac_call(l, r),
        _ => false,
    }
}

pub fn eq_ext(l: &Extern, r: &Extern) -> bool {
    use Extern::*;
    match (l, r) {
        (None, None) | (Implicit(_), Implicit(_)) => true,
        (Explicit(l, _), Explicit(r, _)) => eq_str_lit(l, r),
        _ => false,
    }
}

pub fn eq_str_lit(l: &StrLit, r: &StrLit) -> bool {
    l.style == r.style && l.symbol == r.symbol && l.suffix == r.suffix
}

pub fn eq_poly_ref_trait(l: &PolyTraitRef, r: &PolyTraitRef) -> bool {
    l.modifiers == r.modifiers
        && eq_path(&l.trait_ref.path, &r.trait_ref.path)
        && over(&l.bound_generic_params, &r.bound_generic_params, |l, r| {
            eq_generic_param(l, r)
        })
}

pub fn eq_generic_param(l: &GenericParam, r: &GenericParam) -> bool {
    use GenericParamKind::*;
    l.is_placeholder == r.is_placeholder
        && eq_id(l.ident, r.ident)
        && over(&l.bounds, &r.bounds, eq_generic_bound)
        && match (&l.kind, &r.kind) {
            (Lifetime, Lifetime) => true,
            (Type { default: l }, Type { default: r }) => both(l.as_ref(), r.as_ref(), |l, r| eq_ty(l, r)),
            (
                Const {
                    ty: lt,
                    default: ld,
                    span: _,
                },
                Const {
                    ty: rt,
                    default: rd,
                    span: _,
                },
            ) => eq_ty(lt, rt) && both(ld.as_ref(), rd.as_ref(), eq_anon_const),
            _ => false,
        }
        && over(&l.attrs, &r.attrs, eq_attr)
}

pub fn eq_generic_bound(l: &GenericBound, r: &GenericBound) -> bool {
    use GenericBound::*;
    match (l, r) {
        (Trait(ptr1), Trait(ptr2)) => eq_poly_ref_trait(ptr1, ptr2),
        (Outlives(l), Outlives(r)) => eq_id(l.ident, r.ident),
        _ => false,
    }
}

pub fn eq_precise_capture(l: &PreciseCapturingArg, r: &PreciseCapturingArg) -> bool {
    match (l, r) {
        (PreciseCapturingArg::Lifetime(l), PreciseCapturingArg::Lifetime(r)) => l.ident == r.ident,
        (PreciseCapturingArg::Arg(l, _), PreciseCapturingArg::Arg(r, _)) => l.segments[0].ident == r.segments[0].ident,
        _ => false,
    }
}

fn eq_term(l: &Term, r: &Term) -> bool {
    match (l, r) {
        (Term::Ty(l), Term::Ty(r)) => eq_ty(l, r),
        (Term::Const(l), Term::Const(r)) => eq_anon_const(l, r),
        _ => false,
    }
}

pub fn eq_assoc_item_constraint(l: &AssocItemConstraint, r: &AssocItemConstraint) -> bool {
    use AssocItemConstraintKind::*;
    eq_id(l.ident, r.ident)
        && match (&l.kind, &r.kind) {
            (Equality { term: l }, Equality { term: r }) => eq_term(l, r),
            (Bound { bounds: l }, Bound { bounds: r }) => over(l, r, eq_generic_bound),
            _ => false,
        }
}

pub fn eq_mac_call(l: &MacCall, r: &MacCall) -> bool {
    eq_path(&l.path, &r.path) && eq_delim_args(&l.args, &r.args)
}

pub fn eq_attr(l: &Attribute, r: &Attribute) -> bool {
    use AttrKind::*;
    l.style == r.style
        && match (&l.kind, &r.kind) {
            (DocComment(l1, l2), DocComment(r1, r2)) => l1 == r1 && l2 == r2,
            (Normal(l), Normal(r)) => eq_path(&l.item.path, &r.item.path) && eq_attr_args(&l.item.args, &r.item.args),
            _ => false,
        }
}

pub fn eq_attr_args(l: &AttrArgs, r: &AttrArgs) -> bool {
    use AttrArgs::*;
    match (l, r) {
        (Empty, Empty) => true,
        (Delimited(la), Delimited(ra)) => eq_delim_args(la, ra),
        (Eq { eq_span: _, expr: le }, Eq { eq_span: _, expr: re }) => eq_expr(le, re),
        _ => false,
    }
}

pub fn eq_delim_args(l: &DelimArgs, r: &DelimArgs) -> bool {
    l.delim == r.delim
        && l.tokens.len() == r.tokens.len()
        && l.tokens.iter().zip(r.tokens.iter()).all(|(a, b)| a.eq_unspanned(b))
}<|MERGE_RESOLUTION|>--- conflicted
+++ resolved
@@ -84,19 +84,11 @@
         && over(&l.attrs, &r.attrs, eq_attr)
 }
 
-<<<<<<< HEAD
-pub fn eq_qself(l: &Box<QSelf>, r: &Box<QSelf>) -> bool {
-    l.position == r.position && eq_ty(&l.ty, &r.ty)
-}
-
-pub fn eq_maybe_qself(l: Option<&Box<QSelf>>, r: Option<&Box<QSelf>>) -> bool {
-=======
 pub fn eq_qself(l: &QSelf, r: &QSelf) -> bool {
     l.position == r.position && eq_ty(&l.ty, &r.ty)
 }
 
 pub fn eq_maybe_qself(l: Option<&QSelf>, r: Option<&QSelf>) -> bool {
->>>>>>> bd6834a7
     match (l, r) {
         (Some(l), Some(r)) => eq_qself(l, r),
         (None, None) => true,
@@ -139,13 +131,8 @@
     }
 }
 
-<<<<<<< HEAD
-pub fn eq_expr_opt(l: Option<&Box<Expr>>, r: Option<&Box<Expr>>) -> bool {
-    both(l, r, |l, r| eq_expr(l, r))
-=======
 pub fn eq_expr_opt(l: Option<&Expr>, r: Option<&Expr>) -> bool {
     both(l, r, eq_expr)
->>>>>>> bd6834a7
 }
 
 pub fn eq_struct_rest(l: &StructRest, r: &StructRest) -> bool {
