--- conflicted
+++ resolved
@@ -688,11 +688,7 @@
 
 pub fn eq_where_predicate(l: &WherePredicate, r: &WherePredicate) -> bool {
     use WherePredicateKind::*;
-<<<<<<< HEAD
-    over(&l.attrs, &r.attrs, eq_attr) 
-=======
     over(&l.attrs, &r.attrs, eq_attr)
->>>>>>> 3f2eea34
         && match (&l.kind, &r.kind) {
             (BoundPredicate(l), BoundPredicate(r)) => {
                 over(&l.bound_generic_params, &r.bound_generic_params, |l, r| {
