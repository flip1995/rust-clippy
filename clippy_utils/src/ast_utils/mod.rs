//! Utilities for manipulating and extracting information from `rustc_ast::ast`.
//!
//! - The `eq_foobar` functions test for semantic equality but ignores `NodeId`s and `Span`s.

#![allow(clippy::wildcard_imports, clippy::enum_glob_use)]

use crate::{both, over};
use rustc_ast::ptr::P;
use rustc_ast::{self as ast, *};
use rustc_span::symbol::Ident;
use std::mem;

pub mod ident_iter;
pub use ident_iter::IdentIter;

pub fn is_useless_with_eq_exprs(kind: BinOpKind) -> bool {
    use BinOpKind::*;
    matches!(
        kind,
        Sub | Div | Eq | Lt | Le | Gt | Ge | Ne | And | Or | BitXor | BitAnd | BitOr
    )
}

/// Checks if each element in the first slice is contained within the latter as per `eq_fn`.
pub fn unordered_over<X>(left: &[X], right: &[X], mut eq_fn: impl FnMut(&X, &X) -> bool) -> bool {
    left.len() == right.len() && left.iter().all(|l| right.iter().any(|r| eq_fn(l, r)))
}

pub fn eq_id(l: Ident, r: Ident) -> bool {
    l.name == r.name
}

pub fn eq_pat(l: &Pat, r: &Pat) -> bool {
    use PatKind::*;
    match (&l.kind, &r.kind) {
        (Missing, _) | (_, Missing) => unreachable!(),
        (Paren(l), _) => eq_pat(l, r),
        (_, Paren(r)) => eq_pat(l, r),
        (Wild, Wild) | (Rest, Rest) => true,
        (Expr(l), Expr(r)) => eq_expr(l, r),
        (Ident(b1, i1, s1), Ident(b2, i2, s2)) => {
            b1 == b2 && eq_id(*i1, *i2) && both(s1.as_deref(), s2.as_deref(), eq_pat)
        },
        (Range(lf, lt, le), Range(rf, rt, re)) => {
            eq_expr_opt(lf.as_ref(), rf.as_ref())
                && eq_expr_opt(lt.as_ref(), rt.as_ref())
                && eq_range_end(&le.node, &re.node)
        },
        (Box(l), Box(r))
        | (Ref(l, Mutability::Not), Ref(r, Mutability::Not))
        | (Ref(l, Mutability::Mut), Ref(r, Mutability::Mut)) => eq_pat(l, r),
        (Tuple(l), Tuple(r)) | (Slice(l), Slice(r)) => over(l, r, |l, r| eq_pat(l, r)),
        (Path(lq, lp), Path(rq, rp)) => both(lq.as_ref(), rq.as_ref(), eq_qself) && eq_path(lp, rp),
        (TupleStruct(lqself, lp, lfs), TupleStruct(rqself, rp, rfs)) => {
            eq_maybe_qself(lqself.as_ref(), rqself.as_ref()) && eq_path(lp, rp) && over(lfs, rfs, |l, r| eq_pat(l, r))
        },
        (Struct(lqself, lp, lfs, lr), Struct(rqself, rp, rfs, rr)) => {
            lr == rr
                && eq_maybe_qself(lqself.as_ref(), rqself.as_ref())
                && eq_path(lp, rp)
                && unordered_over(lfs, rfs, eq_field_pat)
        },
        (Or(ls), Or(rs)) => unordered_over(ls, rs, |l, r| eq_pat(l, r)),
        (MacCall(l), MacCall(r)) => eq_mac_call(l, r),
        _ => false,
    }
}

pub fn eq_range_end(l: &RangeEnd, r: &RangeEnd) -> bool {
    match (l, r) {
        (RangeEnd::Excluded, RangeEnd::Excluded) => true,
        (RangeEnd::Included(l), RangeEnd::Included(r)) => {
            matches!(l, RangeSyntax::DotDotEq) == matches!(r, RangeSyntax::DotDotEq)
        },
        _ => false,
    }
}

pub fn eq_field_pat(l: &PatField, r: &PatField) -> bool {
    l.is_placeholder == r.is_placeholder
        && eq_id(l.ident, r.ident)
        && eq_pat(&l.pat, &r.pat)
        && over(&l.attrs, &r.attrs, eq_attr)
}

pub fn eq_qself(l: &P<QSelf>, r: &P<QSelf>) -> bool {
    l.position == r.position && eq_ty(&l.ty, &r.ty)
}

pub fn eq_maybe_qself(l: Option<&P<QSelf>>, r: Option<&P<QSelf>>) -> bool {
    match (l, r) {
        (Some(l), Some(r)) => eq_qself(l, r),
        (None, None) => true,
        _ => false,
    }
}

pub fn eq_path(l: &Path, r: &Path) -> bool {
    over(&l.segments, &r.segments, eq_path_seg)
}

pub fn eq_path_seg(l: &PathSegment, r: &PathSegment) -> bool {
    eq_id(l.ident, r.ident) && both(l.args.as_ref(), r.args.as_ref(), |l, r| eq_generic_args(l, r))
}

pub fn eq_generic_args(l: &GenericArgs, r: &GenericArgs) -> bool {
    match (l, r) {
        (AngleBracketed(l), AngleBracketed(r)) => over(&l.args, &r.args, eq_angle_arg),
        (Parenthesized(l), Parenthesized(r)) => {
            over(&l.inputs, &r.inputs, |l, r| eq_ty(l, r)) && eq_fn_ret_ty(&l.output, &r.output)
        },
        _ => false,
    }
}

pub fn eq_angle_arg(l: &AngleBracketedArg, r: &AngleBracketedArg) -> bool {
    match (l, r) {
        (AngleBracketedArg::Arg(l), AngleBracketedArg::Arg(r)) => eq_generic_arg(l, r),
        (AngleBracketedArg::Constraint(l), AngleBracketedArg::Constraint(r)) => eq_assoc_item_constraint(l, r),
        _ => false,
    }
}

pub fn eq_generic_arg(l: &GenericArg, r: &GenericArg) -> bool {
    match (l, r) {
        (GenericArg::Lifetime(l), GenericArg::Lifetime(r)) => eq_id(l.ident, r.ident),
        (GenericArg::Type(l), GenericArg::Type(r)) => eq_ty(l, r),
        (GenericArg::Const(l), GenericArg::Const(r)) => eq_expr(&l.value, &r.value),
        _ => false,
    }
}

pub fn eq_expr_opt(l: Option<&P<Expr>>, r: Option<&P<Expr>>) -> bool {
    both(l, r, |l, r| eq_expr(l, r))
}

pub fn eq_struct_rest(l: &StructRest, r: &StructRest) -> bool {
    match (l, r) {
        (StructRest::Base(lb), StructRest::Base(rb)) => eq_expr(lb, rb),
        (StructRest::Rest(_), StructRest::Rest(_)) | (StructRest::None, StructRest::None) => true,
        _ => false,
    }
}

#[allow(clippy::too_many_lines)] // Just a big match statement
pub fn eq_expr(l: &Expr, r: &Expr) -> bool {
    use ExprKind::*;
    if !over(&l.attrs, &r.attrs, eq_attr) {
        return false;
    }
    match (&l.kind, &r.kind) {
        (Paren(l), _) => eq_expr(l, r),
        (_, Paren(r)) => eq_expr(l, r),
        (Err(_), Err(_)) => true,
        (Dummy, _) | (_, Dummy) => unreachable!("comparing `ExprKind::Dummy`"),
        (Try(l), Try(r)) | (Await(l, _), Await(r, _)) => eq_expr(l, r),
        (Array(l), Array(r)) => over(l, r, |l, r| eq_expr(l, r)),
        (Tup(l), Tup(r)) => over(l, r, |l, r| eq_expr(l, r)),
        (Repeat(le, ls), Repeat(re, rs)) => eq_expr(le, re) && eq_expr(&ls.value, &rs.value),
        (Call(lc, la), Call(rc, ra)) => eq_expr(lc, rc) && over(la, ra, |l, r| eq_expr(l, r)),
        (
            MethodCall(box ast::MethodCall {
                seg: ls,
                receiver: lr,
                args: la,
                ..
            }),
            MethodCall(box ast::MethodCall {
                seg: rs,
                receiver: rr,
                args: ra,
                ..
            }),
        ) => eq_path_seg(ls, rs) && eq_expr(lr, rr) && over(la, ra, |l, r| eq_expr(l, r)),
        (Binary(lo, ll, lr), Binary(ro, rl, rr)) => lo.node == ro.node && eq_expr(ll, rl) && eq_expr(lr, rr),
        (Unary(lo, l), Unary(ro, r)) => mem::discriminant(lo) == mem::discriminant(ro) && eq_expr(l, r),
        (Lit(l), Lit(r)) => l == r,
        (Cast(l, lt), Cast(r, rt)) | (Type(l, lt), Type(r, rt)) => eq_expr(l, r) && eq_ty(lt, rt),
        (Let(lp, le, _, _), Let(rp, re, _, _)) => eq_pat(lp, rp) && eq_expr(le, re),
        (If(lc, lt, le), If(rc, rt, re)) => {
            eq_expr(lc, rc) && eq_block(lt, rt) && eq_expr_opt(le.as_ref(), re.as_ref())
        },
        (While(lc, lt, ll), While(rc, rt, rl)) => {
            eq_label(ll.as_ref(), rl.as_ref()) && eq_expr(lc, rc) && eq_block(lt, rt)
        },
        (
            ForLoop {
                pat: lp,
                iter: li,
                body: lt,
                label: ll,
                kind: lk,
            },
            ForLoop {
                pat: rp,
                iter: ri,
                body: rt,
                label: rl,
                kind: rk,
            },
        ) => eq_label(ll.as_ref(), rl.as_ref()) && eq_pat(lp, rp) && eq_expr(li, ri) && eq_block(lt, rt) && lk == rk,
        (Loop(lt, ll, _), Loop(rt, rl, _)) => eq_label(ll.as_ref(), rl.as_ref()) && eq_block(lt, rt),
        (Block(lb, ll), Block(rb, rl)) => eq_label(ll.as_ref(), rl.as_ref()) && eq_block(lb, rb),
        (TryBlock(l), TryBlock(r)) => eq_block(l, r),
        (Yield(l), Yield(r)) => eq_expr_opt(l.expr(), r.expr()) && l.same_kind(r),
        (Ret(l), Ret(r)) => eq_expr_opt(l.as_ref(), r.as_ref()),
        (Break(ll, le), Break(rl, re)) => eq_label(ll.as_ref(), rl.as_ref()) && eq_expr_opt(le.as_ref(), re.as_ref()),
        (Continue(ll), Continue(rl)) => eq_label(ll.as_ref(), rl.as_ref()),
        (Assign(l1, l2, _), Assign(r1, r2, _)) | (Index(l1, l2, _), Index(r1, r2, _)) => {
            eq_expr(l1, r1) && eq_expr(l2, r2)
        },
        (AssignOp(lo, lp, lv), AssignOp(ro, rp, rv)) => lo.node == ro.node && eq_expr(lp, rp) && eq_expr(lv, rv),
        (Field(lp, lf), Field(rp, rf)) => eq_id(*lf, *rf) && eq_expr(lp, rp),
        (Match(ls, la, lkind), Match(rs, ra, rkind)) => (lkind == rkind) && eq_expr(ls, rs) && over(la, ra, eq_arm),
        (
            Closure(box ast::Closure {
                binder: lb,
                capture_clause: lc,
                coroutine_kind: la,
                movability: lm,
                fn_decl: lf,
                body: le,
                ..
            }),
            Closure(box ast::Closure {
                binder: rb,
                capture_clause: rc,
                coroutine_kind: ra,
                movability: rm,
                fn_decl: rf,
                body: re,
                ..
            }),
        ) => {
            eq_closure_binder(lb, rb)
                && lc == rc
                && eq_coroutine_kind(*la, *ra)
                && lm == rm
                && eq_fn_decl(lf, rf)
                && eq_expr(le, re)
        },
        (Gen(lc, lb, lk, _), Gen(rc, rb, rk, _)) => lc == rc && eq_block(lb, rb) && lk == rk,
        (Range(lf, lt, ll), Range(rf, rt, rl)) => {
            ll == rl && eq_expr_opt(lf.as_ref(), rf.as_ref()) && eq_expr_opt(lt.as_ref(), rt.as_ref())
        },
        (AddrOf(lbk, lm, le), AddrOf(rbk, rm, re)) => lbk == rbk && lm == rm && eq_expr(le, re),
        (Path(lq, lp), Path(rq, rp)) => both(lq.as_ref(), rq.as_ref(), eq_qself) && eq_path(lp, rp),
        (MacCall(l), MacCall(r)) => eq_mac_call(l, r),
        (Struct(lse), Struct(rse)) => {
            eq_maybe_qself(lse.qself.as_ref(), rse.qself.as_ref())
                && eq_path(&lse.path, &rse.path)
                && eq_struct_rest(&lse.rest, &rse.rest)
                && unordered_over(&lse.fields, &rse.fields, eq_field)
        },
        _ => false,
    }
}

fn eq_coroutine_kind(a: Option<CoroutineKind>, b: Option<CoroutineKind>) -> bool {
    matches!(
        (a, b),
        (Some(CoroutineKind::Async { .. }), Some(CoroutineKind::Async { .. }))
            | (Some(CoroutineKind::Gen { .. }), Some(CoroutineKind::Gen { .. }))
            | (
                Some(CoroutineKind::AsyncGen { .. }),
                Some(CoroutineKind::AsyncGen { .. })
            )
            | (None, None)
    )
}

pub fn eq_field(l: &ExprField, r: &ExprField) -> bool {
    l.is_placeholder == r.is_placeholder
        && eq_id(l.ident, r.ident)
        && eq_expr(&l.expr, &r.expr)
        && over(&l.attrs, &r.attrs, eq_attr)
}

pub fn eq_arm(l: &Arm, r: &Arm) -> bool {
    l.is_placeholder == r.is_placeholder
        && eq_pat(&l.pat, &r.pat)
        && eq_expr_opt(l.body.as_ref(), r.body.as_ref())
        && eq_expr_opt(l.guard.as_ref(), r.guard.as_ref())
        && over(&l.attrs, &r.attrs, eq_attr)
}

pub fn eq_label(l: Option<&Label>, r: Option<&Label>) -> bool {
    both(l, r, |l, r| eq_id(l.ident, r.ident))
}

pub fn eq_block(l: &Block, r: &Block) -> bool {
    l.rules == r.rules && over(&l.stmts, &r.stmts, eq_stmt)
}

pub fn eq_stmt(l: &Stmt, r: &Stmt) -> bool {
    use StmtKind::*;
    match (&l.kind, &r.kind) {
        (Let(l), Let(r)) => {
            eq_pat(&l.pat, &r.pat)
                && both(l.ty.as_ref(), r.ty.as_ref(), |l, r| eq_ty(l, r))
                && eq_local_kind(&l.kind, &r.kind)
                && over(&l.attrs, &r.attrs, eq_attr)
        },
        (Item(l), Item(r)) => eq_item(l, r, eq_item_kind),
        (Expr(l), Expr(r)) | (Semi(l), Semi(r)) => eq_expr(l, r),
        (Empty, Empty) => true,
        (MacCall(l), MacCall(r)) => {
            l.style == r.style && eq_mac_call(&l.mac, &r.mac) && over(&l.attrs, &r.attrs, eq_attr)
        },
        _ => false,
    }
}

pub fn eq_local_kind(l: &LocalKind, r: &LocalKind) -> bool {
    use LocalKind::*;
    match (l, r) {
        (Decl, Decl) => true,
        (Init(l), Init(r)) => eq_expr(l, r),
        (InitElse(li, le), InitElse(ri, re)) => eq_expr(li, ri) && eq_block(le, re),
        _ => false,
    }
}

pub fn eq_item<K>(l: &Item<K>, r: &Item<K>, mut eq_kind: impl FnMut(&K, &K) -> bool) -> bool {
    over(&l.attrs, &r.attrs, eq_attr) && eq_vis(&l.vis, &r.vis) && eq_kind(&l.kind, &r.kind)
}

#[expect(clippy::similar_names, clippy::too_many_lines)] // Just a big match statement
pub fn eq_item_kind(l: &ItemKind, r: &ItemKind) -> bool {
    use ItemKind::*;
    match (l, r) {
        (ExternCrate(ls, li), ExternCrate(rs, ri)) => ls == rs && eq_id(*li, *ri),
        (Use(l), Use(r)) => eq_use_tree(l, r),
        (
            Static(box StaticItem {
                ident: li,
                ty: lt,
                mutability: lm,
                expr: le,
                safety: ls,
                define_opaque: _,
            }),
            Static(box StaticItem {
                ident: ri,
                ty: rt,
                mutability: rm,
                expr: re,
                safety: rs,
                define_opaque: _,
            }),
        ) => eq_id(*li, *ri) && lm == rm && ls == rs && eq_ty(lt, rt) && eq_expr_opt(le.as_ref(), re.as_ref()),
        (
            Const(box ConstItem {
                defaultness: ld,
                ident: li,
                generics: lg,
                ty: lt,
                expr: le,
                define_opaque: _,
            }),
            Const(box ConstItem {
                defaultness: rd,
                ident: ri,
                generics: rg,
                ty: rt,
                expr: re,
                define_opaque: _,
            }),
        ) => {
            eq_defaultness(*ld, *rd)
                && eq_id(*li, *ri)
                && eq_generics(lg, rg)
                && eq_ty(lt, rt)
                && eq_expr_opt(le.as_ref(), re.as_ref())
        },
        (
            Fn(box ast::Fn {
                defaultness: ld,
                sig: lf,
                ident: li,
                generics: lg,
                contract: lc,
                body: lb,
                define_opaque: _,
            }),
            Fn(box ast::Fn {
                defaultness: rd,
                sig: rf,
                ident: ri,
                generics: rg,
                contract: rc,
                body: rb,
                define_opaque: _,
            }),
        ) => {
            eq_defaultness(*ld, *rd)
                && eq_fn_sig(lf, rf)
                && eq_id(*li, *ri)
                && eq_generics(lg, rg)
                && eq_opt_fn_contract(lc, rc)
                && both(lb.as_ref(), rb.as_ref(), |l, r| eq_block(l, r))
        },
        (Mod(ls, li, lmk), Mod(rs, ri, rmk)) => {
            ls == rs
                && eq_id(*li, *ri)
                && match (lmk, rmk) {
                    (ModKind::Loaded(litems, linline, _, _), ModKind::Loaded(ritems, rinline, _, _)) => {
                        linline == rinline && over(litems, ritems, |l, r| eq_item(l, r, eq_item_kind))
                    },
                    (ModKind::Unloaded, ModKind::Unloaded) => true,
                    _ => false,
                }
        },
        (ForeignMod(l), ForeignMod(r)) => {
            both(l.abi.as_ref(), r.abi.as_ref(), eq_str_lit)
                && over(&l.items, &r.items, |l, r| eq_item(l, r, eq_foreign_item_kind))
        },
        (
            TyAlias(box ast::TyAlias {
                defaultness: ld,
                generics: lg,
                bounds: lb,
                ty: lt,
                ..
            }),
            TyAlias(box ast::TyAlias {
                defaultness: rd,
                generics: rg,
                bounds: rb,
                ty: rt,
                ..
            }),
        ) => {
            eq_defaultness(*ld, *rd)
                && eq_generics(lg, rg)
                && over(lb, rb, eq_generic_bound)
                && both(lt.as_ref(), rt.as_ref(), |l, r| eq_ty(l, r))
        },
        (Enum(li, lg, le), Enum(ri, rg, re)) => {
<<<<<<< HEAD
            eq_id(*li, *ri) && eq_generics(lg, rg) && over(&le.variants, &re.variants, eq_variant) 
        },
        (Struct(li, lg, lv), Struct(ri, rg, rv)) | (Union(li, lg, lv), Union(ri, rg, rv)) => {
            eq_id(*li, *ri) && eq_generics(lg, rg) && eq_variant_data(lv, rv) 
=======
            eq_id(*li, *ri) && eq_generics(lg, rg) && over(&le.variants, &re.variants, eq_variant)
        },
        (Struct(li, lg, lv), Struct(ri, rg, rv)) | (Union(li, lg, lv), Union(ri, rg, rv)) => {
            eq_id(*li, *ri) && eq_generics(lg, rg) && eq_variant_data(lv, rv)
>>>>>>> 491d4ed7
        },
        (
            Trait(box ast::Trait {
                is_auto: la,
                safety: lu,
                ident: li,
                generics: lg,
                bounds: lb,
                items: lis,
            }),
            Trait(box ast::Trait {
                is_auto: ra,
                safety: ru,
                ident: ri,
                generics: rg,
                bounds: rb,
                items: ris,
            }),
        ) => {
            la == ra
                && matches!(lu, Safety::Default) == matches!(ru, Safety::Default)
                && eq_id(*li, *ri)
                && eq_generics(lg, rg)
                && over(lb, rb, eq_generic_bound)
                && over(lis, ris, |l, r| eq_item(l, r, eq_assoc_item_kind))
        },
        (TraitAlias(li, lg, lb), TraitAlias(ri, rg, rb)) => {
            eq_id(*li, *ri) && eq_generics(lg, rg) && over(lb, rb, eq_generic_bound)
        },
        (
            Impl(box ast::Impl {
                safety: lu,
                polarity: lp,
                defaultness: ld,
                constness: lc,
                generics: lg,
                of_trait: lot,
                self_ty: lst,
                items: li,
            }),
            Impl(box ast::Impl {
                safety: ru,
                polarity: rp,
                defaultness: rd,
                constness: rc,
                generics: rg,
                of_trait: rot,
                self_ty: rst,
                items: ri,
            }),
        ) => {
            matches!(lu, Safety::Default) == matches!(ru, Safety::Default)
                && matches!(lp, ImplPolarity::Positive) == matches!(rp, ImplPolarity::Positive)
                && eq_defaultness(*ld, *rd)
                && matches!(lc, ast::Const::No) == matches!(rc, ast::Const::No)
                && eq_generics(lg, rg)
                && both(lot.as_ref(), rot.as_ref(), |l, r| eq_path(&l.path, &r.path))
                && eq_ty(lst, rst)
                && over(li, ri, |l, r| eq_item(l, r, eq_assoc_item_kind))
        },
        (MacCall(l), MacCall(r)) => eq_mac_call(l, r),
        (MacroDef(li, ld), MacroDef(ri, rd)) => {
            eq_id(*li, *ri) && ld.macro_rules == rd.macro_rules && eq_delim_args(&ld.body, &rd.body)
        },
        _ => false,
    }
}

pub fn eq_foreign_item_kind(l: &ForeignItemKind, r: &ForeignItemKind) -> bool {
    use ForeignItemKind::*;
    match (l, r) {
        (
            Static(box StaticItem {
                ident: li,
                ty: lt,
                mutability: lm,
                expr: le,
                safety: ls,
                define_opaque: _,
            }),
            Static(box StaticItem {
                ident: ri,
                ty: rt,
                mutability: rm,
                expr: re,
                safety: rs,
                define_opaque: _,
            }),
        ) => eq_id(*li, *ri) && eq_ty(lt, rt) && lm == rm && eq_expr_opt(le.as_ref(), re.as_ref()) && ls == rs,
        (
            Fn(box ast::Fn {
                defaultness: ld,
                sig: lf,
                ident: li,
                generics: lg,
                contract: lc,
                body: lb,
                define_opaque: _,
            }),
            Fn(box ast::Fn {
                defaultness: rd,
                sig: rf,
                ident: ri,
                generics: rg,
                contract: rc,
                body: rb,
                define_opaque: _,
            }),
        ) => {
            eq_defaultness(*ld, *rd)
                && eq_fn_sig(lf, rf)
                && eq_id(*li, *ri)
                && eq_generics(lg, rg)
                && eq_opt_fn_contract(lc, rc)
                && both(lb.as_ref(), rb.as_ref(), |l, r| eq_block(l, r))
        },
        (
            TyAlias(box ast::TyAlias {
                defaultness: ld,
                ident: li,
                generics: lg,
                where_clauses: _,
                bounds: lb,
                ty: lt,
            }),
            TyAlias(box ast::TyAlias {
                defaultness: rd,
                ident: ri,
                generics: rg,
                where_clauses: _,
                bounds: rb,
                ty: rt,
            }),
        ) => {
            eq_defaultness(*ld, *rd)
                && eq_id(*li, *ri)
                && eq_generics(lg, rg)
                && over(lb, rb, eq_generic_bound)
                && both(lt.as_ref(), rt.as_ref(), |l, r| eq_ty(l, r))
        },
        (MacCall(l), MacCall(r)) => eq_mac_call(l, r),
        _ => false,
    }
}

pub fn eq_assoc_item_kind(l: &AssocItemKind, r: &AssocItemKind) -> bool {
    use AssocItemKind::*;
    match (l, r) {
        (
            Const(box ConstItem {
                defaultness: ld,
                ident: li,
                generics: lg,
                ty: lt,
                expr: le,
                define_opaque: _,
            }),
            Const(box ConstItem {
                defaultness: rd,
                ident: ri,
                generics: rg,
                ty: rt,
                expr: re,
                define_opaque: _,
            }),
        ) => {
            eq_defaultness(*ld, *rd)
                && eq_id(*li, *ri)
                && eq_generics(lg, rg)
                && eq_ty(lt, rt)
                && eq_expr_opt(le.as_ref(), re.as_ref())
        },
        (
            Fn(box ast::Fn {
                defaultness: ld,
                sig: lf,
                ident: li,
                generics: lg,
                contract: lc,
                body: lb,
                define_opaque: _,
            }),
            Fn(box ast::Fn {
                defaultness: rd,
                sig: rf,
                ident: ri,
                generics: rg,
                contract: rc,
                body: rb,
                define_opaque: _,
            }),
        ) => {
            eq_defaultness(*ld, *rd)
                && eq_fn_sig(lf, rf)
                && eq_id(*li, *ri)
                && eq_generics(lg, rg)
                && eq_opt_fn_contract(lc, rc)
                && both(lb.as_ref(), rb.as_ref(), |l, r| eq_block(l, r))
        },
        (
            Type(box TyAlias {
                defaultness: ld,
                ident: li,
                generics: lg,
                where_clauses: _,
                bounds: lb,
                ty: lt,
            }),
            Type(box TyAlias {
                defaultness: rd,
                ident: ri,
                generics: rg,
                where_clauses: _,
                bounds: rb,
                ty: rt,
            }),
        ) => {
            eq_defaultness(*ld, *rd)
                && eq_id(*li, *ri)
                && eq_generics(lg, rg)
                && over(lb, rb, eq_generic_bound)
                && both(lt.as_ref(), rt.as_ref(), |l, r| eq_ty(l, r))
        },
        (MacCall(l), MacCall(r)) => eq_mac_call(l, r),
        _ => false,
    }
}

pub fn eq_variant(l: &Variant, r: &Variant) -> bool {
    l.is_placeholder == r.is_placeholder
        && over(&l.attrs, &r.attrs, eq_attr)
        && eq_vis(&l.vis, &r.vis)
        && eq_id(l.ident, r.ident)
        && eq_variant_data(&l.data, &r.data)
        && both(l.disr_expr.as_ref(), r.disr_expr.as_ref(), |l, r| {
            eq_expr(&l.value, &r.value)
        })
}

pub fn eq_variant_data(l: &VariantData, r: &VariantData) -> bool {
    use VariantData::*;
    match (l, r) {
        (Unit(_), Unit(_)) => true,
        (Struct { fields: l, .. }, Struct { fields: r, .. }) | (Tuple(l, _), Tuple(r, _)) => {
            over(l, r, eq_struct_field)
        },
        _ => false,
    }
}

pub fn eq_struct_field(l: &FieldDef, r: &FieldDef) -> bool {
    l.is_placeholder == r.is_placeholder
        && over(&l.attrs, &r.attrs, eq_attr)
        && eq_vis(&l.vis, &r.vis)
        && both(l.ident.as_ref(), r.ident.as_ref(), |l, r| eq_id(*l, *r))
        && eq_ty(&l.ty, &r.ty)
}

pub fn eq_fn_sig(l: &FnSig, r: &FnSig) -> bool {
    eq_fn_decl(&l.decl, &r.decl) && eq_fn_header(&l.header, &r.header)
}

fn eq_opt_coroutine_kind(l: Option<CoroutineKind>, r: Option<CoroutineKind>) -> bool {
    matches!(
        (l, r),
        (Some(CoroutineKind::Async { .. }), Some(CoroutineKind::Async { .. }))
            | (Some(CoroutineKind::Gen { .. }), Some(CoroutineKind::Gen { .. }))
            | (
                Some(CoroutineKind::AsyncGen { .. }),
                Some(CoroutineKind::AsyncGen { .. })
            )
            | (None, None)
    )
}

pub fn eq_fn_header(l: &FnHeader, r: &FnHeader) -> bool {
    matches!(l.safety, Safety::Default) == matches!(r.safety, Safety::Default)
        && eq_opt_coroutine_kind(l.coroutine_kind, r.coroutine_kind)
        && matches!(l.constness, Const::No) == matches!(r.constness, Const::No)
        && eq_ext(&l.ext, &r.ext)
}

#[expect(clippy::ref_option, reason = "This is the type how it is stored in the AST")]
pub fn eq_opt_fn_contract(l: &Option<P<FnContract>>, r: &Option<P<FnContract>>) -> bool {
    match (l, r) {
        (Some(l), Some(r)) => {
            eq_expr_opt(l.requires.as_ref(), r.requires.as_ref()) && eq_expr_opt(l.ensures.as_ref(), r.ensures.as_ref())
        },
        (None, None) => true,
        (Some(_), None) | (None, Some(_)) => false,
    }
}

pub fn eq_generics(l: &Generics, r: &Generics) -> bool {
    over(&l.params, &r.params, eq_generic_param)
        && over(&l.where_clause.predicates, &r.where_clause.predicates, |l, r| {
            eq_where_predicate(l, r)
        })
}

pub fn eq_where_predicate(l: &WherePredicate, r: &WherePredicate) -> bool {
    use WherePredicateKind::*;
    over(&l.attrs, &r.attrs, eq_attr)
        && match (&l.kind, &r.kind) {
            (BoundPredicate(l), BoundPredicate(r)) => {
                over(&l.bound_generic_params, &r.bound_generic_params, |l, r| {
                    eq_generic_param(l, r)
                }) && eq_ty(&l.bounded_ty, &r.bounded_ty)
                    && over(&l.bounds, &r.bounds, eq_generic_bound)
            },
            (RegionPredicate(l), RegionPredicate(r)) => {
                eq_id(l.lifetime.ident, r.lifetime.ident) && over(&l.bounds, &r.bounds, eq_generic_bound)
            },
            (EqPredicate(l), EqPredicate(r)) => eq_ty(&l.lhs_ty, &r.lhs_ty) && eq_ty(&l.rhs_ty, &r.rhs_ty),
            _ => false,
        }
}

pub fn eq_use_tree(l: &UseTree, r: &UseTree) -> bool {
    eq_path(&l.prefix, &r.prefix) && eq_use_tree_kind(&l.kind, &r.kind)
}

pub fn eq_anon_const(l: &AnonConst, r: &AnonConst) -> bool {
    eq_expr(&l.value, &r.value)
}

pub fn eq_use_tree_kind(l: &UseTreeKind, r: &UseTreeKind) -> bool {
    use UseTreeKind::*;
    match (l, r) {
        (Glob, Glob) => true,
        (Simple(l), Simple(r)) => both(l.as_ref(), r.as_ref(), |l, r| eq_id(*l, *r)),
        (Nested { items: l, .. }, Nested { items: r, .. }) => over(l, r, |(l, _), (r, _)| eq_use_tree(l, r)),
        _ => false,
    }
}

pub fn eq_defaultness(l: Defaultness, r: Defaultness) -> bool {
    matches!(
        (l, r),
        (Defaultness::Final, Defaultness::Final) | (Defaultness::Default(_), Defaultness::Default(_))
    )
}

pub fn eq_vis(l: &Visibility, r: &Visibility) -> bool {
    use VisibilityKind::*;
    match (&l.kind, &r.kind) {
        (Public, Public) | (Inherited, Inherited) => true,
        (Restricted { path: l, .. }, Restricted { path: r, .. }) => eq_path(l, r),
        _ => false,
    }
}

pub fn eq_fn_decl(l: &FnDecl, r: &FnDecl) -> bool {
    eq_fn_ret_ty(&l.output, &r.output)
        && over(&l.inputs, &r.inputs, |l, r| {
            l.is_placeholder == r.is_placeholder
                && eq_pat(&l.pat, &r.pat)
                && eq_ty(&l.ty, &r.ty)
                && over(&l.attrs, &r.attrs, eq_attr)
        })
}

pub fn eq_closure_binder(l: &ClosureBinder, r: &ClosureBinder) -> bool {
    match (l, r) {
        (ClosureBinder::NotPresent, ClosureBinder::NotPresent) => true,
        (ClosureBinder::For { generic_params: lp, .. }, ClosureBinder::For { generic_params: rp, .. }) => {
            lp.len() == rp.len() && std::iter::zip(lp.iter(), rp.iter()).all(|(l, r)| eq_generic_param(l, r))
        },
        _ => false,
    }
}

pub fn eq_fn_ret_ty(l: &FnRetTy, r: &FnRetTy) -> bool {
    match (l, r) {
        (FnRetTy::Default(_), FnRetTy::Default(_)) => true,
        (FnRetTy::Ty(l), FnRetTy::Ty(r)) => eq_ty(l, r),
        _ => false,
    }
}

pub fn eq_ty(l: &Ty, r: &Ty) -> bool {
    use TyKind::*;
    match (&l.kind, &r.kind) {
        (Paren(l), _) => eq_ty(l, r),
        (_, Paren(r)) => eq_ty(l, r),
        (Never, Never) | (Infer, Infer) | (ImplicitSelf, ImplicitSelf) | (Err(_), Err(_)) | (CVarArgs, CVarArgs) => {
            true
        },
        (Slice(l), Slice(r)) => eq_ty(l, r),
        (Array(le, ls), Array(re, rs)) => eq_ty(le, re) && eq_expr(&ls.value, &rs.value),
        (Ptr(l), Ptr(r)) => l.mutbl == r.mutbl && eq_ty(&l.ty, &r.ty),
        (Ref(ll, l), Ref(rl, r)) => {
            both(ll.as_ref(), rl.as_ref(), |l, r| eq_id(l.ident, r.ident)) && l.mutbl == r.mutbl && eq_ty(&l.ty, &r.ty)
        },
        (PinnedRef(ll, l), PinnedRef(rl, r)) => {
            both(ll.as_ref(), rl.as_ref(), |l, r| eq_id(l.ident, r.ident)) && l.mutbl == r.mutbl && eq_ty(&l.ty, &r.ty)
        },
        (BareFn(l), BareFn(r)) => {
            l.safety == r.safety
                && eq_ext(&l.ext, &r.ext)
                && over(&l.generic_params, &r.generic_params, eq_generic_param)
                && eq_fn_decl(&l.decl, &r.decl)
        },
        (Tup(l), Tup(r)) => over(l, r, |l, r| eq_ty(l, r)),
        (Path(lq, lp), Path(rq, rp)) => both(lq.as_ref(), rq.as_ref(), eq_qself) && eq_path(lp, rp),
        (TraitObject(lg, ls), TraitObject(rg, rs)) => ls == rs && over(lg, rg, eq_generic_bound),
        (ImplTrait(_, lg), ImplTrait(_, rg)) => over(lg, rg, eq_generic_bound),
        (Typeof(l), Typeof(r)) => eq_expr(&l.value, &r.value),
        (MacCall(l), MacCall(r)) => eq_mac_call(l, r),
        _ => false,
    }
}

pub fn eq_ext(l: &Extern, r: &Extern) -> bool {
    use Extern::*;
    match (l, r) {
        (None, None) | (Implicit(_), Implicit(_)) => true,
        (Explicit(l, _), Explicit(r, _)) => eq_str_lit(l, r),
        _ => false,
    }
}

pub fn eq_str_lit(l: &StrLit, r: &StrLit) -> bool {
    l.style == r.style && l.symbol == r.symbol && l.suffix == r.suffix
}

pub fn eq_poly_ref_trait(l: &PolyTraitRef, r: &PolyTraitRef) -> bool {
    l.modifiers == r.modifiers
        && eq_path(&l.trait_ref.path, &r.trait_ref.path)
        && over(&l.bound_generic_params, &r.bound_generic_params, |l, r| {
            eq_generic_param(l, r)
        })
}

pub fn eq_generic_param(l: &GenericParam, r: &GenericParam) -> bool {
    use GenericParamKind::*;
    l.is_placeholder == r.is_placeholder
        && eq_id(l.ident, r.ident)
        && over(&l.bounds, &r.bounds, eq_generic_bound)
        && match (&l.kind, &r.kind) {
            (Lifetime, Lifetime) => true,
            (Type { default: l }, Type { default: r }) => both(l.as_ref(), r.as_ref(), |l, r| eq_ty(l, r)),
            (
                Const {
                    ty: lt,
                    kw_span: _,
                    default: ld,
                },
                Const {
                    ty: rt,
                    kw_span: _,
                    default: rd,
                },
            ) => eq_ty(lt, rt) && both(ld.as_ref(), rd.as_ref(), eq_anon_const),
            _ => false,
        }
        && over(&l.attrs, &r.attrs, eq_attr)
}

pub fn eq_generic_bound(l: &GenericBound, r: &GenericBound) -> bool {
    use GenericBound::*;
    match (l, r) {
        (Trait(ptr1), Trait(ptr2)) => eq_poly_ref_trait(ptr1, ptr2),
        (Outlives(l), Outlives(r)) => eq_id(l.ident, r.ident),
        _ => false,
    }
}

pub fn eq_precise_capture(l: &PreciseCapturingArg, r: &PreciseCapturingArg) -> bool {
    match (l, r) {
        (PreciseCapturingArg::Lifetime(l), PreciseCapturingArg::Lifetime(r)) => l.ident == r.ident,
        (PreciseCapturingArg::Arg(l, _), PreciseCapturingArg::Arg(r, _)) => l.segments[0].ident == r.segments[0].ident,
        _ => false,
    }
}

fn eq_term(l: &Term, r: &Term) -> bool {
    match (l, r) {
        (Term::Ty(l), Term::Ty(r)) => eq_ty(l, r),
        (Term::Const(l), Term::Const(r)) => eq_anon_const(l, r),
        _ => false,
    }
}

pub fn eq_assoc_item_constraint(l: &AssocItemConstraint, r: &AssocItemConstraint) -> bool {
    use AssocItemConstraintKind::*;
    eq_id(l.ident, r.ident)
        && match (&l.kind, &r.kind) {
            (Equality { term: l }, Equality { term: r }) => eq_term(l, r),
            (Bound { bounds: l }, Bound { bounds: r }) => over(l, r, eq_generic_bound),
            _ => false,
        }
}

pub fn eq_mac_call(l: &MacCall, r: &MacCall) -> bool {
    eq_path(&l.path, &r.path) && eq_delim_args(&l.args, &r.args)
}

pub fn eq_attr(l: &Attribute, r: &Attribute) -> bool {
    use AttrKind::*;
    l.style == r.style
        && match (&l.kind, &r.kind) {
            (DocComment(l1, l2), DocComment(r1, r2)) => l1 == r1 && l2 == r2,
            (Normal(l), Normal(r)) => eq_path(&l.item.path, &r.item.path) && eq_attr_args(&l.item.args, &r.item.args),
            _ => false,
        }
}

pub fn eq_attr_args(l: &AttrArgs, r: &AttrArgs) -> bool {
    use AttrArgs::*;
    match (l, r) {
        (Empty, Empty) => true,
        (Delimited(la), Delimited(ra)) => eq_delim_args(la, ra),
        (Eq { eq_span: _, expr: le }, Eq { eq_span: _, expr: re }) => eq_expr(le, re),
        _ => false,
    }
}

pub fn eq_delim_args(l: &DelimArgs, r: &DelimArgs) -> bool {
    l.delim == r.delim && l.tokens.eq_unspanned(&r.tokens)
}<|MERGE_RESOLUTION|>--- conflicted
+++ resolved
@@ -437,17 +437,10 @@
                 && both(lt.as_ref(), rt.as_ref(), |l, r| eq_ty(l, r))
         },
         (Enum(li, lg, le), Enum(ri, rg, re)) => {
-<<<<<<< HEAD
-            eq_id(*li, *ri) && eq_generics(lg, rg) && over(&le.variants, &re.variants, eq_variant) 
-        },
-        (Struct(li, lg, lv), Struct(ri, rg, rv)) | (Union(li, lg, lv), Union(ri, rg, rv)) => {
-            eq_id(*li, *ri) && eq_generics(lg, rg) && eq_variant_data(lv, rv) 
-=======
             eq_id(*li, *ri) && eq_generics(lg, rg) && over(&le.variants, &re.variants, eq_variant)
         },
         (Struct(li, lg, lv), Struct(ri, rg, rv)) | (Union(li, lg, lv), Union(ri, rg, rv)) => {
             eq_id(*li, *ri) && eq_generics(lg, rg) && eq_variant_data(lv, rv)
->>>>>>> 491d4ed7
         },
         (
             Trait(box ast::Trait {
