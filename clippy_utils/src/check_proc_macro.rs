//! This module handles checking if the span given is from a proc-macro or not.
//!
//! Proc-macros are capable of setting the span of every token they output to a few possible spans.
//! This includes spans we can detect easily as coming from a proc-macro (e.g. the call site
//! or the def site), and spans we can't easily detect as such (e.g. the span of any token
//! passed into the proc macro). This capability means proc-macros are capable of generating code
//! with a span that looks like it was written by the user, but which should not be linted by clippy
//! as it was generated by an external macro.
//!
//! That brings us to this module. The current approach is to determine a small bit of text which
//! must exist at both the start and the end of an item (e.g. an expression or a path) assuming the
//! code was written, and check if the span contains that text. Note this will only work correctly
//! if the span is not from a `macro_rules` based macro.

use rustc_ast::AttrStyle;
use rustc_ast::ast::{AttrKind, Attribute, IntTy, LitIntType, LitKind, StrStyle, TraitObjectSyntax, UintTy};
use rustc_ast::token::CommentKind;
use rustc_hir::intravisit::FnKind;
use rustc_hir::{
    Block, BlockCheckMode, Body, Closure, Destination, Expr, ExprKind, FieldDef, FnHeader, FnRetTy, HirId, Impl,
    ImplItem, ImplItemKind, IsAuto, Item, ItemKind, Lit, LoopSource, MatchSource, MutTy, Node, Path, QPath, Safety,
    TraitItem, TraitItemKind, Ty, TyKind, UnOp, UnsafeSource, Variant, VariantData, YieldSource,
};
use rustc_lint::{EarlyContext, LateContext, LintContext};
use rustc_middle::ty::TyCtxt;
use rustc_session::Session;
use rustc_span::symbol::{Ident, kw};
use rustc_span::{Span, Symbol};
use rustc_target::spec::abi::Abi;

/// The search pattern to look for. Used by `span_matches_pat`
#[derive(Clone)]
pub enum Pat {
    /// A single string.
    Str(&'static str),
    /// Any of the given strings.
    MultiStr(&'static [&'static str]),
    /// Any of the given strings.
    OwnedMultiStr(Vec<String>),
    /// The string representation of the symbol.
    Sym(Symbol),
    /// Any decimal or hexadecimal digit depending on the location.
    Num,
}

/// Checks if the start and the end of the span's text matches the patterns. This will return false
/// if the span crosses multiple files or if source is not available.
fn span_matches_pat(sess: &Session, span: Span, start_pat: Pat, end_pat: Pat) -> bool {
    let pos = sess.source_map().lookup_byte_offset(span.lo());
    let Some(ref src) = pos.sf.src else {
        return false;
    };
    let end = span.hi() - pos.sf.start_pos;
    src.get(pos.pos.0 as usize..end.0 as usize).is_some_and(|s| {
        // Spans can be wrapped in a mixture or parenthesis, whitespace, and trailing commas.
        let start_str = s.trim_start_matches(|c: char| c.is_whitespace() || c == '(');
        let end_str = s.trim_end_matches(|c: char| c.is_whitespace() || c == ')' || c == ',');
        (match start_pat {
            Pat::Str(text) => start_str.starts_with(text),
            Pat::MultiStr(texts) => texts.iter().any(|s| start_str.starts_with(s)),
            Pat::OwnedMultiStr(texts) => texts.iter().any(|s| start_str.starts_with(s)),
            Pat::Sym(sym) => start_str.starts_with(sym.as_str()),
            Pat::Num => start_str.as_bytes().first().is_some_and(u8::is_ascii_digit),
        } && match end_pat {
            Pat::Str(text) => end_str.ends_with(text),
            Pat::MultiStr(texts) => texts.iter().any(|s| end_str.ends_with(s)),
            Pat::OwnedMultiStr(texts) => texts.iter().any(|s| end_str.ends_with(s)),
            Pat::Sym(sym) => end_str.ends_with(sym.as_str()),
            Pat::Num => end_str.as_bytes().last().is_some_and(u8::is_ascii_hexdigit),
        })
    })
}

/// Get the search patterns to use for the given literal
fn lit_search_pat(lit: &LitKind) -> (Pat, Pat) {
    match lit {
        LitKind::Str(_, StrStyle::Cooked) => (Pat::Str("\""), Pat::Str("\"")),
        LitKind::Str(_, StrStyle::Raw(0)) => (Pat::Str("r"), Pat::Str("\"")),
        LitKind::Str(_, StrStyle::Raw(_)) => (Pat::Str("r#"), Pat::Str("#")),
        LitKind::ByteStr(_, StrStyle::Cooked) => (Pat::Str("b\""), Pat::Str("\"")),
        LitKind::ByteStr(_, StrStyle::Raw(0)) => (Pat::Str("br\""), Pat::Str("\"")),
        LitKind::ByteStr(_, StrStyle::Raw(_)) => (Pat::Str("br#\""), Pat::Str("#")),
        LitKind::Byte(_) => (Pat::Str("b'"), Pat::Str("'")),
        LitKind::Char(_) => (Pat::Str("'"), Pat::Str("'")),
        LitKind::Int(_, LitIntType::Signed(IntTy::Isize)) => (Pat::Num, Pat::Str("isize")),
        LitKind::Int(_, LitIntType::Unsigned(UintTy::Usize)) => (Pat::Num, Pat::Str("usize")),
        LitKind::Int(..) => (Pat::Num, Pat::Num),
        LitKind::Float(..) => (Pat::Num, Pat::Str("")),
        LitKind::Bool(true) => (Pat::Str("true"), Pat::Str("true")),
        LitKind::Bool(false) => (Pat::Str("false"), Pat::Str("false")),
        _ => (Pat::Str(""), Pat::Str("")),
    }
}

/// Get the search patterns to use for the given path
fn qpath_search_pat(path: &QPath<'_>) -> (Pat, Pat) {
    match path {
        QPath::Resolved(ty, path) => {
            let start = if ty.is_some() {
                Pat::Str("<")
            } else {
                path.segments.first().map_or(Pat::Str(""), |seg| {
                    if seg.ident.name == kw::PathRoot {
                        Pat::Str("::")
                    } else {
                        Pat::Sym(seg.ident.name)
                    }
                })
            };
            let end = path.segments.last().map_or(Pat::Str(""), |seg| {
                if seg.args.is_some() {
                    Pat::Str(">")
                } else {
                    Pat::Sym(seg.ident.name)
                }
            });
            (start, end)
        },
        QPath::TypeRelative(_, name) => (Pat::Str(""), Pat::Sym(name.ident.name)),
        QPath::LangItem(..) => (Pat::Str(""), Pat::Str("")),
    }
}

fn path_search_pat(path: &Path<'_>) -> (Pat, Pat) {
    let (head, tail) = match path.segments {
        [] => return (Pat::Str(""), Pat::Str("")),
        [p] => (Pat::Sym(p.ident.name), p),
        // QPath::Resolved can have a path that looks like `<Foo as Bar>::baz` where
        // the path (`Bar::baz`) has it's span covering the whole QPath.
        [.., tail] => (Pat::Str(""), tail),
    };
    (
        head,
        if tail.args.is_some() {
            Pat::Str(">")
        } else {
            Pat::Sym(tail.ident.name)
        },
    )
}

/// Get the search patterns to use for the given expression
fn expr_search_pat(tcx: TyCtxt<'_>, e: &Expr<'_>) -> (Pat, Pat) {
    fn expr_search_pat_inner(tcx: TyCtxt<'_>, e: &Expr<'_>, outer_span: Span) -> (Pat, Pat) {
        // The expression can have subexpressions in different contexts, in which case
        // building up a search pattern from the macro expansion would lead to false positives;
        // e.g. `return format!(..)` would be considered to be from a proc macro
        // if we build up a pattern for the macro expansion and compare it to the invocation `format!()`.
        // So instead we return an empty pattern such that `span_matches_pat` always returns true.
        if !e.span.eq_ctxt(outer_span) {
            return (Pat::Str(""), Pat::Str(""));
        }

        match e.kind {
            ExprKind::ConstBlock(_) => (Pat::Str("const"), Pat::Str("}")),
            // Parenthesis are trimmed from the text before the search patterns are matched.
            // See: `span_matches_pat`
            ExprKind::Tup([]) => (Pat::Str(")"), Pat::Str("(")),
            ExprKind::Unary(UnOp::Deref, e) => (Pat::Str("*"), expr_search_pat_inner(tcx, e, outer_span).1),
            ExprKind::Unary(UnOp::Not, e) => (Pat::Str("!"), expr_search_pat_inner(tcx, e, outer_span).1),
            ExprKind::Unary(UnOp::Neg, e) => (Pat::Str("-"), expr_search_pat_inner(tcx, e, outer_span).1),
            ExprKind::Lit(lit) => lit_search_pat(&lit.node),
            ExprKind::Array(_) | ExprKind::Repeat(..) => (Pat::Str("["), Pat::Str("]")),
            ExprKind::Call(e, []) | ExprKind::MethodCall(_, e, [], _) => {
                (expr_search_pat_inner(tcx, e, outer_span).0, Pat::Str("("))
            },
            ExprKind::Call(first, [.., last])
            | ExprKind::MethodCall(_, first, [.., last], _)
            | ExprKind::Binary(_, first, last)
            | ExprKind::Tup([first, .., last])
            | ExprKind::Assign(first, last, _)
            | ExprKind::AssignOp(_, first, last) => (
                expr_search_pat_inner(tcx, first, outer_span).0,
                expr_search_pat_inner(tcx, last, outer_span).1,
            ),
            ExprKind::Tup([e]) | ExprKind::DropTemps(e) => expr_search_pat_inner(tcx, e, outer_span),
            ExprKind::Cast(e, _) | ExprKind::Type(e, _) => (expr_search_pat_inner(tcx, e, outer_span).0, Pat::Str("")),
            ExprKind::Let(let_expr) => (Pat::Str("let"), expr_search_pat_inner(tcx, let_expr.init, outer_span).1),
            ExprKind::If(..) => (Pat::Str("if"), Pat::Str("}")),
            ExprKind::Loop(_, Some(_), _, _) | ExprKind::Block(_, Some(_)) => (Pat::Str("'"), Pat::Str("}")),
            ExprKind::Loop(_, None, LoopSource::Loop, _) => (Pat::Str("loop"), Pat::Str("}")),
            ExprKind::Loop(_, None, LoopSource::While, _) => (Pat::Str("while"), Pat::Str("}")),
            ExprKind::Loop(_, None, LoopSource::ForLoop, _) | ExprKind::Match(_, _, MatchSource::ForLoopDesugar) => {
                (Pat::Str("for"), Pat::Str("}"))
            },
            ExprKind::Match(_, _, MatchSource::Normal) => (Pat::Str("match"), Pat::Str("}")),
            ExprKind::Match(e, _, MatchSource::TryDesugar(_)) => {
                (expr_search_pat_inner(tcx, e, outer_span).0, Pat::Str("?"))
            },
            ExprKind::Match(e, _, MatchSource::AwaitDesugar) | ExprKind::Yield(e, YieldSource::Await { .. }) => {
                (expr_search_pat_inner(tcx, e, outer_span).0, Pat::Str("await"))
            },
            ExprKind::Closure(&Closure { body, .. }) => (
                Pat::Str(""),
                expr_search_pat_inner(tcx, tcx.hir().body(body).value, outer_span).1,
            ),
            ExprKind::Block(
                Block {
                    rules: BlockCheckMode::UnsafeBlock(UnsafeSource::UserProvided),
                    ..
                },
                None,
            ) => (Pat::Str("unsafe"), Pat::Str("}")),
            ExprKind::Block(_, None) => (Pat::Str("{"), Pat::Str("}")),
            ExprKind::Field(e, name) => (expr_search_pat_inner(tcx, e, outer_span).0, Pat::Sym(name.name)),
            ExprKind::Index(e, _, _) => (expr_search_pat_inner(tcx, e, outer_span).0, Pat::Str("]")),
            ExprKind::Path(ref path) => qpath_search_pat(path),
            ExprKind::AddrOf(_, _, e) => (Pat::Str("&"), expr_search_pat_inner(tcx, e, outer_span).1),
            ExprKind::Break(Destination { label: None, .. }, None) => (Pat::Str("break"), Pat::Str("break")),
            ExprKind::Break(Destination { label: Some(name), .. }, None) => {
                (Pat::Str("break"), Pat::Sym(name.ident.name))
            },
            ExprKind::Break(_, Some(e)) => (Pat::Str("break"), expr_search_pat_inner(tcx, e, outer_span).1),
            ExprKind::Continue(Destination { label: None, .. }) => (Pat::Str("continue"), Pat::Str("continue")),
            ExprKind::Continue(Destination { label: Some(name), .. }) => {
                (Pat::Str("continue"), Pat::Sym(name.ident.name))
            },
            ExprKind::Ret(None) => (Pat::Str("return"), Pat::Str("return")),
            ExprKind::Ret(Some(e)) => (Pat::Str("return"), expr_search_pat_inner(tcx, e, outer_span).1),
            ExprKind::Struct(path, _, _) => (qpath_search_pat(path).0, Pat::Str("}")),
            ExprKind::Yield(e, YieldSource::Yield) => (Pat::Str("yield"), expr_search_pat_inner(tcx, e, outer_span).1),
            _ => (Pat::Str(""), Pat::Str("")),
        }
    }

    expr_search_pat_inner(tcx, e, e.span)
}

fn fn_header_search_pat(header: FnHeader) -> Pat {
    if header.is_async() {
        Pat::Str("async")
    } else if header.is_const() {
        Pat::Str("const")
    } else if header.is_unsafe() {
        Pat::Str("unsafe")
    } else if header.abi != Abi::Rust {
        Pat::Str("extern")
    } else {
        Pat::MultiStr(&["fn", "extern"])
    }
}

fn item_search_pat(item: &Item<'_>) -> (Pat, Pat) {
    let (start_pat, end_pat) = match &item.kind {
        ItemKind::ExternCrate(_) => (Pat::Str("extern"), Pat::Str(";")),
        ItemKind::Static(..) => (Pat::Str("static"), Pat::Str(";")),
        ItemKind::Const(..) => (Pat::Str("const"), Pat::Str(";")),
        ItemKind::Fn { sig, .. } => (fn_header_search_pat(sig.header), Pat::Str("")),
        ItemKind::ForeignMod { .. } => (Pat::Str("extern"), Pat::Str("}")),
        ItemKind::TyAlias(..) => (Pat::Str("type"), Pat::Str(";")),
        ItemKind::Enum(..) => (Pat::Str("enum"), Pat::Str("}")),
        ItemKind::Struct(VariantData::Struct { .. }, _) => (Pat::Str("struct"), Pat::Str("}")),
        ItemKind::Struct(..) => (Pat::Str("struct"), Pat::Str(";")),
        ItemKind::Union(..) => (Pat::Str("union"), Pat::Str("}")),
        ItemKind::Trait(_, Safety::Unsafe, ..)
        | ItemKind::Impl(Impl {
            safety: Safety::Unsafe, ..
        }) => (Pat::Str("unsafe"), Pat::Str("}")),
        ItemKind::Trait(IsAuto::Yes, ..) => (Pat::Str("auto"), Pat::Str("}")),
        ItemKind::Trait(..) => (Pat::Str("trait"), Pat::Str("}")),
        ItemKind::Impl(_) => (Pat::Str("impl"), Pat::Str("}")),
        _ => return (Pat::Str(""), Pat::Str("")),
    };
    if item.vis_span.is_empty() {
        (start_pat, end_pat)
    } else {
        (Pat::Str("pub"), end_pat)
    }
}

fn trait_item_search_pat(item: &TraitItem<'_>) -> (Pat, Pat) {
    match &item.kind {
        TraitItemKind::Const(..) => (Pat::Str("const"), Pat::Str(";")),
        TraitItemKind::Type(..) => (Pat::Str("type"), Pat::Str(";")),
        TraitItemKind::Fn(sig, ..) => (fn_header_search_pat(sig.header), Pat::Str("")),
    }
}

fn impl_item_search_pat(item: &ImplItem<'_>) -> (Pat, Pat) {
    let (start_pat, end_pat) = match &item.kind {
        ImplItemKind::Const(..) => (Pat::Str("const"), Pat::Str(";")),
        ImplItemKind::Type(..) => (Pat::Str("type"), Pat::Str(";")),
        ImplItemKind::Fn(sig, ..) => (fn_header_search_pat(sig.header), Pat::Str("")),
    };
    if item.vis_span.is_empty() {
        (start_pat, end_pat)
    } else {
        (Pat::Str("pub"), end_pat)
    }
}

fn field_def_search_pat(def: &FieldDef<'_>) -> (Pat, Pat) {
    if def.vis_span.is_empty() {
        if def.is_positional() {
            (Pat::Str(""), Pat::Str(""))
        } else {
            (Pat::Sym(def.ident.name), Pat::Str(""))
        }
    } else {
        (Pat::Str("pub"), Pat::Str(""))
    }
}

fn variant_search_pat(v: &Variant<'_>) -> (Pat, Pat) {
    match v.data {
        VariantData::Struct { .. } => (Pat::Sym(v.ident.name), Pat::Str("}")),
        VariantData::Tuple(..) => (Pat::Sym(v.ident.name), Pat::Str("")),
        VariantData::Unit(..) => (Pat::Sym(v.ident.name), Pat::Sym(v.ident.name)),
    }
}

fn fn_kind_pat(tcx: TyCtxt<'_>, kind: &FnKind<'_>, body: &Body<'_>, hir_id: HirId) -> (Pat, Pat) {
    let (start_pat, end_pat) = match kind {
        FnKind::ItemFn(.., header) => (fn_header_search_pat(*header), Pat::Str("")),
        FnKind::Method(.., sig) => (fn_header_search_pat(sig.header), Pat::Str("")),
        FnKind::Closure => return (Pat::Str(""), expr_search_pat(tcx, body.value).1),
    };
    let start_pat = match tcx.hir_node(hir_id) {
        Node::Item(Item { vis_span, .. }) | Node::ImplItem(ImplItem { vis_span, .. }) => {
            if vis_span.is_empty() {
                start_pat
            } else {
                Pat::Str("pub")
            }
        },
        Node::TraitItem(_) => start_pat,
        _ => Pat::Str(""),
    };
    (start_pat, end_pat)
}

fn attr_search_pat(attr: &Attribute) -> (Pat, Pat) {
    match attr.kind {
        AttrKind::Normal(..) => {
            if let Some(ident) = attr.ident() {
                // NOTE: This will likely have false positives, like `allow = 1`
                let ident_string = ident.to_string();
                if attr.style == AttrStyle::Outer {
                    (
                        Pat::OwnedMultiStr(vec!["#[".to_owned() + &ident_string, ident_string]),
                        Pat::Str(""),
                    )
                } else {
                    (
                        Pat::OwnedMultiStr(vec!["#![".to_owned() + &ident_string, ident_string]),
                        Pat::Str(""),
                    )
                }
            } else {
                (Pat::Str("#"), Pat::Str("]"))
            }
        },
        AttrKind::DocComment(_kind @ CommentKind::Line, ..) => {
            if attr.style == AttrStyle::Outer {
                (Pat::Str("///"), Pat::Str(""))
            } else {
                (Pat::Str("//!"), Pat::Str(""))
            }
        },
        AttrKind::DocComment(_kind @ CommentKind::Block, ..) => {
            if attr.style == AttrStyle::Outer {
                (Pat::Str("/**"), Pat::Str("*/"))
            } else {
                (Pat::Str("/*!"), Pat::Str("*/"))
            }
        },
    }
}

fn ty_search_pat(ty: &Ty<'_>) -> (Pat, Pat) {
    match ty.kind {
        TyKind::Slice(..) | TyKind::Array(..) => (Pat::Str("["), Pat::Str("]")),
        TyKind::Ptr(MutTy { ty, .. }) => (Pat::Str("*"), ty_search_pat(ty).1),
        TyKind::Ref(_, MutTy { ty, .. }) => (Pat::Str("&"), ty_search_pat(ty).1),
        TyKind::BareFn(bare_fn) => (
            if bare_fn.safety.is_unsafe() {
                Pat::Str("unsafe")
            } else if bare_fn.abi != Abi::Rust {
                Pat::Str("extern")
            } else {
                Pat::MultiStr(&["fn", "extern"])
            },
            match bare_fn.decl.output {
                FnRetTy::DefaultReturn(_) => {
                    if let [.., ty] = bare_fn.decl.inputs {
                        ty_search_pat(ty).1
                    } else {
                        Pat::Str("(")
                    }
                },
                FnRetTy::Return(ty) => ty_search_pat(ty).1,
            },
        ),
        TyKind::Never => (Pat::Str("!"), Pat::Str("!")),
        // Parenthesis are trimmed from the text before the search patterns are matched.
        // See: `span_matches_pat`
        TyKind::Tup([]) => (Pat::Str(")"), Pat::Str("(")),
        TyKind::Tup([ty]) => ty_search_pat(ty),
        TyKind::Tup([head, .., tail]) => (ty_search_pat(head).0, ty_search_pat(tail).1),
        TyKind::OpaqueDef(..) => (Pat::Str("impl"), Pat::Str("")),
        TyKind::Path(qpath) => qpath_search_pat(&qpath),
        TyKind::Infer(()) => (Pat::Str("_"), Pat::Str("_")),
<<<<<<< HEAD
        TyKind::TraitObject(_, tagged_ptr) if let TraitObjectSyntax::Dyn = tagged_ptr.tag() => (Pat::Str("dyn"), Pat::Str("")),
=======
        TyKind::TraitObject(_, tagged_ptr) if let TraitObjectSyntax::Dyn = tagged_ptr.tag() => {
            (Pat::Str("dyn"), Pat::Str(""))
        },
>>>>>>> 51d49c1a
        // NOTE: `TraitObject` is incomplete. It will always return true then.
        _ => (Pat::Str(""), Pat::Str("")),
    }
}

fn ident_search_pat(ident: Ident) -> (Pat, Pat) {
    (Pat::Sym(ident.name), Pat::Sym(ident.name))
}

pub trait WithSearchPat<'cx> {
    type Context: LintContext;
    fn search_pat(&self, cx: &Self::Context) -> (Pat, Pat);
    fn span(&self) -> Span;
}
macro_rules! impl_with_search_pat {
    (($cx_ident:ident: $cx_ty:ident<$cx_lt:lifetime>, $self:tt: $ty:ty) => $fn:ident($($args:tt)*)) => {
        impl<$cx_lt> WithSearchPat<$cx_lt> for $ty {
            type Context = $cx_ty<$cx_lt>;
            fn search_pat(&$self, $cx_ident: &Self::Context) -> (Pat, Pat) {
                $fn($($args)*)
            }
            fn span(&self) -> Span {
                self.span
            }
        }
    };
}
impl_with_search_pat!((cx: LateContext<'tcx>, self: Expr<'tcx>) => expr_search_pat(cx.tcx, self));
impl_with_search_pat!((_cx: LateContext<'tcx>, self: Item<'_>) => item_search_pat(self));
impl_with_search_pat!((_cx: LateContext<'tcx>, self: TraitItem<'_>) => trait_item_search_pat(self));
impl_with_search_pat!((_cx: LateContext<'tcx>, self: ImplItem<'_>) => impl_item_search_pat(self));
impl_with_search_pat!((_cx: LateContext<'tcx>, self: FieldDef<'_>) => field_def_search_pat(self));
impl_with_search_pat!((_cx: LateContext<'tcx>, self: Variant<'_>) => variant_search_pat(self));
impl_with_search_pat!((_cx: LateContext<'tcx>, self: Ty<'_>) => ty_search_pat(self));
impl_with_search_pat!((_cx: LateContext<'tcx>, self: Ident) => ident_search_pat(*self));
impl_with_search_pat!((_cx: LateContext<'tcx>, self: Lit) => lit_search_pat(&self.node));
impl_with_search_pat!((_cx: LateContext<'tcx>, self: Path<'_>) => path_search_pat(self));

impl_with_search_pat!((_cx: EarlyContext<'tcx>, self: Attribute) => attr_search_pat(self));

impl<'cx> WithSearchPat<'cx> for (&FnKind<'cx>, &Body<'cx>, HirId, Span) {
    type Context = LateContext<'cx>;

    fn search_pat(&self, cx: &Self::Context) -> (Pat, Pat) {
        fn_kind_pat(cx.tcx, self.0, self.1, self.2)
    }

    fn span(&self) -> Span {
        self.3
    }
}

/// Checks if the item likely came from a proc-macro.
///
/// This should be called after `in_external_macro` and the initial pattern matching of the ast as
/// it is significantly slower than both of those.
pub fn is_from_proc_macro<'cx, T: WithSearchPat<'cx>>(cx: &T::Context, item: &T) -> bool {
    let (start_pat, end_pat) = item.search_pat(cx);
    !span_matches_pat(cx.sess(), item.span(), start_pat, end_pat)
}

/// Checks if the span actually refers to a match expression
pub fn is_span_match(cx: &impl LintContext, span: Span) -> bool {
    span_matches_pat(cx.sess(), span, Pat::Str("match"), Pat::Str("}"))
}

/// Checks if the span actually refers to an if expression
pub fn is_span_if(cx: &impl LintContext, span: Span) -> bool {
    span_matches_pat(cx.sess(), span, Pat::Str("if"), Pat::Str("}"))
}<|MERGE_RESOLUTION|>--- conflicted
+++ resolved
@@ -400,13 +400,9 @@
         TyKind::OpaqueDef(..) => (Pat::Str("impl"), Pat::Str("")),
         TyKind::Path(qpath) => qpath_search_pat(&qpath),
         TyKind::Infer(()) => (Pat::Str("_"), Pat::Str("_")),
-<<<<<<< HEAD
-        TyKind::TraitObject(_, tagged_ptr) if let TraitObjectSyntax::Dyn = tagged_ptr.tag() => (Pat::Str("dyn"), Pat::Str("")),
-=======
         TyKind::TraitObject(_, tagged_ptr) if let TraitObjectSyntax::Dyn = tagged_ptr.tag() => {
             (Pat::Str("dyn"), Pat::Str(""))
         },
->>>>>>> 51d49c1a
         // NOTE: `TraitObject` is incomplete. It will always return true then.
         _ => (Pat::Str(""), Pat::Str("")),
     }
