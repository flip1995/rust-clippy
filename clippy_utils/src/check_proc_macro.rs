//! This module handles checking if the span given is from a proc-macro or not.
//!
//! Proc-macros are capable of setting the span of every token they output to a few possible spans.
//! This includes spans we can detect easily as coming from a proc-macro (e.g. the call site
//! or the def site), and spans we can't easily detect as such (e.g. the span of any token
//! passed into the proc macro). This capability means proc-macros are capable of generating code
//! with a span that looks like it was written by the user, but which should not be linted by clippy
//! as it was generated by an external macro.
//!
//! That brings us to this module. The current approach is to determine a small bit of text which
//! must exist at both the start and the end of an item (e.g. an expression or a path) assuming the
//! code was written, and check if the span contains that text. Note this will only work correctly
//! if the span is not from a `macro_rules` based macro.

use rustc_ast::AttrStyle;
use rustc_ast::ast::{AttrKind, Attribute, IntTy, LitIntType, LitKind, StrStyle, TraitObjectSyntax, UintTy};
use rustc_ast::token::CommentKind;
use rustc_hir::intravisit::FnKind;
use rustc_hir::{
    Block, BlockCheckMode, Body, Closure, Destination, Expr, ExprKind, FieldDef, FnHeader, FnRetTy, HirId, Impl,
    ImplItem, ImplItemKind, IsAuto, Item, ItemKind, Lit, LoopSource, MatchSource, MutTy, Node, Path, QPath, Safety,
    TraitItem, TraitItemKind, Ty, TyKind, UnOp, UnsafeSource, Variant, VariantData, YieldSource,
};
<<<<<<< HEAD
use rustc_lint::{LateContext, LintContext, EarlyContext};
=======
use rustc_lint::{EarlyContext, LateContext, LintContext};
>>>>>>> f712eb5c
use rustc_middle::ty::TyCtxt;
use rustc_session::Session;
use rustc_span::symbol::{Ident, kw};
use rustc_span::{Span, Symbol};
use rustc_target::spec::abi::Abi;

/// The search pattern to look for. Used by `span_matches_pat`
#[derive(Clone)]
pub enum Pat {
    /// A single string.
    Str(&'static str),
    /// Any of the given strings.
    MultiStr(&'static [&'static str]),
    /// Any of the given strings.
    OwnedMultiStr(Vec<String>),
    /// The string representation of the symbol.
    Sym(Symbol),
    /// Any decimal or hexadecimal digit depending on the location.
    Num,
}

/// Checks if the start and the end of the span's text matches the patterns. This will return false
/// if the span crosses multiple files or if source is not available.
fn span_matches_pat(sess: &Session, span: Span, start_pat: Pat, end_pat: Pat) -> bool {
    let pos = sess.source_map().lookup_byte_offset(span.lo());
    let Some(ref src) = pos.sf.src else {
        return false;
    };
    let end = span.hi() - pos.sf.start_pos;
    src.get(pos.pos.0 as usize..end.0 as usize).map_or(false, |s| {
        // Spans can be wrapped in a mixture or parenthesis, whitespace, and trailing commas.
        let start_str = s.trim_start_matches(|c: char| c.is_whitespace() || c == '(');
        let end_str = s.trim_end_matches(|c: char| c.is_whitespace() || c == ')' || c == ',');
        (match start_pat {
            Pat::Str(text) => start_str.starts_with(text),
            Pat::MultiStr(texts) => texts.iter().any(|s| start_str.starts_with(s)),
            Pat::OwnedMultiStr(texts) => texts.iter().any(|s| start_str.starts_with(s)),
            Pat::Sym(sym) => start_str.starts_with(sym.as_str()),
            Pat::Num => start_str.as_bytes().first().map_or(false, u8::is_ascii_digit),
        } && match end_pat {
            Pat::Str(text) => end_str.ends_with(text),
            Pat::MultiStr(texts) => texts.iter().any(|s| end_str.ends_with(s)),
            Pat::OwnedMultiStr(texts) => texts.iter().any(|s| end_str.ends_with(s)),
            Pat::Sym(sym) => end_str.ends_with(sym.as_str()),
            Pat::Num => end_str.as_bytes().last().map_or(false, u8::is_ascii_hexdigit),
        })
    })
}

/// Get the search patterns to use for the given literal
fn lit_search_pat(lit: &LitKind) -> (Pat, Pat) {
    match lit {
        LitKind::Str(_, StrStyle::Cooked) => (Pat::Str("\""), Pat::Str("\"")),
        LitKind::Str(_, StrStyle::Raw(0)) => (Pat::Str("r"), Pat::Str("\"")),
        LitKind::Str(_, StrStyle::Raw(_)) => (Pat::Str("r#"), Pat::Str("#")),
        LitKind::ByteStr(_, StrStyle::Cooked) => (Pat::Str("b\""), Pat::Str("\"")),
        LitKind::ByteStr(_, StrStyle::Raw(0)) => (Pat::Str("br\""), Pat::Str("\"")),
        LitKind::ByteStr(_, StrStyle::Raw(_)) => (Pat::Str("br#\""), Pat::Str("#")),
        LitKind::Byte(_) => (Pat::Str("b'"), Pat::Str("'")),
        LitKind::Char(_) => (Pat::Str("'"), Pat::Str("'")),
        LitKind::Int(_, LitIntType::Signed(IntTy::Isize)) => (Pat::Num, Pat::Str("isize")),
        LitKind::Int(_, LitIntType::Unsigned(UintTy::Usize)) => (Pat::Num, Pat::Str("usize")),
        LitKind::Int(..) => (Pat::Num, Pat::Num),
        LitKind::Float(..) => (Pat::Num, Pat::Str("")),
        LitKind::Bool(true) => (Pat::Str("true"), Pat::Str("true")),
        LitKind::Bool(false) => (Pat::Str("false"), Pat::Str("false")),
        _ => (Pat::Str(""), Pat::Str("")),
    }
}

/// Get the search patterns to use for the given path
fn qpath_search_pat(path: &QPath<'_>) -> (Pat, Pat) {
    match path {
        QPath::Resolved(ty, path) => {
            let start = if ty.is_some() {
                Pat::Str("<")
            } else {
                path.segments.first().map_or(Pat::Str(""), |seg| {
                    if seg.ident.name == kw::PathRoot {
                        Pat::Str("::")
                    } else {
                        Pat::Sym(seg.ident.name)
                    }
                })
            };
            let end = path.segments.last().map_or(Pat::Str(""), |seg| {
                if seg.args.is_some() {
                    Pat::Str(">")
                } else {
                    Pat::Sym(seg.ident.name)
                }
            });
            (start, end)
        },
        QPath::TypeRelative(_, name) => (Pat::Str(""), Pat::Sym(name.ident.name)),
        QPath::LangItem(..) => (Pat::Str(""), Pat::Str("")),
    }
}

fn path_search_pat(path: &Path<'_>) -> (Pat, Pat) {
    let (head, tail) = match path.segments {
        [] => return (Pat::Str(""), Pat::Str("")),
        [p] => (Pat::Sym(p.ident.name), p),
        // QPath::Resolved can have a path that looks like `<Foo as Bar>::baz` where
        // the path (`Bar::baz`) has it's span covering the whole QPath.
        [.., tail] => (Pat::Str(""), tail),
    };
    (
        head,
        if tail.args.is_some() {
            Pat::Str(">")
        } else {
            Pat::Sym(tail.ident.name)
        },
    )
}

/// Get the search patterns to use for the given expression
fn expr_search_pat(tcx: TyCtxt<'_>, e: &Expr<'_>) -> (Pat, Pat) {
    fn expr_search_pat_inner(tcx: TyCtxt<'_>, e: &Expr<'_>, outer_span: Span) -> (Pat, Pat) {
        // The expression can have subexpressions in different contexts, in which case
        // building up a search pattern from the macro expansion would lead to false positives;
        // e.g. `return format!(..)` would be considered to be from a proc macro
        // if we build up a pattern for the macro expansion and compare it to the invocation `format!()`.
        // So instead we return an empty pattern such that `span_matches_pat` always returns true.
        if !e.span.eq_ctxt(outer_span) {
            return (Pat::Str(""), Pat::Str(""));
        }

        match e.kind {
            ExprKind::ConstBlock(_) => (Pat::Str("const"), Pat::Str("}")),
            // Parenthesis are trimmed from the text before the search patterns are matched.
            // See: `span_matches_pat`
            ExprKind::Tup([]) => (Pat::Str(")"), Pat::Str("(")),
            ExprKind::Unary(UnOp::Deref, e) => (Pat::Str("*"), expr_search_pat_inner(tcx, e, outer_span).1),
            ExprKind::Unary(UnOp::Not, e) => (Pat::Str("!"), expr_search_pat_inner(tcx, e, outer_span).1),
            ExprKind::Unary(UnOp::Neg, e) => (Pat::Str("-"), expr_search_pat_inner(tcx, e, outer_span).1),
            ExprKind::Lit(lit) => lit_search_pat(&lit.node),
            ExprKind::Array(_) | ExprKind::Repeat(..) => (Pat::Str("["), Pat::Str("]")),
            ExprKind::Call(e, []) | ExprKind::MethodCall(_, e, [], _) => {
                (expr_search_pat_inner(tcx, e, outer_span).0, Pat::Str("("))
            },
            ExprKind::Call(first, [.., last])
            | ExprKind::MethodCall(_, first, [.., last], _)
            | ExprKind::Binary(_, first, last)
            | ExprKind::Tup([first, .., last])
            | ExprKind::Assign(first, last, _)
            | ExprKind::AssignOp(_, first, last) => (
                expr_search_pat_inner(tcx, first, outer_span).0,
                expr_search_pat_inner(tcx, last, outer_span).1,
            ),
            ExprKind::Tup([e]) | ExprKind::DropTemps(e) => expr_search_pat_inner(tcx, e, outer_span),
            ExprKind::Cast(e, _) | ExprKind::Type(e, _) => (expr_search_pat_inner(tcx, e, outer_span).0, Pat::Str("")),
            ExprKind::Let(let_expr) => (Pat::Str("let"), expr_search_pat_inner(tcx, let_expr.init, outer_span).1),
            ExprKind::If(..) => (Pat::Str("if"), Pat::Str("}")),
            ExprKind::Loop(_, Some(_), _, _) | ExprKind::Block(_, Some(_)) => (Pat::Str("'"), Pat::Str("}")),
            ExprKind::Loop(_, None, LoopSource::Loop, _) => (Pat::Str("loop"), Pat::Str("}")),
            ExprKind::Loop(_, None, LoopSource::While, _) => (Pat::Str("while"), Pat::Str("}")),
            ExprKind::Loop(_, None, LoopSource::ForLoop, _) | ExprKind::Match(_, _, MatchSource::ForLoopDesugar) => {
                (Pat::Str("for"), Pat::Str("}"))
            },
            ExprKind::Match(_, _, MatchSource::Normal) => (Pat::Str("match"), Pat::Str("}")),
            ExprKind::Match(e, _, MatchSource::TryDesugar(_)) => {
                (expr_search_pat_inner(tcx, e, outer_span).0, Pat::Str("?"))
            },
            ExprKind::Match(e, _, MatchSource::AwaitDesugar) | ExprKind::Yield(e, YieldSource::Await { .. }) => {
                (expr_search_pat_inner(tcx, e, outer_span).0, Pat::Str("await"))
            },
            ExprKind::Closure(&Closure { body, .. }) => (
                Pat::Str(""),
                expr_search_pat_inner(tcx, tcx.hir().body(body).value, outer_span).1,
            ),
            ExprKind::Block(
                Block {
                    rules: BlockCheckMode::UnsafeBlock(UnsafeSource::UserProvided),
                    ..
                },
                None,
            ) => (Pat::Str("unsafe"), Pat::Str("}")),
            ExprKind::Block(_, None) => (Pat::Str("{"), Pat::Str("}")),
            ExprKind::Field(e, name) => (expr_search_pat_inner(tcx, e, outer_span).0, Pat::Sym(name.name)),
            ExprKind::Index(e, _, _) => (expr_search_pat_inner(tcx, e, outer_span).0, Pat::Str("]")),
            ExprKind::Path(ref path) => qpath_search_pat(path),
            ExprKind::AddrOf(_, _, e) => (Pat::Str("&"), expr_search_pat_inner(tcx, e, outer_span).1),
            ExprKind::Break(Destination { label: None, .. }, None) => (Pat::Str("break"), Pat::Str("break")),
            ExprKind::Break(Destination { label: Some(name), .. }, None) => {
                (Pat::Str("break"), Pat::Sym(name.ident.name))
            },
            ExprKind::Break(_, Some(e)) => (Pat::Str("break"), expr_search_pat_inner(tcx, e, outer_span).1),
            ExprKind::Continue(Destination { label: None, .. }) => (Pat::Str("continue"), Pat::Str("continue")),
            ExprKind::Continue(Destination { label: Some(name), .. }) => {
                (Pat::Str("continue"), Pat::Sym(name.ident.name))
            },
            ExprKind::Ret(None) => (Pat::Str("return"), Pat::Str("return")),
            ExprKind::Ret(Some(e)) => (Pat::Str("return"), expr_search_pat_inner(tcx, e, outer_span).1),
            ExprKind::Struct(path, _, _) => (qpath_search_pat(path).0, Pat::Str("}")),
            ExprKind::Yield(e, YieldSource::Yield) => (Pat::Str("yield"), expr_search_pat_inner(tcx, e, outer_span).1),
            _ => (Pat::Str(""), Pat::Str("")),
        }
    }

    expr_search_pat_inner(tcx, e, e.span)
}

fn fn_header_search_pat(header: FnHeader) -> Pat {
    if header.is_async() {
        Pat::Str("async")
    } else if header.is_const() {
        Pat::Str("const")
    } else if header.is_unsafe() {
        Pat::Str("unsafe")
    } else if header.abi != Abi::Rust {
        Pat::Str("extern")
    } else {
        Pat::MultiStr(&["fn", "extern"])
    }
}

fn item_search_pat(item: &Item<'_>) -> (Pat, Pat) {
    let (start_pat, end_pat) = match &item.kind {
        ItemKind::ExternCrate(_) => (Pat::Str("extern"), Pat::Str(";")),
        ItemKind::Static(..) => (Pat::Str("static"), Pat::Str(";")),
        ItemKind::Const(..) => (Pat::Str("const"), Pat::Str(";")),
        ItemKind::Fn(sig, ..) => (fn_header_search_pat(sig.header), Pat::Str("")),
        ItemKind::ForeignMod { .. } => (Pat::Str("extern"), Pat::Str("}")),
        ItemKind::TyAlias(..) => (Pat::Str("type"), Pat::Str(";")),
        ItemKind::Enum(..) => (Pat::Str("enum"), Pat::Str("}")),
        ItemKind::Struct(VariantData::Struct { .. }, _) => (Pat::Str("struct"), Pat::Str("}")),
        ItemKind::Struct(..) => (Pat::Str("struct"), Pat::Str(";")),
        ItemKind::Union(..) => (Pat::Str("union"), Pat::Str("}")),
        ItemKind::Trait(_, Safety::Unsafe, ..)
        | ItemKind::Impl(Impl {
            safety: Safety::Unsafe, ..
        }) => (Pat::Str("unsafe"), Pat::Str("}")),
        ItemKind::Trait(IsAuto::Yes, ..) => (Pat::Str("auto"), Pat::Str("}")),
        ItemKind::Trait(..) => (Pat::Str("trait"), Pat::Str("}")),
        ItemKind::Impl(_) => (Pat::Str("impl"), Pat::Str("}")),
        _ => return (Pat::Str(""), Pat::Str("")),
    };
    if item.vis_span.is_empty() {
        (start_pat, end_pat)
    } else {
        (Pat::Str("pub"), end_pat)
    }
}

fn trait_item_search_pat(item: &TraitItem<'_>) -> (Pat, Pat) {
    match &item.kind {
        TraitItemKind::Const(..) => (Pat::Str("const"), Pat::Str(";")),
        TraitItemKind::Type(..) => (Pat::Str("type"), Pat::Str(";")),
        TraitItemKind::Fn(sig, ..) => (fn_header_search_pat(sig.header), Pat::Str("")),
    }
}

fn impl_item_search_pat(item: &ImplItem<'_>) -> (Pat, Pat) {
    let (start_pat, end_pat) = match &item.kind {
        ImplItemKind::Const(..) => (Pat::Str("const"), Pat::Str(";")),
        ImplItemKind::Type(..) => (Pat::Str("type"), Pat::Str(";")),
        ImplItemKind::Fn(sig, ..) => (fn_header_search_pat(sig.header), Pat::Str("")),
    };
    if item.vis_span.is_empty() {
        (start_pat, end_pat)
    } else {
        (Pat::Str("pub"), end_pat)
    }
}

fn field_def_search_pat(def: &FieldDef<'_>) -> (Pat, Pat) {
    if def.vis_span.is_empty() {
        if def.is_positional() {
            (Pat::Str(""), Pat::Str(""))
        } else {
            (Pat::Sym(def.ident.name), Pat::Str(""))
        }
    } else {
        (Pat::Str("pub"), Pat::Str(""))
    }
}

fn variant_search_pat(v: &Variant<'_>) -> (Pat, Pat) {
    match v.data {
        VariantData::Struct { .. } => (Pat::Sym(v.ident.name), Pat::Str("}")),
        VariantData::Tuple(..) => (Pat::Sym(v.ident.name), Pat::Str("")),
        VariantData::Unit(..) => (Pat::Sym(v.ident.name), Pat::Sym(v.ident.name)),
    }
}

fn fn_kind_pat(tcx: TyCtxt<'_>, kind: &FnKind<'_>, body: &Body<'_>, hir_id: HirId) -> (Pat, Pat) {
    let (start_pat, end_pat) = match kind {
        FnKind::ItemFn(.., header) => (fn_header_search_pat(*header), Pat::Str("")),
        FnKind::Method(.., sig) => (fn_header_search_pat(sig.header), Pat::Str("")),
        FnKind::Closure => return (Pat::Str(""), expr_search_pat(tcx, body.value).1),
    };
    let start_pat = match tcx.hir_node(hir_id) {
        Node::Item(Item { vis_span, .. }) | Node::ImplItem(ImplItem { vis_span, .. }) => {
            if vis_span.is_empty() {
                start_pat
            } else {
                Pat::Str("pub")
            }
        },
        Node::TraitItem(_) => start_pat,
        _ => Pat::Str(""),
    };
    (start_pat, end_pat)
}

fn attr_search_pat(attr: &Attribute) -> (Pat, Pat) {
    match attr.kind {
        AttrKind::Normal(..) => {
            if let Some(ident) = attr.ident() {
                // NOTE: This will likely have false positives, like `allow = 1`
                let ident_string = ident.to_string();
                if attr.style == AttrStyle::Outer {
                    (
                        Pat::OwnedMultiStr(vec!["#[".to_owned() + &ident_string, ident_string]),
                        Pat::Str(""),
                    )
                } else {
                    (
                        Pat::OwnedMultiStr(vec!["#![".to_owned() + &ident_string, ident_string]),
                        Pat::Str(""),
                    )
                }
            } else {
                (Pat::Str("#"), Pat::Str("]"))
            }
        },
        AttrKind::DocComment(_kind @ CommentKind::Line, ..) => {
            if attr.style == AttrStyle::Outer {
                (Pat::Str("///"), Pat::Str(""))
            } else {
                (Pat::Str("//!"), Pat::Str(""))
            }
        },
        AttrKind::DocComment(_kind @ CommentKind::Block, ..) => {
            if attr.style == AttrStyle::Outer {
                (Pat::Str("/**"), Pat::Str("*/"))
            } else {
                (Pat::Str("/*!"), Pat::Str("*/"))
            }
        },
    }
}

fn ty_search_pat(ty: &Ty<'_>) -> (Pat, Pat) {
    match ty.kind {
        TyKind::Slice(..) | TyKind::Array(..) => (Pat::Str("["), Pat::Str("]")),
        TyKind::Ptr(MutTy { ty, .. }) => (Pat::Str("*"), ty_search_pat(ty).1),
        TyKind::Ref(_, MutTy { ty, .. }) => (Pat::Str("&"), ty_search_pat(ty).1),
        TyKind::BareFn(bare_fn) => (
            if bare_fn.safety == Safety::Unsafe {
                Pat::Str("unsafe")
            } else if bare_fn.abi != Abi::Rust {
                Pat::Str("extern")
            } else {
                Pat::MultiStr(&["fn", "extern"])
            },
            match bare_fn.decl.output {
                FnRetTy::DefaultReturn(_) => {
                    if let [.., ty] = bare_fn.decl.inputs {
                        ty_search_pat(ty).1
                    } else {
                        Pat::Str("(")
                    }
                },
                FnRetTy::Return(ty) => ty_search_pat(ty).1,
            },
        ),
        TyKind::Never => (Pat::Str("!"), Pat::Str("!")),
        // Parenthesis are trimmed from the text before the search patterns are matched.
        // See: `span_matches_pat`
        TyKind::Tup([]) => (Pat::Str(")"), Pat::Str("(")),
        TyKind::Tup([ty]) => ty_search_pat(ty),
        TyKind::Tup([head, .., tail]) => (ty_search_pat(head).0, ty_search_pat(tail).1),
        TyKind::OpaqueDef(..) => (Pat::Str("impl"), Pat::Str("")),
        TyKind::Path(qpath) => qpath_search_pat(&qpath),
        TyKind::Infer => (Pat::Str("_"), Pat::Str("_")),
        TyKind::TraitObject(_, _, TraitObjectSyntax::Dyn) => (Pat::Str("dyn"), Pat::Str("")),
        // NOTE: `TraitObject` is incomplete. It will always return true then.
        _ => (Pat::Str(""), Pat::Str("")),
    }
}

fn ident_search_pat(ident: Ident) -> (Pat, Pat) {
    (Pat::Sym(ident.name), Pat::Sym(ident.name))
}

pub trait WithSearchPat<'cx> {
    type Context: LintContext;
    fn search_pat(&self, cx: &Self::Context) -> (Pat, Pat);
    fn span(&self) -> Span;
}
macro_rules! impl_with_search_pat {
    (($cx_ident:ident: $cx_ty:ident<$cx_lt:lifetime>, $self:tt: $ty:ty) => $fn:ident($($args:tt)*)) => {
        impl<$cx_lt> WithSearchPat<$cx_lt> for $ty {
            type Context = $cx_ty<$cx_lt>;
            fn search_pat(&$self, $cx_ident: &Self::Context) -> (Pat, Pat) {
                $fn($($args)*)
            }
            fn span(&self) -> Span {
                self.span
            }
        }
    };
}
impl_with_search_pat!((cx: LateContext<'tcx>, self: Expr<'tcx>) => expr_search_pat(cx.tcx, self));
impl_with_search_pat!((_cx: LateContext<'tcx>, self: Item<'_>) => item_search_pat(self));
impl_with_search_pat!((_cx: LateContext<'tcx>, self: TraitItem<'_>) => trait_item_search_pat(self));
impl_with_search_pat!((_cx: LateContext<'tcx>, self: ImplItem<'_>) => impl_item_search_pat(self));
impl_with_search_pat!((_cx: LateContext<'tcx>, self: FieldDef<'_>) => field_def_search_pat(self));
impl_with_search_pat!((_cx: LateContext<'tcx>, self: Variant<'_>) => variant_search_pat(self));
impl_with_search_pat!((_cx: LateContext<'tcx>, self: Ty<'_>) => ty_search_pat(self));
impl_with_search_pat!((_cx: LateContext<'tcx>, self: Ident) => ident_search_pat(*self));
impl_with_search_pat!((_cx: LateContext<'tcx>, self: Lit) => lit_search_pat(&self.node));
impl_with_search_pat!((_cx: LateContext<'tcx>, self: Path<'_>) => path_search_pat(self));

impl_with_search_pat!((_cx: EarlyContext<'tcx>, self: Attribute) => attr_search_pat(self));

impl<'cx> WithSearchPat<'cx> for (&FnKind<'cx>, &Body<'cx>, HirId, Span) {
    type Context = LateContext<'cx>;

    fn search_pat(&self, cx: &Self::Context) -> (Pat, Pat) {
        fn_kind_pat(cx.tcx, self.0, self.1, self.2)
    }

    fn span(&self) -> Span {
        self.3
    }
}

/// Checks if the item likely came from a proc-macro.
///
/// This should be called after `in_external_macro` and the initial pattern matching of the ast as
/// it is significantly slower than both of those.
pub fn is_from_proc_macro<'cx, T: WithSearchPat<'cx>>(cx: &T::Context, item: &T) -> bool {
    let (start_pat, end_pat) = item.search_pat(cx);
    !span_matches_pat(cx.sess(), item.span(), start_pat, end_pat)
}

/// Checks if the span actually refers to a match expression
pub fn is_span_match(cx: &impl LintContext, span: Span) -> bool {
    span_matches_pat(cx.sess(), span, Pat::Str("match"), Pat::Str("}"))
}

/// Checks if the span actually refers to an if expression
pub fn is_span_if(cx: &impl LintContext, span: Span) -> bool {
    span_matches_pat(cx.sess(), span, Pat::Str("if"), Pat::Str("}"))
}<|MERGE_RESOLUTION|>--- conflicted
+++ resolved
@@ -21,11 +21,7 @@
     ImplItem, ImplItemKind, IsAuto, Item, ItemKind, Lit, LoopSource, MatchSource, MutTy, Node, Path, QPath, Safety,
     TraitItem, TraitItemKind, Ty, TyKind, UnOp, UnsafeSource, Variant, VariantData, YieldSource,
 };
-<<<<<<< HEAD
-use rustc_lint::{LateContext, LintContext, EarlyContext};
-=======
 use rustc_lint::{EarlyContext, LateContext, LintContext};
->>>>>>> f712eb5c
 use rustc_middle::ty::TyCtxt;
 use rustc_session::Session;
 use rustc_span::symbol::{Ident, kw};
