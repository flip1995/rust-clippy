use crate as utils;
use crate::visitors::{for_each_expr, for_each_expr_with_closures, Descend};
use core::ops::ControlFlow;
use rustc_hir as hir;
use rustc_hir::intravisit::{self, Visitor};
use rustc_hir::HirIdSet;
use rustc_hir::{Expr, ExprKind, HirId, Node};
use rustc_hir_analysis::expr_use_visitor::{Delegate, ExprUseVisitor, PlaceBase, PlaceWithHirId};
use rustc_infer::infer::TyCtxtInferExt;
use rustc_lint::LateContext;
use rustc_middle::hir::nested_filter;
use rustc_middle::mir::FakeReadCause;
use rustc_middle::ty;
<<<<<<< HEAD
use rustc_hir_analysis::expr_use_visitor::{Delegate, ExprUseVisitor, PlaceBase, PlaceWithHirId};
=======
>>>>>>> 36a4355d

/// Returns a set of mutated local variable IDs, or `None` if mutations could not be determined.
pub fn mutated_variables<'tcx>(expr: &'tcx Expr<'_>, cx: &LateContext<'tcx>) -> Option<HirIdSet> {
    let mut delegate = MutVarsDelegate {
        used_mutably: HirIdSet::default(),
        skip: false,
    };
    cx.tcx.infer_ctxt().enter(|infcx| {
        ExprUseVisitor::new(
            &mut delegate,
            &infcx,
            expr.hir_id.owner.def_id,
            cx.param_env,
            cx.typeck_results(),
        )
        .walk_expr(expr);
    });

    if delegate.skip {
        return None;
    }
    Some(delegate.used_mutably)
}

pub fn is_potentially_mutated<'tcx>(variable: HirId, expr: &'tcx Expr<'_>, cx: &LateContext<'tcx>) -> bool {
    mutated_variables(expr, cx).map_or(true, |mutated| mutated.contains(&variable))
}

struct MutVarsDelegate {
    used_mutably: HirIdSet,
    skip: bool,
}

impl<'tcx> MutVarsDelegate {
    fn update(&mut self, cat: &PlaceWithHirId<'tcx>) {
        match cat.place.base {
            PlaceBase::Local(id) => {
                self.used_mutably.insert(id);
            },
            PlaceBase::Upvar(_) => {
                //FIXME: This causes false negatives. We can't get the `NodeId` from
                //`Categorization::Upvar(_)`. So we search for any `Upvar`s in the
                //`while`-body, not just the ones in the condition.
                self.skip = true;
            },
            _ => {},
        }
    }
}

impl<'tcx> Delegate<'tcx> for MutVarsDelegate {
    fn consume(&mut self, _: &PlaceWithHirId<'tcx>, _: HirId) {}

    fn borrow(&mut self, cmt: &PlaceWithHirId<'tcx>, _: HirId, bk: ty::BorrowKind) {
        if bk == ty::BorrowKind::MutBorrow {
            self.update(cmt);
        }
    }

    fn mutate(&mut self, cmt: &PlaceWithHirId<'tcx>, _: HirId) {
        self.update(cmt);
    }

<<<<<<< HEAD
    fn fake_read(&mut self, _: &rustc_hir_analysis::expr_use_visitor::PlaceWithHirId<'tcx>, _: FakeReadCause, _: HirId) {}
=======
    fn fake_read(
        &mut self,
        _: &rustc_hir_analysis::expr_use_visitor::PlaceWithHirId<'tcx>,
        _: FakeReadCause,
        _: HirId,
    ) {
    }
>>>>>>> 36a4355d
}

pub struct ParamBindingIdCollector {
    pub binding_hir_ids: Vec<hir::HirId>,
}
impl<'tcx> ParamBindingIdCollector {
    fn collect_binding_hir_ids(body: &'tcx hir::Body<'tcx>) -> Vec<hir::HirId> {
        let mut hir_ids: Vec<hir::HirId> = Vec::new();
        for param in body.params.iter() {
            let mut finder = ParamBindingIdCollector {
                binding_hir_ids: Vec::new(),
            };
            finder.visit_param(param);
            for hir_id in &finder.binding_hir_ids {
                hir_ids.push(*hir_id);
            }
        }
        hir_ids
    }
}
impl<'tcx> intravisit::Visitor<'tcx> for ParamBindingIdCollector {
    fn visit_pat(&mut self, pat: &'tcx hir::Pat<'tcx>) {
        if let hir::PatKind::Binding(_, hir_id, ..) = pat.kind {
            self.binding_hir_ids.push(hir_id);
        }
        intravisit::walk_pat(self, pat);
    }
}

pub struct BindingUsageFinder<'a, 'tcx> {
    cx: &'a LateContext<'tcx>,
    binding_ids: Vec<hir::HirId>,
    usage_found: bool,
}
impl<'a, 'tcx> BindingUsageFinder<'a, 'tcx> {
    pub fn are_params_used(cx: &'a LateContext<'tcx>, body: &'tcx hir::Body<'tcx>) -> bool {
        let mut finder = BindingUsageFinder {
            cx,
            binding_ids: ParamBindingIdCollector::collect_binding_hir_ids(body),
            usage_found: false,
        };
        finder.visit_body(body);
        finder.usage_found
    }
}
impl<'a, 'tcx> intravisit::Visitor<'tcx> for BindingUsageFinder<'a, 'tcx> {
    type NestedFilter = nested_filter::OnlyBodies;

    fn visit_expr(&mut self, expr: &'tcx hir::Expr<'tcx>) {
        if !self.usage_found {
            intravisit::walk_expr(self, expr);
        }
    }

    fn visit_path(&mut self, path: &'tcx hir::Path<'tcx>, _: hir::HirId) {
        if let hir::def::Res::Local(id) = path.res {
            if self.binding_ids.contains(&id) {
                self.usage_found = true;
            }
        }
    }

    fn nested_visit_map(&mut self) -> Self::Map {
        self.cx.tcx.hir()
    }
}

pub fn contains_return_break_continue_macro(expression: &Expr<'_>) -> bool {
    for_each_expr(expression, |e| {
        match e.kind {
            ExprKind::Ret(..) | ExprKind::Break(..) | ExprKind::Continue(..) => ControlFlow::Break(()),
            // Something special could be done here to handle while or for loop
            // desugaring, as this will detect a break if there's a while loop
            // or a for loop inside the expression.
            _ if e.span.from_expansion() => ControlFlow::Break(()),
            _ => ControlFlow::Continue(()),
        }
    })
    .is_some()
}

pub fn local_used_after_expr(cx: &LateContext<'_>, local_id: HirId, after: &Expr<'_>) -> bool {
    let Some(block) = utils::get_enclosing_block(cx, local_id) else { return false };

    // for _ in 1..3 {
    //    local
    // }
    //
    // let closure = || local;
    // closure();
    // closure();
    let in_loop_or_closure = cx
        .tcx
        .hir()
        .parent_iter(after.hir_id)
        .take_while(|&(id, _)| id != block.hir_id)
        .any(|(_, node)| {
            matches!(
                node,
                Node::Expr(Expr {
                    kind: ExprKind::Loop(..) | ExprKind::Closure { .. },
                    ..
                })
            )
        });
    if in_loop_or_closure {
        return true;
    }

    let mut past_expr = false;
    for_each_expr_with_closures(cx, block, |e| {
        if e.hir_id == after.hir_id {
            past_expr = true;
            ControlFlow::Continue(Descend::No)
        } else if past_expr && utils::path_to_local_id(e, local_id) {
            ControlFlow::Break(())
        } else {
            ControlFlow::Continue(Descend::Yes)
        }
    })
    .is_some()
}<|MERGE_RESOLUTION|>--- conflicted
+++ resolved
@@ -11,10 +11,6 @@
 use rustc_middle::hir::nested_filter;
 use rustc_middle::mir::FakeReadCause;
 use rustc_middle::ty;
-<<<<<<< HEAD
-use rustc_hir_analysis::expr_use_visitor::{Delegate, ExprUseVisitor, PlaceBase, PlaceWithHirId};
-=======
->>>>>>> 36a4355d
 
 /// Returns a set of mutated local variable IDs, or `None` if mutations could not be determined.
 pub fn mutated_variables<'tcx>(expr: &'tcx Expr<'_>, cx: &LateContext<'tcx>) -> Option<HirIdSet> {
@@ -78,9 +74,6 @@
         self.update(cmt);
     }
 
-<<<<<<< HEAD
-    fn fake_read(&mut self, _: &rustc_hir_analysis::expr_use_visitor::PlaceWithHirId<'tcx>, _: FakeReadCause, _: HirId) {}
-=======
     fn fake_read(
         &mut self,
         _: &rustc_hir_analysis::expr_use_visitor::PlaceWithHirId<'tcx>,
@@ -88,7 +81,6 @@
         _: HirId,
     ) {
     }
->>>>>>> 36a4355d
 }
 
 pub struct ParamBindingIdCollector {
