use crate as utils;
use rustc_data_structures::fx::FxHashSet;
use rustc_hir as hir;
use rustc_hir::def::Res;
use rustc_hir::intravisit;
use rustc_hir::intravisit::{NestedVisitorMap, Visitor};
use rustc_hir::{Expr, ExprKind, HirId, Path};
use rustc_infer::infer::TyCtxtInferExt;
use rustc_lint::LateContext;
use rustc_middle::mir::FakeReadCause;
use rustc_middle::hir::map::Map;
use rustc_middle::mir::FakeReadCause;
use rustc_middle::ty;
use rustc_typeck::expr_use_visitor::{ConsumeMode, Delegate, ExprUseVisitor, PlaceBase, PlaceWithHirId};

/// Returns a set of mutated local variable IDs, or `None` if mutations could not be determined.
pub fn mutated_variables<'tcx>(expr: &'tcx Expr<'_>, cx: &LateContext<'tcx>) -> Option<FxHashSet<HirId>> {
    let mut delegate = MutVarsDelegate {
        used_mutably: FxHashSet::default(),
        skip: false,
    };
    cx.tcx.infer_ctxt().enter(|infcx| {
        ExprUseVisitor::new(
            &mut delegate,
            &infcx,
            expr.hir_id.owner,
            cx.param_env,
            cx.typeck_results(),
        )
        .walk_expr(expr);
    });

    if delegate.skip {
        return None;
    }
    Some(delegate.used_mutably)
}

pub fn is_potentially_mutated<'tcx>(variable: &'tcx Path<'_>, expr: &'tcx Expr<'_>, cx: &LateContext<'tcx>) -> bool {
    if let Res::Local(id) = variable.res {
        mutated_variables(expr, cx).map_or(true, |mutated| mutated.contains(&id))
    } else {
        true
    }
}

struct MutVarsDelegate {
    used_mutably: FxHashSet<HirId>,
    skip: bool,
}

impl<'tcx> MutVarsDelegate {
    #[allow(clippy::similar_names)]
    fn update(&mut self, cat: &PlaceWithHirId<'tcx>) {
        match cat.place.base {
            PlaceBase::Local(id) => {
                self.used_mutably.insert(id);
            },
            PlaceBase::Upvar(_) => {
                //FIXME: This causes false negatives. We can't get the `NodeId` from
                //`Categorization::Upvar(_)`. So we search for any `Upvar`s in the
                //`while`-body, not just the ones in the condition.
                self.skip = true
            },
            _ => {},
        }
    }
}

impl<'tcx> Delegate<'tcx> for MutVarsDelegate {
    fn consume(&mut self, _: &PlaceWithHirId<'tcx>, _: HirId, _: ConsumeMode) {}

    fn borrow(&mut self, cmt: &PlaceWithHirId<'tcx>, _: HirId, bk: ty::BorrowKind) {
        if let ty::BorrowKind::MutBorrow = bk {
            self.update(&cmt)
        }
    }

    fn mutate(&mut self, cmt: &PlaceWithHirId<'tcx>, _: HirId) {
        self.update(&cmt)
    }

<<<<<<< HEAD
    fn fake_read(&mut self, _: rustc_typeck::expr_use_visitor::Place<'tcx>, _: FakeReadCause, _:HirId) { }
=======
    fn fake_read(&mut self, _: rustc_typeck::expr_use_visitor::Place<'tcx>, _: FakeReadCause, _: HirId) {}
>>>>>>> b3e1d0da
}

pub struct ParamBindingIdCollector {
    binding_hir_ids: Vec<hir::HirId>,
}
impl<'tcx> ParamBindingIdCollector {
    fn collect_binding_hir_ids(body: &'tcx hir::Body<'tcx>) -> Vec<hir::HirId> {
        let mut hir_ids: Vec<hir::HirId> = Vec::new();
        for param in body.params.iter() {
            let mut finder = ParamBindingIdCollector {
                binding_hir_ids: Vec::new(),
            };
            finder.visit_param(param);
            for hir_id in &finder.binding_hir_ids {
                hir_ids.push(*hir_id);
            }
        }
        hir_ids
    }
}
impl<'tcx> intravisit::Visitor<'tcx> for ParamBindingIdCollector {
    type Map = Map<'tcx>;

    fn visit_pat(&mut self, pat: &'tcx hir::Pat<'tcx>) {
        if let hir::PatKind::Binding(_, hir_id, ..) = pat.kind {
            self.binding_hir_ids.push(hir_id);
        }
        intravisit::walk_pat(self, pat);
    }

    fn nested_visit_map(&mut self) -> intravisit::NestedVisitorMap<Self::Map> {
        intravisit::NestedVisitorMap::None
    }
}

pub struct BindingUsageFinder<'a, 'tcx> {
    cx: &'a LateContext<'tcx>,
    binding_ids: Vec<hir::HirId>,
    usage_found: bool,
}
impl<'a, 'tcx> BindingUsageFinder<'a, 'tcx> {
    pub fn are_params_used(cx: &'a LateContext<'tcx>, body: &'tcx hir::Body<'tcx>) -> bool {
        let mut finder = BindingUsageFinder {
            cx,
            binding_ids: ParamBindingIdCollector::collect_binding_hir_ids(body),
            usage_found: false,
        };
        finder.visit_body(body);
        finder.usage_found
    }
}
impl<'a, 'tcx> intravisit::Visitor<'tcx> for BindingUsageFinder<'a, 'tcx> {
    type Map = Map<'tcx>;

    fn visit_expr(&mut self, expr: &'tcx hir::Expr<'tcx>) {
        if !self.usage_found {
            intravisit::walk_expr(self, expr);
        }
    }

    fn visit_path(&mut self, path: &'tcx hir::Path<'tcx>, _: hir::HirId) {
        if let hir::def::Res::Local(id) = path.res {
            if self.binding_ids.contains(&id) {
                self.usage_found = true;
            }
        }
    }

    fn nested_visit_map(&mut self) -> intravisit::NestedVisitorMap<Self::Map> {
        intravisit::NestedVisitorMap::OnlyBodies(self.cx.tcx.hir())
    }
}

struct ReturnBreakContinueMacroVisitor {
    seen_return_break_continue: bool,
}

impl ReturnBreakContinueMacroVisitor {
    fn new() -> ReturnBreakContinueMacroVisitor {
        ReturnBreakContinueMacroVisitor {
            seen_return_break_continue: false,
        }
    }
}

impl<'tcx> Visitor<'tcx> for ReturnBreakContinueMacroVisitor {
    type Map = Map<'tcx>;
    fn nested_visit_map(&mut self) -> NestedVisitorMap<Self::Map> {
        NestedVisitorMap::None
    }

    fn visit_expr(&mut self, ex: &'tcx Expr<'tcx>) {
        if self.seen_return_break_continue {
            // No need to look farther if we've already seen one of them
            return;
        }
        match &ex.kind {
            ExprKind::Ret(..) | ExprKind::Break(..) | ExprKind::Continue(..) => {
                self.seen_return_break_continue = true;
            },
            // Something special could be done here to handle while or for loop
            // desugaring, as this will detect a break if there's a while loop
            // or a for loop inside the expression.
            _ => {
                if utils::in_macro(ex.span) {
                    self.seen_return_break_continue = true;
                } else {
                    rustc_hir::intravisit::walk_expr(self, ex);
                }
            },
        }
    }
}

pub fn contains_return_break_continue_macro(expression: &Expr<'_>) -> bool {
    let mut recursive_visitor = ReturnBreakContinueMacroVisitor::new();
    recursive_visitor.visit_expr(expression);
    recursive_visitor.seen_return_break_continue
}<|MERGE_RESOLUTION|>--- conflicted
+++ resolved
@@ -7,7 +7,6 @@
 use rustc_hir::{Expr, ExprKind, HirId, Path};
 use rustc_infer::infer::TyCtxtInferExt;
 use rustc_lint::LateContext;
-use rustc_middle::mir::FakeReadCause;
 use rustc_middle::hir::map::Map;
 use rustc_middle::mir::FakeReadCause;
 use rustc_middle::ty;
@@ -80,11 +79,7 @@
         self.update(&cmt)
     }
 
-<<<<<<< HEAD
-    fn fake_read(&mut self, _: rustc_typeck::expr_use_visitor::Place<'tcx>, _: FakeReadCause, _:HirId) { }
-=======
     fn fake_read(&mut self, _: rustc_typeck::expr_use_visitor::Place<'tcx>, _: FakeReadCause, _: HirId) {}
->>>>>>> b3e1d0da
 }
 
 pub struct ParamBindingIdCollector {
