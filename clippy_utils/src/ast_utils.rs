--- conflicted
+++ resolved
@@ -169,15 +169,9 @@
         (Path(lq, lp), Path(rq, rp)) => both(lq, rq, |l, r| eq_qself(l, r)) && eq_path(lp, rp),
         (MacCall(l), MacCall(r)) => eq_mac_call(l, r),
         (Struct(lse), Struct(rse)) => {
-<<<<<<< HEAD
-            eq_path(&lse.path, &rse.path) &&
-            eq_struct_rest(&lse.rest, &rse.rest) &&
-            unordered_over(&lse.fields, &rse.fields, |l, r| eq_field(l, r))
-=======
             eq_path(&lse.path, &rse.path)
                 && eq_struct_rest(&lse.rest, &rse.rest)
                 && unordered_over(&lse.fields, &rse.fields, |l, r| eq_field(l, r))
->>>>>>> b3e1d0da
         },
         _ => false,
     }
@@ -415,11 +409,7 @@
 }
 
 pub fn eq_anon_const(l: &AnonConst, r: &AnonConst) -> bool {
-<<<<<<< HEAD
-  eq_expr(&l.value, &r.value)
-=======
     eq_expr(&l.value, &r.value)
->>>>>>> b3e1d0da
 }
 
 pub fn eq_use_tree_kind(l: &UseTreeKind, r: &UseTreeKind) -> bool {
