//! Utilities for manipulating and extracting information from `rustc_ast::ast`.
//!
//! - The `eq_foobar` functions test for semantic equality but ignores `NodeId`s and `Span`s.

#![allow(clippy::similar_names, clippy::wildcard_imports, clippy::enum_glob_use)]

use crate::{both, over};
use rustc_ast::ptr::P;
use rustc_ast::{self as ast, *};
use rustc_span::symbol::Ident;
use std::mem;

pub mod ident_iter;
pub use ident_iter::IdentIter;

pub fn is_useless_with_eq_exprs(kind: BinOpKind) -> bool {
    use BinOpKind::*;
    matches!(
        kind,
        Sub | Div | Eq | Lt | Le | Gt | Ge | Ne | And | Or | BitXor | BitAnd | BitOr
    )
}

/// Checks if each element in the first slice is contained within the latter as per `eq_fn`.
pub fn unordered_over<X>(left: &[X], right: &[X], mut eq_fn: impl FnMut(&X, &X) -> bool) -> bool {
    left.len() == right.len() && left.iter().all(|l| right.iter().any(|r| eq_fn(l, r)))
}

pub fn eq_id(l: Ident, r: Ident) -> bool {
    l.name == r.name
}

pub fn eq_pat(l: &Pat, r: &Pat) -> bool {
    use PatKind::*;
    match (&l.kind, &r.kind) {
        (Paren(l), _) => eq_pat(l, r),
        (_, Paren(r)) => eq_pat(l, r),
        (Wild, Wild) | (Rest, Rest) => true,
        (Lit(l), Lit(r)) => eq_expr(l, r),
        (Ident(b1, i1, s1), Ident(b2, i2, s2)) => b1 == b2 && eq_id(*i1, *i2) && both(s1, s2, |l, r| eq_pat(l, r)),
        (Range(lf, lt, le), Range(rf, rt, re)) => {
            eq_expr_opt(lf, rf) && eq_expr_opt(lt, rt) && eq_range_end(&le.node, &re.node)
        },
        (Box(l), Box(r))
        | (Ref(l, Mutability::Not), Ref(r, Mutability::Not))
        | (Ref(l, Mutability::Mut), Ref(r, Mutability::Mut)) => eq_pat(l, r),
        (Tuple(l), Tuple(r)) | (Slice(l), Slice(r)) => over(l, r, |l, r| eq_pat(l, r)),
        (Path(lq, lp), Path(rq, rp)) => both(lq, rq, eq_qself) && eq_path(lp, rp),
        (TupleStruct(lqself, lp, lfs), TupleStruct(rqself, rp, rfs)) => {
            eq_maybe_qself(lqself, rqself) && eq_path(lp, rp) && over(lfs, rfs, |l, r| eq_pat(l, r))
        },
        (Struct(lqself, lp, lfs, lr), Struct(rqself, rp, rfs, rr)) => {
            lr == rr && eq_maybe_qself(lqself, rqself) && eq_path(lp, rp) && unordered_over(lfs, rfs, eq_field_pat)
        },
        (Or(ls), Or(rs)) => unordered_over(ls, rs, |l, r| eq_pat(l, r)),
        (MacCall(l), MacCall(r)) => eq_mac_call(l, r),
        _ => false,
    }
}

pub fn eq_range_end(l: &RangeEnd, r: &RangeEnd) -> bool {
    match (l, r) {
        (RangeEnd::Excluded, RangeEnd::Excluded) => true,
        (RangeEnd::Included(l), RangeEnd::Included(r)) => {
            matches!(l, RangeSyntax::DotDotEq) == matches!(r, RangeSyntax::DotDotEq)
        },
        _ => false,
    }
}

pub fn eq_field_pat(l: &PatField, r: &PatField) -> bool {
    l.is_placeholder == r.is_placeholder
        && eq_id(l.ident, r.ident)
        && eq_pat(&l.pat, &r.pat)
        && over(&l.attrs, &r.attrs, eq_attr)
}

pub fn eq_qself(l: &P<QSelf>, r: &P<QSelf>) -> bool {
    l.position == r.position && eq_ty(&l.ty, &r.ty)
}

pub fn eq_maybe_qself(l: &Option<P<QSelf>>, r: &Option<P<QSelf>>) -> bool {
    match (l, r) {
        (Some(l), Some(r)) => eq_qself(l, r),
        (None, None) => true,
        _ => false,
    }
}

pub fn eq_path(l: &Path, r: &Path) -> bool {
    over(&l.segments, &r.segments, eq_path_seg)
}

pub fn eq_path_seg(l: &PathSegment, r: &PathSegment) -> bool {
    eq_id(l.ident, r.ident) && both(&l.args, &r.args, |l, r| eq_generic_args(l, r))
}

pub fn eq_generic_args(l: &GenericArgs, r: &GenericArgs) -> bool {
    match (l, r) {
        (GenericArgs::AngleBracketed(l), GenericArgs::AngleBracketed(r)) => over(&l.args, &r.args, eq_angle_arg),
        (GenericArgs::Parenthesized(l), GenericArgs::Parenthesized(r)) => {
            over(&l.inputs, &r.inputs, |l, r| eq_ty(l, r)) && eq_fn_ret_ty(&l.output, &r.output)
        },
        _ => false,
    }
}

pub fn eq_angle_arg(l: &AngleBracketedArg, r: &AngleBracketedArg) -> bool {
    match (l, r) {
        (AngleBracketedArg::Arg(l), AngleBracketedArg::Arg(r)) => eq_generic_arg(l, r),
        (AngleBracketedArg::Constraint(l), AngleBracketedArg::Constraint(r)) => eq_assoc_constraint(l, r),
        _ => false,
    }
}

pub fn eq_generic_arg(l: &GenericArg, r: &GenericArg) -> bool {
    match (l, r) {
        (GenericArg::Lifetime(l), GenericArg::Lifetime(r)) => eq_id(l.ident, r.ident),
        (GenericArg::Type(l), GenericArg::Type(r)) => eq_ty(l, r),
        (GenericArg::Const(l), GenericArg::Const(r)) => eq_expr(&l.value, &r.value),
        _ => false,
    }
}

pub fn eq_expr_opt(l: &Option<P<Expr>>, r: &Option<P<Expr>>) -> bool {
    both(l, r, |l, r| eq_expr(l, r))
}

pub fn eq_struct_rest(l: &StructRest, r: &StructRest) -> bool {
    match (l, r) {
        (StructRest::Base(lb), StructRest::Base(rb)) => eq_expr(lb, rb),
        (StructRest::Rest(_), StructRest::Rest(_)) | (StructRest::None, StructRest::None) => true,
        _ => false,
    }
}

pub fn eq_expr(l: &Expr, r: &Expr) -> bool {
    use ExprKind::*;
    if !over(&l.attrs, &r.attrs, eq_attr) {
        return false;
    }
    match (&l.kind, &r.kind) {
        (Paren(l), _) => eq_expr(l, r),
        (_, Paren(r)) => eq_expr(l, r),
        (Err, Err) => true,
        (Try(l), Try(r)) | (Await(l, _), Await(r, _)) => eq_expr(l, r),
        (Array(l), Array(r)) => over(l, r, |l, r| eq_expr(l, r)),
        (Tup(l), Tup(r)) => over(l, r, |l, r| eq_expr(l, r)),
        (Repeat(le, ls), Repeat(re, rs)) => eq_expr(le, re) && eq_expr(&ls.value, &rs.value),
        (Call(lc, la), Call(rc, ra)) => eq_expr(lc, rc) && over(la, ra, |l, r| eq_expr(l, r)),
        (
            MethodCall(box ast::MethodCall {
                seg: ls,
                receiver: lr,
                args: la,
                ..
            }),
            MethodCall(box ast::MethodCall {
                seg: rs,
                receiver: rr,
                args: ra,
                ..
            }),
        ) => eq_path_seg(ls, rs) && eq_expr(lr, rr) && over(la, ra, |l, r| eq_expr(l, r)),
        (Binary(lo, ll, lr), Binary(ro, rl, rr)) => lo.node == ro.node && eq_expr(ll, rl) && eq_expr(lr, rr),
        (Unary(lo, l), Unary(ro, r)) => mem::discriminant(lo) == mem::discriminant(ro) && eq_expr(l, r),
        (Lit(l), Lit(r)) => l == r,
        (Cast(l, lt), Cast(r, rt)) | (Type(l, lt), Type(r, rt)) => eq_expr(l, r) && eq_ty(lt, rt),
        (Let(lp, le, _), Let(rp, re, _)) => eq_pat(lp, rp) && eq_expr(le, re),
        (If(lc, lt, le), If(rc, rt, re)) => eq_expr(lc, rc) && eq_block(lt, rt) && eq_expr_opt(le, re),
        (While(lc, lt, ll), While(rc, rt, rl)) => eq_label(ll, rl) && eq_expr(lc, rc) && eq_block(lt, rt),
        (ForLoop(lp, li, lt, ll), ForLoop(rp, ri, rt, rl)) => {
            eq_label(ll, rl) && eq_pat(lp, rp) && eq_expr(li, ri) && eq_block(lt, rt)
        },
        (Loop(lt, ll, _), Loop(rt, rl, _)) => eq_label(ll, rl) && eq_block(lt, rt),
        (Block(lb, ll), Block(rb, rl)) => eq_label(ll, rl) && eq_block(lb, rb),
        (TryBlock(l), TryBlock(r)) => eq_block(l, r),
        (Yield(l), Yield(r)) | (Ret(l), Ret(r)) => eq_expr_opt(l, r),
        (Break(ll, le), Break(rl, re)) => eq_label(ll, rl) && eq_expr_opt(le, re),
        (Continue(ll), Continue(rl)) => eq_label(ll, rl),
<<<<<<< HEAD
        (Assign(l1, l2, _), Assign(r1, r2, _)) | (Index(l1, l2, _), Index(r1, r2, _)) => eq_expr(l1, r1) && eq_expr(l2, r2),
=======
        (Assign(l1, l2, _), Assign(r1, r2, _)) | (Index(l1, l2, _), Index(r1, r2, _)) => {
            eq_expr(l1, r1) && eq_expr(l2, r2)
        },
>>>>>>> 21d631cd
        (AssignOp(lo, lp, lv), AssignOp(ro, rp, rv)) => lo.node == ro.node && eq_expr(lp, rp) && eq_expr(lv, rv),
        (Field(lp, lf), Field(rp, rf)) => eq_id(*lf, *rf) && eq_expr(lp, rp),
        (Match(ls, la), Match(rs, ra)) => eq_expr(ls, rs) && over(la, ra, eq_arm),
        (
            Closure(box ast::Closure {
                binder: lb,
                capture_clause: lc,
                asyncness: la,
                movability: lm,
                fn_decl: lf,
                body: le,
                ..
            }),
            Closure(box ast::Closure {
                binder: rb,
                capture_clause: rc,
                asyncness: ra,
                movability: rm,
                fn_decl: rf,
                body: re,
                ..
            }),
        ) => {
            eq_closure_binder(lb, rb)
                && lc == rc
                && la.is_async() == ra.is_async()
                && lm == rm
                && eq_fn_decl(lf, rf)
                && eq_expr(le, re)
        },
        (Async(lc, lb), Async(rc, rb)) => lc == rc && eq_block(lb, rb),
        (Range(lf, lt, ll), Range(rf, rt, rl)) => ll == rl && eq_expr_opt(lf, rf) && eq_expr_opt(lt, rt),
        (AddrOf(lbk, lm, le), AddrOf(rbk, rm, re)) => lbk == rbk && lm == rm && eq_expr(le, re),
        (Path(lq, lp), Path(rq, rp)) => both(lq, rq, eq_qself) && eq_path(lp, rp),
        (MacCall(l), MacCall(r)) => eq_mac_call(l, r),
        (Struct(lse), Struct(rse)) => {
            eq_maybe_qself(&lse.qself, &rse.qself)
                && eq_path(&lse.path, &rse.path)
                && eq_struct_rest(&lse.rest, &rse.rest)
                && unordered_over(&lse.fields, &rse.fields, eq_field)
        },
        _ => false,
    }
}

pub fn eq_field(l: &ExprField, r: &ExprField) -> bool {
    l.is_placeholder == r.is_placeholder
        && eq_id(l.ident, r.ident)
        && eq_expr(&l.expr, &r.expr)
        && over(&l.attrs, &r.attrs, eq_attr)
}

pub fn eq_arm(l: &Arm, r: &Arm) -> bool {
    l.is_placeholder == r.is_placeholder
        && eq_pat(&l.pat, &r.pat)
        && eq_expr(&l.body, &r.body)
        && eq_expr_opt(&l.guard, &r.guard)
        && over(&l.attrs, &r.attrs, eq_attr)
}

pub fn eq_label(l: &Option<Label>, r: &Option<Label>) -> bool {
    both(l, r, |l, r| eq_id(l.ident, r.ident))
}

pub fn eq_block(l: &Block, r: &Block) -> bool {
    l.rules == r.rules && over(&l.stmts, &r.stmts, eq_stmt)
}

pub fn eq_stmt(l: &Stmt, r: &Stmt) -> bool {
    use StmtKind::*;
    match (&l.kind, &r.kind) {
        (Local(l), Local(r)) => {
            eq_pat(&l.pat, &r.pat)
                && both(&l.ty, &r.ty, |l, r| eq_ty(l, r))
                && eq_local_kind(&l.kind, &r.kind)
                && over(&l.attrs, &r.attrs, eq_attr)
        },
        (Item(l), Item(r)) => eq_item(l, r, eq_item_kind),
        (Expr(l), Expr(r)) | (Semi(l), Semi(r)) => eq_expr(l, r),
        (Empty, Empty) => true,
        (MacCall(l), MacCall(r)) => {
            l.style == r.style && eq_mac_call(&l.mac, &r.mac) && over(&l.attrs, &r.attrs, eq_attr)
        },
        _ => false,
    }
}

pub fn eq_local_kind(l: &LocalKind, r: &LocalKind) -> bool {
    use LocalKind::*;
    match (l, r) {
        (Decl, Decl) => true,
        (Init(l), Init(r)) => eq_expr(l, r),
        (InitElse(li, le), InitElse(ri, re)) => eq_expr(li, ri) && eq_block(le, re),
        _ => false,
    }
}

pub fn eq_item<K>(l: &Item<K>, r: &Item<K>, mut eq_kind: impl FnMut(&K, &K) -> bool) -> bool {
    eq_id(l.ident, r.ident) && over(&l.attrs, &r.attrs, eq_attr) && eq_vis(&l.vis, &r.vis) && eq_kind(&l.kind, &r.kind)
}

#[expect(clippy::too_many_lines)] // Just a big match statement
pub fn eq_item_kind(l: &ItemKind, r: &ItemKind) -> bool {
    use ItemKind::*;
    match (l, r) {
        (ExternCrate(l), ExternCrate(r)) => l == r,
        (Use(l), Use(r)) => eq_use_tree(l, r),
        (
            Static(box ast::StaticItem {
                ty: lt,
                mutability: lm,
                expr: le,
            }),
            Static(box ast::StaticItem {
                ty: rt,
                mutability: rm,
                expr: re,
            }),
        ) => lm == rm && eq_ty(lt, rt) && eq_expr_opt(le, re),
        (
            Const(box ast::ConstItem {
                defaultness: ld,
                generics: lg,
                ty: lt,
                expr: le,
            }),
            Const(box ast::ConstItem {
                defaultness: rd,
                generics: rg,
                ty: rt,
                expr: re,
            }),
        ) => eq_defaultness(*ld, *rd) && eq_generics(lg, rg) && eq_ty(lt, rt) && eq_expr_opt(le, re),
        (
            Fn(box ast::Fn {
                defaultness: ld,
                sig: lf,
                generics: lg,
                body: lb,
            }),
            Fn(box ast::Fn {
                defaultness: rd,
                sig: rf,
                generics: rg,
                body: rb,
            }),
        ) => {
            eq_defaultness(*ld, *rd) && eq_fn_sig(lf, rf) && eq_generics(lg, rg) && both(lb, rb, |l, r| eq_block(l, r))
        },
        (Mod(lu, lmk), Mod(ru, rmk)) => {
            lu == ru
                && match (lmk, rmk) {
                    (ModKind::Loaded(litems, linline, _), ModKind::Loaded(ritems, rinline, _)) => {
                        linline == rinline && over(litems, ritems, |l, r| eq_item(l, r, eq_item_kind))
                    },
                    (ModKind::Unloaded, ModKind::Unloaded) => true,
                    _ => false,
                }
        },
        (ForeignMod(l), ForeignMod(r)) => {
            both(&l.abi, &r.abi, eq_str_lit) && over(&l.items, &r.items, |l, r| eq_item(l, r, eq_foreign_item_kind))
        },
        (
            TyAlias(box ast::TyAlias {
                defaultness: ld,
                generics: lg,
                bounds: lb,
                ty: lt,
                ..
            }),
            TyAlias(box ast::TyAlias {
                defaultness: rd,
                generics: rg,
                bounds: rb,
                ty: rt,
                ..
            }),
        ) => {
            eq_defaultness(*ld, *rd)
                && eq_generics(lg, rg)
                && over(lb, rb, eq_generic_bound)
                && both(lt, rt, |l, r| eq_ty(l, r))
        },
        (Enum(le, lg), Enum(re, rg)) => over(&le.variants, &re.variants, eq_variant) && eq_generics(lg, rg),
        (Struct(lv, lg), Struct(rv, rg)) | (Union(lv, lg), Union(rv, rg)) => {
            eq_variant_data(lv, rv) && eq_generics(lg, rg)
        },
        (
            Trait(box ast::Trait {
                is_auto: la,
                unsafety: lu,
                generics: lg,
                bounds: lb,
                items: li,
            }),
            Trait(box ast::Trait {
                is_auto: ra,
                unsafety: ru,
                generics: rg,
                bounds: rb,
                items: ri,
            }),
        ) => {
            la == ra
                && matches!(lu, Unsafe::No) == matches!(ru, Unsafe::No)
                && eq_generics(lg, rg)
                && over(lb, rb, eq_generic_bound)
                && over(li, ri, |l, r| eq_item(l, r, eq_assoc_item_kind))
        },
        (TraitAlias(lg, lb), TraitAlias(rg, rb)) => eq_generics(lg, rg) && over(lb, rb, eq_generic_bound),
        (
            Impl(box ast::Impl {
                unsafety: lu,
                polarity: lp,
                defaultness: ld,
                constness: lc,
                generics: lg,
                of_trait: lot,
                self_ty: lst,
                items: li,
            }),
            Impl(box ast::Impl {
                unsafety: ru,
                polarity: rp,
                defaultness: rd,
                constness: rc,
                generics: rg,
                of_trait: rot,
                self_ty: rst,
                items: ri,
            }),
        ) => {
            matches!(lu, Unsafe::No) == matches!(ru, Unsafe::No)
                && matches!(lp, ImplPolarity::Positive) == matches!(rp, ImplPolarity::Positive)
                && eq_defaultness(*ld, *rd)
                && matches!(lc, ast::Const::No) == matches!(rc, ast::Const::No)
                && eq_generics(lg, rg)
                && both(lot, rot, |l, r| eq_path(&l.path, &r.path))
                && eq_ty(lst, rst)
                && over(li, ri, |l, r| eq_item(l, r, eq_assoc_item_kind))
        },
        (MacCall(l), MacCall(r)) => eq_mac_call(l, r),
        (MacroDef(l), MacroDef(r)) => l.macro_rules == r.macro_rules && eq_delim_args(&l.body, &r.body),
        _ => false,
    }
}

pub fn eq_foreign_item_kind(l: &ForeignItemKind, r: &ForeignItemKind) -> bool {
    use ForeignItemKind::*;
    match (l, r) {
        (Static(lt, lm, le), Static(rt, rm, re)) => lm == rm && eq_ty(lt, rt) && eq_expr_opt(le, re),
        (
            Fn(box ast::Fn {
                defaultness: ld,
                sig: lf,
                generics: lg,
                body: lb,
            }),
            Fn(box ast::Fn {
                defaultness: rd,
                sig: rf,
                generics: rg,
                body: rb,
            }),
        ) => {
            eq_defaultness(*ld, *rd) && eq_fn_sig(lf, rf) && eq_generics(lg, rg) && both(lb, rb, |l, r| eq_block(l, r))
        },
        (
            TyAlias(box ast::TyAlias {
                defaultness: ld,
                generics: lg,
                bounds: lb,
                ty: lt,
                ..
            }),
            TyAlias(box ast::TyAlias {
                defaultness: rd,
                generics: rg,
                bounds: rb,
                ty: rt,
                ..
            }),
        ) => {
            eq_defaultness(*ld, *rd)
                && eq_generics(lg, rg)
                && over(lb, rb, eq_generic_bound)
                && both(lt, rt, |l, r| eq_ty(l, r))
        },
        (MacCall(l), MacCall(r)) => eq_mac_call(l, r),
        _ => false,
    }
}

pub fn eq_assoc_item_kind(l: &AssocItemKind, r: &AssocItemKind) -> bool {
    use AssocItemKind::*;
    match (l, r) {
        (
            Const(box ast::ConstItem {
                defaultness: ld,
                generics: lg,
                ty: lt,
                expr: le,
            }),
            Const(box ast::ConstItem {
                defaultness: rd,
                generics: rg,
                ty: rt,
                expr: re,
            }),
        ) => eq_defaultness(*ld, *rd) && eq_generics(lg, rg) && eq_ty(lt, rt) && eq_expr_opt(le, re),
        (
            Fn(box ast::Fn {
                defaultness: ld,
                sig: lf,
                generics: lg,
                body: lb,
            }),
            Fn(box ast::Fn {
                defaultness: rd,
                sig: rf,
                generics: rg,
                body: rb,
            }),
        ) => {
            eq_defaultness(*ld, *rd) && eq_fn_sig(lf, rf) && eq_generics(lg, rg) && both(lb, rb, |l, r| eq_block(l, r))
        },
        (
            Type(box ast::TyAlias {
                defaultness: ld,
                generics: lg,
                bounds: lb,
                ty: lt,
                ..
            }),
            Type(box ast::TyAlias {
                defaultness: rd,
                generics: rg,
                bounds: rb,
                ty: rt,
                ..
            }),
        ) => {
            eq_defaultness(*ld, *rd)
                && eq_generics(lg, rg)
                && over(lb, rb, eq_generic_bound)
                && both(lt, rt, |l, r| eq_ty(l, r))
        },
        (MacCall(l), MacCall(r)) => eq_mac_call(l, r),
        _ => false,
    }
}

pub fn eq_variant(l: &Variant, r: &Variant) -> bool {
    l.is_placeholder == r.is_placeholder
        && over(&l.attrs, &r.attrs, eq_attr)
        && eq_vis(&l.vis, &r.vis)
        && eq_id(l.ident, r.ident)
        && eq_variant_data(&l.data, &r.data)
        && both(&l.disr_expr, &r.disr_expr, |l, r| eq_expr(&l.value, &r.value))
}

pub fn eq_variant_data(l: &VariantData, r: &VariantData) -> bool {
    use VariantData::*;
    match (l, r) {
        (Unit(_), Unit(_)) => true,
        (Struct(l, _), Struct(r, _)) | (Tuple(l, _), Tuple(r, _)) => over(l, r, eq_struct_field),
        _ => false,
    }
}

pub fn eq_struct_field(l: &FieldDef, r: &FieldDef) -> bool {
    l.is_placeholder == r.is_placeholder
        && over(&l.attrs, &r.attrs, eq_attr)
        && eq_vis(&l.vis, &r.vis)
        && both(&l.ident, &r.ident, |l, r| eq_id(*l, *r))
        && eq_ty(&l.ty, &r.ty)
}

pub fn eq_fn_sig(l: &FnSig, r: &FnSig) -> bool {
    eq_fn_decl(&l.decl, &r.decl) && eq_fn_header(&l.header, &r.header)
}

pub fn eq_fn_header(l: &FnHeader, r: &FnHeader) -> bool {
    matches!(l.unsafety, Unsafe::No) == matches!(r.unsafety, Unsafe::No)
        && l.asyncness.is_async() == r.asyncness.is_async()
        && matches!(l.constness, Const::No) == matches!(r.constness, Const::No)
        && eq_ext(&l.ext, &r.ext)
}

pub fn eq_generics(l: &Generics, r: &Generics) -> bool {
    over(&l.params, &r.params, eq_generic_param)
        && over(&l.where_clause.predicates, &r.where_clause.predicates, |l, r| {
            eq_where_predicate(l, r)
        })
}

pub fn eq_where_predicate(l: &WherePredicate, r: &WherePredicate) -> bool {
    use WherePredicate::*;
    match (l, r) {
        (BoundPredicate(l), BoundPredicate(r)) => {
            over(&l.bound_generic_params, &r.bound_generic_params, |l, r| {
                eq_generic_param(l, r)
            }) && eq_ty(&l.bounded_ty, &r.bounded_ty)
                && over(&l.bounds, &r.bounds, eq_generic_bound)
        },
        (RegionPredicate(l), RegionPredicate(r)) => {
            eq_id(l.lifetime.ident, r.lifetime.ident) && over(&l.bounds, &r.bounds, eq_generic_bound)
        },
        (EqPredicate(l), EqPredicate(r)) => eq_ty(&l.lhs_ty, &r.lhs_ty) && eq_ty(&l.rhs_ty, &r.rhs_ty),
        _ => false,
    }
}

pub fn eq_use_tree(l: &UseTree, r: &UseTree) -> bool {
    eq_path(&l.prefix, &r.prefix) && eq_use_tree_kind(&l.kind, &r.kind)
}

pub fn eq_anon_const(l: &AnonConst, r: &AnonConst) -> bool {
    eq_expr(&l.value, &r.value)
}

pub fn eq_use_tree_kind(l: &UseTreeKind, r: &UseTreeKind) -> bool {
    use UseTreeKind::*;
    match (l, r) {
        (Glob, Glob) => true,
        (Simple(l), Simple(r)) => both(l, r, |l, r| eq_id(*l, *r)),
        (Nested(l), Nested(r)) => over(l, r, |(l, _), (r, _)| eq_use_tree(l, r)),
        _ => false,
    }
}

pub fn eq_defaultness(l: Defaultness, r: Defaultness) -> bool {
    matches!(
        (l, r),
        (Defaultness::Final, Defaultness::Final) | (Defaultness::Default(_), Defaultness::Default(_))
    )
}

pub fn eq_vis(l: &Visibility, r: &Visibility) -> bool {
    use VisibilityKind::*;
    match (&l.kind, &r.kind) {
        (Public, Public) | (Inherited, Inherited) => true,
        (Restricted { path: l, .. }, Restricted { path: r, .. }) => eq_path(l, r),
        _ => false,
    }
}

pub fn eq_fn_decl(l: &FnDecl, r: &FnDecl) -> bool {
    eq_fn_ret_ty(&l.output, &r.output)
        && over(&l.inputs, &r.inputs, |l, r| {
            l.is_placeholder == r.is_placeholder
                && eq_pat(&l.pat, &r.pat)
                && eq_ty(&l.ty, &r.ty)
                && over(&l.attrs, &r.attrs, eq_attr)
        })
}

pub fn eq_closure_binder(l: &ClosureBinder, r: &ClosureBinder) -> bool {
    match (l, r) {
        (ClosureBinder::NotPresent, ClosureBinder::NotPresent) => true,
        (ClosureBinder::For { generic_params: lp, .. }, ClosureBinder::For { generic_params: rp, .. }) => {
            lp.len() == rp.len() && std::iter::zip(lp.iter(), rp.iter()).all(|(l, r)| eq_generic_param(l, r))
        },
        _ => false,
    }
}

pub fn eq_fn_ret_ty(l: &FnRetTy, r: &FnRetTy) -> bool {
    match (l, r) {
        (FnRetTy::Default(_), FnRetTy::Default(_)) => true,
        (FnRetTy::Ty(l), FnRetTy::Ty(r)) => eq_ty(l, r),
        _ => false,
    }
}

pub fn eq_ty(l: &Ty, r: &Ty) -> bool {
    use TyKind::*;
    match (&l.kind, &r.kind) {
        (Paren(l), _) => eq_ty(l, r),
        (_, Paren(r)) => eq_ty(l, r),
        (Never, Never) | (Infer, Infer) | (ImplicitSelf, ImplicitSelf) | (Err, Err) | (CVarArgs, CVarArgs) => true,
        (Slice(l), Slice(r)) => eq_ty(l, r),
        (Array(le, ls), Array(re, rs)) => eq_ty(le, re) && eq_expr(&ls.value, &rs.value),
        (Ptr(l), Ptr(r)) => l.mutbl == r.mutbl && eq_ty(&l.ty, &r.ty),
        (Ref(ll, l), Ref(rl, r)) => {
            both(ll, rl, |l, r| eq_id(l.ident, r.ident)) && l.mutbl == r.mutbl && eq_ty(&l.ty, &r.ty)
        },
        (BareFn(l), BareFn(r)) => {
            l.unsafety == r.unsafety
                && eq_ext(&l.ext, &r.ext)
                && over(&l.generic_params, &r.generic_params, eq_generic_param)
                && eq_fn_decl(&l.decl, &r.decl)
        },
        (Tup(l), Tup(r)) => over(l, r, |l, r| eq_ty(l, r)),
        (Path(lq, lp), Path(rq, rp)) => both(lq, rq, eq_qself) && eq_path(lp, rp),
        (TraitObject(lg, ls), TraitObject(rg, rs)) => ls == rs && over(lg, rg, eq_generic_bound),
        (ImplTrait(_, lg), ImplTrait(_, rg)) => over(lg, rg, eq_generic_bound),
        (Typeof(l), Typeof(r)) => eq_expr(&l.value, &r.value),
        (MacCall(l), MacCall(r)) => eq_mac_call(l, r),
        _ => false,
    }
}

pub fn eq_ext(l: &Extern, r: &Extern) -> bool {
    use Extern::*;
    match (l, r) {
        (None, None) | (Implicit(_), Implicit(_)) => true,
        (Explicit(l, _), Explicit(r, _)) => eq_str_lit(l, r),
        _ => false,
    }
}

pub fn eq_str_lit(l: &StrLit, r: &StrLit) -> bool {
    l.style == r.style && l.symbol == r.symbol && l.suffix == r.suffix
}

pub fn eq_poly_ref_trait(l: &PolyTraitRef, r: &PolyTraitRef) -> bool {
    eq_path(&l.trait_ref.path, &r.trait_ref.path)
        && over(&l.bound_generic_params, &r.bound_generic_params, |l, r| {
            eq_generic_param(l, r)
        })
}

pub fn eq_generic_param(l: &GenericParam, r: &GenericParam) -> bool {
    use GenericParamKind::*;
    l.is_placeholder == r.is_placeholder
        && eq_id(l.ident, r.ident)
        && over(&l.bounds, &r.bounds, eq_generic_bound)
        && match (&l.kind, &r.kind) {
            (Lifetime, Lifetime) => true,
            (Type { default: l }, Type { default: r }) => both(l, r, |l, r| eq_ty(l, r)),
            (
                Const {
                    ty: lt,
                    kw_span: _,
                    default: ld,
                },
                Const {
                    ty: rt,
                    kw_span: _,
                    default: rd,
                },
            ) => eq_ty(lt, rt) && both(ld, rd, eq_anon_const),
            _ => false,
        }
        && over(&l.attrs, &r.attrs, eq_attr)
}

pub fn eq_generic_bound(l: &GenericBound, r: &GenericBound) -> bool {
    use GenericBound::*;
    match (l, r) {
        (Trait(ptr1, tbm1), Trait(ptr2, tbm2)) => tbm1 == tbm2 && eq_poly_ref_trait(ptr1, ptr2),
        (Outlives(l), Outlives(r)) => eq_id(l.ident, r.ident),
        _ => false,
    }
}

fn eq_term(l: &Term, r: &Term) -> bool {
    match (l, r) {
        (Term::Ty(l), Term::Ty(r)) => eq_ty(l, r),
        (Term::Const(l), Term::Const(r)) => eq_anon_const(l, r),
        _ => false,
    }
}

pub fn eq_assoc_constraint(l: &AssocConstraint, r: &AssocConstraint) -> bool {
    use AssocConstraintKind::*;
    eq_id(l.ident, r.ident)
        && match (&l.kind, &r.kind) {
            (Equality { term: l }, Equality { term: r }) => eq_term(l, r),
            (Bound { bounds: l }, Bound { bounds: r }) => over(l, r, eq_generic_bound),
            _ => false,
        }
}

pub fn eq_mac_call(l: &MacCall, r: &MacCall) -> bool {
    eq_path(&l.path, &r.path) && eq_delim_args(&l.args, &r.args)
}

pub fn eq_attr(l: &Attribute, r: &Attribute) -> bool {
    use AttrKind::*;
    l.style == r.style
        && match (&l.kind, &r.kind) {
            (DocComment(l1, l2), DocComment(r1, r2)) => l1 == r1 && l2 == r2,
            (Normal(l), Normal(r)) => eq_path(&l.item.path, &r.item.path) && eq_attr_args(&l.item.args, &r.item.args),
            _ => false,
        }
}

pub fn eq_attr_args(l: &AttrArgs, r: &AttrArgs) -> bool {
    use AttrArgs::*;
    match (l, r) {
        (Empty, Empty) => true,
        (Delimited(la), Delimited(ra)) => eq_delim_args(la, ra),
        (Eq(_, AttrArgsEq::Ast(le)), Eq(_, AttrArgsEq::Ast(re))) => eq_expr(le, re),
        (Eq(_, AttrArgsEq::Hir(ll)), Eq(_, AttrArgsEq::Hir(rl))) => ll.kind == rl.kind,
        _ => false,
    }
}

pub fn eq_delim_args(l: &DelimArgs, r: &DelimArgs) -> bool {
    l.delim == r.delim && l.tokens.eq_unspanned(&r.tokens)
}<|MERGE_RESOLUTION|>--- conflicted
+++ resolved
@@ -178,13 +178,9 @@
         (Yield(l), Yield(r)) | (Ret(l), Ret(r)) => eq_expr_opt(l, r),
         (Break(ll, le), Break(rl, re)) => eq_label(ll, rl) && eq_expr_opt(le, re),
         (Continue(ll), Continue(rl)) => eq_label(ll, rl),
-<<<<<<< HEAD
-        (Assign(l1, l2, _), Assign(r1, r2, _)) | (Index(l1, l2, _), Index(r1, r2, _)) => eq_expr(l1, r1) && eq_expr(l2, r2),
-=======
         (Assign(l1, l2, _), Assign(r1, r2, _)) | (Index(l1, l2, _), Index(r1, r2, _)) => {
             eq_expr(l1, r1) && eq_expr(l2, r2)
         },
->>>>>>> 21d631cd
         (AssignOp(lo, lp, lv), AssignOp(ro, rp, rv)) => lo.node == ro.node && eq_expr(lp, rp) && eq_expr(lv, rv),
         (Field(lp, lf), Field(rp, rf)) => eq_id(*lf, *rf) && eq_expr(lp, rp),
         (Match(ls, la), Match(rs, ra)) => eq_expr(ls, rs) && over(la, ra, eq_arm),
