//! Utilities for manipulating and extracting information from `rustc_ast::ast`.
//!
//! - The `eq_foobar` functions test for semantic equality but ignores `NodeId`s and `Span`s.

#![allow(clippy::similar_names, clippy::wildcard_imports, clippy::enum_glob_use)]

use crate::{both, over};
use rustc_ast::ptr::P;
use rustc_ast::{self as ast, *};
use rustc_span::symbol::Ident;
use std::mem;

pub mod ident_iter;
pub use ident_iter::IdentIter;

pub fn is_useless_with_eq_exprs(kind: BinOpKind) -> bool {
    use BinOpKind::*;
    matches!(
        kind,
        Sub | Div | Eq | Lt | Le | Gt | Ge | Ne | And | Or | BitXor | BitAnd | BitOr
    )
}

/// Checks if each element in the first slice is contained within the latter as per `eq_fn`.
pub fn unordered_over<X>(left: &[X], right: &[X], mut eq_fn: impl FnMut(&X, &X) -> bool) -> bool {
    left.len() == right.len() && left.iter().all(|l| right.iter().any(|r| eq_fn(l, r)))
}

pub fn eq_id(l: Ident, r: Ident) -> bool {
    l.name == r.name
}

pub fn eq_pat(l: &Pat, r: &Pat) -> bool {
    use PatKind::*;
    match (&l.kind, &r.kind) {
        (Paren(l), _) => eq_pat(l, r),
        (_, Paren(r)) => eq_pat(l, r),
        (Wild, Wild) | (Rest, Rest) => true,
        (Lit(l), Lit(r)) => eq_expr(l, r),
        (Ident(b1, i1, s1), Ident(b2, i2, s2)) => b1 == b2 && eq_id(*i1, *i2) && both(s1, s2, |l, r| eq_pat(l, r)),
        (Range(lf, lt, le), Range(rf, rt, re)) => {
            eq_expr_opt(lf, rf) && eq_expr_opt(lt, rt) && eq_range_end(&le.node, &re.node)
        },
        (Box(l), Box(r))
        | (Ref(l, Mutability::Not), Ref(r, Mutability::Not))
        | (Ref(l, Mutability::Mut), Ref(r, Mutability::Mut)) => eq_pat(l, r),
        (Tuple(l), Tuple(r)) | (Slice(l), Slice(r)) => over(l, r, |l, r| eq_pat(l, r)),
        (Path(lq, lp), Path(rq, rp)) => both(lq, rq, eq_qself) && eq_path(lp, rp),
        (TupleStruct(lqself, lp, lfs), TupleStruct(rqself, rp, rfs)) => {
            eq_maybe_qself(lqself, rqself) && eq_path(lp, rp) && over(lfs, rfs, |l, r| eq_pat(l, r))
        },
        (Struct(lqself, lp, lfs, lr), Struct(rqself, rp, rfs, rr)) => {
            lr == rr && eq_maybe_qself(lqself, rqself) && eq_path(lp, rp) && unordered_over(lfs, rfs, eq_field_pat)
        },
        (Or(ls), Or(rs)) => unordered_over(ls, rs, |l, r| eq_pat(l, r)),
        (MacCall(l), MacCall(r)) => eq_mac_call(l, r),
        _ => false,
    }
}

pub fn eq_range_end(l: &RangeEnd, r: &RangeEnd) -> bool {
    match (l, r) {
        (RangeEnd::Excluded, RangeEnd::Excluded) => true,
        (RangeEnd::Included(l), RangeEnd::Included(r)) => {
            matches!(l, RangeSyntax::DotDotEq) == matches!(r, RangeSyntax::DotDotEq)
        },
        _ => false,
    }
}

pub fn eq_field_pat(l: &PatField, r: &PatField) -> bool {
    l.is_placeholder == r.is_placeholder
        && eq_id(l.ident, r.ident)
        && eq_pat(&l.pat, &r.pat)
        && over(&l.attrs, &r.attrs, eq_attr)
}

pub fn eq_qself(l: &QSelf, r: &QSelf) -> bool {
    l.position == r.position && eq_ty(&l.ty, &r.ty)
}

pub fn eq_maybe_qself(l: &Option<QSelf>, r: &Option<QSelf>) -> bool {
    match (l, r) {
        (Some(l), Some(r)) => eq_qself(l, r),
        (None, None) => true,
        _ => false,
    }
}

pub fn eq_path(l: &Path, r: &Path) -> bool {
    over(&l.segments, &r.segments, eq_path_seg)
}

pub fn eq_path_seg(l: &PathSegment, r: &PathSegment) -> bool {
    eq_id(l.ident, r.ident) && both(&l.args, &r.args, |l, r| eq_generic_args(l, r))
}

pub fn eq_generic_args(l: &GenericArgs, r: &GenericArgs) -> bool {
    match (l, r) {
        (GenericArgs::AngleBracketed(l), GenericArgs::AngleBracketed(r)) => over(&l.args, &r.args, eq_angle_arg),
        (GenericArgs::Parenthesized(l), GenericArgs::Parenthesized(r)) => {
            over(&l.inputs, &r.inputs, |l, r| eq_ty(l, r)) && eq_fn_ret_ty(&l.output, &r.output)
        },
        _ => false,
    }
}

pub fn eq_angle_arg(l: &AngleBracketedArg, r: &AngleBracketedArg) -> bool {
    match (l, r) {
        (AngleBracketedArg::Arg(l), AngleBracketedArg::Arg(r)) => eq_generic_arg(l, r),
        (AngleBracketedArg::Constraint(l), AngleBracketedArg::Constraint(r)) => eq_assoc_constraint(l, r),
        _ => false,
    }
}

pub fn eq_generic_arg(l: &GenericArg, r: &GenericArg) -> bool {
    match (l, r) {
        (GenericArg::Lifetime(l), GenericArg::Lifetime(r)) => eq_id(l.ident, r.ident),
        (GenericArg::Type(l), GenericArg::Type(r)) => eq_ty(l, r),
        (GenericArg::Const(l), GenericArg::Const(r)) => eq_expr(&l.value, &r.value),
        _ => false,
    }
}

pub fn eq_expr_opt(l: &Option<P<Expr>>, r: &Option<P<Expr>>) -> bool {
    both(l, r, |l, r| eq_expr(l, r))
}

pub fn eq_struct_rest(l: &StructRest, r: &StructRest) -> bool {
    match (l, r) {
        (StructRest::Base(lb), StructRest::Base(rb)) => eq_expr(lb, rb),
        (StructRest::Rest(_), StructRest::Rest(_)) | (StructRest::None, StructRest::None) => true,
        _ => false,
    }
}

pub fn eq_expr(l: &Expr, r: &Expr) -> bool {
    use ExprKind::*;
    if !over(&l.attrs, &r.attrs, eq_attr) {
        return false;
    }
    match (&l.kind, &r.kind) {
        (Paren(l), _) => eq_expr(l, r),
        (_, Paren(r)) => eq_expr(l, r),
        (Err, Err) => true,
        (Box(l), Box(r)) | (Try(l), Try(r)) | (Await(l), Await(r)) => eq_expr(l, r),
        (Array(l), Array(r)) | (Tup(l), Tup(r)) => over(l, r, |l, r| eq_expr(l, r)),
        (Repeat(le, ls), Repeat(re, rs)) => eq_expr(le, re) && eq_expr(&ls.value, &rs.value),
        (Call(lc, la), Call(rc, ra)) => eq_expr(lc, rc) && over(la, ra, |l, r| eq_expr(l, r)),
        (MethodCall(lc, la, _), MethodCall(rc, ra, _)) => eq_path_seg(lc, rc) && over(la, ra, |l, r| eq_expr(l, r)),
        (Binary(lo, ll, lr), Binary(ro, rl, rr)) => lo.node == ro.node && eq_expr(ll, rl) && eq_expr(lr, rr),
        (Unary(lo, l), Unary(ro, r)) => mem::discriminant(lo) == mem::discriminant(ro) && eq_expr(l, r),
        (Lit(l), Lit(r)) => l.kind == r.kind,
        (Cast(l, lt), Cast(r, rt)) | (Type(l, lt), Type(r, rt)) => eq_expr(l, r) && eq_ty(lt, rt),
        (Let(lp, le, _), Let(rp, re, _)) => eq_pat(lp, rp) && eq_expr(le, re),
        (If(lc, lt, le), If(rc, rt, re)) => eq_expr(lc, rc) && eq_block(lt, rt) && eq_expr_opt(le, re),
        (While(lc, lt, ll), While(rc, rt, rl)) => eq_label(ll, rl) && eq_expr(lc, rc) && eq_block(lt, rt),
        (ForLoop(lp, li, lt, ll), ForLoop(rp, ri, rt, rl)) => {
            eq_label(ll, rl) && eq_pat(lp, rp) && eq_expr(li, ri) && eq_block(lt, rt)
        },
        (Loop(lt, ll), Loop(rt, rl)) => eq_label(ll, rl) && eq_block(lt, rt),
        (Block(lb, ll), Block(rb, rl)) => eq_label(ll, rl) && eq_block(lb, rb),
        (TryBlock(l), TryBlock(r)) => eq_block(l, r),
        (Yield(l), Yield(r)) | (Ret(l), Ret(r)) => eq_expr_opt(l, r),
        (Break(ll, le), Break(rl, re)) => eq_label(ll, rl) && eq_expr_opt(le, re),
        (Continue(ll), Continue(rl)) => eq_label(ll, rl),
        (Assign(l1, l2, _), Assign(r1, r2, _)) | (Index(l1, l2), Index(r1, r2)) => eq_expr(l1, r1) && eq_expr(l2, r2),
        (AssignOp(lo, lp, lv), AssignOp(ro, rp, rv)) => lo.node == ro.node && eq_expr(lp, rp) && eq_expr(lv, rv),
        (Field(lp, lf), Field(rp, rf)) => eq_id(*lf, *rf) && eq_expr(lp, rp),
        (Match(ls, la), Match(rs, ra)) => eq_expr(ls, rs) && over(la, ra, eq_arm),
        (Closure(lb, lc, la, lm, lf, le, _), Closure(rb, rc, ra, rm, rf, re, _)) => {
<<<<<<< HEAD
            eq_closure_binder(lb, rb) && lc == rc && la.is_async() == ra.is_async() && lm == rm && eq_fn_decl(lf, rf) && eq_expr(le, re)
=======
            eq_closure_binder(lb, rb)
                && lc == rc
                && la.is_async() == ra.is_async()
                && lm == rm
                && eq_fn_decl(lf, rf)
                && eq_expr(le, re)
>>>>>>> fdb84cbf
        },
        (Async(lc, _, lb), Async(rc, _, rb)) => lc == rc && eq_block(lb, rb),
        (Range(lf, lt, ll), Range(rf, rt, rl)) => ll == rl && eq_expr_opt(lf, rf) && eq_expr_opt(lt, rt),
        (AddrOf(lbk, lm, le), AddrOf(rbk, rm, re)) => lbk == rbk && lm == rm && eq_expr(le, re),
        (Path(lq, lp), Path(rq, rp)) => both(lq, rq, eq_qself) && eq_path(lp, rp),
        (MacCall(l), MacCall(r)) => eq_mac_call(l, r),
        (Struct(lse), Struct(rse)) => {
            eq_maybe_qself(&lse.qself, &rse.qself)
                && eq_path(&lse.path, &rse.path)
                && eq_struct_rest(&lse.rest, &rse.rest)
                && unordered_over(&lse.fields, &rse.fields, eq_field)
        },
        _ => false,
    }
}

pub fn eq_field(l: &ExprField, r: &ExprField) -> bool {
    l.is_placeholder == r.is_placeholder
        && eq_id(l.ident, r.ident)
        && eq_expr(&l.expr, &r.expr)
        && over(&l.attrs, &r.attrs, eq_attr)
}

pub fn eq_arm(l: &Arm, r: &Arm) -> bool {
    l.is_placeholder == r.is_placeholder
        && eq_pat(&l.pat, &r.pat)
        && eq_expr(&l.body, &r.body)
        && eq_expr_opt(&l.guard, &r.guard)
        && over(&l.attrs, &r.attrs, eq_attr)
}

pub fn eq_label(l: &Option<Label>, r: &Option<Label>) -> bool {
    both(l, r, |l, r| eq_id(l.ident, r.ident))
}

pub fn eq_block(l: &Block, r: &Block) -> bool {
    l.rules == r.rules && over(&l.stmts, &r.stmts, eq_stmt)
}

pub fn eq_stmt(l: &Stmt, r: &Stmt) -> bool {
    use StmtKind::*;
    match (&l.kind, &r.kind) {
        (Local(l), Local(r)) => {
            eq_pat(&l.pat, &r.pat)
                && both(&l.ty, &r.ty, |l, r| eq_ty(l, r))
                && eq_local_kind(&l.kind, &r.kind)
                && over(&l.attrs, &r.attrs, eq_attr)
        },
        (Item(l), Item(r)) => eq_item(l, r, eq_item_kind),
        (Expr(l), Expr(r)) | (Semi(l), Semi(r)) => eq_expr(l, r),
        (Empty, Empty) => true,
        (MacCall(l), MacCall(r)) => {
            l.style == r.style && eq_mac_call(&l.mac, &r.mac) && over(&l.attrs, &r.attrs, eq_attr)
        },
        _ => false,
    }
}

pub fn eq_local_kind(l: &LocalKind, r: &LocalKind) -> bool {
    use LocalKind::*;
    match (l, r) {
        (Decl, Decl) => true,
        (Init(l), Init(r)) => eq_expr(l, r),
        (InitElse(li, le), InitElse(ri, re)) => eq_expr(li, ri) && eq_block(le, re),
        _ => false,
    }
}

pub fn eq_item<K>(l: &Item<K>, r: &Item<K>, mut eq_kind: impl FnMut(&K, &K) -> bool) -> bool {
    eq_id(l.ident, r.ident) && over(&l.attrs, &r.attrs, eq_attr) && eq_vis(&l.vis, &r.vis) && eq_kind(&l.kind, &r.kind)
}

#[expect(clippy::too_many_lines)] // Just a big match statement
pub fn eq_item_kind(l: &ItemKind, r: &ItemKind) -> bool {
    use ItemKind::*;
    match (l, r) {
        (ExternCrate(l), ExternCrate(r)) => l == r,
        (Use(l), Use(r)) => eq_use_tree(l, r),
        (Static(lt, lm, le), Static(rt, rm, re)) => lm == rm && eq_ty(lt, rt) && eq_expr_opt(le, re),
        (Const(ld, lt, le), Const(rd, rt, re)) => eq_defaultness(*ld, *rd) && eq_ty(lt, rt) && eq_expr_opt(le, re),
        (
            Fn(box ast::Fn {
                defaultness: ld,
                sig: lf,
                generics: lg,
                body: lb,
            }),
            Fn(box ast::Fn {
                defaultness: rd,
                sig: rf,
                generics: rg,
                body: rb,
            }),
        ) => {
            eq_defaultness(*ld, *rd) && eq_fn_sig(lf, rf) && eq_generics(lg, rg) && both(lb, rb, |l, r| eq_block(l, r))
        },
        (Mod(lu, lmk), Mod(ru, rmk)) => {
            lu == ru
                && match (lmk, rmk) {
                    (ModKind::Loaded(litems, linline, _), ModKind::Loaded(ritems, rinline, _)) => {
                        linline == rinline && over(litems, ritems, |l, r| eq_item(l, r, eq_item_kind))
                    },
                    (ModKind::Unloaded, ModKind::Unloaded) => true,
                    _ => false,
                }
        },
        (ForeignMod(l), ForeignMod(r)) => {
            both(&l.abi, &r.abi, eq_str_lit) && over(&l.items, &r.items, |l, r| eq_item(l, r, eq_foreign_item_kind))
        },
        (
            TyAlias(box ast::TyAlias {
                defaultness: ld,
                generics: lg,
                bounds: lb,
                ty: lt,
                ..
            }),
            TyAlias(box ast::TyAlias {
                defaultness: rd,
                generics: rg,
                bounds: rb,
                ty: rt,
                ..
            }),
        ) => {
            eq_defaultness(*ld, *rd)
                && eq_generics(lg, rg)
                && over(lb, rb, eq_generic_bound)
                && both(lt, rt, |l, r| eq_ty(l, r))
        },
        (Enum(le, lg), Enum(re, rg)) => over(&le.variants, &re.variants, eq_variant) && eq_generics(lg, rg),
        (Struct(lv, lg), Struct(rv, rg)) | (Union(lv, lg), Union(rv, rg)) => {
            eq_variant_data(lv, rv) && eq_generics(lg, rg)
        },
        (
            Trait(box ast::Trait {
                is_auto: la,
                unsafety: lu,
                generics: lg,
                bounds: lb,
                items: li,
            }),
            Trait(box ast::Trait {
                is_auto: ra,
                unsafety: ru,
                generics: rg,
                bounds: rb,
                items: ri,
            }),
        ) => {
            la == ra
                && matches!(lu, Unsafe::No) == matches!(ru, Unsafe::No)
                && eq_generics(lg, rg)
                && over(lb, rb, eq_generic_bound)
                && over(li, ri, |l, r| eq_item(l, r, eq_assoc_item_kind))
        },
        (TraitAlias(lg, lb), TraitAlias(rg, rb)) => eq_generics(lg, rg) && over(lb, rb, eq_generic_bound),
        (
            Impl(box ast::Impl {
                unsafety: lu,
                polarity: lp,
                defaultness: ld,
                constness: lc,
                generics: lg,
                of_trait: lot,
                self_ty: lst,
                items: li,
            }),
            Impl(box ast::Impl {
                unsafety: ru,
                polarity: rp,
                defaultness: rd,
                constness: rc,
                generics: rg,
                of_trait: rot,
                self_ty: rst,
                items: ri,
            }),
        ) => {
            matches!(lu, Unsafe::No) == matches!(ru, Unsafe::No)
                && matches!(lp, ImplPolarity::Positive) == matches!(rp, ImplPolarity::Positive)
                && eq_defaultness(*ld, *rd)
                && matches!(lc, ast::Const::No) == matches!(rc, ast::Const::No)
                && eq_generics(lg, rg)
                && both(lot, rot, |l, r| eq_path(&l.path, &r.path))
                && eq_ty(lst, rst)
                && over(li, ri, |l, r| eq_item(l, r, eq_assoc_item_kind))
        },
        (MacCall(l), MacCall(r)) => eq_mac_call(l, r),
        (MacroDef(l), MacroDef(r)) => l.macro_rules == r.macro_rules && eq_mac_args(&l.body, &r.body),
        _ => false,
    }
}

pub fn eq_foreign_item_kind(l: &ForeignItemKind, r: &ForeignItemKind) -> bool {
    use ForeignItemKind::*;
    match (l, r) {
        (Static(lt, lm, le), Static(rt, rm, re)) => lm == rm && eq_ty(lt, rt) && eq_expr_opt(le, re),
        (
            Fn(box ast::Fn {
                defaultness: ld,
                sig: lf,
                generics: lg,
                body: lb,
            }),
            Fn(box ast::Fn {
                defaultness: rd,
                sig: rf,
                generics: rg,
                body: rb,
            }),
        ) => {
            eq_defaultness(*ld, *rd) && eq_fn_sig(lf, rf) && eq_generics(lg, rg) && both(lb, rb, |l, r| eq_block(l, r))
        },
        (
            TyAlias(box ast::TyAlias {
                defaultness: ld,
                generics: lg,
                bounds: lb,
                ty: lt,
                ..
            }),
            TyAlias(box ast::TyAlias {
                defaultness: rd,
                generics: rg,
                bounds: rb,
                ty: rt,
                ..
            }),
        ) => {
            eq_defaultness(*ld, *rd)
                && eq_generics(lg, rg)
                && over(lb, rb, eq_generic_bound)
                && both(lt, rt, |l, r| eq_ty(l, r))
        },
        (MacCall(l), MacCall(r)) => eq_mac_call(l, r),
        _ => false,
    }
}

pub fn eq_assoc_item_kind(l: &AssocItemKind, r: &AssocItemKind) -> bool {
    use AssocItemKind::*;
    match (l, r) {
        (Const(ld, lt, le), Const(rd, rt, re)) => eq_defaultness(*ld, *rd) && eq_ty(lt, rt) && eq_expr_opt(le, re),
        (
            Fn(box ast::Fn {
                defaultness: ld,
                sig: lf,
                generics: lg,
                body: lb,
            }),
            Fn(box ast::Fn {
                defaultness: rd,
                sig: rf,
                generics: rg,
                body: rb,
            }),
        ) => {
            eq_defaultness(*ld, *rd) && eq_fn_sig(lf, rf) && eq_generics(lg, rg) && both(lb, rb, |l, r| eq_block(l, r))
        },
        (
            TyAlias(box ast::TyAlias {
                defaultness: ld,
                generics: lg,
                bounds: lb,
                ty: lt,
                ..
            }),
            TyAlias(box ast::TyAlias {
                defaultness: rd,
                generics: rg,
                bounds: rb,
                ty: rt,
                ..
            }),
        ) => {
            eq_defaultness(*ld, *rd)
                && eq_generics(lg, rg)
                && over(lb, rb, eq_generic_bound)
                && both(lt, rt, |l, r| eq_ty(l, r))
        },
        (MacCall(l), MacCall(r)) => eq_mac_call(l, r),
        _ => false,
    }
}

pub fn eq_variant(l: &Variant, r: &Variant) -> bool {
    l.is_placeholder == r.is_placeholder
        && over(&l.attrs, &r.attrs, eq_attr)
        && eq_vis(&l.vis, &r.vis)
        && eq_id(l.ident, r.ident)
        && eq_variant_data(&l.data, &r.data)
        && both(&l.disr_expr, &r.disr_expr, |l, r| eq_expr(&l.value, &r.value))
}

pub fn eq_variant_data(l: &VariantData, r: &VariantData) -> bool {
    use VariantData::*;
    match (l, r) {
        (Unit(_), Unit(_)) => true,
        (Struct(l, _), Struct(r, _)) | (Tuple(l, _), Tuple(r, _)) => over(l, r, eq_struct_field),
        _ => false,
    }
}

pub fn eq_struct_field(l: &FieldDef, r: &FieldDef) -> bool {
    l.is_placeholder == r.is_placeholder
        && over(&l.attrs, &r.attrs, eq_attr)
        && eq_vis(&l.vis, &r.vis)
        && both(&l.ident, &r.ident, |l, r| eq_id(*l, *r))
        && eq_ty(&l.ty, &r.ty)
}

pub fn eq_fn_sig(l: &FnSig, r: &FnSig) -> bool {
    eq_fn_decl(&l.decl, &r.decl) && eq_fn_header(&l.header, &r.header)
}

pub fn eq_fn_header(l: &FnHeader, r: &FnHeader) -> bool {
    matches!(l.unsafety, Unsafe::No) == matches!(r.unsafety, Unsafe::No)
        && l.asyncness.is_async() == r.asyncness.is_async()
        && matches!(l.constness, Const::No) == matches!(r.constness, Const::No)
        && eq_ext(&l.ext, &r.ext)
}

pub fn eq_generics(l: &Generics, r: &Generics) -> bool {
    over(&l.params, &r.params, eq_generic_param)
        && over(&l.where_clause.predicates, &r.where_clause.predicates, |l, r| {
            eq_where_predicate(l, r)
        })
}

pub fn eq_where_predicate(l: &WherePredicate, r: &WherePredicate) -> bool {
    use WherePredicate::*;
    match (l, r) {
        (BoundPredicate(l), BoundPredicate(r)) => {
            over(&l.bound_generic_params, &r.bound_generic_params, |l, r| {
                eq_generic_param(l, r)
            }) && eq_ty(&l.bounded_ty, &r.bounded_ty)
                && over(&l.bounds, &r.bounds, eq_generic_bound)
        },
        (RegionPredicate(l), RegionPredicate(r)) => {
            eq_id(l.lifetime.ident, r.lifetime.ident) && over(&l.bounds, &r.bounds, eq_generic_bound)
        },
        (EqPredicate(l), EqPredicate(r)) => eq_ty(&l.lhs_ty, &r.lhs_ty) && eq_ty(&l.rhs_ty, &r.rhs_ty),
        _ => false,
    }
}

pub fn eq_use_tree(l: &UseTree, r: &UseTree) -> bool {
    eq_path(&l.prefix, &r.prefix) && eq_use_tree_kind(&l.kind, &r.kind)
}

pub fn eq_anon_const(l: &AnonConst, r: &AnonConst) -> bool {
    eq_expr(&l.value, &r.value)
}

pub fn eq_use_tree_kind(l: &UseTreeKind, r: &UseTreeKind) -> bool {
    use UseTreeKind::*;
    match (l, r) {
        (Glob, Glob) => true,
        (Simple(l, _, _), Simple(r, _, _)) => both(l, r, |l, r| eq_id(*l, *r)),
        (Nested(l), Nested(r)) => over(l, r, |(l, _), (r, _)| eq_use_tree(l, r)),
        _ => false,
    }
}

pub fn eq_defaultness(l: Defaultness, r: Defaultness) -> bool {
    matches!(
        (l, r),
        (Defaultness::Final, Defaultness::Final) | (Defaultness::Default(_), Defaultness::Default(_))
    )
}

pub fn eq_vis(l: &Visibility, r: &Visibility) -> bool {
    use VisibilityKind::*;
    match (&l.kind, &r.kind) {
        (Public, Public) | (Inherited, Inherited) => true,
        (Restricted { path: l, .. }, Restricted { path: r, .. }) => eq_path(l, r),
        _ => false,
    }
}

pub fn eq_fn_decl(l: &FnDecl, r: &FnDecl) -> bool {
    eq_fn_ret_ty(&l.output, &r.output)
        && over(&l.inputs, &r.inputs, |l, r| {
            l.is_placeholder == r.is_placeholder
                && eq_pat(&l.pat, &r.pat)
                && eq_ty(&l.ty, &r.ty)
                && over(&l.attrs, &r.attrs, eq_attr)
        })
}

pub fn eq_closure_binder(l: &ClosureBinder, r: &ClosureBinder) -> bool {
    match (l, r) {
        (ClosureBinder::NotPresent, ClosureBinder::NotPresent) => true,
<<<<<<< HEAD
        (ClosureBinder::For { generic_params: lp, .. }, ClosureBinder::For { generic_params: rp, .. }) => 
            lp.len() == rp.len() && std::iter::zip(lp.iter(), rp.iter()).all(|(l, r)| eq_generic_param(l, r)),
=======
        (ClosureBinder::For { generic_params: lp, .. }, ClosureBinder::For { generic_params: rp, .. }) => {
            lp.len() == rp.len() && std::iter::zip(lp.iter(), rp.iter()).all(|(l, r)| eq_generic_param(l, r))
        },
>>>>>>> fdb84cbf
        _ => false,
    }
}

pub fn eq_fn_ret_ty(l: &FnRetTy, r: &FnRetTy) -> bool {
    match (l, r) {
        (FnRetTy::Default(_), FnRetTy::Default(_)) => true,
        (FnRetTy::Ty(l), FnRetTy::Ty(r)) => eq_ty(l, r),
        _ => false,
    }
}

pub fn eq_ty(l: &Ty, r: &Ty) -> bool {
    use TyKind::*;
    match (&l.kind, &r.kind) {
        (Paren(l), _) => eq_ty(l, r),
        (_, Paren(r)) => eq_ty(l, r),
        (Never, Never) | (Infer, Infer) | (ImplicitSelf, ImplicitSelf) | (Err, Err) | (CVarArgs, CVarArgs) => true,
        (Slice(l), Slice(r)) => eq_ty(l, r),
        (Array(le, ls), Array(re, rs)) => eq_ty(le, re) && eq_expr(&ls.value, &rs.value),
        (Ptr(l), Ptr(r)) => l.mutbl == r.mutbl && eq_ty(&l.ty, &r.ty),
        (Rptr(ll, l), Rptr(rl, r)) => {
            both(ll, rl, |l, r| eq_id(l.ident, r.ident)) && l.mutbl == r.mutbl && eq_ty(&l.ty, &r.ty)
        },
        (BareFn(l), BareFn(r)) => {
            l.unsafety == r.unsafety
                && eq_ext(&l.ext, &r.ext)
                && over(&l.generic_params, &r.generic_params, eq_generic_param)
                && eq_fn_decl(&l.decl, &r.decl)
        },
        (Tup(l), Tup(r)) => over(l, r, |l, r| eq_ty(l, r)),
        (Path(lq, lp), Path(rq, rp)) => both(lq, rq, eq_qself) && eq_path(lp, rp),
        (TraitObject(lg, ls), TraitObject(rg, rs)) => ls == rs && over(lg, rg, eq_generic_bound),
        (ImplTrait(_, lg), ImplTrait(_, rg)) => over(lg, rg, eq_generic_bound),
        (Typeof(l), Typeof(r)) => eq_expr(&l.value, &r.value),
        (MacCall(l), MacCall(r)) => eq_mac_call(l, r),
        _ => false,
    }
}

pub fn eq_ext(l: &Extern, r: &Extern) -> bool {
    use Extern::*;
    match (l, r) {
        (None, None) | (Implicit(_), Implicit(_)) => true,
<<<<<<< HEAD
        (Explicit(l,_), Explicit(r,_)) => eq_str_lit(l, r),
=======
        (Explicit(l, _), Explicit(r, _)) => eq_str_lit(l, r),
>>>>>>> fdb84cbf
        _ => false,
    }
}

pub fn eq_str_lit(l: &StrLit, r: &StrLit) -> bool {
    l.style == r.style && l.symbol == r.symbol && l.suffix == r.suffix
}

pub fn eq_poly_ref_trait(l: &PolyTraitRef, r: &PolyTraitRef) -> bool {
    eq_path(&l.trait_ref.path, &r.trait_ref.path)
        && over(&l.bound_generic_params, &r.bound_generic_params, |l, r| {
            eq_generic_param(l, r)
        })
}

pub fn eq_generic_param(l: &GenericParam, r: &GenericParam) -> bool {
    use GenericParamKind::*;
    l.is_placeholder == r.is_placeholder
        && eq_id(l.ident, r.ident)
        && over(&l.bounds, &r.bounds, eq_generic_bound)
        && match (&l.kind, &r.kind) {
            (Lifetime, Lifetime) => true,
            (Type { default: l }, Type { default: r }) => both(l, r, |l, r| eq_ty(l, r)),
            (
                Const {
                    ty: lt,
                    kw_span: _,
                    default: ld,
                },
                Const {
                    ty: rt,
                    kw_span: _,
                    default: rd,
                },
            ) => eq_ty(lt, rt) && both(ld, rd, eq_anon_const),
            _ => false,
        }
        && over(&l.attrs, &r.attrs, eq_attr)
}

pub fn eq_generic_bound(l: &GenericBound, r: &GenericBound) -> bool {
    use GenericBound::*;
    match (l, r) {
        (Trait(ptr1, tbm1), Trait(ptr2, tbm2)) => tbm1 == tbm2 && eq_poly_ref_trait(ptr1, ptr2),
        (Outlives(l), Outlives(r)) => eq_id(l.ident, r.ident),
        _ => false,
    }
}

fn eq_term(l: &Term, r: &Term) -> bool {
    match (l, r) {
        (Term::Ty(l), Term::Ty(r)) => eq_ty(l, r),
        (Term::Const(l), Term::Const(r)) => eq_anon_const(l, r),
        _ => false,
    }
}

pub fn eq_assoc_constraint(l: &AssocConstraint, r: &AssocConstraint) -> bool {
    use AssocConstraintKind::*;
    eq_id(l.ident, r.ident)
        && match (&l.kind, &r.kind) {
            (Equality { term: l }, Equality { term: r }) => eq_term(l, r),
            (Bound { bounds: l }, Bound { bounds: r }) => over(l, r, eq_generic_bound),
            _ => false,
        }
}

pub fn eq_mac_call(l: &MacCall, r: &MacCall) -> bool {
    eq_path(&l.path, &r.path) && eq_mac_args(&l.args, &r.args)
}

pub fn eq_attr(l: &Attribute, r: &Attribute) -> bool {
    use AttrKind::*;
    l.style == r.style
        && match (&l.kind, &r.kind) {
            (DocComment(l1, l2), DocComment(r1, r2)) => l1 == r1 && l2 == r2,
            (Normal(l, _), Normal(r, _)) => eq_path(&l.path, &r.path) && eq_mac_args(&l.args, &r.args),
            _ => false,
        }
}

pub fn eq_mac_args(l: &MacArgs, r: &MacArgs) -> bool {
    use MacArgs::*;
    match (l, r) {
        (Empty, Empty) => true,
        (Delimited(_, ld, lts), Delimited(_, rd, rts)) => ld == rd && lts.eq_unspanned(rts),
        (Eq(_, MacArgsEq::Ast(le)), Eq(_, MacArgsEq::Ast(re))) => eq_expr(le, re),
        (Eq(_, MacArgsEq::Hir(ll)), Eq(_, MacArgsEq::Hir(rl))) => ll.kind == rl.kind,
        _ => false,
    }
}<|MERGE_RESOLUTION|>--- conflicted
+++ resolved
@@ -169,16 +169,12 @@
         (Field(lp, lf), Field(rp, rf)) => eq_id(*lf, *rf) && eq_expr(lp, rp),
         (Match(ls, la), Match(rs, ra)) => eq_expr(ls, rs) && over(la, ra, eq_arm),
         (Closure(lb, lc, la, lm, lf, le, _), Closure(rb, rc, ra, rm, rf, re, _)) => {
-<<<<<<< HEAD
-            eq_closure_binder(lb, rb) && lc == rc && la.is_async() == ra.is_async() && lm == rm && eq_fn_decl(lf, rf) && eq_expr(le, re)
-=======
             eq_closure_binder(lb, rb)
                 && lc == rc
                 && la.is_async() == ra.is_async()
                 && lm == rm
                 && eq_fn_decl(lf, rf)
                 && eq_expr(le, re)
->>>>>>> fdb84cbf
         },
         (Async(lc, _, lb), Async(rc, _, rb)) => lc == rc && eq_block(lb, rb),
         (Range(lf, lt, ll), Range(rf, rt, rl)) => ll == rl && eq_expr_opt(lf, rf) && eq_expr_opt(lt, rt),
@@ -573,14 +569,9 @@
 pub fn eq_closure_binder(l: &ClosureBinder, r: &ClosureBinder) -> bool {
     match (l, r) {
         (ClosureBinder::NotPresent, ClosureBinder::NotPresent) => true,
-<<<<<<< HEAD
-        (ClosureBinder::For { generic_params: lp, .. }, ClosureBinder::For { generic_params: rp, .. }) => 
-            lp.len() == rp.len() && std::iter::zip(lp.iter(), rp.iter()).all(|(l, r)| eq_generic_param(l, r)),
-=======
         (ClosureBinder::For { generic_params: lp, .. }, ClosureBinder::For { generic_params: rp, .. }) => {
             lp.len() == rp.len() && std::iter::zip(lp.iter(), rp.iter()).all(|(l, r)| eq_generic_param(l, r))
         },
->>>>>>> fdb84cbf
         _ => false,
     }
 }
@@ -625,11 +616,7 @@
     use Extern::*;
     match (l, r) {
         (None, None) | (Implicit(_), Implicit(_)) => true,
-<<<<<<< HEAD
-        (Explicit(l,_), Explicit(r,_)) => eq_str_lit(l, r),
-=======
         (Explicit(l, _), Explicit(r, _)) => eq_str_lit(l, r),
->>>>>>> fdb84cbf
         _ => false,
     }
 }
