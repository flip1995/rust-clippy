--- conflicted
+++ resolved
@@ -691,13 +691,9 @@
     match (&l.kind, &r.kind) {
         (Paren(l), _) => eq_ty(l, r),
         (_, Paren(r)) => eq_ty(l, r),
-<<<<<<< HEAD
-        (Never, Never) | (Infer, Infer) | (ImplicitSelf, ImplicitSelf) | (Err(_), Err(_)) | (CVarArgs, CVarArgs) => true,
-=======
         (Never, Never) | (Infer, Infer) | (ImplicitSelf, ImplicitSelf) | (Err(_), Err(_)) | (CVarArgs, CVarArgs) => {
             true
         },
->>>>>>> ad09b4f7
         (Slice(l), Slice(r)) => eq_ty(l, r),
         (Array(le, ls), Array(re, rs)) => eq_ty(le, re) && eq_expr(&ls.value, &rs.value),
         (Ptr(l), Ptr(r)) => l.mutbl == r.mutbl && eq_ty(&l.ty, &r.ty),
