--- conflicted
+++ resolved
@@ -286,10 +286,6 @@
     match (l, r) {
         (ExternCrate(l), ExternCrate(r)) => l == r,
         (Use(l), Use(r)) => eq_use_tree(l, r),
-<<<<<<< HEAD
-        (Static(box ast::StaticItem { ty: lt, mutability: lm, expr: le}), Static(box ast::StaticItem { ty: rt, mutability: rm, expr: re})) => lm == rm && eq_ty(lt, rt) && eq_expr_opt(le, re),
-        (Const(box ast::ConstItem { defaultness: ld, ty: lt, expr: le}), Const(box ast::ConstItem { defaultness: rd, ty: rt, expr: re} )) => eq_defaultness(*ld, *rd) && eq_ty(lt, rt) && eq_expr_opt(le, re),
-=======
         (
             Static(box ast::StaticItem {
                 ty: lt,
@@ -314,7 +310,6 @@
                 expr: re,
             }),
         ) => eq_defaultness(*ld, *rd) && eq_ty(lt, rt) && eq_expr_opt(le, re),
->>>>>>> db9ab21b
         (
             Fn(box ast::Fn {
                 defaultness: ld,
@@ -478,9 +473,6 @@
 pub fn eq_assoc_item_kind(l: &AssocItemKind, r: &AssocItemKind) -> bool {
     use AssocItemKind::*;
     match (l, r) {
-<<<<<<< HEAD
-        (Const(box ast::ConstItem { defaultness: ld, ty: lt, expr: le}), Const(box ast::ConstItem { defaultness: rd, ty: rt, expr: re})) => eq_defaultness(*ld, *rd) && eq_ty(lt, rt) && eq_expr_opt(le, re),
-=======
         (
             Const(box ast::ConstItem {
                 defaultness: ld,
@@ -493,7 +485,6 @@
                 expr: re,
             }),
         ) => eq_defaultness(*ld, *rd) && eq_ty(lt, rt) && eq_expr_opt(le, re),
->>>>>>> db9ab21b
         (
             Fn(box ast::Fn {
                 defaultness: ld,
