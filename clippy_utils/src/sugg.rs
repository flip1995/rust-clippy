--- conflicted
+++ resolved
@@ -380,14 +380,7 @@
         | AssocOp::NotEqual
         | AssocOp::Greater
         | AssocOp::GreaterEqual => {
-<<<<<<< HEAD
-            format!(
-                "{lhs} {} {rhs}",
-                op.to_ast_binop().expect("Those are AST ops").as_str()
-            )
-=======
             format!("{lhs} {} {rhs}", op.to_ast_binop().expect("Those are AST ops").as_str())
->>>>>>> 69098c87
         },
         AssocOp::Assign => format!("{lhs} = {rhs}"),
         AssocOp::AssignOp(op) => {
