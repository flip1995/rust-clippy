--- conflicted
+++ resolved
@@ -809,14 +809,10 @@
 ///
 /// note: this only works on single line immutable closures with exactly one input parameter.
 pub fn deref_closure_args(cx: &LateContext<'_>, closure: &hir::Expr<'_>) -> Option<DerefClosure> {
-<<<<<<< HEAD
-    if let hir::ExprKind::Closure(&Closure { fn_decl, def_id, body, .. }) = closure.kind {
-=======
     if let hir::ExprKind::Closure(&Closure {
         fn_decl, def_id, body, ..
     }) = closure.kind
     {
->>>>>>> 29a8a18b
         let closure_body = cx.tcx.hir().body(body);
         // is closure arg a type annotated double reference (i.e.: `|x: &&i32| ...`)
         // a type annotation is present if param `kind` is different from `TyKind::Infer`
