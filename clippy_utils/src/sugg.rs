--- conflicted
+++ resolved
@@ -6,10 +6,6 @@
 use crate::{get_parent_expr_for_hir, higher};
 use rustc_ast::ast;
 use rustc_ast::util::parser::AssocOp;
-<<<<<<< HEAD
-use rustc_ast::ast;
-=======
->>>>>>> d0766707
 use rustc_errors::Applicability;
 use rustc_hir as hir;
 use rustc_hir::{Closure, ExprKind, HirId, MutTy, TyKind};
@@ -448,11 +444,7 @@
     type Output = Sugg<'a>;
     fn not(self) -> Sugg<'a> {
         use AssocOp::Binary;
-<<<<<<< HEAD
-        use ast::BinOpKind::{Eq, Gt, Ge, Lt, Le, Ne};
-=======
         use ast::BinOpKind::{Eq, Ge, Gt, Le, Lt, Ne};
->>>>>>> d0766707
 
         if let Sugg::BinOp(op, lhs, rhs) = self {
             let to_op = match op {
@@ -523,17 +515,10 @@
             op,
             AssocOp::Binary(
                 ast::BinOpKind::Add
-<<<<<<< HEAD
-                | ast::BinOpKind::Sub
-                | ast::BinOpKind::Mul
-                | ast::BinOpKind::Div
-                | ast::BinOpKind::Rem
-=======
                     | ast::BinOpKind::Sub
                     | ast::BinOpKind::Mul
                     | ast::BinOpKind::Div
                     | ast::BinOpKind::Rem
->>>>>>> d0766707
             )
         )
     }
@@ -593,15 +578,8 @@
 /// associative.
 #[must_use]
 fn associativity(op: AssocOp) -> Associativity {
-<<<<<<< HEAD
-    use rustc_ast::util::parser::AssocOp::{Assign, AssignOp, Binary, Cast, Range};
-    use ast::BinOpKind::{
-        Add, BitAnd, BitOr, BitXor, Div, Eq, Gt, Ge, And, Or, Lt, Le, Rem, Mul, Ne, Shl, Shr, Sub,
-    };
-=======
     use ast::BinOpKind::{Add, And, BitAnd, BitOr, BitXor, Div, Eq, Ge, Gt, Le, Lt, Mul, Ne, Or, Rem, Shl, Shr, Sub};
     use rustc_ast::util::parser::AssocOp::{Assign, AssignOp, Binary, Cast, Range};
->>>>>>> d0766707
 
     match op {
         Assign | AssignOp(_) => Associativity::Right,
