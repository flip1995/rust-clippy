//! Contains utility functions to generate suggestions.
#![deny(clippy::missing_docs_in_private_items)]

use crate::source::{snippet, snippet_opt, snippet_with_applicability, snippet_with_macro_callsite};
use crate::ty::expr_sig;
use crate::{get_parent_expr_for_hir, higher};
use rustc_ast::util::parser::AssocOp;
use rustc_ast::{ast, token};
use rustc_ast_pretty::pprust::token_kind_to_string;
use rustc_errors::Applicability;
use rustc_hir as hir;
use rustc_hir::{Closure, ExprKind, HirId, MutTy, TyKind};
use rustc_hir_analysis::expr_use_visitor::{Delegate, ExprUseVisitor, PlaceBase, PlaceWithHirId};
use rustc_infer::infer::TyCtxtInferExt;
use rustc_lint::{EarlyContext, LateContext, LintContext};
use rustc_middle::hir::place::ProjectionKind;
use rustc_middle::mir::{FakeReadCause, Mutability};
use rustc_middle::ty;
use rustc_span::source_map::{BytePos, CharPos, Pos, Span, SyntaxContext};
<<<<<<< HEAD
use rustc_hir_analysis::expr_use_visitor::{Delegate, ExprUseVisitor, PlaceBase, PlaceWithHirId};
=======
>>>>>>> ac0e10aa
use std::borrow::Cow;
use std::fmt::{Display, Write as _};
use std::ops::{Add, Neg, Not, Sub};

/// A helper type to build suggestion correctly handling parentheses.
#[derive(Clone, Debug, PartialEq)]
pub enum Sugg<'a> {
    /// An expression that never needs parentheses such as `1337` or `[0; 42]`.
    NonParen(Cow<'a, str>),
    /// An expression that does not fit in other variants.
    MaybeParen(Cow<'a, str>),
    /// A binary operator expression, including `as`-casts and explicit type
    /// coercion.
    BinOp(AssocOp, Cow<'a, str>, Cow<'a, str>),
}

/// Literal constant `0`, for convenience.
pub const ZERO: Sugg<'static> = Sugg::NonParen(Cow::Borrowed("0"));
/// Literal constant `1`, for convenience.
pub const ONE: Sugg<'static> = Sugg::NonParen(Cow::Borrowed("1"));
/// a constant represents an empty string, for convenience.
pub const EMPTY: Sugg<'static> = Sugg::NonParen(Cow::Borrowed(""));

impl Display for Sugg<'_> {
    fn fmt(&self, f: &mut std::fmt::Formatter<'_>) -> Result<(), std::fmt::Error> {
        match *self {
            Sugg::NonParen(ref s) | Sugg::MaybeParen(ref s) => s.fmt(f),
            Sugg::BinOp(op, ref lhs, ref rhs) => binop_to_string(op, lhs, rhs).fmt(f),
        }
    }
}

#[expect(clippy::wrong_self_convention)] // ok, because of the function `as_ty` method
impl<'a> Sugg<'a> {
    /// Prepare a suggestion from an expression.
    pub fn hir_opt(cx: &LateContext<'_>, expr: &hir::Expr<'_>) -> Option<Self> {
        let get_snippet = |span| snippet(cx, span, "");
        snippet_opt(cx, expr.span).map(|_| Self::hir_from_snippet(expr, get_snippet))
    }

    /// Convenience function around `hir_opt` for suggestions with a default
    /// text.
    pub fn hir(cx: &LateContext<'_>, expr: &hir::Expr<'_>, default: &'a str) -> Self {
        Self::hir_opt(cx, expr).unwrap_or(Sugg::NonParen(Cow::Borrowed(default)))
    }

    /// Same as `hir`, but it adapts the applicability level by following rules:
    ///
    /// - Applicability level `Unspecified` will never be changed.
    /// - If the span is inside a macro, change the applicability level to `MaybeIncorrect`.
    /// - If the default value is used and the applicability level is `MachineApplicable`, change it
    ///   to
    /// `HasPlaceholders`
    pub fn hir_with_applicability(
        cx: &LateContext<'_>,
        expr: &hir::Expr<'_>,
        default: &'a str,
        applicability: &mut Applicability,
    ) -> Self {
        if *applicability != Applicability::Unspecified && expr.span.from_expansion() {
            *applicability = Applicability::MaybeIncorrect;
        }
        Self::hir_opt(cx, expr).unwrap_or_else(|| {
            if *applicability == Applicability::MachineApplicable {
                *applicability = Applicability::HasPlaceholders;
            }
            Sugg::NonParen(Cow::Borrowed(default))
        })
    }

    /// Same as `hir`, but will use the pre expansion span if the `expr` was in a macro.
    pub fn hir_with_macro_callsite(cx: &LateContext<'_>, expr: &hir::Expr<'_>, default: &'a str) -> Self {
        let get_snippet = |span| snippet_with_macro_callsite(cx, span, default);
        Self::hir_from_snippet(expr, get_snippet)
    }

    /// Same as `hir`, but first walks the span up to the given context. This will result in the
    /// macro call, rather then the expansion, if the span is from a child context. If the span is
    /// not from a child context, it will be used directly instead.
    ///
    /// e.g. Given the expression `&vec![]`, getting a snippet from the span for `vec![]` as a HIR
    /// node would result in `box []`. If given the context of the address of expression, this
    /// function will correctly get a snippet of `vec![]`.
    pub fn hir_with_context(
        cx: &LateContext<'_>,
        expr: &hir::Expr<'_>,
        ctxt: SyntaxContext,
        default: &'a str,
        applicability: &mut Applicability,
    ) -> Self {
        if expr.span.ctxt() == ctxt {
            Self::hir_from_snippet(expr, |span| snippet(cx, span, default))
        } else {
            let snip = snippet_with_applicability(cx, expr.span, default, applicability);
            Sugg::NonParen(snip)
        }
    }

    /// Generate a suggestion for an expression with the given snippet. This is used by the `hir_*`
    /// function variants of `Sugg`, since these use different snippet functions.
    fn hir_from_snippet(expr: &hir::Expr<'_>, get_snippet: impl Fn(Span) -> Cow<'a, str>) -> Self {
        if let Some(range) = higher::Range::hir(expr) {
            let op = match range.limits {
                ast::RangeLimits::HalfOpen => AssocOp::DotDot,
                ast::RangeLimits::Closed => AssocOp::DotDotEq,
            };
            let start = range.start.map_or("".into(), |expr| get_snippet(expr.span));
            let end = range.end.map_or("".into(), |expr| get_snippet(expr.span));

            return Sugg::BinOp(op, start, end);
        }

        match expr.kind {
            hir::ExprKind::AddrOf(..)
            | hir::ExprKind::Box(..)
            | hir::ExprKind::If(..)
            | hir::ExprKind::Let(..)
            | hir::ExprKind::Closure { .. }
            | hir::ExprKind::Unary(..)
            | hir::ExprKind::Match(..) => Sugg::MaybeParen(get_snippet(expr.span)),
            hir::ExprKind::Continue(..)
            | hir::ExprKind::Yield(..)
            | hir::ExprKind::Array(..)
            | hir::ExprKind::Block(..)
            | hir::ExprKind::Break(..)
            | hir::ExprKind::Call(..)
            | hir::ExprKind::Field(..)
            | hir::ExprKind::Index(..)
            | hir::ExprKind::InlineAsm(..)
            | hir::ExprKind::ConstBlock(..)
            | hir::ExprKind::Lit(..)
            | hir::ExprKind::Loop(..)
            | hir::ExprKind::MethodCall(..)
            | hir::ExprKind::Path(..)
            | hir::ExprKind::Repeat(..)
            | hir::ExprKind::Ret(..)
            | hir::ExprKind::Struct(..)
            | hir::ExprKind::Tup(..)
            | hir::ExprKind::Err => Sugg::NonParen(get_snippet(expr.span)),
            hir::ExprKind::DropTemps(inner) => Self::hir_from_snippet(inner, get_snippet),
            hir::ExprKind::Assign(lhs, rhs, _) => {
                Sugg::BinOp(AssocOp::Assign, get_snippet(lhs.span), get_snippet(rhs.span))
            },
            hir::ExprKind::AssignOp(op, lhs, rhs) => {
                Sugg::BinOp(hirbinop2assignop(op), get_snippet(lhs.span), get_snippet(rhs.span))
            },
            hir::ExprKind::Binary(op, lhs, rhs) => Sugg::BinOp(
                AssocOp::from_ast_binop(op.node.into()),
                get_snippet(lhs.span),
                get_snippet(rhs.span),
            ),
            hir::ExprKind::Cast(lhs, ty) => Sugg::BinOp(AssocOp::As, get_snippet(lhs.span), get_snippet(ty.span)),
            hir::ExprKind::Type(lhs, ty) => Sugg::BinOp(AssocOp::Colon, get_snippet(lhs.span), get_snippet(ty.span)),
        }
    }

    /// Prepare a suggestion from an expression.
    pub fn ast(cx: &EarlyContext<'_>, expr: &ast::Expr, default: &'a str) -> Self {
        use rustc_ast::ast::RangeLimits;

        let snippet_without_expansion = |cx, span: Span, default| {
            if span.from_expansion() {
                snippet_with_macro_callsite(cx, span, default)
            } else {
                snippet(cx, span, default)
            }
        };

        match expr.kind {
            ast::ExprKind::AddrOf(..)
            | ast::ExprKind::Box(..)
            | ast::ExprKind::Closure { .. }
            | ast::ExprKind::If(..)
            | ast::ExprKind::Let(..)
            | ast::ExprKind::Unary(..)
            | ast::ExprKind::Match(..) => Sugg::MaybeParen(snippet_without_expansion(cx, expr.span, default)),
            ast::ExprKind::Async(..)
            | ast::ExprKind::Block(..)
            | ast::ExprKind::Break(..)
            | ast::ExprKind::Call(..)
            | ast::ExprKind::Continue(..)
            | ast::ExprKind::Yield(..)
            | ast::ExprKind::Field(..)
            | ast::ExprKind::ForLoop(..)
            | ast::ExprKind::Index(..)
            | ast::ExprKind::InlineAsm(..)
            | ast::ExprKind::ConstBlock(..)
            | ast::ExprKind::Lit(..)
            | ast::ExprKind::Loop(..)
            | ast::ExprKind::MacCall(..)
            | ast::ExprKind::MethodCall(..)
            | ast::ExprKind::Paren(..)
            | ast::ExprKind::Underscore
            | ast::ExprKind::Path(..)
            | ast::ExprKind::Repeat(..)
            | ast::ExprKind::Ret(..)
            | ast::ExprKind::Yeet(..)
            | ast::ExprKind::Struct(..)
            | ast::ExprKind::Try(..)
            | ast::ExprKind::TryBlock(..)
            | ast::ExprKind::Tup(..)
            | ast::ExprKind::Array(..)
            | ast::ExprKind::While(..)
            | ast::ExprKind::Await(..)
            | ast::ExprKind::Err => Sugg::NonParen(snippet_without_expansion(cx, expr.span, default)),
            ast::ExprKind::Range(ref lhs, ref rhs, RangeLimits::HalfOpen) => Sugg::BinOp(
                AssocOp::DotDot,
                lhs.as_ref()
                    .map_or("".into(), |lhs| snippet_without_expansion(cx, lhs.span, default)),
                rhs.as_ref()
                    .map_or("".into(), |rhs| snippet_without_expansion(cx, rhs.span, default)),
            ),
            ast::ExprKind::Range(ref lhs, ref rhs, RangeLimits::Closed) => Sugg::BinOp(
                AssocOp::DotDotEq,
                lhs.as_ref()
                    .map_or("".into(), |lhs| snippet_without_expansion(cx, lhs.span, default)),
                rhs.as_ref()
                    .map_or("".into(), |rhs| snippet_without_expansion(cx, rhs.span, default)),
            ),
            ast::ExprKind::Assign(ref lhs, ref rhs, _) => Sugg::BinOp(
                AssocOp::Assign,
                snippet_without_expansion(cx, lhs.span, default),
                snippet_without_expansion(cx, rhs.span, default),
            ),
            ast::ExprKind::AssignOp(op, ref lhs, ref rhs) => Sugg::BinOp(
                astbinop2assignop(op),
                snippet_without_expansion(cx, lhs.span, default),
                snippet_without_expansion(cx, rhs.span, default),
            ),
            ast::ExprKind::Binary(op, ref lhs, ref rhs) => Sugg::BinOp(
                AssocOp::from_ast_binop(op.node),
                snippet_without_expansion(cx, lhs.span, default),
                snippet_without_expansion(cx, rhs.span, default),
            ),
            ast::ExprKind::Cast(ref lhs, ref ty) => Sugg::BinOp(
                AssocOp::As,
                snippet_without_expansion(cx, lhs.span, default),
                snippet_without_expansion(cx, ty.span, default),
            ),
            ast::ExprKind::Type(ref lhs, ref ty) => Sugg::BinOp(
                AssocOp::Colon,
                snippet_without_expansion(cx, lhs.span, default),
                snippet_without_expansion(cx, ty.span, default),
            ),
        }
    }

    /// Convenience method to create the `<lhs> && <rhs>` suggestion.
    pub fn and(self, rhs: &Self) -> Sugg<'static> {
        make_binop(ast::BinOpKind::And, &self, rhs)
    }

    /// Convenience method to create the `<lhs> & <rhs>` suggestion.
    pub fn bit_and(self, rhs: &Self) -> Sugg<'static> {
        make_binop(ast::BinOpKind::BitAnd, &self, rhs)
    }

    /// Convenience method to create the `<lhs> as <rhs>` suggestion.
    pub fn as_ty<R: Display>(self, rhs: R) -> Sugg<'static> {
        make_assoc(AssocOp::As, &self, &Sugg::NonParen(rhs.to_string().into()))
    }

    /// Convenience method to create the `&<expr>` suggestion.
    pub fn addr(self) -> Sugg<'static> {
        make_unop("&", self)
    }

    /// Convenience method to create the `&mut <expr>` suggestion.
    pub fn mut_addr(self) -> Sugg<'static> {
        make_unop("&mut ", self)
    }

    /// Convenience method to create the `*<expr>` suggestion.
    pub fn deref(self) -> Sugg<'static> {
        make_unop("*", self)
    }

    /// Convenience method to create the `&*<expr>` suggestion. Currently this
    /// is needed because `sugg.deref().addr()` produces an unnecessary set of
    /// parentheses around the deref.
    pub fn addr_deref(self) -> Sugg<'static> {
        make_unop("&*", self)
    }

    /// Convenience method to create the `&mut *<expr>` suggestion. Currently
    /// this is needed because `sugg.deref().mut_addr()` produces an unnecessary
    /// set of parentheses around the deref.
    pub fn mut_addr_deref(self) -> Sugg<'static> {
        make_unop("&mut *", self)
    }

    /// Convenience method to transform suggestion into a return call
    pub fn make_return(self) -> Sugg<'static> {
        Sugg::NonParen(Cow::Owned(format!("return {self}")))
    }

    /// Convenience method to transform suggestion into a block
    /// where the suggestion is a trailing expression
    pub fn blockify(self) -> Sugg<'static> {
        Sugg::NonParen(Cow::Owned(format!("{{ {self} }}")))
    }

    /// Convenience method to prefix the expression with the `async` keyword.
    /// Can be used after `blockify` to create an async block.
    pub fn asyncify(self) -> Sugg<'static> {
        Sugg::NonParen(Cow::Owned(format!("async {self}")))
    }

    /// Convenience method to create the `<lhs>..<rhs>` or `<lhs>...<rhs>`
    /// suggestion.
    pub fn range(self, end: &Self, limit: ast::RangeLimits) -> Sugg<'static> {
        match limit {
            ast::RangeLimits::HalfOpen => make_assoc(AssocOp::DotDot, &self, end),
            ast::RangeLimits::Closed => make_assoc(AssocOp::DotDotEq, &self, end),
        }
    }

    /// Adds parentheses to any expression that might need them. Suitable to the
    /// `self` argument of a method call
    /// (e.g., to build `bar.foo()` or `(1 + 2).foo()`).
    #[must_use]
    pub fn maybe_par(self) -> Self {
        match self {
            Sugg::NonParen(..) => self,
            // `(x)` and `(x).y()` both don't need additional parens.
            Sugg::MaybeParen(sugg) => {
                if has_enclosing_paren(&sugg) {
                    Sugg::MaybeParen(sugg)
                } else {
                    Sugg::NonParen(format!("({sugg})").into())
                }
            },
            Sugg::BinOp(op, lhs, rhs) => {
                let sugg = binop_to_string(op, &lhs, &rhs);
                Sugg::NonParen(format!("({sugg})").into())
            },
        }
    }
}

/// Generates a string from the operator and both sides.
fn binop_to_string(op: AssocOp, lhs: &str, rhs: &str) -> String {
    match op {
        AssocOp::Add
        | AssocOp::Subtract
        | AssocOp::Multiply
        | AssocOp::Divide
        | AssocOp::Modulus
        | AssocOp::LAnd
        | AssocOp::LOr
        | AssocOp::BitXor
        | AssocOp::BitAnd
        | AssocOp::BitOr
        | AssocOp::ShiftLeft
        | AssocOp::ShiftRight
        | AssocOp::Equal
        | AssocOp::Less
        | AssocOp::LessEqual
        | AssocOp::NotEqual
        | AssocOp::Greater
        | AssocOp::GreaterEqual => {
            format!(
                "{lhs} {} {rhs}",
                op.to_ast_binop().expect("Those are AST ops").to_string()
            )
        },
        AssocOp::Assign => format!("{lhs} = {rhs}"),
        AssocOp::AssignOp(op) => {
            format!("{lhs} {}= {rhs}", token_kind_to_string(&token::BinOp(op)))
        },
        AssocOp::As => format!("{lhs} as {rhs}"),
        AssocOp::DotDot => format!("{lhs}..{rhs}"),
        AssocOp::DotDotEq => format!("{lhs}..={rhs}"),
        AssocOp::Colon => format!("{lhs}: {rhs}"),
    }
}

/// Return `true` if `sugg` is enclosed in parenthesis.
pub fn has_enclosing_paren(sugg: impl AsRef<str>) -> bool {
    let mut chars = sugg.as_ref().chars();
    if chars.next() == Some('(') {
        let mut depth = 1;
        for c in &mut chars {
            if c == '(' {
                depth += 1;
            } else if c == ')' {
                depth -= 1;
            }
            if depth == 0 {
                break;
            }
        }
        chars.next().is_none()
    } else {
        false
    }
}

/// Copied from the rust standard library, and then edited
macro_rules! forward_binop_impls_to_ref {
    (impl $imp:ident, $method:ident for $t:ty, type Output = $o:ty) => {
        impl $imp<$t> for &$t {
            type Output = $o;

            fn $method(self, other: $t) -> $o {
                $imp::$method(self, &other)
            }
        }

        impl $imp<&$t> for $t {
            type Output = $o;

            fn $method(self, other: &$t) -> $o {
                $imp::$method(&self, other)
            }
        }

        impl $imp for $t {
            type Output = $o;

            fn $method(self, other: $t) -> $o {
                $imp::$method(&self, &other)
            }
        }
    };
}

impl Add for &Sugg<'_> {
    type Output = Sugg<'static>;
    fn add(self, rhs: &Sugg<'_>) -> Sugg<'static> {
        make_binop(ast::BinOpKind::Add, self, rhs)
    }
}

impl Sub for &Sugg<'_> {
    type Output = Sugg<'static>;
    fn sub(self, rhs: &Sugg<'_>) -> Sugg<'static> {
        make_binop(ast::BinOpKind::Sub, self, rhs)
    }
}

forward_binop_impls_to_ref!(impl Add, add for Sugg<'_>, type Output = Sugg<'static>);
forward_binop_impls_to_ref!(impl Sub, sub for Sugg<'_>, type Output = Sugg<'static>);

impl Neg for Sugg<'_> {
    type Output = Sugg<'static>;
    fn neg(self) -> Sugg<'static> {
        make_unop("-", self)
    }
}

impl<'a> Not for Sugg<'a> {
    type Output = Sugg<'a>;
    fn not(self) -> Sugg<'a> {
        use AssocOp::{Equal, Greater, GreaterEqual, Less, LessEqual, NotEqual};

        if let Sugg::BinOp(op, lhs, rhs) = self {
            let to_op = match op {
                Equal => NotEqual,
                NotEqual => Equal,
                Less => GreaterEqual,
                GreaterEqual => Less,
                Greater => LessEqual,
                LessEqual => Greater,
                _ => return make_unop("!", Sugg::BinOp(op, lhs, rhs)),
            };
            Sugg::BinOp(to_op, lhs, rhs)
        } else {
            make_unop("!", self)
        }
    }
}

/// Helper type to display either `foo` or `(foo)`.
struct ParenHelper<T> {
    /// `true` if parentheses are needed.
    paren: bool,
    /// The main thing to display.
    wrapped: T,
}

impl<T> ParenHelper<T> {
    /// Builds a `ParenHelper`.
    fn new(paren: bool, wrapped: T) -> Self {
        Self { paren, wrapped }
    }
}

impl<T: Display> Display for ParenHelper<T> {
    fn fmt(&self, f: &mut std::fmt::Formatter<'_>) -> Result<(), std::fmt::Error> {
        if self.paren {
            write!(f, "({})", self.wrapped)
        } else {
            self.wrapped.fmt(f)
        }
    }
}

/// Builds the string for `<op><expr>` adding parenthesis when necessary.
///
/// For convenience, the operator is taken as a string because all unary
/// operators have the same
/// precedence.
pub fn make_unop(op: &str, expr: Sugg<'_>) -> Sugg<'static> {
    Sugg::MaybeParen(format!("{op}{}", expr.maybe_par()).into())
}

/// Builds the string for `<lhs> <op> <rhs>` adding parenthesis when necessary.
///
/// Precedence of shift operator relative to other arithmetic operation is
/// often confusing so
/// parenthesis will always be added for a mix of these.
pub fn make_assoc(op: AssocOp, lhs: &Sugg<'_>, rhs: &Sugg<'_>) -> Sugg<'static> {
    /// Returns `true` if the operator is a shift operator `<<` or `>>`.
    fn is_shift(op: AssocOp) -> bool {
        matches!(op, AssocOp::ShiftLeft | AssocOp::ShiftRight)
    }

    /// Returns `true` if the operator is an arithmetic operator
    /// (i.e., `+`, `-`, `*`, `/`, `%`).
    fn is_arith(op: AssocOp) -> bool {
        matches!(
            op,
            AssocOp::Add | AssocOp::Subtract | AssocOp::Multiply | AssocOp::Divide | AssocOp::Modulus
        )
    }

    /// Returns `true` if the operator `op` needs parenthesis with the operator
    /// `other` in the direction `dir`.
    fn needs_paren(op: AssocOp, other: AssocOp, dir: Associativity) -> bool {
        other.precedence() < op.precedence()
            || (other.precedence() == op.precedence()
                && ((op != other && associativity(op) != dir)
                    || (op == other && associativity(op) != Associativity::Both)))
            || is_shift(op) && is_arith(other)
            || is_shift(other) && is_arith(op)
    }

    let lhs_paren = if let Sugg::BinOp(lop, _, _) = *lhs {
        needs_paren(op, lop, Associativity::Left)
    } else {
        false
    };

    let rhs_paren = if let Sugg::BinOp(rop, _, _) = *rhs {
        needs_paren(op, rop, Associativity::Right)
    } else {
        false
    };

    let lhs = ParenHelper::new(lhs_paren, lhs).to_string();
    let rhs = ParenHelper::new(rhs_paren, rhs).to_string();
    Sugg::BinOp(op, lhs.into(), rhs.into())
}

/// Convenience wrapper around `make_assoc` and `AssocOp::from_ast_binop`.
pub fn make_binop(op: ast::BinOpKind, lhs: &Sugg<'_>, rhs: &Sugg<'_>) -> Sugg<'static> {
    make_assoc(AssocOp::from_ast_binop(op), lhs, rhs)
}

#[derive(PartialEq, Eq, Clone, Copy)]
/// Operator associativity.
enum Associativity {
    /// The operator is both left-associative and right-associative.
    Both,
    /// The operator is left-associative.
    Left,
    /// The operator is not associative.
    None,
    /// The operator is right-associative.
    Right,
}

/// Returns the associativity/fixity of an operator. The difference with
/// `AssocOp::fixity` is that an operator can be both left and right associative
/// (such as `+`: `a + b + c == (a + b) + c == a + (b + c)`.
///
/// Chained `as` and explicit `:` type coercion never need inner parenthesis so
/// they are considered
/// associative.
#[must_use]
fn associativity(op: AssocOp) -> Associativity {
    use rustc_ast::util::parser::AssocOp::{
        Add, As, Assign, AssignOp, BitAnd, BitOr, BitXor, Colon, Divide, DotDot, DotDotEq, Equal, Greater,
        GreaterEqual, LAnd, LOr, Less, LessEqual, Modulus, Multiply, NotEqual, ShiftLeft, ShiftRight, Subtract,
    };

    match op {
        Assign | AssignOp(_) => Associativity::Right,
        Add | BitAnd | BitOr | BitXor | LAnd | LOr | Multiply | As | Colon => Associativity::Both,
        Divide | Equal | Greater | GreaterEqual | Less | LessEqual | Modulus | NotEqual | ShiftLeft | ShiftRight
        | Subtract => Associativity::Left,
        DotDot | DotDotEq => Associativity::None,
    }
}

/// Converts a `hir::BinOp` to the corresponding assigning binary operator.
fn hirbinop2assignop(op: hir::BinOp) -> AssocOp {
    use rustc_ast::token::BinOpToken::{And, Caret, Minus, Or, Percent, Plus, Shl, Shr, Slash, Star};

    AssocOp::AssignOp(match op.node {
        hir::BinOpKind::Add => Plus,
        hir::BinOpKind::BitAnd => And,
        hir::BinOpKind::BitOr => Or,
        hir::BinOpKind::BitXor => Caret,
        hir::BinOpKind::Div => Slash,
        hir::BinOpKind::Mul => Star,
        hir::BinOpKind::Rem => Percent,
        hir::BinOpKind::Shl => Shl,
        hir::BinOpKind::Shr => Shr,
        hir::BinOpKind::Sub => Minus,

        hir::BinOpKind::And
        | hir::BinOpKind::Eq
        | hir::BinOpKind::Ge
        | hir::BinOpKind::Gt
        | hir::BinOpKind::Le
        | hir::BinOpKind::Lt
        | hir::BinOpKind::Ne
        | hir::BinOpKind::Or => panic!("This operator does not exist"),
    })
}

/// Converts an `ast::BinOp` to the corresponding assigning binary operator.
fn astbinop2assignop(op: ast::BinOp) -> AssocOp {
    use rustc_ast::ast::BinOpKind::{
        Add, And, BitAnd, BitOr, BitXor, Div, Eq, Ge, Gt, Le, Lt, Mul, Ne, Or, Rem, Shl, Shr, Sub,
    };
    use rustc_ast::token::BinOpToken;

    AssocOp::AssignOp(match op.node {
        Add => BinOpToken::Plus,
        BitAnd => BinOpToken::And,
        BitOr => BinOpToken::Or,
        BitXor => BinOpToken::Caret,
        Div => BinOpToken::Slash,
        Mul => BinOpToken::Star,
        Rem => BinOpToken::Percent,
        Shl => BinOpToken::Shl,
        Shr => BinOpToken::Shr,
        Sub => BinOpToken::Minus,
        And | Eq | Ge | Gt | Le | Lt | Ne | Or => panic!("This operator does not exist"),
    })
}

/// Returns the indentation before `span` if there are nothing but `[ \t]`
/// before it on its line.
fn indentation<T: LintContext>(cx: &T, span: Span) -> Option<String> {
    let lo = cx.sess().source_map().lookup_char_pos(span.lo());
    lo.file
        .get_line(lo.line - 1 /* line numbers in `Loc` are 1-based */)
        .and_then(|line| {
            if let Some((pos, _)) = line.char_indices().find(|&(_, c)| c != ' ' && c != '\t') {
                // We can mix char and byte positions here because we only consider `[ \t]`.
                if lo.col == CharPos(pos) {
                    Some(line[..pos].into())
                } else {
                    None
                }
            } else {
                None
            }
        })
}

/// Convenience extension trait for `Diagnostic`.
pub trait DiagnosticExt<T: LintContext> {
    /// Suggests to add an attribute to an item.
    ///
    /// Correctly handles indentation of the attribute and item.
    ///
    /// # Example
    ///
    /// ```rust,ignore
    /// diag.suggest_item_with_attr(cx, item, "#[derive(Default)]");
    /// ```
    fn suggest_item_with_attr<D: Display + ?Sized>(
        &mut self,
        cx: &T,
        item: Span,
        msg: &str,
        attr: &D,
        applicability: Applicability,
    );

    /// Suggest to add an item before another.
    ///
    /// The item should not be indented (except for inner indentation).
    ///
    /// # Example
    ///
    /// ```rust,ignore
    /// diag.suggest_prepend_item(cx, item,
    /// "fn foo() {
    ///     bar();
    /// }");
    /// ```
    fn suggest_prepend_item(&mut self, cx: &T, item: Span, msg: &str, new_item: &str, applicability: Applicability);

    /// Suggest to completely remove an item.
    ///
    /// This will remove an item and all following whitespace until the next non-whitespace
    /// character. This should work correctly if item is on the same indentation level as the
    /// following item.
    ///
    /// # Example
    ///
    /// ```rust,ignore
    /// diag.suggest_remove_item(cx, item, "remove this")
    /// ```
    fn suggest_remove_item(&mut self, cx: &T, item: Span, msg: &str, applicability: Applicability);
}

impl<T: LintContext> DiagnosticExt<T> for rustc_errors::Diagnostic {
    fn suggest_item_with_attr<D: Display + ?Sized>(
        &mut self,
        cx: &T,
        item: Span,
        msg: &str,
        attr: &D,
        applicability: Applicability,
    ) {
        if let Some(indent) = indentation(cx, item) {
            let span = item.with_hi(item.lo());

            self.span_suggestion(span, msg, format!("{attr}\n{indent}"), applicability);
        }
    }

    fn suggest_prepend_item(&mut self, cx: &T, item: Span, msg: &str, new_item: &str, applicability: Applicability) {
        if let Some(indent) = indentation(cx, item) {
            let span = item.with_hi(item.lo());

            let mut first = true;
            let new_item = new_item
                .lines()
                .map(|l| {
                    if first {
                        first = false;
                        format!("{l}\n")
                    } else {
                        format!("{indent}{l}\n")
                    }
                })
                .collect::<String>();

            self.span_suggestion(span, msg, format!("{new_item}\n{indent}"), applicability);
        }
    }

    fn suggest_remove_item(&mut self, cx: &T, item: Span, msg: &str, applicability: Applicability) {
        let mut remove_span = item;
        let hi = cx.sess().source_map().next_point(remove_span).hi();
        let fmpos = cx.sess().source_map().lookup_byte_offset(hi);

        if let Some(ref src) = fmpos.sf.src {
            let non_whitespace_offset = src[fmpos.pos.to_usize()..].find(|c| c != ' ' && c != '\t' && c != '\n');

            if let Some(non_whitespace_offset) = non_whitespace_offset {
                remove_span = remove_span
                    .with_hi(remove_span.hi() + BytePos(non_whitespace_offset.try_into().expect("offset too large")));
            }
        }

        self.span_suggestion(remove_span, msg, "", applicability);
    }
}

/// Suggestion results for handling closure
/// args dereferencing and borrowing
pub struct DerefClosure {
    /// confidence on the built suggestion
    pub applicability: Applicability,
    /// gradually built suggestion
    pub suggestion: String,
}

/// Build suggestion gradually by handling closure arg specific usages,
/// such as explicit deref and borrowing cases.
/// Returns `None` if no such use cases have been triggered in closure body
///
/// note: this only works on single line immutable closures with exactly one input parameter.
pub fn deref_closure_args<'tcx>(cx: &LateContext<'_>, closure: &'tcx hir::Expr<'_>) -> Option<DerefClosure> {
    if let hir::ExprKind::Closure(&Closure { fn_decl, body, .. }) = closure.kind {
        let closure_body = cx.tcx.hir().body(body);
        // is closure arg a type annotated double reference (i.e.: `|x: &&i32| ...`)
        // a type annotation is present if param `kind` is different from `TyKind::Infer`
        let closure_arg_is_type_annotated_double_ref = if let TyKind::Rptr(_, MutTy { ty, .. }) = fn_decl.inputs[0].kind
        {
            matches!(ty.kind, TyKind::Rptr(_, MutTy { .. }))
        } else {
            false
        };

        let mut visitor = DerefDelegate {
            cx,
            closure_span: closure.span,
            closure_arg_is_type_annotated_double_ref,
            next_pos: closure.span.lo(),
            suggestion_start: String::new(),
            applicability: Applicability::MachineApplicable,
        };

        let fn_def_id = cx.tcx.hir().local_def_id(closure.hir_id);
        cx.tcx.infer_ctxt().enter(|infcx| {
            ExprUseVisitor::new(&mut visitor, &infcx, fn_def_id, cx.param_env, cx.typeck_results())
                .consume_body(closure_body);
        });

        if !visitor.suggestion_start.is_empty() {
            return Some(DerefClosure {
                applicability: visitor.applicability,
                suggestion: visitor.finish(),
            });
        }
    }
    None
}

/// Visitor struct used for tracking down
/// dereferencing and borrowing of closure's args
struct DerefDelegate<'a, 'tcx> {
    /// The late context of the lint
    cx: &'a LateContext<'tcx>,
    /// The span of the input closure to adapt
    closure_span: Span,
    /// Indicates if the arg of the closure is a type annotated double reference
    closure_arg_is_type_annotated_double_ref: bool,
    /// last position of the span to gradually build the suggestion
    next_pos: BytePos,
    /// starting part of the gradually built suggestion
    suggestion_start: String,
    /// confidence on the built suggestion
    applicability: Applicability,
}

impl<'tcx> DerefDelegate<'_, 'tcx> {
    /// build final suggestion:
    /// - create the ending part of suggestion
    /// - concatenate starting and ending parts
    /// - potentially remove needless borrowing
    pub fn finish(&mut self) -> String {
        let end_span = Span::new(self.next_pos, self.closure_span.hi(), self.closure_span.ctxt(), None);
        let end_snip = snippet_with_applicability(self.cx, end_span, "..", &mut self.applicability);
        let sugg = format!("{}{end_snip}", self.suggestion_start);
        if self.closure_arg_is_type_annotated_double_ref {
            sugg.replacen('&', "", 1)
        } else {
            sugg
        }
    }

    /// indicates whether the function from `parent_expr` takes its args by double reference
    fn func_takes_arg_by_double_ref(&self, parent_expr: &'tcx hir::Expr<'_>, cmt_hir_id: HirId) -> bool {
        let ty = match parent_expr.kind {
            ExprKind::MethodCall(_, receiver, call_args, _) => {
                if let Some(sig) = self
                    .cx
                    .typeck_results()
                    .type_dependent_def_id(parent_expr.hir_id)
                    .map(|did| self.cx.tcx.fn_sig(did).skip_binder())
                {
                    std::iter::once(receiver)
                        .chain(call_args.iter())
                        .position(|arg| arg.hir_id == cmt_hir_id)
                        .map(|i| sig.inputs()[i])
                } else {
                    return false;
                }
            },
            ExprKind::Call(func, call_args) => {
                if let Some(sig) = expr_sig(self.cx, func) {
                    call_args
                        .iter()
                        .position(|arg| arg.hir_id == cmt_hir_id)
                        .and_then(|i| sig.input(i))
                        .map(ty::Binder::skip_binder)
                } else {
                    return false;
                }
            },
            _ => return false,
        };

        ty.map_or(false, |ty| matches!(ty.kind(), ty::Ref(_, inner, _) if inner.is_ref()))
    }
}

impl<'tcx> Delegate<'tcx> for DerefDelegate<'_, 'tcx> {
    fn consume(&mut self, _: &PlaceWithHirId<'tcx>, _: HirId) {}

    fn borrow(&mut self, cmt: &PlaceWithHirId<'tcx>, _: HirId, _: ty::BorrowKind) {
        if let PlaceBase::Local(id) = cmt.place.base {
            let map = self.cx.tcx.hir();
            let span = map.span(cmt.hir_id);
            let start_span = Span::new(self.next_pos, span.lo(), span.ctxt(), None);
            let mut start_snip = snippet_with_applicability(self.cx, start_span, "..", &mut self.applicability);

            // identifier referring to the variable currently triggered (i.e.: `fp`)
            let ident_str = map.name(id).to_string();
            // full identifier that includes projection (i.e.: `fp.field`)
            let ident_str_with_proj = snippet(self.cx, span, "..").to_string();

            if cmt.place.projections.is_empty() {
                // handle item without any projection, that needs an explicit borrowing
                // i.e.: suggest `&x` instead of `x`
                let _ = write!(self.suggestion_start, "{start_snip}&{ident_str}");
            } else {
                // cases where a parent `Call` or `MethodCall` is using the item
                // i.e.: suggest `.contains(&x)` for `.find(|x| [1, 2, 3].contains(x)).is_none()`
                //
                // Note about method calls:
                // - compiler automatically dereference references if the target type is a reference (works also for
                //   function call)
                // - `self` arguments in the case of `x.is_something()` are also automatically (de)referenced, and
                //   no projection should be suggested
                if let Some(parent_expr) = get_parent_expr_for_hir(self.cx, cmt.hir_id) {
                    match &parent_expr.kind {
                        // given expression is the self argument and will be handled completely by the compiler
                        // i.e.: `|x| x.is_something()`
                        ExprKind::MethodCall(_, self_expr, ..) if self_expr.hir_id == cmt.hir_id => {
                            let _ = write!(self.suggestion_start, "{start_snip}{ident_str_with_proj}");
                            self.next_pos = span.hi();
                            return;
                        },
                        // item is used in a call
                        // i.e.: `Call`: `|x| please(x)` or `MethodCall`: `|x| [1, 2, 3].contains(x)`
                        ExprKind::Call(_, [call_args @ ..]) | ExprKind::MethodCall(_, _, [call_args @ ..], _) => {
                            let expr = self.cx.tcx.hir().expect_expr(cmt.hir_id);
                            let arg_ty_kind = self.cx.typeck_results().expr_ty(expr).kind();

                            if matches!(arg_ty_kind, ty::Ref(_, _, Mutability::Not)) {
                                // suggest ampersand if call function is taking args by double reference
                                let takes_arg_by_double_ref =
                                    self.func_takes_arg_by_double_ref(parent_expr, cmt.hir_id);

                                // compiler will automatically dereference field or index projection, so no need
                                // to suggest ampersand, but full identifier that includes projection is required
                                let has_field_or_index_projection =
                                    cmt.place.projections.iter().any(|proj| {
                                        matches!(proj.kind, ProjectionKind::Field(..) | ProjectionKind::Index)
                                    });

                                // no need to bind again if the function doesn't take arg by double ref
                                // and if the item is already a double ref
                                let ident_sugg = if !call_args.is_empty()
                                    && !takes_arg_by_double_ref
                                    && (self.closure_arg_is_type_annotated_double_ref || has_field_or_index_projection)
                                {
                                    let ident = if has_field_or_index_projection {
                                        ident_str_with_proj
                                    } else {
                                        ident_str
                                    };
                                    format!("{start_snip}{ident}")
                                } else {
                                    format!("{start_snip}&{ident_str}")
                                };
                                self.suggestion_start.push_str(&ident_sugg);
                                self.next_pos = span.hi();
                                return;
                            }

                            self.applicability = Applicability::Unspecified;
                        },
                        _ => (),
                    }
                }

                let mut replacement_str = ident_str;
                let mut projections_handled = false;
                cmt.place.projections.iter().enumerate().for_each(|(i, proj)| {
                    match proj.kind {
                        // Field projection like `|v| v.foo`
                        // no adjustment needed here, as field projections are handled by the compiler
                        ProjectionKind::Field(..) => match cmt.place.ty_before_projection(i).kind() {
                            ty::Adt(..) | ty::Tuple(_) => {
                                replacement_str = ident_str_with_proj.clone();
                                projections_handled = true;
                            },
                            _ => (),
                        },
                        // Index projection like `|x| foo[x]`
                        // the index is dropped so we can't get it to build the suggestion,
                        // so the span is set-up again to get more code, using `span.hi()` (i.e.: `foo[x]`)
                        // instead of `span.lo()` (i.e.: `foo`)
                        ProjectionKind::Index => {
                            let start_span = Span::new(self.next_pos, span.hi(), span.ctxt(), None);
                            start_snip = snippet_with_applicability(self.cx, start_span, "..", &mut self.applicability);
                            replacement_str.clear();
                            projections_handled = true;
                        },
                        // note: unable to trigger `Subslice` kind in tests
                        ProjectionKind::Subslice => (),
                        ProjectionKind::Deref => {
                            // Explicit derefs are typically handled later on, but
                            // some items do not need explicit deref, such as array accesses,
                            // so we mark them as already processed
                            // i.e.: don't suggest `*sub[1..4].len()` for `|sub| sub[1..4].len() == 3`
                            if let ty::Ref(_, inner, _) = cmt.place.ty_before_projection(i).kind() {
                                if matches!(inner.kind(), ty::Ref(_, innermost, _) if innermost.is_array()) {
                                    projections_handled = true;
                                }
                            }
                        },
                    }
                });

                // handle `ProjectionKind::Deref` by removing one explicit deref
                // if no special case was detected (i.e.: suggest `*x` instead of `**x`)
                if !projections_handled {
                    let last_deref = cmt
                        .place
                        .projections
                        .iter()
                        .rposition(|proj| proj.kind == ProjectionKind::Deref);

                    if let Some(pos) = last_deref {
                        let mut projections = cmt.place.projections.clone();
                        projections.truncate(pos);

                        for item in projections {
                            if item.kind == ProjectionKind::Deref {
                                replacement_str = format!("*{replacement_str}");
                            }
                        }
                    }
                }

                let _ = write!(self.suggestion_start, "{start_snip}{replacement_str}");
            }
            self.next_pos = span.hi();
        }
    }

    fn mutate(&mut self, _: &PlaceWithHirId<'tcx>, _: HirId) {}

<<<<<<< HEAD
    fn fake_read(&mut self, _: &rustc_hir_analysis::expr_use_visitor::PlaceWithHirId<'tcx>, _: FakeReadCause, _: HirId) {}
=======
    fn fake_read(
        &mut self,
        _: &rustc_hir_analysis::expr_use_visitor::PlaceWithHirId<'tcx>,
        _: FakeReadCause,
        _: HirId,
    ) {
    }
>>>>>>> ac0e10aa
}

#[cfg(test)]
mod test {
    use super::Sugg;

    use rustc_ast::util::parser::AssocOp;
    use std::borrow::Cow;

    const SUGGESTION: Sugg<'static> = Sugg::NonParen(Cow::Borrowed("function_call()"));

    #[test]
    fn make_return_transform_sugg_into_a_return_call() {
        assert_eq!("return function_call()", SUGGESTION.make_return().to_string());
    }

    #[test]
    fn blockify_transforms_sugg_into_a_block() {
        assert_eq!("{ function_call() }", SUGGESTION.blockify().to_string());
    }

    #[test]
    fn binop_maybe_par() {
        let sugg = Sugg::BinOp(AssocOp::Add, "1".into(), "1".into());
        assert_eq!("(1 + 1)", sugg.maybe_par().to_string());

        let sugg = Sugg::BinOp(AssocOp::Add, "(1 + 1)".into(), "(1 + 1)".into());
        assert_eq!("((1 + 1) + (1 + 1))", sugg.maybe_par().to_string());
    }
    #[test]
    fn not_op() {
        use AssocOp::{Add, Equal, Greater, GreaterEqual, LAnd, LOr, Less, LessEqual, NotEqual};

        fn test_not(op: AssocOp, correct: &str) {
            let sugg = Sugg::BinOp(op, "x".into(), "y".into());
            assert_eq!((!sugg).to_string(), correct);
        }

        // Invert the comparison operator.
        test_not(Equal, "x != y");
        test_not(NotEqual, "x == y");
        test_not(Less, "x >= y");
        test_not(LessEqual, "x > y");
        test_not(Greater, "x <= y");
        test_not(GreaterEqual, "x < y");

        // Other operators are inverted like !(..).
        test_not(Add, "!(x + y)");
        test_not(LAnd, "!(x && y)");
        test_not(LOr, "!(x || y)");
    }
}<|MERGE_RESOLUTION|>--- conflicted
+++ resolved
@@ -17,10 +17,6 @@
 use rustc_middle::mir::{FakeReadCause, Mutability};
 use rustc_middle::ty;
 use rustc_span::source_map::{BytePos, CharPos, Pos, Span, SyntaxContext};
-<<<<<<< HEAD
-use rustc_hir_analysis::expr_use_visitor::{Delegate, ExprUseVisitor, PlaceBase, PlaceWithHirId};
-=======
->>>>>>> ac0e10aa
 use std::borrow::Cow;
 use std::fmt::{Display, Write as _};
 use std::ops::{Add, Neg, Not, Sub};
@@ -1058,9 +1054,6 @@
 
     fn mutate(&mut self, _: &PlaceWithHirId<'tcx>, _: HirId) {}
 
-<<<<<<< HEAD
-    fn fake_read(&mut self, _: &rustc_hir_analysis::expr_use_visitor::PlaceWithHirId<'tcx>, _: FakeReadCause, _: HirId) {}
-=======
     fn fake_read(
         &mut self,
         _: &rustc_hir_analysis::expr_use_visitor::PlaceWithHirId<'tcx>,
@@ -1068,7 +1061,6 @@
         _: HirId,
     ) {
     }
->>>>>>> ac0e10aa
 }
 
 #[cfg(test)]
