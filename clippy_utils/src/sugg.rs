--- conflicted
+++ resolved
@@ -1010,11 +1010,7 @@
                             projections_handled = true;
                         },
                         // note: unable to trigger `Subslice` kind in tests
-<<<<<<< HEAD
-                        ProjectionKind::Subslice => (),
-=======
                         ProjectionKind::Subslice |
->>>>>>> 21d631cd
                         // Doesn't have surface syntax. Only occurs in patterns.
                         ProjectionKind::OpaqueCast => (),
                         ProjectionKind::Deref => {
