--- conflicted
+++ resolved
@@ -199,16 +199,9 @@
                 },
 
                 // Memory allocation, custom operator, loop, or call to an unknown function
-<<<<<<< HEAD
-                ExprKind::Unary(..)
-                | ExprKind::Binary(..)
-                | ExprKind::Loop(..)
-                | ExprKind::Call(..) => self.eagerness = Lazy,
-=======
                 ExprKind::Unary(..) | ExprKind::Binary(..) | ExprKind::Loop(..) | ExprKind::Call(..) => {
                     self.eagerness = Lazy;
                 },
->>>>>>> d5e2a7ac
 
                 ExprKind::ConstBlock(_)
                 | ExprKind::Array(_)
