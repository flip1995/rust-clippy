//! Utils for extracting, inspecting or transforming source code

#![allow(clippy::module_name_repetitions)]

use rustc_ast::{LitKind, StrStyle};
use rustc_data_structures::sync::Lrc;
use rustc_errors::Applicability;
use rustc_hir::{BlockCheckMode, Expr, ExprKind, UnsafeSource};
use rustc_lint::{LateContext, LintContext};
use rustc_session::Session;
use rustc_span::source_map::{original_sp, SourceMap};
<<<<<<< HEAD
use rustc_span::{hygiene, BytePos, SourceFileAndLine, Pos, SourceFile, Span, SpanData, SyntaxContext, DUMMY_SP};
=======
use rustc_span::{
    hygiene, BytePos, FileNameDisplayPreference, Pos, SourceFile, SourceFileAndLine, Span, SpanData, SyntaxContext,
    DUMMY_SP,
};
>>>>>>> 4d0617f4
use std::borrow::Cow;
use std::fmt;
use std::ops::Range;

/// Conversion of a value into the range portion of a `Span`.
pub trait SpanRange: Sized {
    fn into_range(self) -> Range<BytePos>;
}
impl SpanRange for Span {
    fn into_range(self) -> Range<BytePos> {
        let data = self.data();
        data.lo..data.hi
    }
}
impl SpanRange for SpanData {
    fn into_range(self) -> Range<BytePos> {
        self.lo..self.hi
    }
}
impl SpanRange for Range<BytePos> {
    fn into_range(self) -> Range<BytePos> {
        self
    }
}

/// Conversion of a value into a `Span`
pub trait IntoSpan: Sized {
    fn into_span(self) -> Span;
    fn with_ctxt(self, ctxt: SyntaxContext) -> Span;
}
impl IntoSpan for Span {
    fn into_span(self) -> Span {
        self
    }
    fn with_ctxt(self, ctxt: SyntaxContext) -> Span {
        self.with_ctxt(ctxt)
    }
}
impl IntoSpan for SpanData {
    fn into_span(self) -> Span {
        self.span()
    }
    fn with_ctxt(self, ctxt: SyntaxContext) -> Span {
        Span::new(self.lo, self.hi, ctxt, self.parent)
    }
}
impl IntoSpan for Range<BytePos> {
    fn into_span(self) -> Span {
        Span::with_root_ctxt(self.start, self.end)
    }
    fn with_ctxt(self, ctxt: SyntaxContext) -> Span {
        Span::new(self.start, self.end, ctxt, None)
    }
}

pub trait SpanRangeExt: SpanRange {
    /// Gets the source file, and range in the file, of the given span. Returns `None` if the span
    /// extends through multiple files, or is malformed.
    fn get_source_text(self, cx: &impl LintContext) -> Option<SourceFileRange> {
        get_source_text(cx.sess().source_map(), self.into_range())
    }

    /// Calls the given function with the source text referenced and returns the value. Returns
    /// `None` if the source text cannot be retrieved.
    fn with_source_text<T>(self, cx: &impl LintContext, f: impl for<'a> FnOnce(&'a str) -> T) -> Option<T> {
        with_source_text(cx.sess().source_map(), self.into_range(), f)
    }

    /// Checks if the referenced source text satisfies the given predicate. Returns `false` if the
    /// source text cannot be retrieved.
    fn check_source_text(self, cx: &impl LintContext, pred: impl for<'a> FnOnce(&'a str) -> bool) -> bool {
        self.with_source_text(cx, pred).unwrap_or(false)
    }

    /// Calls the given function with the both the text of the source file and the referenced range,
    /// and returns the value. Returns `None` if the source text cannot be retrieved.
    fn with_source_text_and_range<T>(
        self,
        cx: &impl LintContext,
        f: impl for<'a> FnOnce(&'a str, Range<usize>) -> T,
    ) -> Option<T> {
        with_source_text_and_range(cx.sess().source_map(), self.into_range(), f)
    }

    /// Calls the given function with the both the text of the source file and the referenced range,
    /// and creates a new span with the returned range. Returns `None` if the source text cannot be
    /// retrieved, or no result is returned.
    ///
    /// The new range must reside within the same source file.
    fn map_range(
        self,
        cx: &impl LintContext,
        f: impl for<'a> FnOnce(&'a str, Range<usize>) -> Option<Range<usize>>,
    ) -> Option<Range<BytePos>> {
        map_range(cx.sess().source_map(), self.into_range(), f)
    }

    /// Extends the range to include all preceding whitespace characters.
    fn with_leading_whitespace(self, cx: &impl LintContext) -> Range<BytePos> {
        with_leading_whitespace(cx.sess().source_map(), self.into_range())
    }

    /// Trims the leading whitespace from the range.
    fn trim_start(self, cx: &impl LintContext) -> Range<BytePos> {
        trim_start(cx.sess().source_map(), self.into_range())
    }

    /// Writes the referenced source text to the given writer. Will return `Err` if the source text
    /// could not be retrieved.
    fn write_source_text_to(self, cx: &impl LintContext, dst: &mut impl fmt::Write) -> fmt::Result {
        write_source_text_to(cx.sess().source_map(), self.into_range(), dst)
    }

    /// Extracts the referenced source text as an owned string.
    fn source_text_to_string(self, cx: &impl LintContext) -> Option<String> {
        self.with_source_text(cx, ToOwned::to_owned)
    }
}
impl<T: SpanRange> SpanRangeExt for T {}

fn get_source_text(sm: &SourceMap, sp: Range<BytePos>) -> Option<SourceFileRange> {
    let start = sm.lookup_byte_offset(sp.start);
    let end = sm.lookup_byte_offset(sp.end);
    if !Lrc::ptr_eq(&start.sf, &end.sf) || start.pos > end.pos {
        return None;
    }
    let range = start.pos.to_usize()..end.pos.to_usize();
    Some(SourceFileRange { sf: start.sf, range })
}

fn with_source_text<T>(sm: &SourceMap, sp: Range<BytePos>, f: impl for<'a> FnOnce(&'a str) -> T) -> Option<T> {
    if let Some(src) = get_source_text(sm, sp)
        && let Some(src) = src.as_str()
    {
        Some(f(src))
    } else {
        None
    }
}

fn with_source_text_and_range<T>(
    sm: &SourceMap,
    sp: Range<BytePos>,
    f: impl for<'a> FnOnce(&'a str, Range<usize>) -> T,
) -> Option<T> {
    if let Some(src) = get_source_text(sm, sp)
        && let Some(text) = &src.sf.src
    {
        Some(f(text, src.range))
    } else {
        None
    }
}

#[expect(clippy::cast_possible_truncation)]
fn map_range(
    sm: &SourceMap,
    sp: Range<BytePos>,
    f: impl for<'a> FnOnce(&'a str, Range<usize>) -> Option<Range<usize>>,
) -> Option<Range<BytePos>> {
    if let Some(src) = get_source_text(sm, sp.clone())
        && let Some(text) = &src.sf.src
        && let Some(range) = f(text, src.range.clone())
    {
        debug_assert!(
            range.start <= text.len() && range.end <= text.len(),
            "Range `{range:?}` is outside the source file (file `{}`, length `{}`)",
            src.sf.name.display(FileNameDisplayPreference::Local),
            text.len(),
        );
        debug_assert!(range.start <= range.end, "Range `{range:?}` has overlapping bounds");
        let dstart = (range.start as u32).wrapping_sub(src.range.start as u32);
        let dend = (range.end as u32).wrapping_sub(src.range.start as u32);
        Some(BytePos(sp.start.0.wrapping_add(dstart))..BytePos(sp.start.0.wrapping_add(dend)))
    } else {
        None
    }
}

fn with_leading_whitespace(sm: &SourceMap, sp: Range<BytePos>) -> Range<BytePos> {
    map_range(sm, sp.clone(), |src, range| {
        Some(src.get(..range.start)?.trim_end().len()..range.end)
    })
    .unwrap_or(sp)
}

fn trim_start(sm: &SourceMap, sp: Range<BytePos>) -> Range<BytePos> {
    map_range(sm, sp.clone(), |src, range| {
        let src = src.get(range.clone())?;
        Some(range.start + (src.len() - src.trim_start().len())..range.end)
    })
    .unwrap_or(sp)
}

fn write_source_text_to(sm: &SourceMap, sp: Range<BytePos>, dst: &mut impl fmt::Write) -> fmt::Result {
    match with_source_text(sm, sp, |src| dst.write_str(src)) {
        Some(x) => x,
        None => Err(fmt::Error),
    }
}

pub struct SourceFileRange {
    pub sf: Lrc<SourceFile>,
    pub range: Range<usize>,
}
impl SourceFileRange {
    /// Attempts to get the text from the source file. This can fail if the source text isn't
    /// loaded.
    pub fn as_str(&self) -> Option<&str> {
        self.sf.src.as_ref().and_then(|x| x.get(self.range.clone()))
    }
}

/// Like `snippet_block`, but add braces if the expr is not an `ExprKind::Block`.
pub fn expr_block<T: LintContext>(
    cx: &T,
    expr: &Expr<'_>,
    outer: SyntaxContext,
    default: &str,
    indent_relative_to: Option<Span>,
    app: &mut Applicability,
) -> String {
    let (code, from_macro) = snippet_block_with_context(cx, expr.span, outer, default, indent_relative_to, app);
    if !from_macro
        && let ExprKind::Block(block, _) = expr.kind
        && block.rules != BlockCheckMode::UnsafeBlock(UnsafeSource::UserProvided)
    {
        format!("{code}")
    } else {
        // FIXME: add extra indent for the unsafe blocks:
        //     original code:   unsafe { ... }
        //     result code:     { unsafe { ... } }
        //     desired code:    {\n  unsafe { ... }\n}
        format!("{{ {code} }}")
    }
}

/// Returns a new Span that extends the original Span to the first non-whitespace char of the first
/// line.
///
/// ```rust,ignore
///     let x = ();
/// //          ^^
/// // will be converted to
///     let x = ();
/// //  ^^^^^^^^^^
/// ```
pub fn first_line_of_span<T: LintContext>(cx: &T, span: Span) -> Span {
    first_char_in_first_line(cx, span).map_or(span, |first_char_pos| span.with_lo(first_char_pos))
}

fn first_char_in_first_line<T: LintContext>(cx: &T, span: Span) -> Option<BytePos> {
    let line_span = line_span(cx, span);
    snippet_opt(cx, line_span).and_then(|snip| {
        snip.find(|c: char| !c.is_whitespace())
            .map(|pos| line_span.lo() + BytePos::from_usize(pos))
    })
}

/// Extends the span to the beginning of the spans line, incl. whitespaces.
///
/// ```no_run
///        let x = ();
/// //             ^^
/// // will be converted to
///        let x = ();
/// // ^^^^^^^^^^^^^^
/// ```
fn line_span<T: LintContext>(cx: &T, span: Span) -> Span {
    let span = original_sp(span, DUMMY_SP);
    let SourceFileAndLine { sf, line } = cx.sess().source_map().lookup_line(span.lo()).unwrap();
    let line_start = sf.lines()[line];
    let line_start = sf.absolute_position(line_start);
    span.with_lo(line_start)
}

/// Returns the indentation of the line of a span
///
/// ```rust,ignore
/// let x = ();
/// //      ^^ -- will return 0
///     let x = ();
/// //          ^^ -- will return 4
/// ```
pub fn indent_of<T: LintContext>(cx: &T, span: Span) -> Option<usize> {
    snippet_opt(cx, line_span(cx, span)).and_then(|snip| snip.find(|c: char| !c.is_whitespace()))
}

/// Gets a snippet of the indentation of the line of a span
pub fn snippet_indent<T: LintContext>(cx: &T, span: Span) -> Option<String> {
    snippet_opt(cx, line_span(cx, span)).map(|mut s| {
        let len = s.len() - s.trim_start().len();
        s.truncate(len);
        s
    })
}

// If the snippet is empty, it's an attribute that was inserted during macro
// expansion and we want to ignore those, because they could come from external
// sources that the user has no control over.
// For some reason these attributes don't have any expansion info on them, so
// we have to check it this way until there is a better way.
pub fn is_present_in_source<T: LintContext>(cx: &T, span: Span) -> bool {
    if let Some(snippet) = snippet_opt(cx, span) {
        if snippet.is_empty() {
            return false;
        }
    }
    true
}

/// Returns the position just before rarrow
///
/// ```rust,ignore
/// fn into(self) -> () {}
///              ^
/// // in case of unformatted code
/// fn into2(self)-> () {}
///               ^
/// fn into3(self)   -> () {}
///               ^
/// ```
pub fn position_before_rarrow(s: &str) -> Option<usize> {
    s.rfind("->").map(|rpos| {
        let mut rpos = rpos;
        let chars: Vec<char> = s.chars().collect();
        while rpos > 1 {
            if let Some(c) = chars.get(rpos - 1) {
                if c.is_whitespace() {
                    rpos -= 1;
                    continue;
                }
            }
            break;
        }
        rpos
    })
}

/// Reindent a multiline string with possibility of ignoring the first line.
#[expect(clippy::needless_pass_by_value)]
pub fn reindent_multiline(s: Cow<'_, str>, ignore_first: bool, indent: Option<usize>) -> Cow<'_, str> {
    let s_space = reindent_multiline_inner(&s, ignore_first, indent, ' ');
    let s_tab = reindent_multiline_inner(&s_space, ignore_first, indent, '\t');
    reindent_multiline_inner(&s_tab, ignore_first, indent, ' ').into()
}

fn reindent_multiline_inner(s: &str, ignore_first: bool, indent: Option<usize>, ch: char) -> String {
    let x = s
        .lines()
        .skip(usize::from(ignore_first))
        .filter_map(|l| {
            if l.is_empty() {
                None
            } else {
                // ignore empty lines
                Some(l.char_indices().find(|&(_, x)| x != ch).unwrap_or((l.len(), ch)).0)
            }
        })
        .min()
        .unwrap_or(0);
    let indent = indent.unwrap_or(0);
    s.lines()
        .enumerate()
        .map(|(i, l)| {
            if (ignore_first && i == 0) || l.is_empty() {
                l.to_owned()
            } else if x > indent {
                l.split_at(x - indent).1.to_owned()
            } else {
                " ".repeat(indent - x) + l
            }
        })
        .collect::<Vec<String>>()
        .join("\n")
}

/// Converts a span to a code snippet if available, otherwise returns the default.
///
/// This is useful if you want to provide suggestions for your lint or more generally, if you want
/// to convert a given `Span` to a `str`. To create suggestions consider using
/// [`snippet_with_applicability`] to ensure that the applicability stays correct.
///
/// # Example
/// ```rust,ignore
/// // Given two spans one for `value` and one for the `init` expression.
/// let value = Vec::new();
/// //  ^^^^^   ^^^^^^^^^^
/// //  span1   span2
///
/// // The snipped call would return the corresponding code snippet
/// snippet(cx, span1, "..") // -> "value"
/// snippet(cx, span2, "..") // -> "Vec::new()"
/// ```
pub fn snippet<'a, T: LintContext>(cx: &T, span: Span, default: &'a str) -> Cow<'a, str> {
    snippet_opt(cx, span).map_or_else(|| Cow::Borrowed(default), From::from)
}

/// Same as [`snippet`], but it adapts the applicability level by following rules:
///
/// - Applicability level `Unspecified` will never be changed.
/// - If the span is inside a macro, change the applicability level to `MaybeIncorrect`.
/// - If the default value is used and the applicability level is `MachineApplicable`, change it to
///   `HasPlaceholders`
pub fn snippet_with_applicability<'a, T: LintContext>(
    cx: &T,
    span: Span,
    default: &'a str,
    applicability: &mut Applicability,
) -> Cow<'a, str> {
    snippet_with_applicability_sess(cx.sess(), span, default, applicability)
}

fn snippet_with_applicability_sess<'a>(
    sess: &Session,
    span: Span,
    default: &'a str,
    applicability: &mut Applicability,
) -> Cow<'a, str> {
    if *applicability != Applicability::Unspecified && span.from_expansion() {
        *applicability = Applicability::MaybeIncorrect;
    }
    snippet_opt_sess(sess, span).map_or_else(
        || {
            if *applicability == Applicability::MachineApplicable {
                *applicability = Applicability::HasPlaceholders;
            }
            Cow::Borrowed(default)
        },
        From::from,
    )
}

/// Converts a span to a code snippet. Returns `None` if not available.
pub fn snippet_opt(cx: &impl LintContext, span: Span) -> Option<String> {
    snippet_opt_sess(cx.sess(), span)
}

fn snippet_opt_sess(sess: &Session, span: Span) -> Option<String> {
    sess.source_map().span_to_snippet(span).ok()
}

/// Converts a span (from a block) to a code snippet if available, otherwise use default.
///
/// This trims the code of indentation, except for the first line. Use it for blocks or block-like
/// things which need to be printed as such.
///
/// The `indent_relative_to` arg can be used, to provide a span, where the indentation of the
/// resulting snippet of the given span.
///
/// # Example
///
/// ```rust,ignore
/// snippet_block(cx, block.span, "..", None)
/// // where, `block` is the block of the if expr
///     if x {
///         y;
///     }
/// // will return the snippet
/// {
///     y;
/// }
/// ```
///
/// ```rust,ignore
/// snippet_block(cx, block.span, "..", Some(if_expr.span))
/// // where, `block` is the block of the if expr
///     if x {
///         y;
///     }
/// // will return the snippet
/// {
///         y;
///     } // aligned with `if`
/// ```
/// Note that the first line of the snippet always has 0 indentation.
pub fn snippet_block<'a, T: LintContext>(
    cx: &T,
    span: Span,
    default: &'a str,
    indent_relative_to: Option<Span>,
) -> Cow<'a, str> {
    let snip = snippet(cx, span, default);
    let indent = indent_relative_to.and_then(|s| indent_of(cx, s));
    reindent_multiline(snip, true, indent)
}

/// Same as `snippet_block`, but adapts the applicability level by the rules of
/// `snippet_with_applicability`.
pub fn snippet_block_with_applicability<'a>(
    cx: &impl LintContext,
    span: Span,
    default: &'a str,
    indent_relative_to: Option<Span>,
    applicability: &mut Applicability,
) -> Cow<'a, str> {
    let snip = snippet_with_applicability(cx, span, default, applicability);
    let indent = indent_relative_to.and_then(|s| indent_of(cx, s));
    reindent_multiline(snip, true, indent)
}

pub fn snippet_block_with_context<'a>(
    cx: &impl LintContext,
    span: Span,
    outer: SyntaxContext,
    default: &'a str,
    indent_relative_to: Option<Span>,
    app: &mut Applicability,
) -> (Cow<'a, str>, bool) {
    let (snip, from_macro) = snippet_with_context(cx, span, outer, default, app);
    let indent = indent_relative_to.and_then(|s| indent_of(cx, s));
    (reindent_multiline(snip, true, indent), from_macro)
}

/// Same as `snippet_with_applicability`, but first walks the span up to the given context. This
/// will result in the macro call, rather than the expansion, if the span is from a child context.
/// If the span is not from a child context, it will be used directly instead.
///
/// e.g. Given the expression `&vec![]`, getting a snippet from the span for `vec![]` as a HIR node
/// would result in `box []`. If given the context of the address of expression, this function will
/// correctly get a snippet of `vec![]`.
///
/// This will also return whether or not the snippet is a macro call.
pub fn snippet_with_context<'a>(
    cx: &impl LintContext,
    span: Span,
    outer: SyntaxContext,
    default: &'a str,
    applicability: &mut Applicability,
) -> (Cow<'a, str>, bool) {
    snippet_with_context_sess(cx.sess(), span, outer, default, applicability)
}

fn snippet_with_context_sess<'a>(
    sess: &Session,
    span: Span,
    outer: SyntaxContext,
    default: &'a str,
    applicability: &mut Applicability,
) -> (Cow<'a, str>, bool) {
    let (span, is_macro_call) = walk_span_to_context(span, outer).map_or_else(
        || {
            // The span is from a macro argument, and the outer context is the macro using the argument
            if *applicability != Applicability::Unspecified {
                *applicability = Applicability::MaybeIncorrect;
            }
            // TODO: get the argument span.
            (span, false)
        },
        |outer_span| (outer_span, span.ctxt() != outer),
    );

    (
        snippet_with_applicability_sess(sess, span, default, applicability),
        is_macro_call,
    )
}

/// Walks the span up to the target context, thereby returning the macro call site if the span is
/// inside a macro expansion, or the original span if it is not. Note this will return `None` in the
/// case of the span being in a macro expansion, but the target context is from expanding a macro
/// argument.
///
/// Given the following
///
/// ```rust,ignore
/// macro_rules! m { ($e:expr) => { f($e) }; }
/// g(m!(0))
/// ```
///
/// If called with a span of the call to `f` and a context of the call to `g` this will return a
/// span containing `m!(0)`. However, if called with a span of the literal `0` this will give a span
/// containing `0` as the context is the same as the outer context.
///
/// This will traverse through multiple macro calls. Given the following:
///
/// ```rust,ignore
/// macro_rules! m { ($e:expr) => { n!($e, 0) }; }
/// macro_rules! n { ($e:expr, $f:expr) => { f($e, $f) }; }
/// g(m!(0))
/// ```
///
/// If called with a span of the call to `f` and a context of the call to `g` this will return a
/// span containing `m!(0)`.
pub fn walk_span_to_context(span: Span, outer: SyntaxContext) -> Option<Span> {
    let outer_span = hygiene::walk_chain(span, outer);
    (outer_span.ctxt() == outer).then_some(outer_span)
}

/// Removes block comments from the given `Vec` of lines.
///
/// # Examples
///
/// ```rust,ignore
/// without_block_comments(vec!["/*", "foo", "*/"]);
/// // => vec![]
///
/// without_block_comments(vec!["bar", "/*", "foo", "*/"]);
/// // => vec!["bar"]
/// ```
pub fn without_block_comments(lines: Vec<&str>) -> Vec<&str> {
    let mut without = vec![];

    let mut nest_level = 0;

    for line in lines {
        if line.contains("/*") {
            nest_level += 1;
            continue;
        } else if line.contains("*/") {
            nest_level -= 1;
            continue;
        }

        if nest_level == 0 {
            without.push(line);
        }
    }

    without
}

/// Trims the whitespace from the start and the end of the span.
pub fn trim_span(sm: &SourceMap, span: Span) -> Span {
    let data = span.data();
    let sf: &_ = &sm.lookup_source_file(data.lo);
    let Some(src) = sf.src.as_deref() else {
        return span;
    };
    let Some(snip) = &src.get((data.lo - sf.start_pos).to_usize()..(data.hi - sf.start_pos).to_usize()) else {
        return span;
    };
    let trim_start = snip.len() - snip.trim_start().len();
    let trim_end = snip.len() - snip.trim_end().len();
    SpanData {
        lo: data.lo + BytePos::from_usize(trim_start),
        hi: data.hi - BytePos::from_usize(trim_end),
        ctxt: data.ctxt,
        parent: data.parent,
    }
    .span()
}

/// Expand a span to include a preceding comma
/// ```rust,ignore
/// writeln!(o, "")   ->   writeln!(o, "")
///             ^^                   ^^^^
/// ```
pub fn expand_past_previous_comma(cx: &LateContext<'_>, span: Span) -> Span {
    let extended = cx.sess().source_map().span_extend_to_prev_char(span, ',', true);
    extended.with_lo(extended.lo() - BytePos(1))
}

/// Converts `expr` to a `char` literal if it's a `str` literal containing a single
/// character (or a single byte with `ascii_only`)
pub fn str_literal_to_char_literal(
    cx: &LateContext<'_>,
    expr: &Expr<'_>,
    applicability: &mut Applicability,
    ascii_only: bool,
) -> Option<String> {
    if let ExprKind::Lit(lit) = &expr.kind
        && let LitKind::Str(r, style) = lit.node
        && let string = r.as_str()
        && let len = if ascii_only {
            string.len()
        } else {
            string.chars().count()
        }
        && len == 1
    {
        let snip = snippet_with_applicability(cx, expr.span, string, applicability);
        let ch = if let StrStyle::Raw(nhash) = style {
            let nhash = nhash as usize;
            // for raw string: r##"a"##
            &snip[(nhash + 2)..(snip.len() - 1 - nhash)]
        } else {
            // for regular string: "a"
            &snip[1..(snip.len() - 1)]
        };

        let hint = format!(
            "'{}'",
            match ch {
                "'" => "\\'",
                r"\" => "\\\\",
                "\\\"" => "\"", // no need to escape `"` in `'"'`
                _ => ch,
            }
        );

        Some(hint)
    } else {
        None
    }
}

#[cfg(test)]
mod test {
    use super::{reindent_multiline, without_block_comments};

    #[test]
    fn test_reindent_multiline_single_line() {
        assert_eq!("", reindent_multiline("".into(), false, None));
        assert_eq!("...", reindent_multiline("...".into(), false, None));
        assert_eq!("...", reindent_multiline("    ...".into(), false, None));
        assert_eq!("...", reindent_multiline("\t...".into(), false, None));
        assert_eq!("...", reindent_multiline("\t\t...".into(), false, None));
    }

    #[test]
    #[rustfmt::skip]
    fn test_reindent_multiline_block() {
        assert_eq!("\
    if x {
        y
    } else {
        z
    }", reindent_multiline("    if x {
            y
        } else {
            z
        }".into(), false, None));
        assert_eq!("\
    if x {
    \ty
    } else {
    \tz
    }", reindent_multiline("    if x {
        \ty
        } else {
        \tz
        }".into(), false, None));
    }

    #[test]
    #[rustfmt::skip]
    fn test_reindent_multiline_empty_line() {
        assert_eq!("\
    if x {
        y

    } else {
        z
    }", reindent_multiline("    if x {
            y

        } else {
            z
        }".into(), false, None));
    }

    #[test]
    #[rustfmt::skip]
    fn test_reindent_multiline_lines_deeper() {
        assert_eq!("\
        if x {
            y
        } else {
            z
        }", reindent_multiline("\
    if x {
        y
    } else {
        z
    }".into(), true, Some(8)));
    }

    #[test]
    fn test_without_block_comments_lines_without_block_comments() {
        let result = without_block_comments(vec!["/*", "", "*/"]);
        println!("result: {result:?}");
        assert!(result.is_empty());

        let result = without_block_comments(vec!["", "/*", "", "*/", "#[crate_type = \"lib\"]", "/*", "", "*/", ""]);
        assert_eq!(result, vec!["", "#[crate_type = \"lib\"]", ""]);

        let result = without_block_comments(vec!["/* rust", "", "*/"]);
        assert!(result.is_empty());

        let result = without_block_comments(vec!["/* one-line comment */"]);
        assert!(result.is_empty());

        let result = without_block_comments(vec!["/* nested", "/* multi-line", "comment", "*/", "test", "*/"]);
        assert!(result.is_empty());

        let result = without_block_comments(vec!["/* nested /* inline /* comment */ test */ */"]);
        assert!(result.is_empty());

        let result = without_block_comments(vec!["foo", "bar", "baz"]);
        assert_eq!(result, vec!["foo", "bar", "baz"]);
    }
}<|MERGE_RESOLUTION|>--- conflicted
+++ resolved
@@ -9,14 +9,10 @@
 use rustc_lint::{LateContext, LintContext};
 use rustc_session::Session;
 use rustc_span::source_map::{original_sp, SourceMap};
-<<<<<<< HEAD
-use rustc_span::{hygiene, BytePos, SourceFileAndLine, Pos, SourceFile, Span, SpanData, SyntaxContext, DUMMY_SP};
-=======
 use rustc_span::{
     hygiene, BytePos, FileNameDisplayPreference, Pos, SourceFile, SourceFileAndLine, Span, SpanData, SyntaxContext,
     DUMMY_SP,
 };
->>>>>>> 4d0617f4
 use std::borrow::Cow;
 use std::fmt;
 use std::ops::Range;
