--- conflicted
+++ resolved
@@ -599,13 +599,7 @@
             | ExprKind::Let(&Let { init: e, .. }) => {
                 helper(typeck, false, e, f)?;
             },
-<<<<<<< HEAD
-            ExprKind::Block(&Block { expr: Some(e), .. }, _)
-            | ExprKind::Cast(e, _)
-            | ExprKind::Unary(_, e) => {
-=======
             ExprKind::Block(&Block { expr: Some(e), .. }, _) | ExprKind::Cast(e, _) | ExprKind::Unary(_, e) => {
->>>>>>> ddd07eca
                 helper(typeck, true, e, f)?;
             },
             ExprKind::Call(callee, args) => {
