use crate::consts::constant_simple;
use crate::macros::macro_backtrace;
use crate::source::{get_source_text, snippet_opt, walk_span_to_context, SpanRange};
use crate::tokenize_with_text;
use rustc_ast::ast::InlineAsmTemplatePiece;
use rustc_data_structures::fx::FxHasher;
use rustc_hir::def::Res;
use rustc_hir::MatchSource::TryDesugar;
use rustc_hir::{
<<<<<<< HEAD
    ArrayLen, BinOpKind, BindingMode, Block, BodyId, Closure, Expr, ExprField, ExprKind, FnRetTy, GenericArg,
    GenericArgs, HirId, HirIdMap, InlineAsmOperand, LetExpr, Lifetime, LifetimeName, Pat, PatField, PatKind, Path,
    PathSegment, PrimTy, QPath, Stmt, StmtKind, Ty, TyKind, AssocItemConstraint,
=======
    ArrayLen, AssocItemConstraint, BinOpKind, BindingMode, Block, BodyId, Closure, Expr, ExprField, ExprKind, FnRetTy,
    GenericArg, GenericArgs, HirId, HirIdMap, InlineAsmOperand, LetExpr, Lifetime, LifetimeName, Pat, PatField,
    PatKind, Path, PathSegment, PrimTy, QPath, Stmt, StmtKind, Ty, TyKind,
>>>>>>> 3e5a02b1
};
use rustc_lexer::{tokenize, TokenKind};
use rustc_lint::LateContext;
use rustc_middle::ty::TypeckResults;
use rustc_span::{sym, BytePos, ExpnKind, MacroKind, Symbol, SyntaxContext};
use std::hash::{Hash, Hasher};
use std::ops::Range;

/// Callback that is called when two expressions are not equal in the sense of `SpanlessEq`, but
/// other conditions would make them equal.
type SpanlessEqCallback<'a> = dyn FnMut(&Expr<'_>, &Expr<'_>) -> bool + 'a;

/// Type used to check whether two ast are the same. This is different from the
/// operator `==` on ast types as this operator would compare true equality with
/// ID and span.
///
/// Note that some expressions kinds are not considered but could be added.
pub struct SpanlessEq<'a, 'tcx> {
    /// Context used to evaluate constant expressions.
    cx: &'a LateContext<'tcx>,
    maybe_typeck_results: Option<(&'tcx TypeckResults<'tcx>, &'tcx TypeckResults<'tcx>)>,
    allow_side_effects: bool,
    expr_fallback: Option<Box<SpanlessEqCallback<'a>>>,
}

impl<'a, 'tcx> SpanlessEq<'a, 'tcx> {
    pub fn new(cx: &'a LateContext<'tcx>) -> Self {
        Self {
            cx,
            maybe_typeck_results: cx.maybe_typeck_results().map(|x| (x, x)),
            allow_side_effects: true,
            expr_fallback: None,
        }
    }

    /// Consider expressions containing potential side effects as not equal.
    #[must_use]
    pub fn deny_side_effects(self) -> Self {
        Self {
            allow_side_effects: false,
            ..self
        }
    }

    #[must_use]
    pub fn expr_fallback(self, expr_fallback: impl FnMut(&Expr<'_>, &Expr<'_>) -> bool + 'a) -> Self {
        Self {
            expr_fallback: Some(Box::new(expr_fallback)),
            ..self
        }
    }

    /// Use this method to wrap comparisons that may involve inter-expression context.
    /// See `self.locals`.
    pub fn inter_expr(&mut self) -> HirEqInterExpr<'_, 'a, 'tcx> {
        HirEqInterExpr {
            inner: self,
            left_ctxt: SyntaxContext::root(),
            right_ctxt: SyntaxContext::root(),
            locals: HirIdMap::default(),
        }
    }

    pub fn eq_block(&mut self, left: &Block<'_>, right: &Block<'_>) -> bool {
        self.inter_expr().eq_block(left, right)
    }

    pub fn eq_expr(&mut self, left: &Expr<'_>, right: &Expr<'_>) -> bool {
        self.inter_expr().eq_expr(left, right)
    }

    pub fn eq_path(&mut self, left: &Path<'_>, right: &Path<'_>) -> bool {
        self.inter_expr().eq_path(left, right)
    }

    pub fn eq_path_segment(&mut self, left: &PathSegment<'_>, right: &PathSegment<'_>) -> bool {
        self.inter_expr().eq_path_segment(left, right)
    }

    pub fn eq_path_segments(&mut self, left: &[PathSegment<'_>], right: &[PathSegment<'_>]) -> bool {
        self.inter_expr().eq_path_segments(left, right)
    }
}

pub struct HirEqInterExpr<'a, 'b, 'tcx> {
    inner: &'a mut SpanlessEq<'b, 'tcx>,
    left_ctxt: SyntaxContext,
    right_ctxt: SyntaxContext,

    // When binding are declared, the binding ID in the left expression is mapped to the one on the
    // right. For example, when comparing `{ let x = 1; x + 2 }` and `{ let y = 1; y + 2 }`,
    // these blocks are considered equal since `x` is mapped to `y`.
    pub locals: HirIdMap<HirId>,
}

impl HirEqInterExpr<'_, '_, '_> {
    pub fn eq_stmt(&mut self, left: &Stmt<'_>, right: &Stmt<'_>) -> bool {
        match (&left.kind, &right.kind) {
            (&StmtKind::Let(l), &StmtKind::Let(r)) => {
                // This additional check ensures that the type of the locals are equivalent even if the init
                // expression or type have some inferred parts.
                if let Some((typeck_lhs, typeck_rhs)) = self.inner.maybe_typeck_results {
                    let l_ty = typeck_lhs.pat_ty(l.pat);
                    let r_ty = typeck_rhs.pat_ty(r.pat);
                    if l_ty != r_ty {
                        return false;
                    }
                }

                // eq_pat adds the HirIds to the locals map. We therefore call it last to make sure that
                // these only get added if the init and type is equal.
                both(&l.init, &r.init, |l, r| self.eq_expr(l, r))
                    && both(&l.ty, &r.ty, |l, r| self.eq_ty(l, r))
                    && both(&l.els, &r.els, |l, r| self.eq_block(l, r))
                    && self.eq_pat(l.pat, r.pat)
            },
            (&StmtKind::Expr(l), &StmtKind::Expr(r)) | (&StmtKind::Semi(l), &StmtKind::Semi(r)) => self.eq_expr(l, r),
            _ => false,
        }
    }

    /// Checks whether two blocks are the same.
    fn eq_block(&mut self, left: &Block<'_>, right: &Block<'_>) -> bool {
        use TokenKind::{Semi, Whitespace};
        if left.stmts.len() != right.stmts.len() {
            return false;
        }
        let lspan = left.span.data();
        let rspan = right.span.data();
        if lspan.ctxt != SyntaxContext::root() && rspan.ctxt != SyntaxContext::root() {
            // Don't try to check in between statements inside macros.
            return over(left.stmts, right.stmts, |left, right| self.eq_stmt(left, right))
                && both(&left.expr, &right.expr, |left, right| self.eq_expr(left, right));
        }
        if lspan.ctxt != rspan.ctxt {
            return false;
        }

        let mut lstart = lspan.lo;
        let mut rstart = rspan.lo;

        for (left, right) in left.stmts.iter().zip(right.stmts) {
            if !self.eq_stmt(left, right) {
                return false;
            }

            // Try to detect any `cfg`ed statements or empty macro expansions.
            let Some(lstmt_span) = walk_span_to_context(left.span, lspan.ctxt) else {
                return false;
            };
            let Some(rstmt_span) = walk_span_to_context(right.span, rspan.ctxt) else {
                return false;
            };
            let lstmt_span = lstmt_span.data();
            let rstmt_span = rstmt_span.data();

            if lstmt_span.lo < lstart && rstmt_span.lo < rstart {
                // Can happen when macros expand to multiple statements, or rearrange statements.
                // Nothing in between the statements to check in this case.
                continue;
            }
            if lstmt_span.lo < lstart || rstmt_span.lo < rstart {
                // Only one of the blocks had a weird macro.
                return false;
            }
            if !eq_span_tokens(self.inner.cx, lstart..lstmt_span.lo, rstart..rstmt_span.lo, |t| {
                !matches!(t, Whitespace | Semi)
            }) {
                return false;
            }

            lstart = lstmt_span.hi;
            rstart = rstmt_span.hi;
        }

        let (lend, rend) = match (left.expr, right.expr) {
            (Some(left), Some(right)) => {
                if !self.eq_expr(left, right) {
                    return false;
                }
                let Some(lexpr_span) = walk_span_to_context(left.span, lspan.ctxt) else {
                    return false;
                };
                let Some(rexpr_span) = walk_span_to_context(right.span, rspan.ctxt) else {
                    return false;
                };
                (lexpr_span.lo(), rexpr_span.lo())
            },
            (None, None) => (lspan.hi, rspan.hi),
            (Some(_), None) | (None, Some(_)) => return false,
        };

        if lend < lstart && rend < rstart {
            // Can happen when macros rearrange the input.
            // Nothing in between the statements to check in this case.
            return true;
        } else if lend < lstart || rend < rstart {
            // Only one of the blocks had a weird macro
            return false;
        }
        eq_span_tokens(self.inner.cx, lstart..lend, rstart..rend, |t| {
            !matches!(t, Whitespace | Semi)
        })
    }

    fn should_ignore(&mut self, expr: &Expr<'_>) -> bool {
        macro_backtrace(expr.span).last().map_or(false, |macro_call| {
            matches!(
                &self.inner.cx.tcx.get_diagnostic_name(macro_call.def_id),
                Some(sym::todo_macro | sym::unimplemented_macro)
            )
        })
    }

    pub fn eq_array_length(&mut self, left: ArrayLen<'_>, right: ArrayLen<'_>) -> bool {
        match (left, right) {
            (ArrayLen::Infer(..), ArrayLen::Infer(..)) => true,
            (ArrayLen::Body(l_ct), ArrayLen::Body(r_ct)) => self.eq_body(l_ct.body, r_ct.body),
            (_, _) => false,
        }
    }

    pub fn eq_body(&mut self, left: BodyId, right: BodyId) -> bool {
        // swap out TypeckResults when hashing a body
        let old_maybe_typeck_results = self.inner.maybe_typeck_results.replace((
            self.inner.cx.tcx.typeck_body(left),
            self.inner.cx.tcx.typeck_body(right),
        ));
        let res = self.eq_expr(
            self.inner.cx.tcx.hir().body(left).value,
            self.inner.cx.tcx.hir().body(right).value,
        );
        self.inner.maybe_typeck_results = old_maybe_typeck_results;
        res
    }

    #[expect(clippy::too_many_lines)]
    pub fn eq_expr(&mut self, left: &Expr<'_>, right: &Expr<'_>) -> bool {
        if !self.check_ctxt(left.span.ctxt(), right.span.ctxt()) {
            return false;
        }

        if let Some((typeck_lhs, typeck_rhs)) = self.inner.maybe_typeck_results
            && typeck_lhs.expr_ty(left) == typeck_rhs.expr_ty(right)
            && let (Some(l), Some(r)) = (
                constant_simple(self.inner.cx, typeck_lhs, left),
                constant_simple(self.inner.cx, typeck_rhs, right),
            )
            && l == r
        {
            return true;
        }

        let is_eq = match (
            reduce_exprkind(self.inner.cx, &left.kind),
            reduce_exprkind(self.inner.cx, &right.kind),
        ) {
            (&ExprKind::AddrOf(lb, l_mut, le), &ExprKind::AddrOf(rb, r_mut, re)) => {
                lb == rb && l_mut == r_mut && self.eq_expr(le, re)
            },
            (&ExprKind::Array(l), &ExprKind::Array(r)) => self.eq_exprs(l, r),
            (&ExprKind::Assign(ll, lr, _), &ExprKind::Assign(rl, rr, _)) => {
                self.inner.allow_side_effects && self.eq_expr(ll, rl) && self.eq_expr(lr, rr)
            },
            (&ExprKind::AssignOp(ref lo, ll, lr), &ExprKind::AssignOp(ref ro, rl, rr)) => {
                self.inner.allow_side_effects && lo.node == ro.node && self.eq_expr(ll, rl) && self.eq_expr(lr, rr)
            },
            (&ExprKind::Block(l, _), &ExprKind::Block(r, _)) => self.eq_block(l, r),
            (&ExprKind::Binary(l_op, ll, lr), &ExprKind::Binary(r_op, rl, rr)) => {
                l_op.node == r_op.node && self.eq_expr(ll, rl) && self.eq_expr(lr, rr)
                    || swap_binop(l_op.node, ll, lr).map_or(false, |(l_op, ll, lr)| {
                        l_op == r_op.node && self.eq_expr(ll, rl) && self.eq_expr(lr, rr)
                    })
            },
            (&ExprKind::Break(li, ref le), &ExprKind::Break(ri, ref re)) => {
                both(&li.label, &ri.label, |l, r| l.ident.name == r.ident.name)
                    && both(le, re, |l, r| self.eq_expr(l, r))
            },
            (&ExprKind::Call(l_fun, l_args), &ExprKind::Call(r_fun, r_args)) => {
                self.inner.allow_side_effects && self.eq_expr(l_fun, r_fun) && self.eq_exprs(l_args, r_args)
            },
            (&ExprKind::Cast(lx, lt), &ExprKind::Cast(rx, rt)) => {
                self.eq_expr(lx, rx) && self.eq_ty(lt, rt)
            },
            (&ExprKind::Closure(_l), &ExprKind::Closure(_r)) => false,
            (&ExprKind::ConstBlock(lb), &ExprKind::ConstBlock(rb)) => self.eq_body(lb.body, rb.body),
            (&ExprKind::Continue(li), &ExprKind::Continue(ri)) => {
                both(&li.label, &ri.label, |l, r| l.ident.name == r.ident.name)
            },
            (&ExprKind::DropTemps(le), &ExprKind::DropTemps(re)) => self.eq_expr(le, re),
            (&ExprKind::Field(l_f_exp, ref l_f_ident), &ExprKind::Field(r_f_exp, ref r_f_ident)) => {
                l_f_ident.name == r_f_ident.name && self.eq_expr(l_f_exp, r_f_exp)
            },
            (&ExprKind::Index(la, li, _), &ExprKind::Index(ra, ri, _)) => self.eq_expr(la, ra) && self.eq_expr(li, ri),
            (&ExprKind::If(lc, lt, ref le), &ExprKind::If(rc, rt, ref re)) => {
                self.eq_expr(lc, rc) && self.eq_expr(lt, rt) && both(le, re, |l, r| self.eq_expr(l, r))
            },
            (&ExprKind::Let(l), &ExprKind::Let(r)) => {
                self.eq_pat(l.pat, r.pat) && both(&l.ty, &r.ty, |l, r| self.eq_ty(l, r)) && self.eq_expr(l.init, r.init)
            },
            (ExprKind::Lit(l), ExprKind::Lit(r)) => l.node == r.node,
            (&ExprKind::Loop(lb, ref ll, ref lls, _), &ExprKind::Loop(rb, ref rl, ref rls, _)) => {
                lls == rls && self.eq_block(lb, rb) && both(ll, rl, |l, r| l.ident.name == r.ident.name)
            },
            (&ExprKind::Match(le, la, ref ls), &ExprKind::Match(re, ra, ref rs)) => {
                (ls == rs || (matches!((ls, rs), (TryDesugar(_), TryDesugar(_)))))
                    && self.eq_expr(le, re)
                    && over(la, ra, |l, r| {
                        self.eq_pat(l.pat, r.pat)
                            && both(&l.guard, &r.guard, |l, r| self.eq_expr(l, r))
                            && self.eq_expr(l.body, r.body)
                    })
            },
            (
                &ExprKind::MethodCall(l_path, l_receiver, l_args, _),
                &ExprKind::MethodCall(r_path, r_receiver, r_args, _),
            ) => {
                self.inner.allow_side_effects
                    && self.eq_path_segment(l_path, r_path)
                    && self.eq_expr(l_receiver, r_receiver)
                    && self.eq_exprs(l_args, r_args)
            },
            (&ExprKind::OffsetOf(l_container, l_fields), &ExprKind::OffsetOf(r_container, r_fields)) => {
                self.eq_ty(l_container, r_container) && over(l_fields, r_fields, |l, r| l.name == r.name)
            },
            (ExprKind::Path(l), ExprKind::Path(r)) => self.eq_qpath(l, r),
            (&ExprKind::Repeat(le, ll), &ExprKind::Repeat(re, rl)) => {
                self.eq_expr(le, re) && self.eq_array_length(ll, rl)
            },
            (ExprKind::Ret(l), ExprKind::Ret(r)) => both(l, r, |l, r| self.eq_expr(l, r)),
            (&ExprKind::Struct(l_path, lf, ref lo), &ExprKind::Struct(r_path, rf, ref ro)) => {
                self.eq_qpath(l_path, r_path)
                    && both(lo, ro, |l, r| self.eq_expr(l, r))
                    && over(lf, rf, |l, r| self.eq_expr_field(l, r))
            },
            (&ExprKind::Tup(l_tup), &ExprKind::Tup(r_tup)) => self.eq_exprs(l_tup, r_tup),
            (&ExprKind::Type(le, lt), &ExprKind::Type(re, rt)) => self.eq_expr(le, re) && self.eq_ty(lt, rt),
            (&ExprKind::Unary(l_op, le), &ExprKind::Unary(r_op, re)) => l_op == r_op && self.eq_expr(le, re),
            (&ExprKind::Yield(le, _), &ExprKind::Yield(re, _)) => return self.eq_expr(le, re),
            (
                // Else branches for branches above, grouped as per `match_same_arms`.
                | &ExprKind::AddrOf(..)
                | &ExprKind::Array(..)
                | &ExprKind::Assign(..)
                | &ExprKind::AssignOp(..)
                | &ExprKind::Binary(..)
                | &ExprKind::Become(..)
                | &ExprKind::Block(..)
                | &ExprKind::Break(..)
                | &ExprKind::Call(..)
                | &ExprKind::Cast(..)
                | &ExprKind::ConstBlock(..)
                | &ExprKind::Continue(..)
                | &ExprKind::DropTemps(..)
                | &ExprKind::Field(..)
                | &ExprKind::Index(..)
                | &ExprKind::If(..)
                | &ExprKind::Let(..)
                | &ExprKind::Lit(..)
                | &ExprKind::Loop(..)
                | &ExprKind::Match(..)
                | &ExprKind::MethodCall(..)
                | &ExprKind::OffsetOf(..)
                | &ExprKind::Path(..)
                | &ExprKind::Repeat(..)
                | &ExprKind::Ret(..)
                | &ExprKind::Struct(..)
                | &ExprKind::Tup(..)
                | &ExprKind::Type(..)
                | &ExprKind::Unary(..)
                | &ExprKind::Yield(..)

                // --- Special cases that do not have a positive branch.

                // `Err` represents an invalid expression, so let's never assume that
                // an invalid expressions is equal to anything.
                | &ExprKind::Err(..)

                // For the time being, we always consider that two closures are unequal.
                // This behavior may change in the future.
                | &ExprKind::Closure(..)
                // For the time being, we always consider that two instances of InlineAsm are different.
                // This behavior may change in the future.
                | &ExprKind::InlineAsm(_)
                , _
            ) => false,
        };
        (is_eq && (!self.should_ignore(left) || !self.should_ignore(right)))
            || self.inner.expr_fallback.as_mut().map_or(false, |f| f(left, right))
    }

    fn eq_exprs(&mut self, left: &[Expr<'_>], right: &[Expr<'_>]) -> bool {
        over(left, right, |l, r| self.eq_expr(l, r))
    }

    fn eq_expr_field(&mut self, left: &ExprField<'_>, right: &ExprField<'_>) -> bool {
        left.ident.name == right.ident.name && self.eq_expr(left.expr, right.expr)
    }

    fn eq_generic_arg(&mut self, left: &GenericArg<'_>, right: &GenericArg<'_>) -> bool {
        match (left, right) {
            (GenericArg::Const(l), GenericArg::Const(r)) => self.eq_body(l.value.body, r.value.body),
            (GenericArg::Lifetime(l_lt), GenericArg::Lifetime(r_lt)) => Self::eq_lifetime(l_lt, r_lt),
            (GenericArg::Type(l_ty), GenericArg::Type(r_ty)) => self.eq_ty(l_ty, r_ty),
            (GenericArg::Infer(l_inf), GenericArg::Infer(r_inf)) => self.eq_ty(&l_inf.to_ty(), &r_inf.to_ty()),
            _ => false,
        }
    }

    fn eq_lifetime(left: &Lifetime, right: &Lifetime) -> bool {
        left.res == right.res
    }

    fn eq_pat_field(&mut self, left: &PatField<'_>, right: &PatField<'_>) -> bool {
        let (PatField { ident: li, pat: lp, .. }, PatField { ident: ri, pat: rp, .. }) = (&left, &right);
        li.name == ri.name && self.eq_pat(lp, rp)
    }

    /// Checks whether two patterns are the same.
    fn eq_pat(&mut self, left: &Pat<'_>, right: &Pat<'_>) -> bool {
        match (&left.kind, &right.kind) {
            (&PatKind::Box(l), &PatKind::Box(r)) => self.eq_pat(l, r),
            (&PatKind::Struct(ref lp, la, ..), &PatKind::Struct(ref rp, ra, ..)) => {
                self.eq_qpath(lp, rp) && over(la, ra, |l, r| self.eq_pat_field(l, r))
            },
            (&PatKind::TupleStruct(ref lp, la, ls), &PatKind::TupleStruct(ref rp, ra, rs)) => {
                self.eq_qpath(lp, rp) && over(la, ra, |l, r| self.eq_pat(l, r)) && ls == rs
            },
            (&PatKind::Binding(lb, li, _, ref lp), &PatKind::Binding(rb, ri, _, ref rp)) => {
                let eq = lb == rb && both(lp, rp, |l, r| self.eq_pat(l, r));
                if eq {
                    self.locals.insert(li, ri);
                }
                eq
            },
            (PatKind::Path(l), PatKind::Path(r)) => self.eq_qpath(l, r),
            (&PatKind::Lit(l), &PatKind::Lit(r)) => self.eq_expr(l, r),
            (&PatKind::Tuple(l, ls), &PatKind::Tuple(r, rs)) => ls == rs && over(l, r, |l, r| self.eq_pat(l, r)),
            (&PatKind::Range(ref ls, ref le, li), &PatKind::Range(ref rs, ref re, ri)) => {
                both(ls, rs, |a, b| self.eq_expr(a, b)) && both(le, re, |a, b| self.eq_expr(a, b)) && (li == ri)
            },
            (&PatKind::Ref(le, ref lm), &PatKind::Ref(re, ref rm)) => lm == rm && self.eq_pat(le, re),
            (&PatKind::Slice(ls, ref li, le), &PatKind::Slice(rs, ref ri, re)) => {
                over(ls, rs, |l, r| self.eq_pat(l, r))
                    && over(le, re, |l, r| self.eq_pat(l, r))
                    && both(li, ri, |l, r| self.eq_pat(l, r))
            },
            (&PatKind::Wild, &PatKind::Wild) => true,
            _ => false,
        }
    }

    fn eq_qpath(&mut self, left: &QPath<'_>, right: &QPath<'_>) -> bool {
        match (left, right) {
            (&QPath::Resolved(ref lty, lpath), &QPath::Resolved(ref rty, rpath)) => {
                both(lty, rty, |l, r| self.eq_ty(l, r)) && self.eq_path(lpath, rpath)
            },
            (&QPath::TypeRelative(lty, lseg), &QPath::TypeRelative(rty, rseg)) => {
                self.eq_ty(lty, rty) && self.eq_path_segment(lseg, rseg)
            },
            (&QPath::LangItem(llang_item, ..), &QPath::LangItem(rlang_item, ..)) => llang_item == rlang_item,
            _ => false,
        }
    }

    pub fn eq_path(&mut self, left: &Path<'_>, right: &Path<'_>) -> bool {
        match (left.res, right.res) {
            (Res::Local(l), Res::Local(r)) => l == r || self.locals.get(&l) == Some(&r),
            (Res::Local(_), _) | (_, Res::Local(_)) => false,
            _ => over(left.segments, right.segments, |l, r| self.eq_path_segment(l, r)),
        }
    }

    fn eq_path_parameters(&mut self, left: &GenericArgs<'_>, right: &GenericArgs<'_>) -> bool {
        if left.parenthesized == right.parenthesized {
            over(left.args, right.args, |l, r| self.eq_generic_arg(l, r)) // FIXME(flip1995): may not work
                && over(left.constraints, right.constraints, |l, r| self.eq_assoc_type_binding(l, r))
        } else {
            false
        }
    }

    pub fn eq_path_segments(&mut self, left: &[PathSegment<'_>], right: &[PathSegment<'_>]) -> bool {
        left.len() == right.len() && left.iter().zip(right).all(|(l, r)| self.eq_path_segment(l, r))
    }

    pub fn eq_path_segment(&mut self, left: &PathSegment<'_>, right: &PathSegment<'_>) -> bool {
        // The == of idents doesn't work with different contexts,
        // we have to be explicit about hygiene
        left.ident.name == right.ident.name && both(&left.args, &right.args, |l, r| self.eq_path_parameters(l, r))
    }

    pub fn eq_ty(&mut self, left: &Ty<'_>, right: &Ty<'_>) -> bool {
        match (&left.kind, &right.kind) {
            (&TyKind::Slice(l_vec), &TyKind::Slice(r_vec)) => self.eq_ty(l_vec, r_vec),
            (&TyKind::Array(lt, ll), &TyKind::Array(rt, rl)) => self.eq_ty(lt, rt) && self.eq_array_length(ll, rl),
            (TyKind::Ptr(l_mut), TyKind::Ptr(r_mut)) => l_mut.mutbl == r_mut.mutbl && self.eq_ty(l_mut.ty, r_mut.ty),
            (TyKind::Ref(_, l_rmut), TyKind::Ref(_, r_rmut)) => {
                l_rmut.mutbl == r_rmut.mutbl && self.eq_ty(l_rmut.ty, r_rmut.ty)
            },
            (TyKind::Path(l), TyKind::Path(r)) => self.eq_qpath(l, r),
            (&TyKind::Tup(l), &TyKind::Tup(r)) => over(l, r, |l, r| self.eq_ty(l, r)),
            (&TyKind::Infer, &TyKind::Infer) => true,
            (TyKind::AnonAdt(l_item_id), TyKind::AnonAdt(r_item_id)) => l_item_id == r_item_id,
            _ => false,
        }
    }

    fn eq_assoc_type_binding(&mut self, left: &AssocItemConstraint<'_>, right: &AssocItemConstraint<'_>) -> bool {
<<<<<<< HEAD
        left.ident.name == right.ident.name && self.eq_ty(left.ty().expect("expected assoc type binding"), right.ty().expect("expected assoc type binding"))
=======
        left.ident.name == right.ident.name
            && self.eq_ty(
                left.ty().expect("expected assoc type binding"),
                right.ty().expect("expected assoc type binding"),
            )
>>>>>>> 3e5a02b1
    }

    fn check_ctxt(&mut self, left: SyntaxContext, right: SyntaxContext) -> bool {
        if self.left_ctxt == left && self.right_ctxt == right {
            return true;
        } else if self.left_ctxt == left || self.right_ctxt == right {
            // Only one context has changed. This can only happen if the two nodes are written differently.
            return false;
        } else if left != SyntaxContext::root() {
            let mut left_data = left.outer_expn_data();
            let mut right_data = right.outer_expn_data();
            loop {
                use TokenKind::{BlockComment, LineComment, Whitespace};
                if left_data.macro_def_id != right_data.macro_def_id
                    || (matches!(
                        left_data.kind,
                        ExpnKind::Macro(MacroKind::Bang, name)
                        if name == sym::cfg || name == sym::option_env
                    ) && !eq_span_tokens(self.inner.cx, left_data.call_site, right_data.call_site, |t| {
                        !matches!(t, Whitespace | LineComment { .. } | BlockComment { .. })
                    }))
                {
                    // Either a different chain of macro calls, or different arguments to the `cfg` macro.
                    return false;
                }
                let left_ctxt = left_data.call_site.ctxt();
                let right_ctxt = right_data.call_site.ctxt();
                if left_ctxt == SyntaxContext::root() && right_ctxt == SyntaxContext::root() {
                    break;
                }
                if left_ctxt == SyntaxContext::root() || right_ctxt == SyntaxContext::root() {
                    // Different lengths for the expansion stack. This can only happen if nodes are written differently,
                    // or shouldn't be compared to start with.
                    return false;
                }
                left_data = left_ctxt.outer_expn_data();
                right_data = right_ctxt.outer_expn_data();
            }
        }
        self.left_ctxt = left;
        self.right_ctxt = right;
        true
    }
}

/// Some simple reductions like `{ return }` => `return`
fn reduce_exprkind<'hir>(cx: &LateContext<'_>, kind: &'hir ExprKind<'hir>) -> &'hir ExprKind<'hir> {
    if let ExprKind::Block(block, _) = kind {
        match (block.stmts, block.expr) {
            // From an `if let` expression without an `else` block. The arm for the implicit wild pattern is an empty
            // block with an empty span.
            ([], None) if block.span.is_empty() => &ExprKind::Tup(&[]),
            // `{}` => `()`
            ([], None) => match snippet_opt(cx, block.span) {
                // Don't reduce if there are any tokens contained in the braces
                Some(snip)
                    if tokenize(&snip)
                        .map(|t| t.kind)
                        .filter(|t| {
                            !matches!(
                                t,
                                TokenKind::LineComment { .. } | TokenKind::BlockComment { .. } | TokenKind::Whitespace
                            )
                        })
                        .ne([TokenKind::OpenBrace, TokenKind::CloseBrace].iter().copied()) =>
                {
                    kind
                },
                _ => &ExprKind::Tup(&[]),
            },
            ([], Some(expr)) => match expr.kind {
                // `{ return .. }` => `return ..`
                ExprKind::Ret(..) => &expr.kind,
                _ => kind,
            },
            ([stmt], None) => match stmt.kind {
                StmtKind::Expr(expr) | StmtKind::Semi(expr) => match expr.kind {
                    // `{ return ..; }` => `return ..`
                    ExprKind::Ret(..) => &expr.kind,
                    _ => kind,
                },
                _ => kind,
            },
            _ => kind,
        }
    } else {
        kind
    }
}

fn swap_binop<'a>(
    binop: BinOpKind,
    lhs: &'a Expr<'a>,
    rhs: &'a Expr<'a>,
) -> Option<(BinOpKind, &'a Expr<'a>, &'a Expr<'a>)> {
    match binop {
        BinOpKind::Add | BinOpKind::Eq | BinOpKind::Ne | BinOpKind::BitAnd | BinOpKind::BitXor | BinOpKind::BitOr => {
            Some((binop, rhs, lhs))
        },
        BinOpKind::Lt => Some((BinOpKind::Gt, rhs, lhs)),
        BinOpKind::Le => Some((BinOpKind::Ge, rhs, lhs)),
        BinOpKind::Ge => Some((BinOpKind::Le, rhs, lhs)),
        BinOpKind::Gt => Some((BinOpKind::Lt, rhs, lhs)),
        BinOpKind::Mul // Not always commutative, e.g. with matrices. See issue #5698
        | BinOpKind::Shl
        | BinOpKind::Shr
        | BinOpKind::Rem
        | BinOpKind::Sub
        | BinOpKind::Div
        | BinOpKind::And
        | BinOpKind::Or => None,
    }
}

/// Checks if the two `Option`s are both `None` or some equal values as per
/// `eq_fn`.
pub fn both<X>(l: &Option<X>, r: &Option<X>, mut eq_fn: impl FnMut(&X, &X) -> bool) -> bool {
    l.as_ref()
        .map_or_else(|| r.is_none(), |x| r.as_ref().map_or(false, |y| eq_fn(x, y)))
}

/// Checks if two slices are equal as per `eq_fn`.
pub fn over<X>(left: &[X], right: &[X], mut eq_fn: impl FnMut(&X, &X) -> bool) -> bool {
    left.len() == right.len() && left.iter().zip(right).all(|(x, y)| eq_fn(x, y))
}

/// Counts how many elements of the slices are equal as per `eq_fn`.
pub fn count_eq<X: Sized>(
    left: &mut dyn Iterator<Item = X>,
    right: &mut dyn Iterator<Item = X>,
    mut eq_fn: impl FnMut(&X, &X) -> bool,
) -> usize {
    left.zip(right).take_while(|(l, r)| eq_fn(l, r)).count()
}

/// Checks if two expressions evaluate to the same value, and don't contain any side effects.
pub fn eq_expr_value(cx: &LateContext<'_>, left: &Expr<'_>, right: &Expr<'_>) -> bool {
    SpanlessEq::new(cx).deny_side_effects().eq_expr(left, right)
}

/// Type used to hash an ast element. This is different from the `Hash` trait
/// on ast types as this
/// trait would consider IDs and spans.
///
/// All expressions kind are hashed, but some might have a weaker hash.
pub struct SpanlessHash<'a, 'tcx> {
    /// Context used to evaluate constant expressions.
    cx: &'a LateContext<'tcx>,
    maybe_typeck_results: Option<&'tcx TypeckResults<'tcx>>,
    s: FxHasher,
}

impl<'a, 'tcx> SpanlessHash<'a, 'tcx> {
    pub fn new(cx: &'a LateContext<'tcx>) -> Self {
        Self {
            cx,
            maybe_typeck_results: cx.maybe_typeck_results(),
            s: FxHasher::default(),
        }
    }

    pub fn finish(self) -> u64 {
        self.s.finish()
    }

    pub fn hash_block(&mut self, b: &Block<'_>) {
        for s in b.stmts {
            self.hash_stmt(s);
        }

        if let Some(e) = b.expr {
            self.hash_expr(e);
        }

        std::mem::discriminant(&b.rules).hash(&mut self.s);
    }

    #[expect(clippy::too_many_lines)]
    pub fn hash_expr(&mut self, e: &Expr<'_>) {
        let simple_const = self
            .maybe_typeck_results
            .and_then(|typeck_results| constant_simple(self.cx, typeck_results, e));

        // const hashing may result in the same hash as some unrelated node, so add a sort of
        // discriminant depending on which path we're choosing next
        simple_const.hash(&mut self.s);
        if simple_const.is_some() {
            return;
        }

        std::mem::discriminant(&e.kind).hash(&mut self.s);

        match e.kind {
            ExprKind::AddrOf(kind, m, e) => {
                std::mem::discriminant(&kind).hash(&mut self.s);
                m.hash(&mut self.s);
                self.hash_expr(e);
            },
            ExprKind::Continue(i) => {
                if let Some(i) = i.label {
                    self.hash_name(i.ident.name);
                }
            },
            ExprKind::Array(v) => {
                self.hash_exprs(v);
            },
            ExprKind::Assign(l, r, _) => {
                self.hash_expr(l);
                self.hash_expr(r);
            },
            ExprKind::AssignOp(ref o, l, r) => {
                std::mem::discriminant(&o.node).hash(&mut self.s);
                self.hash_expr(l);
                self.hash_expr(r);
            },
            ExprKind::Become(f) => {
                self.hash_expr(f);
            },
            ExprKind::Block(b, _) => {
                self.hash_block(b);
            },
            ExprKind::Binary(op, l, r) => {
                std::mem::discriminant(&op.node).hash(&mut self.s);
                self.hash_expr(l);
                self.hash_expr(r);
            },
            ExprKind::Break(i, ref j) => {
                if let Some(i) = i.label {
                    self.hash_name(i.ident.name);
                }
                if let Some(j) = *j {
                    self.hash_expr(j);
                }
            },
            ExprKind::Call(fun, args) => {
                self.hash_expr(fun);
                self.hash_exprs(args);
            },
            ExprKind::Cast(e, ty) | ExprKind::Type(e, ty) => {
                self.hash_expr(e);
                self.hash_ty(ty);
            },
            ExprKind::Closure(&Closure {
                capture_clause, body, ..
            }) => {
                std::mem::discriminant(&capture_clause).hash(&mut self.s);
                // closures inherit TypeckResults
                self.hash_expr(self.cx.tcx.hir().body(body).value);
            },
            ExprKind::ConstBlock(ref l_id) => {
                self.hash_body(l_id.body);
            },
            ExprKind::DropTemps(e) | ExprKind::Yield(e, _) => {
                self.hash_expr(e);
            },
            ExprKind::Field(e, ref f) => {
                self.hash_expr(e);
                self.hash_name(f.name);
            },
            ExprKind::Index(a, i, _) => {
                self.hash_expr(a);
                self.hash_expr(i);
            },
            ExprKind::InlineAsm(asm) => {
                for piece in asm.template {
                    match piece {
                        InlineAsmTemplatePiece::String(s) => s.hash(&mut self.s),
                        InlineAsmTemplatePiece::Placeholder {
                            operand_idx,
                            modifier,
                            span: _,
                        } => {
                            operand_idx.hash(&mut self.s);
                            modifier.hash(&mut self.s);
                        },
                    }
                }
                asm.options.hash(&mut self.s);
                for (op, _op_sp) in asm.operands {
                    match op {
                        InlineAsmOperand::In { reg, expr } => {
                            reg.hash(&mut self.s);
                            self.hash_expr(expr);
                        },
                        InlineAsmOperand::Out { reg, late, expr } => {
                            reg.hash(&mut self.s);
                            late.hash(&mut self.s);
                            if let Some(expr) = expr {
                                self.hash_expr(expr);
                            }
                        },
                        InlineAsmOperand::InOut { reg, late, expr } => {
                            reg.hash(&mut self.s);
                            late.hash(&mut self.s);
                            self.hash_expr(expr);
                        },
                        InlineAsmOperand::SplitInOut {
                            reg,
                            late,
                            in_expr,
                            out_expr,
                        } => {
                            reg.hash(&mut self.s);
                            late.hash(&mut self.s);
                            self.hash_expr(in_expr);
                            if let Some(out_expr) = out_expr {
                                self.hash_expr(out_expr);
                            }
                        },
                        InlineAsmOperand::Const { anon_const } | InlineAsmOperand::SymFn { anon_const } => {
                            self.hash_body(anon_const.body);
                        },
                        InlineAsmOperand::SymStatic { path, def_id: _ } => self.hash_qpath(path),
                        InlineAsmOperand::Label { block } => self.hash_block(block),
                    }
                }
            },
            ExprKind::Let(LetExpr { pat, init, ty, .. }) => {
                self.hash_expr(init);
                if let Some(ty) = ty {
                    self.hash_ty(ty);
                }
                self.hash_pat(pat);
            },
            ExprKind::Lit(l) => {
                l.node.hash(&mut self.s);
            },
            ExprKind::Loop(b, ref i, ..) => {
                self.hash_block(b);
                if let Some(i) = *i {
                    self.hash_name(i.ident.name);
                }
            },
            ExprKind::If(cond, then, ref else_opt) => {
                self.hash_expr(cond);
                self.hash_expr(then);
                if let Some(e) = *else_opt {
                    self.hash_expr(e);
                }
            },
            ExprKind::Match(e, arms, ref s) => {
                self.hash_expr(e);

                for arm in arms {
                    self.hash_pat(arm.pat);
                    if let Some(e) = arm.guard {
                        self.hash_expr(e);
                    }
                    self.hash_expr(arm.body);
                }

                s.hash(&mut self.s);
            },
            ExprKind::MethodCall(path, receiver, args, ref _fn_span) => {
                self.hash_name(path.ident.name);
                self.hash_expr(receiver);
                self.hash_exprs(args);
            },
            ExprKind::OffsetOf(container, fields) => {
                self.hash_ty(container);
                for field in fields {
                    self.hash_name(field.name);
                }
            },
            ExprKind::Path(ref qpath) => {
                self.hash_qpath(qpath);
            },
            ExprKind::Repeat(e, len) => {
                self.hash_expr(e);
                self.hash_array_length(len);
            },
            ExprKind::Ret(ref e) => {
                if let Some(e) = *e {
                    self.hash_expr(e);
                }
            },
            ExprKind::Struct(path, fields, ref expr) => {
                self.hash_qpath(path);

                for f in fields {
                    self.hash_name(f.ident.name);
                    self.hash_expr(f.expr);
                }

                if let Some(e) = *expr {
                    self.hash_expr(e);
                }
            },
            ExprKind::Tup(tup) => {
                self.hash_exprs(tup);
            },
            ExprKind::Unary(lop, le) => {
                std::mem::discriminant(&lop).hash(&mut self.s);
                self.hash_expr(le);
            },
            ExprKind::Err(_) => {},
        }
    }

    pub fn hash_exprs(&mut self, e: &[Expr<'_>]) {
        for e in e {
            self.hash_expr(e);
        }
    }

    pub fn hash_name(&mut self, n: Symbol) {
        n.hash(&mut self.s);
    }

    pub fn hash_qpath(&mut self, p: &QPath<'_>) {
        match *p {
            QPath::Resolved(_, path) => {
                self.hash_path(path);
            },
            QPath::TypeRelative(_, path) => {
                self.hash_name(path.ident.name);
            },
            QPath::LangItem(lang_item, ..) => {
                std::mem::discriminant(&lang_item).hash(&mut self.s);
            },
        }
        // self.maybe_typeck_results.unwrap().qpath_res(p, id).hash(&mut self.s);
    }

    pub fn hash_pat(&mut self, pat: &Pat<'_>) {
        std::mem::discriminant(&pat.kind).hash(&mut self.s);
        match pat.kind {
            PatKind::Binding(BindingMode(by_ref, mutability), _, _, pat) => {
                std::mem::discriminant(&by_ref).hash(&mut self.s);
                std::mem::discriminant(&mutability).hash(&mut self.s);
                if let Some(pat) = pat {
                    self.hash_pat(pat);
                }
            },
            PatKind::Box(pat) | PatKind::Deref(pat) => self.hash_pat(pat),
            PatKind::Lit(expr) => self.hash_expr(expr),
            PatKind::Or(pats) => {
                for pat in pats {
                    self.hash_pat(pat);
                }
            },
            PatKind::Path(ref qpath) => self.hash_qpath(qpath),
            PatKind::Range(s, e, i) => {
                if let Some(s) = s {
                    self.hash_expr(s);
                }
                if let Some(e) = e {
                    self.hash_expr(e);
                }
                std::mem::discriminant(&i).hash(&mut self.s);
            },
            PatKind::Ref(pat, mu) => {
                self.hash_pat(pat);
                std::mem::discriminant(&mu).hash(&mut self.s);
            },
            PatKind::Slice(l, m, r) => {
                for pat in l {
                    self.hash_pat(pat);
                }
                if let Some(pat) = m {
                    self.hash_pat(pat);
                }
                for pat in r {
                    self.hash_pat(pat);
                }
            },
            PatKind::Struct(ref qpath, fields, e) => {
                self.hash_qpath(qpath);
                for f in fields {
                    self.hash_name(f.ident.name);
                    self.hash_pat(f.pat);
                }
                e.hash(&mut self.s);
            },
            PatKind::Tuple(pats, e) => {
                for pat in pats {
                    self.hash_pat(pat);
                }
                e.hash(&mut self.s);
            },
            PatKind::TupleStruct(ref qpath, pats, e) => {
                self.hash_qpath(qpath);
                for pat in pats {
                    self.hash_pat(pat);
                }
                e.hash(&mut self.s);
            },
            PatKind::Never | PatKind::Wild | PatKind::Err(_) => {},
        }
    }

    pub fn hash_path(&mut self, path: &Path<'_>) {
        match path.res {
            // constant hash since equality is dependant on inter-expression context
            // e.g. The expressions `if let Some(x) = foo() {}` and `if let Some(y) = foo() {}` are considered equal
            // even though the binding names are different and they have different `HirId`s.
            Res::Local(_) => 1_usize.hash(&mut self.s),
            _ => {
                for seg in path.segments {
                    self.hash_name(seg.ident.name);
                    self.hash_generic_args(seg.args().args);
                }
            },
        }
    }

    pub fn hash_stmt(&mut self, b: &Stmt<'_>) {
        std::mem::discriminant(&b.kind).hash(&mut self.s);

        match &b.kind {
            StmtKind::Let(local) => {
                self.hash_pat(local.pat);
                if let Some(init) = local.init {
                    self.hash_expr(init);
                }
                if let Some(els) = local.els {
                    self.hash_block(els);
                }
            },
            StmtKind::Item(..) => {},
            StmtKind::Expr(expr) | StmtKind::Semi(expr) => {
                self.hash_expr(expr);
            },
        }
    }

    pub fn hash_lifetime(&mut self, lifetime: &Lifetime) {
        lifetime.ident.name.hash(&mut self.s);
        std::mem::discriminant(&lifetime.res).hash(&mut self.s);
        if let LifetimeName::Param(param_id) = lifetime.res {
            param_id.hash(&mut self.s);
        }
    }

    pub fn hash_ty(&mut self, ty: &Ty<'_>) {
        std::mem::discriminant(&ty.kind).hash(&mut self.s);
        self.hash_tykind(&ty.kind);
    }

    pub fn hash_tykind(&mut self, ty: &TyKind<'_>) {
        match ty {
            TyKind::Slice(ty) => {
                self.hash_ty(ty);
            },
            &TyKind::Array(ty, len) => {
                self.hash_ty(ty);
                self.hash_array_length(len);
            },
            TyKind::Pat(ty, pat) => {
                self.hash_ty(ty);
                self.hash_pat(pat);
            },
            TyKind::Ptr(ref mut_ty) => {
                self.hash_ty(mut_ty.ty);
                mut_ty.mutbl.hash(&mut self.s);
            },
            TyKind::Ref(lifetime, ref mut_ty) => {
                self.hash_lifetime(lifetime);
                self.hash_ty(mut_ty.ty);
                mut_ty.mutbl.hash(&mut self.s);
            },
            TyKind::BareFn(bfn) => {
                bfn.safety.hash(&mut self.s);
                bfn.abi.hash(&mut self.s);
                for arg in bfn.decl.inputs {
                    self.hash_ty(arg);
                }
                std::mem::discriminant(&bfn.decl.output).hash(&mut self.s);
                match bfn.decl.output {
                    FnRetTy::DefaultReturn(_) => {},
                    FnRetTy::Return(ty) => {
                        self.hash_ty(ty);
                    },
                }
                bfn.decl.c_variadic.hash(&mut self.s);
            },
            TyKind::Tup(ty_list) => {
                for ty in *ty_list {
                    self.hash_ty(ty);
                }
            },
            TyKind::Path(ref qpath) => self.hash_qpath(qpath),
            TyKind::OpaqueDef(_, arg_list, in_trait) => {
                self.hash_generic_args(arg_list);
                in_trait.hash(&mut self.s);
            },
            TyKind::TraitObject(_, lifetime, _) => {
                self.hash_lifetime(lifetime);
            },
            TyKind::Typeof(anon_const) => {
                self.hash_body(anon_const.body);
            },
            TyKind::Err(_) | TyKind::Infer | TyKind::Never | TyKind::InferDelegation(..) | TyKind::AnonAdt(_) => {},
        }
    }

    pub fn hash_array_length(&mut self, length: ArrayLen<'_>) {
        match length {
            ArrayLen::Infer(..) => {},
            ArrayLen::Body(anon_const) => self.hash_body(anon_const.body),
        }
    }

    pub fn hash_body(&mut self, body_id: BodyId) {
        // swap out TypeckResults when hashing a body
        let old_maybe_typeck_results = self.maybe_typeck_results.replace(self.cx.tcx.typeck_body(body_id));
        self.hash_expr(self.cx.tcx.hir().body(body_id).value);
        self.maybe_typeck_results = old_maybe_typeck_results;
    }

    fn hash_generic_args(&mut self, arg_list: &[GenericArg<'_>]) {
        for arg in arg_list {
            match *arg {
                GenericArg::Lifetime(l) => self.hash_lifetime(l),
                GenericArg::Type(ty) => self.hash_ty(ty),
                GenericArg::Const(ref ca) => self.hash_body(ca.value.body),
                GenericArg::Infer(ref inf) => self.hash_ty(&inf.to_ty()),
            }
        }
    }
}

pub fn hash_stmt(cx: &LateContext<'_>, s: &Stmt<'_>) -> u64 {
    let mut h = SpanlessHash::new(cx);
    h.hash_stmt(s);
    h.finish()
}

pub fn is_bool(ty: &Ty<'_>) -> bool {
    if let TyKind::Path(QPath::Resolved(_, path)) = ty.kind {
        matches!(path.res, Res::PrimTy(PrimTy::Bool))
    } else {
        false
    }
}

pub fn hash_expr(cx: &LateContext<'_>, e: &Expr<'_>) -> u64 {
    let mut h = SpanlessHash::new(cx);
    h.hash_expr(e);
    h.finish()
}

fn eq_span_tokens(
    cx: &LateContext<'_>,
    left: impl SpanRange,
    right: impl SpanRange,
    pred: impl Fn(TokenKind) -> bool,
) -> bool {
    fn f(cx: &LateContext<'_>, left: Range<BytePos>, right: Range<BytePos>, pred: impl Fn(TokenKind) -> bool) -> bool {
        if let Some(lsrc) = get_source_text(cx, left)
            && let Some(lsrc) = lsrc.as_str()
            && let Some(rsrc) = get_source_text(cx, right)
            && let Some(rsrc) = rsrc.as_str()
        {
            let pred = |t: &(_, _)| pred(t.0);
            let map = |(_, x)| x;

            let ltok = tokenize_with_text(lsrc).filter(pred).map(map);
            let rtok = tokenize_with_text(rsrc).filter(pred).map(map);
            ltok.eq(rtok)
        } else {
            // Unable to access the source. Conservatively assume the blocks aren't equal.
            false
        }
    }
    f(cx, left.into_range(), right.into_range(), pred)
}<|MERGE_RESOLUTION|>--- conflicted
+++ resolved
@@ -7,15 +7,9 @@
 use rustc_hir::def::Res;
 use rustc_hir::MatchSource::TryDesugar;
 use rustc_hir::{
-<<<<<<< HEAD
-    ArrayLen, BinOpKind, BindingMode, Block, BodyId, Closure, Expr, ExprField, ExprKind, FnRetTy, GenericArg,
-    GenericArgs, HirId, HirIdMap, InlineAsmOperand, LetExpr, Lifetime, LifetimeName, Pat, PatField, PatKind, Path,
-    PathSegment, PrimTy, QPath, Stmt, StmtKind, Ty, TyKind, AssocItemConstraint,
-=======
     ArrayLen, AssocItemConstraint, BinOpKind, BindingMode, Block, BodyId, Closure, Expr, ExprField, ExprKind, FnRetTy,
     GenericArg, GenericArgs, HirId, HirIdMap, InlineAsmOperand, LetExpr, Lifetime, LifetimeName, Pat, PatField,
     PatKind, Path, PathSegment, PrimTy, QPath, Stmt, StmtKind, Ty, TyKind,
->>>>>>> 3e5a02b1
 };
 use rustc_lexer::{tokenize, TokenKind};
 use rustc_lint::LateContext;
@@ -525,15 +519,11 @@
     }
 
     fn eq_assoc_type_binding(&mut self, left: &AssocItemConstraint<'_>, right: &AssocItemConstraint<'_>) -> bool {
-<<<<<<< HEAD
-        left.ident.name == right.ident.name && self.eq_ty(left.ty().expect("expected assoc type binding"), right.ty().expect("expected assoc type binding"))
-=======
         left.ident.name == right.ident.name
             && self.eq_ty(
                 left.ty().expect("expected assoc type binding"),
                 right.ty().expect("expected assoc type binding"),
             )
->>>>>>> 3e5a02b1
     }
 
     fn check_ctxt(&mut self, left: SyntaxContext, right: SyntaxContext) -> bool {
