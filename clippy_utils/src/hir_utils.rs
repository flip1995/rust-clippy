--- conflicted
+++ resolved
@@ -1157,11 +1157,7 @@
             match *arg {
                 GenericArg::Lifetime(l) => self.hash_lifetime(l),
                 GenericArg::Type(ty) => self.hash_ty(ty),
-<<<<<<< HEAD
-                GenericArg::Const(ref ca) => self.hash_const_arg(ca),
-=======
                 GenericArg::Const(ca) => self.hash_const_arg(ca),
->>>>>>> b2697731
                 GenericArg::Infer(ref inf) => self.hash_ty(&inf.to_ty()),
             }
         }
