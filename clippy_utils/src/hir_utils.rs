--- conflicted
+++ resolved
@@ -6,13 +6,8 @@
 use rustc_data_structures::stable_hasher::{HashStable, StableHasher};
 use rustc_hir::def::Res;
 use rustc_hir::{
-<<<<<<< HEAD
-    BinOpKind, Block, BlockCheckMode, BodyId, BorrowKind, CaptureBy, Expr, ExprKind, ExprField, PatField, FnRetTy,
-    GenericArg, GenericArgs, Guard, HirId, InlineAsmOperand, Lifetime, LifetimeName, ParamName, Pat, PatKind, Path,
-=======
     BinOpKind, Block, BlockCheckMode, BodyId, BorrowKind, CaptureBy, Expr, ExprField, ExprKind, FnRetTy, GenericArg,
     GenericArgs, Guard, HirId, InlineAsmOperand, Lifetime, LifetimeName, ParamName, Pat, PatField, PatKind, Path,
->>>>>>> 8355b197
     PathSegment, QPath, Stmt, StmtKind, Ty, TyKind, TypeBinding,
 };
 use rustc_lexer::{tokenize, TokenKind};
@@ -268,11 +263,7 @@
         over(left, right, |l, r| self.eq_expr(l, r))
     }
 
-<<<<<<< HEAD
-    fn eq_field(&mut self, left: &ExprField<'_>, right: &ExprField<'_>) -> bool {
-=======
     fn eq_expr_field(&mut self, left: &ExprField<'_>, right: &ExprField<'_>) -> bool {
->>>>>>> 8355b197
         left.ident.name == right.ident.name && self.eq_expr(&left.expr, &right.expr)
     }
 
@@ -296,11 +287,7 @@
         left.name == right.name
     }
 
-<<<<<<< HEAD
-    fn eq_fieldpat(&mut self, left: &PatField<'_>, right: &PatField<'_>) -> bool {
-=======
     fn eq_pat_field(&mut self, left: &PatField<'_>, right: &PatField<'_>) -> bool {
->>>>>>> 8355b197
         let (PatField { ident: li, pat: lp, .. }, PatField { ident: ri, pat: rp, .. }) = (&left, &right);
         li.name == ri.name && self.eq_pat(lp, rp)
     }
