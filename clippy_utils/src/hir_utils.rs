--- conflicted
+++ resolved
@@ -769,11 +769,7 @@
                 // closures inherit TypeckResults
                 self.hash_expr(self.cx.tcx.hir().body(body).value);
             },
-<<<<<<< HEAD
-            ExprKind::ConstBlock(ref l_id) => {
-=======
             ExprKind::ConstBlock(l_id) => {
->>>>>>> 979b86fe
                 self.hash_expr(l_id);
             },
             ExprKind::DropTemps(e) | ExprKind::Yield(e, _) => {
