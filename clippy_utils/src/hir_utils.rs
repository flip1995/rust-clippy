use crate::consts::ConstEvalCtxt;
use crate::macros::macro_backtrace;
use crate::source::{SpanRange, SpanRangeExt, walk_span_to_context};
use crate::tokenize_with_text;
use rustc_ast::ast::InlineAsmTemplatePiece;
use rustc_data_structures::fx::FxHasher;
use rustc_hir::MatchSource::TryDesugar;
use rustc_hir::def::{DefKind, Res};
use rustc_hir::{
<<<<<<< HEAD
    AssocItemConstraint, BinOpKind, BindingMode, Block, BodyId, Closure, ConstArg, ConstArgKind, Expr,
    ExprField, ExprKind, FnRetTy, GenericArg, GenericArgs, HirId, HirIdMap, InlineAsmOperand, LetExpr, Lifetime,
    LifetimeName, Pat, PatField, PatKind, Path, PathSegment, PrimTy, QPath, Stmt, StmtKind, TraitBoundModifiers, Ty,
    TyKind, StructTailExpr,
=======
    AssocItemConstraint, BinOpKind, BindingMode, Block, BodyId, Closure, ConstArg, ConstArgKind, Expr, ExprField,
    ExprKind, FnRetTy, GenericArg, GenericArgs, HirId, HirIdMap, InlineAsmOperand, LetExpr, Lifetime, LifetimeName,
    Pat, PatField, PatKind, Path, PathSegment, PrimTy, QPath, Stmt, StmtKind, StructTailExpr, TraitBoundModifiers, Ty,
    TyKind,
>>>>>>> b84dd9cc
};
use rustc_lexer::{TokenKind, tokenize};
use rustc_lint::LateContext;
use rustc_middle::ty::TypeckResults;
use rustc_span::{BytePos, ExpnKind, MacroKind, Symbol, SyntaxContext, sym};
use std::hash::{Hash, Hasher};
use std::ops::Range;
use std::slice;

/// Callback that is called when two expressions are not equal in the sense of `SpanlessEq`, but
/// other conditions would make them equal.
type SpanlessEqCallback<'a> = dyn FnMut(&Expr<'_>, &Expr<'_>) -> bool + 'a;

/// Determines how paths are hashed and compared for equality.
#[derive(Copy, Clone, Debug, Default)]
pub enum PathCheck {
    /// Paths must match exactly and are hashed by their exact HIR tree.
    ///
    /// Thus, `std::iter::Iterator` and `Iterator` are not considered equal even though they refer
    /// to the same item.
    #[default]
    Exact,
    /// Paths are compared and hashed based on their resolution.
    ///
    /// They can appear different in the HIR tree but are still considered equal
    /// and have equal hashes as long as they refer to the same item.
    ///
    /// Note that this is currently only partially implemented specifically for paths that are
    /// resolved before type-checking, i.e. the final segment must have a non-error resolution.
    /// If a path with an error resolution is encountered, it falls back to the default exact
    /// matching behavior.
    Resolution,
}

/// Type used to check whether two ast are the same. This is different from the
/// operator `==` on ast types as this operator would compare true equality with
/// ID and span.
///
/// Note that some expressions kinds are not considered but could be added.
pub struct SpanlessEq<'a, 'tcx> {
    /// Context used to evaluate constant expressions.
    cx: &'a LateContext<'tcx>,
    maybe_typeck_results: Option<(&'tcx TypeckResults<'tcx>, &'tcx TypeckResults<'tcx>)>,
    allow_side_effects: bool,
    expr_fallback: Option<Box<SpanlessEqCallback<'a>>>,
    path_check: PathCheck,
}

impl<'a, 'tcx> SpanlessEq<'a, 'tcx> {
    pub fn new(cx: &'a LateContext<'tcx>) -> Self {
        Self {
            cx,
            maybe_typeck_results: cx.maybe_typeck_results().map(|x| (x, x)),
            allow_side_effects: true,
            expr_fallback: None,
            path_check: PathCheck::default(),
        }
    }

    /// Consider expressions containing potential side effects as not equal.
    #[must_use]
    pub fn deny_side_effects(self) -> Self {
        Self {
            allow_side_effects: false,
            ..self
        }
    }

    /// Check paths by their resolution instead of exact equality. See [`PathCheck`] for more
    /// details.
    #[must_use]
    pub fn paths_by_resolution(self) -> Self {
        Self {
            path_check: PathCheck::Resolution,
            ..self
        }
    }

    #[must_use]
    pub fn expr_fallback(self, expr_fallback: impl FnMut(&Expr<'_>, &Expr<'_>) -> bool + 'a) -> Self {
        Self {
            expr_fallback: Some(Box::new(expr_fallback)),
            ..self
        }
    }

    /// Use this method to wrap comparisons that may involve inter-expression context.
    /// See `self.locals`.
    pub fn inter_expr(&mut self) -> HirEqInterExpr<'_, 'a, 'tcx> {
        HirEqInterExpr {
            inner: self,
            left_ctxt: SyntaxContext::root(),
            right_ctxt: SyntaxContext::root(),
            locals: HirIdMap::default(),
        }
    }

    pub fn eq_block(&mut self, left: &Block<'_>, right: &Block<'_>) -> bool {
        self.inter_expr().eq_block(left, right)
    }

    pub fn eq_expr(&mut self, left: &Expr<'_>, right: &Expr<'_>) -> bool {
        self.inter_expr().eq_expr(left, right)
    }

    pub fn eq_path(&mut self, left: &Path<'_>, right: &Path<'_>) -> bool {
        self.inter_expr().eq_path(left, right)
    }

    pub fn eq_path_segment(&mut self, left: &PathSegment<'_>, right: &PathSegment<'_>) -> bool {
        self.inter_expr().eq_path_segment(left, right)
    }

    pub fn eq_path_segments(&mut self, left: &[PathSegment<'_>], right: &[PathSegment<'_>]) -> bool {
        self.inter_expr().eq_path_segments(left, right)
    }

    pub fn eq_modifiers(left: TraitBoundModifiers, right: TraitBoundModifiers) -> bool {
        std::mem::discriminant(&left.constness) == std::mem::discriminant(&right.constness)
            && std::mem::discriminant(&left.polarity) == std::mem::discriminant(&right.polarity)
    }
}

pub struct HirEqInterExpr<'a, 'b, 'tcx> {
    inner: &'a mut SpanlessEq<'b, 'tcx>,
    left_ctxt: SyntaxContext,
    right_ctxt: SyntaxContext,

    // When binding are declared, the binding ID in the left expression is mapped to the one on the
    // right. For example, when comparing `{ let x = 1; x + 2 }` and `{ let y = 1; y + 2 }`,
    // these blocks are considered equal since `x` is mapped to `y`.
    pub locals: HirIdMap<HirId>,
}

impl HirEqInterExpr<'_, '_, '_> {
    pub fn eq_stmt(&mut self, left: &Stmt<'_>, right: &Stmt<'_>) -> bool {
        match (&left.kind, &right.kind) {
            (&StmtKind::Let(l), &StmtKind::Let(r)) => {
                // This additional check ensures that the type of the locals are equivalent even if the init
                // expression or type have some inferred parts.
                if let Some((typeck_lhs, typeck_rhs)) = self.inner.maybe_typeck_results {
                    let l_ty = typeck_lhs.pat_ty(l.pat);
                    let r_ty = typeck_rhs.pat_ty(r.pat);
                    if l_ty != r_ty {
                        return false;
                    }
                }

                // eq_pat adds the HirIds to the locals map. We therefore call it last to make sure that
                // these only get added if the init and type is equal.
                both(l.init.as_ref(), r.init.as_ref(), |l, r| self.eq_expr(l, r))
                    && both(l.ty.as_ref(), r.ty.as_ref(), |l, r| self.eq_ty(l, r))
                    && both(l.els.as_ref(), r.els.as_ref(), |l, r| self.eq_block(l, r))
                    && self.eq_pat(l.pat, r.pat)
            },
            (&StmtKind::Expr(l), &StmtKind::Expr(r)) | (&StmtKind::Semi(l), &StmtKind::Semi(r)) => self.eq_expr(l, r),
            _ => false,
        }
    }

    /// Checks whether two blocks are the same.
    fn eq_block(&mut self, left: &Block<'_>, right: &Block<'_>) -> bool {
        use TokenKind::{Semi, Whitespace};
        if left.stmts.len() != right.stmts.len() {
            return false;
        }
        let lspan = left.span.data();
        let rspan = right.span.data();
        if lspan.ctxt != SyntaxContext::root() && rspan.ctxt != SyntaxContext::root() {
            // Don't try to check in between statements inside macros.
            return over(left.stmts, right.stmts, |left, right| self.eq_stmt(left, right))
                && both(left.expr.as_ref(), right.expr.as_ref(), |left, right| {
                    self.eq_expr(left, right)
                });
        }
        if lspan.ctxt != rspan.ctxt {
            return false;
        }

        let mut lstart = lspan.lo;
        let mut rstart = rspan.lo;

        for (left, right) in left.stmts.iter().zip(right.stmts) {
            if !self.eq_stmt(left, right) {
                return false;
            }

            // Try to detect any `cfg`ed statements or empty macro expansions.
            let Some(lstmt_span) = walk_span_to_context(left.span, lspan.ctxt) else {
                return false;
            };
            let Some(rstmt_span) = walk_span_to_context(right.span, rspan.ctxt) else {
                return false;
            };
            let lstmt_span = lstmt_span.data();
            let rstmt_span = rstmt_span.data();

            if lstmt_span.lo < lstart && rstmt_span.lo < rstart {
                // Can happen when macros expand to multiple statements, or rearrange statements.
                // Nothing in between the statements to check in this case.
                continue;
            }
            if lstmt_span.lo < lstart || rstmt_span.lo < rstart {
                // Only one of the blocks had a weird macro.
                return false;
            }
            if !eq_span_tokens(self.inner.cx, lstart..lstmt_span.lo, rstart..rstmt_span.lo, |t| {
                !matches!(t, Whitespace | Semi)
            }) {
                return false;
            }

            lstart = lstmt_span.hi;
            rstart = rstmt_span.hi;
        }

        let (lend, rend) = match (left.expr, right.expr) {
            (Some(left), Some(right)) => {
                if !self.eq_expr(left, right) {
                    return false;
                }
                let Some(lexpr_span) = walk_span_to_context(left.span, lspan.ctxt) else {
                    return false;
                };
                let Some(rexpr_span) = walk_span_to_context(right.span, rspan.ctxt) else {
                    return false;
                };
                (lexpr_span.lo(), rexpr_span.lo())
            },
            (None, None) => (lspan.hi, rspan.hi),
            (Some(_), None) | (None, Some(_)) => return false,
        };

        if lend < lstart && rend < rstart {
            // Can happen when macros rearrange the input.
            // Nothing in between the statements to check in this case.
            return true;
        } else if lend < lstart || rend < rstart {
            // Only one of the blocks had a weird macro
            return false;
        }
        eq_span_tokens(self.inner.cx, lstart..lend, rstart..rend, |t| {
            !matches!(t, Whitespace | Semi)
        })
    }

    fn should_ignore(&mut self, expr: &Expr<'_>) -> bool {
        macro_backtrace(expr.span).last().is_some_and(|macro_call| {
            matches!(
                &self.inner.cx.tcx.get_diagnostic_name(macro_call.def_id),
                Some(sym::todo_macro | sym::unimplemented_macro)
            )
        })
    }

    pub fn eq_body(&mut self, left: BodyId, right: BodyId) -> bool {
        // swap out TypeckResults when hashing a body
        let old_maybe_typeck_results = self.inner.maybe_typeck_results.replace((
            self.inner.cx.tcx.typeck_body(left),
            self.inner.cx.tcx.typeck_body(right),
        ));
        let res = self.eq_expr(
            self.inner.cx.tcx.hir().body(left).value,
            self.inner.cx.tcx.hir().body(right).value,
        );
        self.inner.maybe_typeck_results = old_maybe_typeck_results;
        res
    }

    #[expect(clippy::too_many_lines)]
    pub fn eq_expr(&mut self, left: &Expr<'_>, right: &Expr<'_>) -> bool {
        if !self.check_ctxt(left.span.ctxt(), right.span.ctxt()) {
            return false;
        }

        if let Some((typeck_lhs, typeck_rhs)) = self.inner.maybe_typeck_results
            && typeck_lhs.expr_ty(left) == typeck_rhs.expr_ty(right)
            && let (Some(l), Some(r)) = (
                ConstEvalCtxt::with_env(self.inner.cx.tcx, self.inner.cx.typing_env(), typeck_lhs).eval_simple(left),
                ConstEvalCtxt::with_env(self.inner.cx.tcx, self.inner.cx.typing_env(), typeck_rhs).eval_simple(right),
            )
            && l == r
        {
            return true;
        }

        let is_eq = match (
            reduce_exprkind(self.inner.cx, &left.kind),
            reduce_exprkind(self.inner.cx, &right.kind),
        ) {
            (&ExprKind::AddrOf(lb, l_mut, le), &ExprKind::AddrOf(rb, r_mut, re)) => {
                lb == rb && l_mut == r_mut && self.eq_expr(le, re)
            },
            (&ExprKind::Array(l), &ExprKind::Array(r)) => self.eq_exprs(l, r),
            (&ExprKind::Assign(ll, lr, _), &ExprKind::Assign(rl, rr, _)) => {
                self.inner.allow_side_effects && self.eq_expr(ll, rl) && self.eq_expr(lr, rr)
            },
            (&ExprKind::AssignOp(ref lo, ll, lr), &ExprKind::AssignOp(ref ro, rl, rr)) => {
                self.inner.allow_side_effects && lo.node == ro.node && self.eq_expr(ll, rl) && self.eq_expr(lr, rr)
            },
            (&ExprKind::Block(l, _), &ExprKind::Block(r, _)) => self.eq_block(l, r),
            (&ExprKind::Binary(l_op, ll, lr), &ExprKind::Binary(r_op, rl, rr)) => {
                l_op.node == r_op.node && self.eq_expr(ll, rl) && self.eq_expr(lr, rr)
                    || swap_binop(l_op.node, ll, lr).is_some_and(|(l_op, ll, lr)| {
                        l_op == r_op.node && self.eq_expr(ll, rl) && self.eq_expr(lr, rr)
                    })
            },
            (&ExprKind::Break(li, ref le), &ExprKind::Break(ri, ref re)) => {
                both(li.label.as_ref(), ri.label.as_ref(), |l, r| l.ident.name == r.ident.name)
                    && both(le.as_ref(), re.as_ref(), |l, r| self.eq_expr(l, r))
            },
            (&ExprKind::Call(l_fun, l_args), &ExprKind::Call(r_fun, r_args)) => {
                self.inner.allow_side_effects && self.eq_expr(l_fun, r_fun) && self.eq_exprs(l_args, r_args)
            },
            (&ExprKind::Cast(lx, lt), &ExprKind::Cast(rx, rt)) => {
                self.eq_expr(lx, rx) && self.eq_ty(lt, rt)
            },
            (&ExprKind::Closure(_l), &ExprKind::Closure(_r)) => false,
            (&ExprKind::ConstBlock(lb), &ExprKind::ConstBlock(rb)) => self.eq_body(lb.body, rb.body),
            (&ExprKind::Continue(li), &ExprKind::Continue(ri)) => {
                both(li.label.as_ref(), ri.label.as_ref(), |l, r| l.ident.name == r.ident.name)
            },
            (&ExprKind::DropTemps(le), &ExprKind::DropTemps(re)) => self.eq_expr(le, re),
            (&ExprKind::Field(l_f_exp, ref l_f_ident), &ExprKind::Field(r_f_exp, ref r_f_ident)) => {
                l_f_ident.name == r_f_ident.name && self.eq_expr(l_f_exp, r_f_exp)
            },
            (&ExprKind::Index(la, li, _), &ExprKind::Index(ra, ri, _)) => self.eq_expr(la, ra) && self.eq_expr(li, ri),
            (&ExprKind::If(lc, lt, ref le), &ExprKind::If(rc, rt, ref re)) => {
                self.eq_expr(lc, rc) && self.eq_expr(lt, rt)
                    && both(le.as_ref(), re.as_ref(), |l, r| self.eq_expr(l, r))
            },
            (&ExprKind::Let(l), &ExprKind::Let(r)) => {
                self.eq_pat(l.pat, r.pat)
                    && both(l.ty.as_ref(), r.ty.as_ref(), |l, r| self.eq_ty(l, r))
                    && self.eq_expr(l.init, r.init)
            },
            (ExprKind::Lit(l), ExprKind::Lit(r)) => l.node == r.node,
            (&ExprKind::Loop(lb, ref ll, ref lls, _), &ExprKind::Loop(rb, ref rl, ref rls, _)) => {
                lls == rls && self.eq_block(lb, rb)
                    && both(ll.as_ref(), rl.as_ref(), |l, r| l.ident.name == r.ident.name)
            },
            (&ExprKind::Match(le, la, ref ls), &ExprKind::Match(re, ra, ref rs)) => {
                (ls == rs || (matches!((ls, rs), (TryDesugar(_), TryDesugar(_)))))
                    && self.eq_expr(le, re)
                    && over(la, ra, |l, r| {
                        self.eq_pat(l.pat, r.pat)
                            && both(l.guard.as_ref(), r.guard.as_ref(), |l, r| self.eq_expr(l, r))
                            && self.eq_expr(l.body, r.body)
                    })
            },
            (
                &ExprKind::MethodCall(l_path, l_receiver, l_args, _),
                &ExprKind::MethodCall(r_path, r_receiver, r_args, _),
            ) => {
                self.inner.allow_side_effects
                    && self.eq_path_segment(l_path, r_path)
                    && self.eq_expr(l_receiver, r_receiver)
                    && self.eq_exprs(l_args, r_args)
            },
            (&ExprKind::UnsafeBinderCast(lkind, le, None), &ExprKind::UnsafeBinderCast(rkind, re, None)) =>
                lkind == rkind && self.eq_expr(le, re),
            (&ExprKind::UnsafeBinderCast(lkind, le, Some(lt)), &ExprKind::UnsafeBinderCast(rkind, re, Some(rt))) =>
                lkind == rkind && self.eq_expr(le, re) && self.eq_ty(lt, rt),
            (&ExprKind::OffsetOf(l_container, l_fields), &ExprKind::OffsetOf(r_container, r_fields)) => {
                self.eq_ty(l_container, r_container) && over(l_fields, r_fields, |l, r| l.name == r.name)
            },
            (ExprKind::Path(l), ExprKind::Path(r)) => self.eq_qpath(l, r),
            (&ExprKind::Repeat(le, ll), &ExprKind::Repeat(re, rl)) => {
                self.eq_expr(le, re) && self.eq_const_arg(ll, rl)
            },
            (ExprKind::Ret(l), ExprKind::Ret(r)) => both(l.as_ref(), r.as_ref(), |l, r| self.eq_expr(l, r)),
            (&ExprKind::Struct(l_path, lf, ref lo), &ExprKind::Struct(r_path, rf, ref ro)) => {
                self.eq_qpath(l_path, r_path)
                    && match (lo, ro) {
                        (StructTailExpr::Base(l),StructTailExpr::Base(r)) => self.eq_expr(l, r),
<<<<<<< HEAD
                        (StructTailExpr::None, StructTailExpr::None) => true,
=======
                        (StructTailExpr::None, StructTailExpr::None) |
>>>>>>> b84dd9cc
                        (StructTailExpr::DefaultFields(_), StructTailExpr::DefaultFields(_)) => true,
                        _ => false,
                    }
                    && over(lf, rf, |l, r| self.eq_expr_field(l, r))
            },
            (&ExprKind::Tup(l_tup), &ExprKind::Tup(r_tup)) => self.eq_exprs(l_tup, r_tup),
            (&ExprKind::Type(le, lt), &ExprKind::Type(re, rt)) => self.eq_expr(le, re) && self.eq_ty(lt, rt),
            (&ExprKind::Unary(l_op, le), &ExprKind::Unary(r_op, re)) => l_op == r_op && self.eq_expr(le, re),
            (&ExprKind::Yield(le, _), &ExprKind::Yield(re, _)) => return self.eq_expr(le, re),
            (
                // Else branches for branches above, grouped as per `match_same_arms`.
                | &ExprKind::AddrOf(..)
                | &ExprKind::Array(..)
                | &ExprKind::Assign(..)
                | &ExprKind::AssignOp(..)
                | &ExprKind::Binary(..)
                | &ExprKind::Become(..)
                | &ExprKind::Block(..)
                | &ExprKind::Break(..)
                | &ExprKind::Call(..)
                | &ExprKind::Cast(..)
                | &ExprKind::ConstBlock(..)
                | &ExprKind::Continue(..)
                | &ExprKind::DropTemps(..)
                | &ExprKind::Field(..)
                | &ExprKind::Index(..)
                | &ExprKind::If(..)
                | &ExprKind::Let(..)
                | &ExprKind::Lit(..)
                | &ExprKind::Loop(..)
                | &ExprKind::Match(..)
                | &ExprKind::MethodCall(..)
                | &ExprKind::OffsetOf(..)
                | &ExprKind::Path(..)
                | &ExprKind::Repeat(..)
                | &ExprKind::Ret(..)
                | &ExprKind::Struct(..)
                | &ExprKind::Tup(..)
                | &ExprKind::Type(..)
                | &ExprKind::Unary(..)
                | &ExprKind::Yield(..)
                | &ExprKind::UnsafeBinderCast(..)

                // --- Special cases that do not have a positive branch.

                // `Err` represents an invalid expression, so let's never assume that
                // an invalid expressions is equal to anything.
                | &ExprKind::Err(..)

                // For the time being, we always consider that two closures are unequal.
                // This behavior may change in the future.
                | &ExprKind::Closure(..)
                // For the time being, we always consider that two instances of InlineAsm are different.
                // This behavior may change in the future.
                | &ExprKind::InlineAsm(_)
                , _
            ) => false,
        };
        (is_eq && (!self.should_ignore(left) || !self.should_ignore(right)))
            || self.inner.expr_fallback.as_mut().is_some_and(|f| f(left, right))
    }

    fn eq_exprs(&mut self, left: &[Expr<'_>], right: &[Expr<'_>]) -> bool {
        over(left, right, |l, r| self.eq_expr(l, r))
    }

    fn eq_expr_field(&mut self, left: &ExprField<'_>, right: &ExprField<'_>) -> bool {
        left.ident.name == right.ident.name && self.eq_expr(left.expr, right.expr)
    }

    fn eq_generic_arg(&mut self, left: &GenericArg<'_>, right: &GenericArg<'_>) -> bool {
        match (left, right) {
            (GenericArg::Const(l), GenericArg::Const(r)) => self.eq_const_arg(l, r),
            (GenericArg::Lifetime(l_lt), GenericArg::Lifetime(r_lt)) => Self::eq_lifetime(l_lt, r_lt),
            (GenericArg::Type(l_ty), GenericArg::Type(r_ty)) => self.eq_ty(l_ty, r_ty),
            (GenericArg::Infer(l_inf), GenericArg::Infer(r_inf)) => self.eq_ty(&l_inf.to_ty(), &r_inf.to_ty()),
            _ => false,
        }
    }

    fn eq_const_arg(&mut self, left: &ConstArg<'_>, right: &ConstArg<'_>) -> bool {
        match (&left.kind, &right.kind) {
            (ConstArgKind::Path(l_p), ConstArgKind::Path(r_p)) => self.eq_qpath(l_p, r_p),
            (ConstArgKind::Anon(l_an), ConstArgKind::Anon(r_an)) => self.eq_body(l_an.body, r_an.body),
            (ConstArgKind::Infer(..), ConstArgKind::Infer(..)) => true,
            // Use explicit match for now since ConstArg is undergoing flux.
<<<<<<< HEAD
            (ConstArgKind::Path(..), ConstArgKind::Anon(..)) | (ConstArgKind::Anon(..), ConstArgKind::Path(..))
            | (ConstArgKind::Infer(..), _) | (_, ConstArgKind::Infer(..)) => {
                false
            },
=======
            (ConstArgKind::Path(..), ConstArgKind::Anon(..))
            | (ConstArgKind::Anon(..), ConstArgKind::Path(..))
            | (ConstArgKind::Infer(..), _)
            | (_, ConstArgKind::Infer(..)) => false,
>>>>>>> b84dd9cc
        }
    }

    fn eq_lifetime(left: &Lifetime, right: &Lifetime) -> bool {
        left.res == right.res
    }

    fn eq_pat_field(&mut self, left: &PatField<'_>, right: &PatField<'_>) -> bool {
        let (PatField { ident: li, pat: lp, .. }, PatField { ident: ri, pat: rp, .. }) = (&left, &right);
        li.name == ri.name && self.eq_pat(lp, rp)
    }

    /// Checks whether two patterns are the same.
    fn eq_pat(&mut self, left: &Pat<'_>, right: &Pat<'_>) -> bool {
        match (&left.kind, &right.kind) {
            (&PatKind::Box(l), &PatKind::Box(r)) => self.eq_pat(l, r),
            (&PatKind::Struct(ref lp, la, ..), &PatKind::Struct(ref rp, ra, ..)) => {
                self.eq_qpath(lp, rp) && over(la, ra, |l, r| self.eq_pat_field(l, r))
            },
            (&PatKind::TupleStruct(ref lp, la, ls), &PatKind::TupleStruct(ref rp, ra, rs)) => {
                self.eq_qpath(lp, rp) && over(la, ra, |l, r| self.eq_pat(l, r)) && ls == rs
            },
            (&PatKind::Binding(lb, li, _, ref lp), &PatKind::Binding(rb, ri, _, ref rp)) => {
                let eq = lb == rb && both(lp.as_ref(), rp.as_ref(), |l, r| self.eq_pat(l, r));
                if eq {
                    self.locals.insert(li, ri);
                }
                eq
            },
            (PatKind::Path(l), PatKind::Path(r)) => self.eq_qpath(l, r),
            (&PatKind::Lit(l), &PatKind::Lit(r)) => self.eq_expr(l, r),
            (&PatKind::Tuple(l, ls), &PatKind::Tuple(r, rs)) => ls == rs && over(l, r, |l, r| self.eq_pat(l, r)),
            (&PatKind::Range(ref ls, ref le, li), &PatKind::Range(ref rs, ref re, ri)) => {
                both(ls.as_ref(), rs.as_ref(), |a, b| self.eq_expr(a, b))
                    && both(le.as_ref(), re.as_ref(), |a, b| self.eq_expr(a, b))
                    && (li == ri)
            },
            (&PatKind::Ref(le, ref lm), &PatKind::Ref(re, ref rm)) => lm == rm && self.eq_pat(le, re),
            (&PatKind::Slice(ls, ref li, le), &PatKind::Slice(rs, ref ri, re)) => {
                over(ls, rs, |l, r| self.eq_pat(l, r))
                    && over(le, re, |l, r| self.eq_pat(l, r))
                    && both(li.as_ref(), ri.as_ref(), |l, r| self.eq_pat(l, r))
            },
            (&PatKind::Wild, &PatKind::Wild) => true,
            _ => false,
        }
    }

    fn eq_qpath(&mut self, left: &QPath<'_>, right: &QPath<'_>) -> bool {
        match (left, right) {
            (&QPath::Resolved(ref lty, lpath), &QPath::Resolved(ref rty, rpath)) => {
                both(lty.as_ref(), rty.as_ref(), |l, r| self.eq_ty(l, r)) && self.eq_path(lpath, rpath)
            },
            (&QPath::TypeRelative(lty, lseg), &QPath::TypeRelative(rty, rseg)) => {
                self.eq_ty(lty, rty) && self.eq_path_segment(lseg, rseg)
            },
            (&QPath::LangItem(llang_item, ..), &QPath::LangItem(rlang_item, ..)) => llang_item == rlang_item,
            _ => false,
        }
    }

    pub fn eq_path(&mut self, left: &Path<'_>, right: &Path<'_>) -> bool {
        match (left.res, right.res) {
            (Res::Local(l), Res::Local(r)) => l == r || self.locals.get(&l) == Some(&r),
            (Res::Local(_), _) | (_, Res::Local(_)) => false,
            _ => self.eq_path_segments(left.segments, right.segments),
        }
    }

    fn eq_path_parameters(&mut self, left: &GenericArgs<'_>, right: &GenericArgs<'_>) -> bool {
        if left.parenthesized == right.parenthesized {
            over(left.args, right.args, |l, r| self.eq_generic_arg(l, r)) // FIXME(flip1995): may not work
                && over(left.constraints, right.constraints, |l, r| self.eq_assoc_eq_constraint(l, r))
        } else {
            false
        }
    }

    pub fn eq_path_segments<'tcx>(
        &mut self,
        mut left: &'tcx [PathSegment<'tcx>],
        mut right: &'tcx [PathSegment<'tcx>],
    ) -> bool {
        if let PathCheck::Resolution = self.inner.path_check
            && let Some(left_seg) = generic_path_segments(left)
            && let Some(right_seg) = generic_path_segments(right)
        {
            // If we compare by resolution, then only check the last segments that could possibly have generic
            // arguments
            left = left_seg;
            right = right_seg;
        }

        over(left, right, |l, r| self.eq_path_segment(l, r))
    }

    pub fn eq_path_segment(&mut self, left: &PathSegment<'_>, right: &PathSegment<'_>) -> bool {
        if !self.eq_path_parameters(left.args(), right.args()) {
            return false;
        }

        if let PathCheck::Resolution = self.inner.path_check
            && left.res != Res::Err
            && right.res != Res::Err
        {
            left.res == right.res
        } else {
            // The == of idents doesn't work with different contexts,
            // we have to be explicit about hygiene
            left.ident.name == right.ident.name
        }
    }

    pub fn eq_ty(&mut self, left: &Ty<'_>, right: &Ty<'_>) -> bool {
        match (&left.kind, &right.kind) {
            (&TyKind::Slice(l_vec), &TyKind::Slice(r_vec)) => self.eq_ty(l_vec, r_vec),
            (&TyKind::Array(lt, ll), &TyKind::Array(rt, rl)) => self.eq_ty(lt, rt) && self.eq_const_arg(ll, rl),
            (TyKind::Ptr(l_mut), TyKind::Ptr(r_mut)) => l_mut.mutbl == r_mut.mutbl && self.eq_ty(l_mut.ty, r_mut.ty),
            (TyKind::Ref(_, l_rmut), TyKind::Ref(_, r_rmut)) => {
                l_rmut.mutbl == r_rmut.mutbl && self.eq_ty(l_rmut.ty, r_rmut.ty)
            },
            (TyKind::Path(l), TyKind::Path(r)) => self.eq_qpath(l, r),
            (&TyKind::Tup(l), &TyKind::Tup(r)) => over(l, r, |l, r| self.eq_ty(l, r)),
            (&TyKind::Infer, &TyKind::Infer) => true,
            _ => false,
        }
    }

    /// Checks whether two constraints designate the same equality constraint (same name, and same
    /// type or const).
    fn eq_assoc_eq_constraint(&mut self, left: &AssocItemConstraint<'_>, right: &AssocItemConstraint<'_>) -> bool {
        // TODO: this could be extended to check for identical associated item bound constraints
        left.ident.name == right.ident.name
            && (both_some_and(left.ty(), right.ty(), |l, r| self.eq_ty(l, r))
                || both_some_and(left.ct(), right.ct(), |l, r| self.eq_const_arg(l, r)))
    }

    fn check_ctxt(&mut self, left: SyntaxContext, right: SyntaxContext) -> bool {
        if self.left_ctxt == left && self.right_ctxt == right {
            return true;
        } else if self.left_ctxt == left || self.right_ctxt == right {
            // Only one context has changed. This can only happen if the two nodes are written differently.
            return false;
        } else if left != SyntaxContext::root() {
            let mut left_data = left.outer_expn_data();
            let mut right_data = right.outer_expn_data();
            loop {
                use TokenKind::{BlockComment, LineComment, Whitespace};
                if left_data.macro_def_id != right_data.macro_def_id
                    || (matches!(
                        left_data.kind,
                        ExpnKind::Macro(MacroKind::Bang, name)
                        if name == sym::cfg || name == sym::option_env
                    ) && !eq_span_tokens(self.inner.cx, left_data.call_site, right_data.call_site, |t| {
                        !matches!(t, Whitespace | LineComment { .. } | BlockComment { .. })
                    }))
                {
                    // Either a different chain of macro calls, or different arguments to the `cfg` macro.
                    return false;
                }
                let left_ctxt = left_data.call_site.ctxt();
                let right_ctxt = right_data.call_site.ctxt();
                if left_ctxt == SyntaxContext::root() && right_ctxt == SyntaxContext::root() {
                    break;
                }
                if left_ctxt == SyntaxContext::root() || right_ctxt == SyntaxContext::root() {
                    // Different lengths for the expansion stack. This can only happen if nodes are written differently,
                    // or shouldn't be compared to start with.
                    return false;
                }
                left_data = left_ctxt.outer_expn_data();
                right_data = right_ctxt.outer_expn_data();
            }
        }
        self.left_ctxt = left;
        self.right_ctxt = right;
        true
    }
}

/// Some simple reductions like `{ return }` => `return`
fn reduce_exprkind<'hir>(cx: &LateContext<'_>, kind: &'hir ExprKind<'hir>) -> &'hir ExprKind<'hir> {
    if let ExprKind::Block(block, _) = kind {
        match (block.stmts, block.expr) {
            // From an `if let` expression without an `else` block. The arm for the implicit wild pattern is an empty
            // block with an empty span.
            ([], None) if block.span.is_empty() => &ExprKind::Tup(&[]),
            // `{}` => `()`
            ([], None)
                if block.span.check_source_text(cx, |src| {
                    tokenize(src)
                        .map(|t| t.kind)
                        .filter(|t| {
                            !matches!(
                                t,
                                TokenKind::LineComment { .. } | TokenKind::BlockComment { .. } | TokenKind::Whitespace
                            )
                        })
                        .eq([TokenKind::OpenBrace, TokenKind::CloseBrace].iter().copied())
                }) =>
            {
                &ExprKind::Tup(&[])
            },
            ([], Some(expr)) => match expr.kind {
                // `{ return .. }` => `return ..`
                ExprKind::Ret(..) => &expr.kind,
                _ => kind,
            },
            ([stmt], None) => match stmt.kind {
                StmtKind::Expr(expr) | StmtKind::Semi(expr) => match expr.kind {
                    // `{ return ..; }` => `return ..`
                    ExprKind::Ret(..) => &expr.kind,
                    _ => kind,
                },
                _ => kind,
            },
            _ => kind,
        }
    } else {
        kind
    }
}

fn swap_binop<'a>(
    binop: BinOpKind,
    lhs: &'a Expr<'a>,
    rhs: &'a Expr<'a>,
) -> Option<(BinOpKind, &'a Expr<'a>, &'a Expr<'a>)> {
    match binop {
        BinOpKind::Add | BinOpKind::Eq | BinOpKind::Ne | BinOpKind::BitAnd | BinOpKind::BitXor | BinOpKind::BitOr => {
            Some((binop, rhs, lhs))
        },
        BinOpKind::Lt => Some((BinOpKind::Gt, rhs, lhs)),
        BinOpKind::Le => Some((BinOpKind::Ge, rhs, lhs)),
        BinOpKind::Ge => Some((BinOpKind::Le, rhs, lhs)),
        BinOpKind::Gt => Some((BinOpKind::Lt, rhs, lhs)),
        BinOpKind::Mul // Not always commutative, e.g. with matrices. See issue #5698
        | BinOpKind::Shl
        | BinOpKind::Shr
        | BinOpKind::Rem
        | BinOpKind::Sub
        | BinOpKind::Div
        | BinOpKind::And
        | BinOpKind::Or => None,
    }
}

/// Checks if the two `Option`s are both `None` or some equal values as per
/// `eq_fn`.
pub fn both<X>(l: Option<&X>, r: Option<&X>, mut eq_fn: impl FnMut(&X, &X) -> bool) -> bool {
    l.as_ref()
        .map_or_else(|| r.is_none(), |x| r.as_ref().is_some_and(|y| eq_fn(x, y)))
}

/// Checks if the two `Option`s are both `Some` and pass the predicate function.
pub fn both_some_and<X, Y>(l: Option<X>, r: Option<Y>, mut pred: impl FnMut(X, Y) -> bool) -> bool {
    l.is_some_and(|l| r.is_some_and(|r| pred(l, r)))
}

/// Checks if two slices are equal as per `eq_fn`.
pub fn over<X>(left: &[X], right: &[X], mut eq_fn: impl FnMut(&X, &X) -> bool) -> bool {
    left.len() == right.len() && left.iter().zip(right).all(|(x, y)| eq_fn(x, y))
}

/// Counts how many elements of the slices are equal as per `eq_fn`.
pub fn count_eq<X: Sized>(
    left: &mut dyn Iterator<Item = X>,
    right: &mut dyn Iterator<Item = X>,
    mut eq_fn: impl FnMut(&X, &X) -> bool,
) -> usize {
    left.zip(right).take_while(|(l, r)| eq_fn(l, r)).count()
}

/// Checks if two expressions evaluate to the same value, and don't contain any side effects.
pub fn eq_expr_value(cx: &LateContext<'_>, left: &Expr<'_>, right: &Expr<'_>) -> bool {
    SpanlessEq::new(cx).deny_side_effects().eq_expr(left, right)
}

/// Returns the segments of a path that might have generic parameters.
/// Usually just the last segment for free items, except for when the path resolves to an associated
/// item, in which case it is the last two
fn generic_path_segments<'tcx>(segments: &'tcx [PathSegment<'tcx>]) -> Option<&'tcx [PathSegment<'tcx>]> {
    match segments.last()?.res {
        Res::Def(DefKind::AssocConst | DefKind::AssocFn | DefKind::AssocTy, _) => {
            // <Ty as module::Trait<T>>::assoc::<U>
            //        ^^^^^^^^^^^^^^^^   ^^^^^^^^^^ segments: [module, Trait<T>, assoc<U>]
            Some(&segments[segments.len().checked_sub(2)?..])
        },
        Res::Err => None,
        _ => Some(slice::from_ref(segments.last()?)),
    }
}

/// Type used to hash an ast element. This is different from the `Hash` trait
/// on ast types as this
/// trait would consider IDs and spans.
///
/// All expressions kind are hashed, but some might have a weaker hash.
pub struct SpanlessHash<'a, 'tcx> {
    /// Context used to evaluate constant expressions.
    cx: &'a LateContext<'tcx>,
    maybe_typeck_results: Option<&'tcx TypeckResults<'tcx>>,
    s: FxHasher,
    path_check: PathCheck,
}

impl<'a, 'tcx> SpanlessHash<'a, 'tcx> {
    pub fn new(cx: &'a LateContext<'tcx>) -> Self {
        Self {
            cx,
            maybe_typeck_results: cx.maybe_typeck_results(),
            path_check: PathCheck::default(),
            s: FxHasher::default(),
        }
    }

    /// Check paths by their resolution instead of exact equality. See [`PathCheck`] for more
    /// details.
    #[must_use]
    pub fn paths_by_resolution(self) -> Self {
        Self {
            path_check: PathCheck::Resolution,
            ..self
        }
    }

    pub fn finish(self) -> u64 {
        self.s.finish()
    }

    pub fn hash_block(&mut self, b: &Block<'_>) {
        for s in b.stmts {
            self.hash_stmt(s);
        }

        if let Some(e) = b.expr {
            self.hash_expr(e);
        }

        std::mem::discriminant(&b.rules).hash(&mut self.s);
    }

    #[expect(clippy::too_many_lines)]
    pub fn hash_expr(&mut self, e: &Expr<'_>) {
        let simple_const = self.maybe_typeck_results.and_then(|typeck_results| {
            ConstEvalCtxt::with_env(self.cx.tcx, self.cx.typing_env(), typeck_results).eval_simple(e)
        });

        // const hashing may result in the same hash as some unrelated node, so add a sort of
        // discriminant depending on which path we're choosing next
        simple_const.hash(&mut self.s);
        if simple_const.is_some() {
            return;
        }

        std::mem::discriminant(&e.kind).hash(&mut self.s);

        match e.kind {
            ExprKind::AddrOf(kind, m, e) => {
                std::mem::discriminant(&kind).hash(&mut self.s);
                m.hash(&mut self.s);
                self.hash_expr(e);
            },
            ExprKind::Continue(i) => {
                if let Some(i) = i.label {
                    self.hash_name(i.ident.name);
                }
            },
            ExprKind::Array(v) => {
                self.hash_exprs(v);
            },
            ExprKind::Assign(l, r, _) => {
                self.hash_expr(l);
                self.hash_expr(r);
            },
            ExprKind::AssignOp(ref o, l, r) => {
                std::mem::discriminant(&o.node).hash(&mut self.s);
                self.hash_expr(l);
                self.hash_expr(r);
            },
            ExprKind::Become(f) => {
                self.hash_expr(f);
            },
            ExprKind::Block(b, _) => {
                self.hash_block(b);
            },
            ExprKind::Binary(op, l, r) => {
                std::mem::discriminant(&op.node).hash(&mut self.s);
                self.hash_expr(l);
                self.hash_expr(r);
            },
            ExprKind::Break(i, ref j) => {
                if let Some(i) = i.label {
                    self.hash_name(i.ident.name);
                }
                if let Some(j) = *j {
                    self.hash_expr(j);
                }
            },
            ExprKind::Call(fun, args) => {
                self.hash_expr(fun);
                self.hash_exprs(args);
            },
            ExprKind::Cast(e, ty) | ExprKind::Type(e, ty) => {
                self.hash_expr(e);
                self.hash_ty(ty);
            },
            ExprKind::Closure(&Closure {
                capture_clause, body, ..
            }) => {
                std::mem::discriminant(&capture_clause).hash(&mut self.s);
                // closures inherit TypeckResults
                self.hash_expr(self.cx.tcx.hir().body(body).value);
            },
            ExprKind::ConstBlock(ref l_id) => {
                self.hash_body(l_id.body);
            },
            ExprKind::DropTemps(e) | ExprKind::Yield(e, _) => {
                self.hash_expr(e);
            },
            ExprKind::Field(e, ref f) => {
                self.hash_expr(e);
                self.hash_name(f.name);
            },
            ExprKind::Index(a, i, _) => {
                self.hash_expr(a);
                self.hash_expr(i);
            },
            ExprKind::InlineAsm(asm) => {
                for piece in asm.template {
                    match piece {
                        InlineAsmTemplatePiece::String(s) => s.hash(&mut self.s),
                        InlineAsmTemplatePiece::Placeholder {
                            operand_idx,
                            modifier,
                            span: _,
                        } => {
                            operand_idx.hash(&mut self.s);
                            modifier.hash(&mut self.s);
                        },
                    }
                }
                asm.options.hash(&mut self.s);
                for (op, _op_sp) in asm.operands {
                    match op {
                        InlineAsmOperand::In { reg, expr } => {
                            reg.hash(&mut self.s);
                            self.hash_expr(expr);
                        },
                        InlineAsmOperand::Out { reg, late, expr } => {
                            reg.hash(&mut self.s);
                            late.hash(&mut self.s);
                            if let Some(expr) = expr {
                                self.hash_expr(expr);
                            }
                        },
                        InlineAsmOperand::InOut { reg, late, expr } => {
                            reg.hash(&mut self.s);
                            late.hash(&mut self.s);
                            self.hash_expr(expr);
                        },
                        InlineAsmOperand::SplitInOut {
                            reg,
                            late,
                            in_expr,
                            out_expr,
                        } => {
                            reg.hash(&mut self.s);
                            late.hash(&mut self.s);
                            self.hash_expr(in_expr);
                            if let Some(out_expr) = out_expr {
                                self.hash_expr(out_expr);
                            }
                        },
                        InlineAsmOperand::Const { anon_const } | InlineAsmOperand::SymFn { anon_const } => {
                            self.hash_body(anon_const.body);
                        },
                        InlineAsmOperand::SymStatic { path, def_id: _ } => self.hash_qpath(path),
                        InlineAsmOperand::Label { block } => self.hash_block(block),
                    }
                }
            },
            ExprKind::Let(LetExpr { pat, init, ty, .. }) => {
                self.hash_expr(init);
                if let Some(ty) = ty {
                    self.hash_ty(ty);
                }
                self.hash_pat(pat);
            },
            ExprKind::Lit(l) => {
                l.node.hash(&mut self.s);
            },
            ExprKind::Loop(b, ref i, ..) => {
                self.hash_block(b);
                if let Some(i) = *i {
                    self.hash_name(i.ident.name);
                }
            },
            ExprKind::If(cond, then, ref else_opt) => {
                self.hash_expr(cond);
                self.hash_expr(then);
                if let Some(e) = *else_opt {
                    self.hash_expr(e);
                }
            },
            ExprKind::Match(e, arms, ref s) => {
                self.hash_expr(e);

                for arm in arms {
                    self.hash_pat(arm.pat);
                    if let Some(e) = arm.guard {
                        self.hash_expr(e);
                    }
                    self.hash_expr(arm.body);
                }

                s.hash(&mut self.s);
            },
            ExprKind::MethodCall(path, receiver, args, ref _fn_span) => {
                self.hash_name(path.ident.name);
                self.hash_expr(receiver);
                self.hash_exprs(args);
            },
            ExprKind::OffsetOf(container, fields) => {
                self.hash_ty(container);
                for field in fields {
                    self.hash_name(field.name);
                }
            },
            ExprKind::Path(ref qpath) => {
                self.hash_qpath(qpath);
            },
            ExprKind::Repeat(e, len) => {
                self.hash_expr(e);
                self.hash_const_arg(len);
            },
            ExprKind::Ret(ref e) => {
                if let Some(e) = *e {
                    self.hash_expr(e);
                }
            },
            ExprKind::Struct(path, fields, ref expr) => {
                self.hash_qpath(path);

                for f in fields {
                    self.hash_name(f.ident.name);
                    self.hash_expr(f.expr);
                }

                if let StructTailExpr::Base(e) = *expr {
                    self.hash_expr(e);
                }
            },
            ExprKind::Tup(tup) => {
                self.hash_exprs(tup);
            },
            ExprKind::Unary(lop, le) => {
                std::mem::discriminant(&lop).hash(&mut self.s);
                self.hash_expr(le);
            },
            ExprKind::UnsafeBinderCast(kind, expr, ty) => {
                std::mem::discriminant(&kind).hash(&mut self.s);
                self.hash_expr(expr);
                if let Some(ty) = ty {
                    self.hash_ty(ty);
                }
<<<<<<< HEAD
            }
=======
            },
>>>>>>> b84dd9cc
            ExprKind::Err(_) => {},
        }
    }

    pub fn hash_exprs(&mut self, e: &[Expr<'_>]) {
        for e in e {
            self.hash_expr(e);
        }
    }

    pub fn hash_name(&mut self, n: Symbol) {
        n.hash(&mut self.s);
    }

    pub fn hash_qpath(&mut self, p: &QPath<'_>) {
        match *p {
            QPath::Resolved(_, path) => {
                self.hash_path(path);
            },
            QPath::TypeRelative(_, path) => {
                self.hash_name(path.ident.name);
            },
            QPath::LangItem(lang_item, ..) => {
                std::mem::discriminant(&lang_item).hash(&mut self.s);
            },
        }
        // self.maybe_typeck_results.unwrap().qpath_res(p, id).hash(&mut self.s);
    }

    pub fn hash_pat(&mut self, pat: &Pat<'_>) {
        std::mem::discriminant(&pat.kind).hash(&mut self.s);
        match pat.kind {
            PatKind::Binding(BindingMode(by_ref, mutability), _, _, pat) => {
                std::mem::discriminant(&by_ref).hash(&mut self.s);
                std::mem::discriminant(&mutability).hash(&mut self.s);
                if let Some(pat) = pat {
                    self.hash_pat(pat);
                }
            },
            PatKind::Box(pat) | PatKind::Deref(pat) => self.hash_pat(pat),
            PatKind::Lit(expr) => self.hash_expr(expr),
            PatKind::Or(pats) => {
                for pat in pats {
                    self.hash_pat(pat);
                }
            },
            PatKind::Path(ref qpath) => self.hash_qpath(qpath),
            PatKind::Range(s, e, i) => {
                if let Some(s) = s {
                    self.hash_expr(s);
                }
                if let Some(e) = e {
                    self.hash_expr(e);
                }
                std::mem::discriminant(&i).hash(&mut self.s);
            },
            PatKind::Ref(pat, mu) => {
                self.hash_pat(pat);
                std::mem::discriminant(&mu).hash(&mut self.s);
            },
            PatKind::Slice(l, m, r) => {
                for pat in l {
                    self.hash_pat(pat);
                }
                if let Some(pat) = m {
                    self.hash_pat(pat);
                }
                for pat in r {
                    self.hash_pat(pat);
                }
            },
            PatKind::Struct(ref qpath, fields, e) => {
                self.hash_qpath(qpath);
                for f in fields {
                    self.hash_name(f.ident.name);
                    self.hash_pat(f.pat);
                }
                e.hash(&mut self.s);
            },
            PatKind::Tuple(pats, e) => {
                for pat in pats {
                    self.hash_pat(pat);
                }
                e.hash(&mut self.s);
            },
            PatKind::TupleStruct(ref qpath, pats, e) => {
                self.hash_qpath(qpath);
                for pat in pats {
                    self.hash_pat(pat);
                }
                e.hash(&mut self.s);
            },
            PatKind::Never | PatKind::Wild | PatKind::Err(_) => {},
        }
    }

    pub fn hash_path(&mut self, path: &Path<'_>) {
        match path.res {
            // constant hash since equality is dependant on inter-expression context
            // e.g. The expressions `if let Some(x) = foo() {}` and `if let Some(y) = foo() {}` are considered equal
            // even though the binding names are different and they have different `HirId`s.
            Res::Local(_) => 1_usize.hash(&mut self.s),
            _ => {
                if let PathCheck::Resolution = self.path_check
                    && let [.., last] = path.segments
                    && let Some(segments) = generic_path_segments(path.segments)
                {
                    for seg in segments {
                        self.hash_generic_args(seg.args().args);
                    }
                    last.res.hash(&mut self.s);
                } else {
                    for seg in path.segments {
                        self.hash_name(seg.ident.name);
                        self.hash_generic_args(seg.args().args);
                    }
                }
            },
        }
    }

    pub fn hash_modifiers(&mut self, modifiers: TraitBoundModifiers) {
        let TraitBoundModifiers { constness, polarity } = modifiers;
        std::mem::discriminant(&polarity).hash(&mut self.s);
        std::mem::discriminant(&constness).hash(&mut self.s);
    }

    pub fn hash_stmt(&mut self, b: &Stmt<'_>) {
        std::mem::discriminant(&b.kind).hash(&mut self.s);

        match &b.kind {
            StmtKind::Let(local) => {
                self.hash_pat(local.pat);
                if let Some(init) = local.init {
                    self.hash_expr(init);
                }
                if let Some(els) = local.els {
                    self.hash_block(els);
                }
            },
            StmtKind::Item(..) => {},
            StmtKind::Expr(expr) | StmtKind::Semi(expr) => {
                self.hash_expr(expr);
            },
        }
    }

    pub fn hash_lifetime(&mut self, lifetime: &Lifetime) {
        lifetime.ident.name.hash(&mut self.s);
        std::mem::discriminant(&lifetime.res).hash(&mut self.s);
        if let LifetimeName::Param(param_id) = lifetime.res {
            param_id.hash(&mut self.s);
        }
    }

    pub fn hash_ty(&mut self, ty: &Ty<'_>) {
        std::mem::discriminant(&ty.kind).hash(&mut self.s);
        self.hash_tykind(&ty.kind);
    }

    pub fn hash_tykind(&mut self, ty: &TyKind<'_>) {
        match ty {
            TyKind::Slice(ty) => {
                self.hash_ty(ty);
            },
            &TyKind::Array(ty, len) => {
                self.hash_ty(ty);
                self.hash_const_arg(len);
            },
            TyKind::Pat(ty, pat) => {
                self.hash_ty(ty);
                self.hash_pat(pat);
            },
            TyKind::Ptr(mut_ty) => {
                self.hash_ty(mut_ty.ty);
                mut_ty.mutbl.hash(&mut self.s);
            },
            TyKind::Ref(lifetime, mut_ty) => {
                self.hash_lifetime(lifetime);
                self.hash_ty(mut_ty.ty);
                mut_ty.mutbl.hash(&mut self.s);
            },
            TyKind::BareFn(bfn) => {
                bfn.safety.hash(&mut self.s);
                bfn.abi.hash(&mut self.s);
                for arg in bfn.decl.inputs {
                    self.hash_ty(arg);
                }
                std::mem::discriminant(&bfn.decl.output).hash(&mut self.s);
                match bfn.decl.output {
                    FnRetTy::DefaultReturn(_) => {},
                    FnRetTy::Return(ty) => {
                        self.hash_ty(ty);
                    },
                }
                bfn.decl.c_variadic.hash(&mut self.s);
            },
            TyKind::Tup(ty_list) => {
                for ty in *ty_list {
                    self.hash_ty(ty);
                }
            },
            TyKind::Path(qpath) => self.hash_qpath(qpath),
            TyKind::TraitObject(_, lifetime, _) => {
                self.hash_lifetime(lifetime);
            },
            TyKind::Typeof(anon_const) => {
                self.hash_body(anon_const.body);
            },
            TyKind::UnsafeBinder(binder) => {
                self.hash_ty(binder.inner_ty);
<<<<<<< HEAD
            }
=======
            },
>>>>>>> b84dd9cc
            TyKind::Err(_)
            | TyKind::Infer
            | TyKind::Never
            | TyKind::InferDelegation(..)
            | TyKind::OpaqueDef(_)
            | TyKind::TraitAscription(_) => {},
        }
    }

    pub fn hash_body(&mut self, body_id: BodyId) {
        // swap out TypeckResults when hashing a body
        let old_maybe_typeck_results = self.maybe_typeck_results.replace(self.cx.tcx.typeck_body(body_id));
        self.hash_expr(self.cx.tcx.hir().body(body_id).value);
        self.maybe_typeck_results = old_maybe_typeck_results;
    }

    fn hash_const_arg(&mut self, const_arg: &ConstArg<'_>) {
        match &const_arg.kind {
            ConstArgKind::Path(path) => self.hash_qpath(path),
            ConstArgKind::Anon(anon) => self.hash_body(anon.body),
            ConstArgKind::Infer(..) => {},
        }
    }

    fn hash_generic_args(&mut self, arg_list: &[GenericArg<'_>]) {
        for arg in arg_list {
            match *arg {
                GenericArg::Lifetime(l) => self.hash_lifetime(l),
                GenericArg::Type(ty) => self.hash_ty(ty),
                GenericArg::Const(ca) => self.hash_const_arg(ca),
                GenericArg::Infer(ref inf) => self.hash_ty(&inf.to_ty()),
            }
        }
    }
}

pub fn hash_stmt(cx: &LateContext<'_>, s: &Stmt<'_>) -> u64 {
    let mut h = SpanlessHash::new(cx);
    h.hash_stmt(s);
    h.finish()
}

pub fn is_bool(ty: &Ty<'_>) -> bool {
    if let TyKind::Path(QPath::Resolved(_, path)) = ty.kind {
        matches!(path.res, Res::PrimTy(PrimTy::Bool))
    } else {
        false
    }
}

pub fn hash_expr(cx: &LateContext<'_>, e: &Expr<'_>) -> u64 {
    let mut h = SpanlessHash::new(cx);
    h.hash_expr(e);
    h.finish()
}

fn eq_span_tokens(
    cx: &LateContext<'_>,
    left: impl SpanRange,
    right: impl SpanRange,
    pred: impl Fn(TokenKind) -> bool,
) -> bool {
    fn f(cx: &LateContext<'_>, left: Range<BytePos>, right: Range<BytePos>, pred: impl Fn(TokenKind) -> bool) -> bool {
        if let Some(lsrc) = left.get_source_range(cx)
            && let Some(lsrc) = lsrc.as_str()
            && let Some(rsrc) = right.get_source_range(cx)
            && let Some(rsrc) = rsrc.as_str()
        {
            let pred = |&(token, ..): &(TokenKind, _, _)| pred(token);
            let map = |(_, source, _)| source;

            let ltok = tokenize_with_text(lsrc).filter(pred).map(map);
            let rtok = tokenize_with_text(rsrc).filter(pred).map(map);
            ltok.eq(rtok)
        } else {
            // Unable to access the source. Conservatively assume the blocks aren't equal.
            false
        }
    }
    f(cx, left.into_range(), right.into_range(), pred)
}<|MERGE_RESOLUTION|>--- conflicted
+++ resolved
@@ -7,17 +7,10 @@
 use rustc_hir::MatchSource::TryDesugar;
 use rustc_hir::def::{DefKind, Res};
 use rustc_hir::{
-<<<<<<< HEAD
-    AssocItemConstraint, BinOpKind, BindingMode, Block, BodyId, Closure, ConstArg, ConstArgKind, Expr,
-    ExprField, ExprKind, FnRetTy, GenericArg, GenericArgs, HirId, HirIdMap, InlineAsmOperand, LetExpr, Lifetime,
-    LifetimeName, Pat, PatField, PatKind, Path, PathSegment, PrimTy, QPath, Stmt, StmtKind, TraitBoundModifiers, Ty,
-    TyKind, StructTailExpr,
-=======
     AssocItemConstraint, BinOpKind, BindingMode, Block, BodyId, Closure, ConstArg, ConstArgKind, Expr, ExprField,
     ExprKind, FnRetTy, GenericArg, GenericArgs, HirId, HirIdMap, InlineAsmOperand, LetExpr, Lifetime, LifetimeName,
     Pat, PatField, PatKind, Path, PathSegment, PrimTy, QPath, Stmt, StmtKind, StructTailExpr, TraitBoundModifiers, Ty,
     TyKind,
->>>>>>> b84dd9cc
 };
 use rustc_lexer::{TokenKind, tokenize};
 use rustc_lint::LateContext;
@@ -393,11 +386,7 @@
                 self.eq_qpath(l_path, r_path)
                     && match (lo, ro) {
                         (StructTailExpr::Base(l),StructTailExpr::Base(r)) => self.eq_expr(l, r),
-<<<<<<< HEAD
-                        (StructTailExpr::None, StructTailExpr::None) => true,
-=======
                         (StructTailExpr::None, StructTailExpr::None) |
->>>>>>> b84dd9cc
                         (StructTailExpr::DefaultFields(_), StructTailExpr::DefaultFields(_)) => true,
                         _ => false,
                     }
@@ -484,17 +473,10 @@
             (ConstArgKind::Anon(l_an), ConstArgKind::Anon(r_an)) => self.eq_body(l_an.body, r_an.body),
             (ConstArgKind::Infer(..), ConstArgKind::Infer(..)) => true,
             // Use explicit match for now since ConstArg is undergoing flux.
-<<<<<<< HEAD
-            (ConstArgKind::Path(..), ConstArgKind::Anon(..)) | (ConstArgKind::Anon(..), ConstArgKind::Path(..))
-            | (ConstArgKind::Infer(..), _) | (_, ConstArgKind::Infer(..)) => {
-                false
-            },
-=======
             (ConstArgKind::Path(..), ConstArgKind::Anon(..))
             | (ConstArgKind::Anon(..), ConstArgKind::Path(..))
             | (ConstArgKind::Infer(..), _)
             | (_, ConstArgKind::Infer(..)) => false,
->>>>>>> b84dd9cc
         }
     }
 
@@ -1061,11 +1043,7 @@
                 if let Some(ty) = ty {
                     self.hash_ty(ty);
                 }
-<<<<<<< HEAD
-            }
-=======
-            },
->>>>>>> b84dd9cc
+            },
             ExprKind::Err(_) => {},
         }
     }
@@ -1277,11 +1255,7 @@
             },
             TyKind::UnsafeBinder(binder) => {
                 self.hash_ty(binder.inner_ty);
-<<<<<<< HEAD
-            }
-=======
-            },
->>>>>>> b84dd9cc
+            },
             TyKind::Err(_)
             | TyKind::Infer
             | TyKind::Never
