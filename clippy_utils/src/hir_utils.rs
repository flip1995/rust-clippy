--- conflicted
+++ resolved
@@ -865,11 +865,7 @@
 
                 for arm in arms {
                     self.hash_pat(arm.pat);
-<<<<<<< HEAD
-                    if let Some(ref e) = arm.guard {
-=======
                     if let Some(e) = arm.guard {
->>>>>>> 40d231ca
                         self.hash_expr(e);
                     }
                     self.hash_expr(arm.body);
