--- conflicted
+++ resolved
@@ -288,12 +288,7 @@
             (GenericArg::Const(l), GenericArg::Const(r)) => self.eq_body(l.value.body, r.value.body),
             (GenericArg::Lifetime(l_lt), GenericArg::Lifetime(r_lt)) => Self::eq_lifetime(l_lt, r_lt),
             (GenericArg::Type(l_ty), GenericArg::Type(r_ty)) => self.eq_ty(l_ty, r_ty),
-<<<<<<< HEAD
-            (GenericArg::Infer(l_inf), GenericArg::Infer(r_inf)) =>
-              self.eq_ty(&l_inf.to_ty(), &r_inf.to_ty()),
-=======
             (GenericArg::Infer(l_inf), GenericArg::Infer(r_inf)) => self.eq_ty(&l_inf.to_ty(), &r_inf.to_ty()),
->>>>>>> 6fa4fe8a
             _ => false,
         }
     }
