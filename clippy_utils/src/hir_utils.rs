--- conflicted
+++ resolved
@@ -6,15 +6,9 @@
 use rustc_hir::def::Res;
 use rustc_hir::HirIdMap;
 use rustc_hir::{
-<<<<<<< HEAD
-    ArrayLen, BinOpKind, Closure, Block, BodyId, Expr, ExprField, ExprKind, FnRetTy, GenericArg, GenericArgs, Guard, HirId,
-    InlineAsmOperand, Let, Lifetime, LifetimeName, ParamName, Pat, PatField, PatKind, Path, PathSegment, QPath, Stmt,
-    StmtKind, Ty, TyKind, TypeBinding,
-=======
     ArrayLen, BinOpKind, Block, BodyId, Closure, Expr, ExprField, ExprKind, FnRetTy, GenericArg, GenericArgs, Guard,
     HirId, InlineAsmOperand, Let, Lifetime, LifetimeName, ParamName, Pat, PatField, PatKind, Path, PathSegment, QPath,
     Stmt, StmtKind, Ty, TyKind, TypeBinding,
->>>>>>> fdb84cbf
 };
 use rustc_lexer::{tokenize, TokenKind};
 use rustc_lint::LateContext;
@@ -108,7 +102,7 @@
 impl HirEqInterExpr<'_, '_, '_> {
     pub fn eq_stmt(&mut self, left: &Stmt<'_>, right: &Stmt<'_>) -> bool {
         match (&left.kind, &right.kind) {
-            (&StmtKind::Local(l, ), &StmtKind::Local(r, )) => {
+            (&StmtKind::Local(l), &StmtKind::Local(r)) => {
                 // This additional check ensures that the type of the locals are equivalent even if the init
                 // expression or type have some inferred parts.
                 if let Some((typeck_lhs, typeck_rhs)) = self.inner.maybe_typeck_results {
@@ -928,7 +922,7 @@
         std::mem::discriminant(&b.kind).hash(&mut self.s);
 
         match &b.kind {
-            StmtKind::Local(local, ) => {
+            StmtKind::Local(local) => {
                 self.hash_pat(local.pat);
                 if let Some(init) = local.init {
                     self.hash_expr(init);
