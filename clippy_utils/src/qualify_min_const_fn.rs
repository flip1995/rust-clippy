--- conflicted
+++ resolved
@@ -124,22 +124,6 @@
         Rvalue::Len(place) | Rvalue::Discriminant(place) | Rvalue::Ref(_, _, place) | Rvalue::AddressOf(_, place) => {
             check_place(tcx, *place, span, body)
         },
-<<<<<<< HEAD
-        Rvalue::Cast(CastKind::PointerExposeAddress, _, _) => {
-            Err((span, "casting pointers to ints is unstable in const fn".into()))
-        },
-        Rvalue::Cast(CastKind::Misc, operand, _) => {
-            check_operand(tcx, operand, span, body)
-        },
-        Rvalue::Cast(
-            CastKind::PointerFromExposedAddress
-            | CastKind::Pointer(PointerCast::MutToConstPointer | PointerCast::ArrayToPointer),
-            operand,
-            _
-        ) => {
-            check_operand(tcx, operand, span, body)
-        },
-=======
         Rvalue::Repeat(operand, _)
         | Rvalue::Use(operand)
         | Rvalue::Cast(
@@ -149,7 +133,6 @@
             operand,
             _,
         ) => check_operand(tcx, operand, span, body),
->>>>>>> 2e876aca
         Rvalue::Cast(
             CastKind::Pointer(
                 PointerCast::UnsafeFnPointer | PointerCast::ClosureFnPointer(_) | PointerCast::ReifyFnPointer,
