--- conflicted
+++ resolved
@@ -26,15 +26,6 @@
         let predicates = tcx.predicates_of(current);
         for (predicate, _) in predicates.predicates {
             match predicate.kind().skip_binder() {
-<<<<<<< HEAD
-                ty::PredicateKind::Clause(ty::Clause::RegionOutlives(_))
-                | ty::PredicateKind::Clause(ty::Clause::TypeOutlives(_))
-                | ty::PredicateKind::WellFormed(_)
-                | ty::PredicateKind::Clause(ty::Clause::Projection(_))
-                | ty::PredicateKind::ConstEvaluatable(..)
-                | ty::PredicateKind::ConstEquate(..)
-                | ty::PredicateKind::Clause(ty::Clause::Trait(..))
-=======
                 ty::PredicateKind::Clause(
                     ty::Clause::RegionOutlives(_)
                     | ty::Clause::TypeOutlives(_)
@@ -44,7 +35,6 @@
                 | ty::PredicateKind::WellFormed(_)
                 | ty::PredicateKind::ConstEvaluatable(..)
                 | ty::PredicateKind::ConstEquate(..)
->>>>>>> d822110d
                 | ty::PredicateKind::TypeWellFormedFromEnv(..) => continue,
                 ty::PredicateKind::ObjectSafe(_) => panic!("object safe predicate on function: {predicate:#?}"),
                 ty::PredicateKind::ClosureKind(..) => panic!("closure kind predicate on function: {predicate:#?}"),
