--- conflicted
+++ resolved
@@ -192,13 +192,8 @@
                 ))
             }
         },
-<<<<<<< HEAD
-        Rvalue::NullaryOp(NullOp::SizeOf | NullOp::AlignOf, _) => Ok(()),
-=======
         Rvalue::NullaryOp(NullOp::SizeOf | NullOp::AlignOf, _) | Rvalue::ShallowInitBox(_, _) => Ok(()),
->>>>>>> cb7915b0
         Rvalue::NullaryOp(NullOp::Box, _) => Err((span, "heap allocations are not allowed in const fn".into())),
-        Rvalue::ShallowInitBox(_, _) => Ok(()),
         Rvalue::UnaryOp(_, operand) => {
             let ty = operand.ty(body, tcx);
             if ty.is_integral() || ty.is_bool() {
