// This code used to be a part of `rustc` but moved to Clippy as a result of
// https://github.com/rust-lang/rust/issues/76618. Because of that, it contains unused code and some
// of terminologies might not be relevant in the context of Clippy. Note that its behavior might
// differ from the time of `rustc` even if the name stays the same.

use clippy_config::msrvs::{self, Msrv};
use hir::LangItem;
use rustc_attr::StableSince;
use rustc_const_eval::check_consts::ConstCx;
use rustc_hir as hir;
use rustc_hir::def_id::DefId;
use rustc_infer::infer::TyCtxtInferExt;
use rustc_infer::traits::Obligation;
use rustc_middle::mir::{
    Body, CastKind, NonDivergingIntrinsic, NullOp, Operand, Place, ProjectionElem, Rvalue, Statement, StatementKind,
    Terminator, TerminatorKind,
};
use rustc_middle::traits::{BuiltinImplSource, ImplSource, ObligationCause};
use rustc_middle::ty::adjustment::PointerCoercion;
use rustc_middle::ty::{self, GenericArgKind, TraitRef, Ty, TyCtxt};
use rustc_span::Span;
use rustc_span::symbol::sym;
use rustc_trait_selection::traits::{ObligationCtxt, SelectionContext};
use std::borrow::Cow;

type McfResult = Result<(), (Span, Cow<'static, str>)>;

pub fn is_min_const_fn<'tcx>(tcx: TyCtxt<'tcx>, body: &Body<'tcx>, msrv: &Msrv) -> McfResult {
    let def_id = body.source.def_id();

    for local in &body.local_decls {
        check_ty(tcx, local.ty, local.source_info.span)?;
    }
    // impl trait is gone in MIR, so check the return type manually
    check_ty(
        tcx,
        tcx.fn_sig(def_id).instantiate_identity().output().skip_binder(),
        body.local_decls.iter().next().unwrap().source_info.span,
    )?;

    for bb in &*body.basic_blocks {
        // Cleanup blocks are ignored entirely by const eval, so we can too:
        // https://github.com/rust-lang/rust/blob/1dea922ea6e74f99a0e97de5cdb8174e4dea0444/compiler/rustc_const_eval/src/transform/check_consts/check.rs#L382
        if !bb.is_cleanup {
            check_terminator(tcx, body, bb.terminator(), msrv)?;
            for stmt in &bb.statements {
                check_statement(tcx, body, def_id, stmt, msrv)?;
            }
        }
    }
    Ok(())
}

fn check_ty<'tcx>(tcx: TyCtxt<'tcx>, ty: Ty<'tcx>, span: Span) -> McfResult {
    for arg in ty.walk() {
        let ty = match arg.unpack() {
            GenericArgKind::Type(ty) => ty,

            // No constraints on lifetimes or constants, except potentially
            // constants' types, but `walk` will get to them as well.
            GenericArgKind::Lifetime(_) | GenericArgKind::Const(_) => continue,
        };

        match ty.kind() {
            ty::Ref(_, _, hir::Mutability::Mut) => {
                return Err((span, "mutable references in const fn are unstable".into()));
            },
            ty::Alias(ty::Opaque, ..) => return Err((span, "`impl Trait` in const fn is unstable".into())),
            ty::FnPtr(..) => {
                return Err((span, "function pointers in const fn are unstable".into()));
            },
            ty::Dynamic(preds, _, _) => {
                for pred in *preds {
                    match pred.skip_binder() {
                        ty::ExistentialPredicate::AutoTrait(_) | ty::ExistentialPredicate::Projection(_) => {
                            return Err((
                                span,
                                "trait bounds other than `Sized` \
                                 on const fn parameters are unstable"
                                    .into(),
                            ));
                        },
                        ty::ExistentialPredicate::Trait(trait_ref) => {
                            if Some(trait_ref.def_id) != tcx.lang_items().sized_trait() {
                                return Err((
                                    span,
                                    "trait bounds other than `Sized` \
                                     on const fn parameters are unstable"
                                        .into(),
                                ));
                            }
                        },
                    }
                }
            },
            _ => {},
        }
    }
    Ok(())
}

fn check_rvalue<'tcx>(
    tcx: TyCtxt<'tcx>,
    body: &Body<'tcx>,
    def_id: DefId,
    rvalue: &Rvalue<'tcx>,
    span: Span,
    msrv: &Msrv,
) -> McfResult {
    match rvalue {
        Rvalue::ThreadLocalRef(_) => Err((span, "cannot access thread local storage in const fn".into())),
        Rvalue::Len(place) | Rvalue::Discriminant(place) | Rvalue::Ref(_, _, place) | Rvalue::RawPtr(_, place) => {
            check_place(tcx, *place, span, body, msrv)
        },
        Rvalue::CopyForDeref(place) => check_place(tcx, *place, span, body, msrv),
        Rvalue::Repeat(operand, _)
        | Rvalue::Use(operand)
        | Rvalue::Cast(
            CastKind::PointerWithExposedProvenance
            | CastKind::IntToInt
            | CastKind::FloatToInt
            | CastKind::IntToFloat
            | CastKind::FloatToFloat
            | CastKind::FnPtrToPtr
            | CastKind::PtrToPtr
            | CastKind::PointerCoercion(PointerCoercion::MutToConstPointer | PointerCoercion::ArrayToPointer, _),
            operand,
            _,
        ) => check_operand(tcx, operand, span, body, msrv),
        Rvalue::Cast(
            CastKind::PointerCoercion(
                PointerCoercion::UnsafeFnPointer
                | PointerCoercion::ClosureFnPointer(_)
<<<<<<< HEAD
                | PointerCoercion::ReifyFnPointer, _
=======
                | PointerCoercion::ReifyFnPointer,
                _,
>>>>>>> aa0d5513
            ),
            _,
            _,
        ) => Err((span, "function pointer casts are not allowed in const fn".into())),
        Rvalue::Cast(CastKind::PointerCoercion(PointerCoercion::Unsize, _), op, cast_ty) => {
            let Some(pointee_ty) = cast_ty.builtin_deref(true) else {
                // We cannot allow this for now.
                return Err((span, "unsizing casts are only allowed for references right now".into()));
            };
            let unsized_ty = tcx.struct_tail_for_codegen(pointee_ty, tcx.param_env(def_id));
            if let ty::Slice(_) | ty::Str = unsized_ty.kind() {
                check_operand(tcx, op, span, body, msrv)?;
                // Casting/coercing things to slices is fine.
                Ok(())
            } else {
                // We just can't allow trait objects until we have figured out trait method calls.
                Err((span, "unsizing casts are not allowed in const fn".into()))
            }
        },
        Rvalue::Cast(CastKind::PointerExposeProvenance, _, _) => {
            Err((span, "casting pointers to ints is unstable in const fn".into()))
        },
        Rvalue::Cast(CastKind::PointerCoercion(PointerCoercion::DynStar, _), _, _) => {
            // FIXME(dyn-star)
            unimplemented!()
        },
        Rvalue::Cast(CastKind::Transmute, _, _) => Err((
            span,
            "transmute can attempt to turn pointers into integers, so is unstable in const fn".into(),
        )),
        // binops are fine on integers
        Rvalue::BinaryOp(_, box (lhs, rhs)) => {
            check_operand(tcx, lhs, span, body, msrv)?;
            check_operand(tcx, rhs, span, body, msrv)?;
            let ty = lhs.ty(body, tcx);
            if ty.is_integral() || ty.is_bool() || ty.is_char() {
                Ok(())
            } else {
                Err((
                    span,
                    "only int, `bool` and `char` operations are stable in const fn".into(),
                ))
            }
        },
        Rvalue::NullaryOp(NullOp::SizeOf | NullOp::AlignOf | NullOp::OffsetOf(_) | NullOp::UbChecks, _)
        | Rvalue::ShallowInitBox(_, _) => Ok(()),
        Rvalue::UnaryOp(_, operand) => {
            let ty = operand.ty(body, tcx);
            if ty.is_integral() || ty.is_bool() {
                check_operand(tcx, operand, span, body, msrv)
            } else {
                Err((span, "only int and `bool` operations are stable in const fn".into()))
            }
        },
        Rvalue::Aggregate(_, operands) => {
            for operand in operands {
                check_operand(tcx, operand, span, body, msrv)?;
            }
            Ok(())
        },
    }
}

fn check_statement<'tcx>(
    tcx: TyCtxt<'tcx>,
    body: &Body<'tcx>,
    def_id: DefId,
    statement: &Statement<'tcx>,
    msrv: &Msrv,
) -> McfResult {
    let span = statement.source_info.span;
    match &statement.kind {
        StatementKind::Assign(box (place, rval)) => {
            check_place(tcx, *place, span, body, msrv)?;
            check_rvalue(tcx, body, def_id, rval, span, msrv)
        },

        StatementKind::FakeRead(box (_, place)) => check_place(tcx, *place, span, body, msrv),
        // just an assignment
        StatementKind::SetDiscriminant { place, .. } | StatementKind::Deinit(place) => {
            check_place(tcx, **place, span, body, msrv)
        },

        StatementKind::Intrinsic(box NonDivergingIntrinsic::Assume(op)) => check_operand(tcx, op, span, body, msrv),

        StatementKind::Intrinsic(box NonDivergingIntrinsic::CopyNonOverlapping(
            rustc_middle::mir::CopyNonOverlapping { dst, src, count },
        )) => {
            check_operand(tcx, dst, span, body, msrv)?;
            check_operand(tcx, src, span, body, msrv)?;
            check_operand(tcx, count, span, body, msrv)
        },
        // These are all NOPs
        StatementKind::StorageLive(_)
        | StatementKind::StorageDead(_)
        | StatementKind::Retag { .. }
        | StatementKind::AscribeUserType(..)
        | StatementKind::PlaceMention(..)
        | StatementKind::Coverage(..)
        | StatementKind::ConstEvalCounter
        | StatementKind::Nop => Ok(()),
    }
}

fn check_operand<'tcx>(
    tcx: TyCtxt<'tcx>,
    operand: &Operand<'tcx>,
    span: Span,
    body: &Body<'tcx>,
    msrv: &Msrv,
) -> McfResult {
    match operand {
        Operand::Move(place) => {
            if !place.projection.as_ref().is_empty()
                && !is_ty_const_destruct(tcx, place.ty(&body.local_decls, tcx).ty, body)
            {
                return Err((
                    span,
                    "cannot drop locals with a non constant destructor in const fn".into(),
                ));
            }

            check_place(tcx, *place, span, body, msrv)
        },
        Operand::Copy(place) => check_place(tcx, *place, span, body, msrv),
        Operand::Constant(c) => match c.check_static_ptr(tcx) {
            Some(_) => Err((span, "cannot access `static` items in const fn".into())),
            None => Ok(()),
        },
    }
}

fn check_place<'tcx>(tcx: TyCtxt<'tcx>, place: Place<'tcx>, span: Span, body: &Body<'tcx>, msrv: &Msrv) -> McfResult {
    for (base, elem) in place.as_ref().iter_projections() {
        match elem {
            ProjectionElem::Field(..) => {
                if base.ty(body, tcx).ty.is_union() && !msrv.meets(msrvs::CONST_FN_UNION) {
                    return Err((span, "accessing union fields is unstable".into()));
                }
            },
            ProjectionElem::Deref => match base.ty(body, tcx).ty.kind() {
                ty::RawPtr(_, hir::Mutability::Mut) => {
                    return Err((span, "dereferencing raw mut pointer in const fn is unstable".into()));
                },
                ty::RawPtr(_, hir::Mutability::Not) if !msrv.meets(msrvs::CONST_RAW_PTR_DEREF) => {
                    return Err((span, "dereferencing raw const pointer in const fn is unstable".into()));
                },
                _ => (),
            },
            ProjectionElem::ConstantIndex { .. }
            | ProjectionElem::OpaqueCast(..)
            | ProjectionElem::Downcast(..)
            | ProjectionElem::Subslice { .. }
            | ProjectionElem::Subtype(_)
            | ProjectionElem::Index(_) => {},
        }
    }

    Ok(())
}

fn check_terminator<'tcx>(
    tcx: TyCtxt<'tcx>,
    body: &Body<'tcx>,
    terminator: &Terminator<'tcx>,
    msrv: &Msrv,
) -> McfResult {
    let span = terminator.source_info.span;
    match &terminator.kind {
        TerminatorKind::FalseEdge { .. }
        | TerminatorKind::FalseUnwind { .. }
        | TerminatorKind::Goto { .. }
        | TerminatorKind::Return
        | TerminatorKind::UnwindResume
        | TerminatorKind::UnwindTerminate(_)
        | TerminatorKind::Unreachable => Ok(()),
        TerminatorKind::Drop { place, .. } => {
            if !is_ty_const_destruct(tcx, place.ty(&body.local_decls, tcx).ty, body) {
                return Err((
                    span,
                    "cannot drop locals with a non constant destructor in const fn".into(),
                ));
            }
            Ok(())
        },
        TerminatorKind::SwitchInt { discr, targets: _ } => check_operand(tcx, discr, span, body, msrv),
        TerminatorKind::CoroutineDrop | TerminatorKind::Yield { .. } => {
            Err((span, "const fn coroutines are unstable".into()))
        },
        TerminatorKind::Call {
            func,
            args,
            call_source: _,
            destination: _,
            target: _,
            unwind: _,
            fn_span: _,
        }
        | TerminatorKind::TailCall { func, args, fn_span: _ } => {
            let fn_ty = func.ty(body, tcx);
            if let ty::FnDef(fn_def_id, _) = *fn_ty.kind() {
                if !is_const_fn(tcx, fn_def_id, msrv) {
                    return Err((
                        span,
                        format!(
                            "can only call other `const fn` within a `const fn`, \
                             but `{func:?}` is not stable as `const fn`",
                        )
                        .into(),
                    ));
                }

                // HACK: This is to "unstabilize" the `transmute` intrinsic
                // within const fns. `transmute` is allowed in all other const contexts.
                // This won't really scale to more intrinsics or functions. Let's allow const
                // transmutes in const fn before we add more hacks to this.
                if tcx.is_intrinsic(fn_def_id, sym::transmute) {
                    return Err((
                        span,
                        "can only call `transmute` from const items, not `const fn`".into(),
                    ));
                }

                check_operand(tcx, func, span, body, msrv)?;

                for arg in args {
                    check_operand(tcx, &arg.node, span, body, msrv)?;
                }
                Ok(())
            } else {
                Err((span, "can only call other const fns within const fn".into()))
            }
        },
        TerminatorKind::Assert {
            cond,
            expected: _,
            msg: _,
            target: _,
            unwind: _,
        } => check_operand(tcx, cond, span, body, msrv),
        TerminatorKind::InlineAsm { .. } => Err((span, "cannot use inline assembly in const fn".into())),
    }
}

fn is_const_fn(tcx: TyCtxt<'_>, def_id: DefId, msrv: &Msrv) -> bool {
    tcx.is_const_fn(def_id)
        && tcx.lookup_const_stability(def_id).map_or(true, |const_stab| {
            if let rustc_attr::StabilityLevel::Stable { since, .. } = const_stab.level {
                // Checking MSRV is manually necessary because `rustc` has no such concept. This entire
                // function could be removed if `rustc` provided a MSRV-aware version of `is_const_fn`.
                // as a part of an unimplemented MSRV check https://github.com/rust-lang/rust/issues/65262.

                let const_stab_rust_version = match since {
                    StableSince::Version(version) => version,
                    StableSince::Current => rustc_session::RustcVersion::CURRENT,
                    StableSince::Err => return false,
                };

                msrv.meets(const_stab_rust_version)
            } else {
                // Unstable const fn with the feature enabled.
                msrv.current().is_none()
            }
        })
}

fn is_ty_const_destruct<'tcx>(tcx: TyCtxt<'tcx>, ty: Ty<'tcx>, body: &Body<'tcx>) -> bool {
    // FIXME(effects, fee1-dead) revert to const destruct once it works again
    #[expect(unused)]
    fn is_ty_const_destruct_unused<'tcx>(tcx: TyCtxt<'tcx>, ty: Ty<'tcx>, body: &Body<'tcx>) -> bool {
        // Avoid selecting for simple cases, such as builtin types.
        if ty::util::is_trivially_const_drop(ty) {
            return true;
        }

        // FIXME(effects) constness
        let obligation = Obligation::new(
            tcx,
            ObligationCause::dummy_with_span(body.span),
            ConstCx::new(tcx, body).param_env,
            TraitRef::new(tcx, tcx.require_lang_item(LangItem::Destruct, Some(body.span)), [ty]),
        );

        let infcx = tcx.infer_ctxt().build();
        let mut selcx = SelectionContext::new(&infcx);
        let Some(impl_src) = selcx.select(&obligation).ok().flatten() else {
            return false;
        };

        if !matches!(
            impl_src,
            ImplSource::Builtin(BuiltinImplSource::Misc, _) | ImplSource::Param(_)
        ) {
            return false;
        }

        let ocx = ObligationCtxt::new(&infcx);
        ocx.register_obligations(impl_src.nested_obligations());
        ocx.select_all_or_error().is_empty()
    }

    !ty.needs_drop(tcx, ConstCx::new(tcx, body).param_env)
}<|MERGE_RESOLUTION|>--- conflicted
+++ resolved
@@ -131,12 +131,8 @@
             CastKind::PointerCoercion(
                 PointerCoercion::UnsafeFnPointer
                 | PointerCoercion::ClosureFnPointer(_)
-<<<<<<< HEAD
-                | PointerCoercion::ReifyFnPointer, _
-=======
                 | PointerCoercion::ReifyFnPointer,
                 _,
->>>>>>> aa0d5513
             ),
             _,
             _,
