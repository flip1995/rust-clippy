// This code used to be a part of `rustc` but moved to Clippy as a result of
// https://github.com/rust-lang/rust/issues/76618. Because of that, it contains unused code and some
// of terminologies might not be relevant in the context of Clippy. Note that its behavior might
// differ from the time of `rustc` even if the name stays the same.

use clippy_config::msrvs::Msrv;
use hir::LangItem;
use rustc_attr::StableSince;
use rustc_const_eval::transform::check_consts::ConstCx;
use rustc_hir as hir;
use rustc_hir::def_id::DefId;
use rustc_infer::infer::TyCtxtInferExt;
use rustc_infer::traits::Obligation;
use rustc_middle::mir::{
    Body, CastKind, NonDivergingIntrinsic, NullOp, Operand, Place, ProjectionElem, Rvalue, Statement, StatementKind,
    Terminator, TerminatorKind,
};
use rustc_middle::traits::{BuiltinImplSource, ImplSource, ObligationCause};
use rustc_middle::ty::adjustment::PointerCoercion;
use rustc_middle::ty::{self, GenericArgKind, TraitRef, Ty, TyCtxt};
use rustc_semver::RustcVersion;
use rustc_span::symbol::sym;
use rustc_span::Span;
use rustc_trait_selection::traits::{ObligationCtxt, SelectionContext};
use std::borrow::Cow;

type McfResult = Result<(), (Span, Cow<'static, str>)>;

pub fn is_min_const_fn<'tcx>(tcx: TyCtxt<'tcx>, body: &Body<'tcx>, msrv: &Msrv) -> McfResult {
    let def_id = body.source.def_id();

    for local in &body.local_decls {
        check_ty(tcx, local.ty, local.source_info.span)?;
    }
    // impl trait is gone in MIR, so check the return type manually
    check_ty(
        tcx,
        tcx.fn_sig(def_id).instantiate_identity().output().skip_binder(),
        body.local_decls.iter().next().unwrap().source_info.span,
    )?;

    for bb in &*body.basic_blocks {
        check_terminator(tcx, body, bb.terminator(), msrv)?;
        for stmt in &bb.statements {
            check_statement(tcx, body, def_id, stmt)?;
        }
    }
    Ok(())
}

fn check_ty<'tcx>(tcx: TyCtxt<'tcx>, ty: Ty<'tcx>, span: Span) -> McfResult {
    for arg in ty.walk() {
        let ty = match arg.unpack() {
            GenericArgKind::Type(ty) => ty,

            // No constraints on lifetimes or constants, except potentially
            // constants' types, but `walk` will get to them as well.
            GenericArgKind::Lifetime(_) | GenericArgKind::Const(_) => continue,
        };

        match ty.kind() {
            ty::Ref(_, _, hir::Mutability::Mut) => {
                return Err((span, "mutable references in const fn are unstable".into()));
            },
            ty::Alias(ty::Opaque, ..) => return Err((span, "`impl Trait` in const fn is unstable".into())),
            ty::FnPtr(..) => {
                return Err((span, "function pointers in const fn are unstable".into()));
            },
            ty::Dynamic(preds, _, _) => {
                for pred in *preds {
                    match pred.skip_binder() {
                        ty::ExistentialPredicate::AutoTrait(_) | ty::ExistentialPredicate::Projection(_) => {
                            return Err((
                                span,
                                "trait bounds other than `Sized` \
                                 on const fn parameters are unstable"
                                    .into(),
                            ));
                        },
                        ty::ExistentialPredicate::Trait(trait_ref) => {
                            if Some(trait_ref.def_id) != tcx.lang_items().sized_trait() {
                                return Err((
                                    span,
                                    "trait bounds other than `Sized` \
                                     on const fn parameters are unstable"
                                        .into(),
                                ));
                            }
                        },
                    }
                }
            },
            _ => {},
        }
    }
    Ok(())
}

fn check_rvalue<'tcx>(
    tcx: TyCtxt<'tcx>,
    body: &Body<'tcx>,
    def_id: DefId,
    rvalue: &Rvalue<'tcx>,
    span: Span,
) -> McfResult {
    match rvalue {
        Rvalue::ThreadLocalRef(_) => Err((span, "cannot access thread local storage in const fn".into())),
        Rvalue::Len(place) | Rvalue::Discriminant(place) | Rvalue::Ref(_, _, place) | Rvalue::AddressOf(_, place) => {
            check_place(tcx, *place, span, body)
        },
        Rvalue::CopyForDeref(place) => check_place(tcx, *place, span, body),
        Rvalue::Repeat(operand, _)
        | Rvalue::Use(operand)
        | Rvalue::Cast(
            CastKind::PointerFromExposedAddress
            | CastKind::IntToInt
            | CastKind::FloatToInt
            | CastKind::IntToFloat
            | CastKind::FloatToFloat
            | CastKind::FnPtrToPtr
            | CastKind::PtrToPtr
            | CastKind::PointerCoercion(PointerCoercion::MutToConstPointer | PointerCoercion::ArrayToPointer),
            operand,
            _,
        ) => check_operand(tcx, operand, span, body),
        Rvalue::Cast(
            CastKind::PointerCoercion(
                PointerCoercion::UnsafeFnPointer
                | PointerCoercion::ClosureFnPointer(_)
                | PointerCoercion::ReifyFnPointer,
            ),
            _,
            _,
        ) => Err((span, "function pointer casts are not allowed in const fn".into())),
        Rvalue::Cast(CastKind::PointerCoercion(PointerCoercion::Unsize), op, cast_ty) => {
            let pointee_ty = if let Some(deref_ty) = cast_ty.builtin_deref(true) {
                deref_ty.ty
            } else {
                // We cannot allow this for now.
                return Err((span, "unsizing casts are only allowed for references right now".into()));
            };
            let unsized_ty = tcx.struct_tail_erasing_lifetimes(pointee_ty, tcx.param_env(def_id));
            if let ty::Slice(_) | ty::Str = unsized_ty.kind() {
                check_operand(tcx, op, span, body)?;
                // Casting/coercing things to slices is fine.
                Ok(())
            } else {
                // We just can't allow trait objects until we have figured out trait method calls.
                Err((span, "unsizing casts are not allowed in const fn".into()))
            }
        },
        Rvalue::Cast(CastKind::PointerExposeAddress, _, _) => {
            Err((span, "casting pointers to ints is unstable in const fn".into()))
        },
        Rvalue::Cast(CastKind::DynStar, _, _) => {
            // FIXME(dyn-star)
            unimplemented!()
        },
        Rvalue::Cast(CastKind::Transmute, _, _) => Err((
            span,
            "transmute can attempt to turn pointers into integers, so is unstable in const fn".into(),
        )),
        // binops are fine on integers
        Rvalue::BinaryOp(_, box (lhs, rhs)) | Rvalue::CheckedBinaryOp(_, box (lhs, rhs)) => {
            check_operand(tcx, lhs, span, body)?;
            check_operand(tcx, rhs, span, body)?;
            let ty = lhs.ty(body, tcx);
            if ty.is_integral() || ty.is_bool() || ty.is_char() {
                Ok(())
            } else {
                Err((
                    span,
                    "only int, `bool` and `char` operations are stable in const fn".into(),
                ))
            }
        },
<<<<<<< HEAD
        Rvalue::NullaryOp(NullOp::SizeOf | NullOp::AlignOf | NullOp::OffsetOf(_) | NullOp::DebugAssertions, _) | Rvalue::ShallowInitBox(_, _) => {
            Ok(())
        },
=======
        Rvalue::NullaryOp(NullOp::SizeOf | NullOp::AlignOf | NullOp::OffsetOf(_) | NullOp::DebugAssertions, _)
        | Rvalue::ShallowInitBox(_, _) => Ok(()),
>>>>>>> 10136170
        Rvalue::UnaryOp(_, operand) => {
            let ty = operand.ty(body, tcx);
            if ty.is_integral() || ty.is_bool() {
                check_operand(tcx, operand, span, body)
            } else {
                Err((span, "only int and `bool` operations are stable in const fn".into()))
            }
        },
        Rvalue::Aggregate(_, operands) => {
            for operand in operands {
                check_operand(tcx, operand, span, body)?;
            }
            Ok(())
        },
    }
}

fn check_statement<'tcx>(
    tcx: TyCtxt<'tcx>,
    body: &Body<'tcx>,
    def_id: DefId,
    statement: &Statement<'tcx>,
) -> McfResult {
    let span = statement.source_info.span;
    match &statement.kind {
        StatementKind::Assign(box (place, rval)) => {
            check_place(tcx, *place, span, body)?;
            check_rvalue(tcx, body, def_id, rval, span)
        },

        StatementKind::FakeRead(box (_, place)) => check_place(tcx, *place, span, body),
        // just an assignment
        StatementKind::SetDiscriminant { place, .. } | StatementKind::Deinit(place) => {
            check_place(tcx, **place, span, body)
        },

        StatementKind::Intrinsic(box NonDivergingIntrinsic::Assume(op)) => check_operand(tcx, op, span, body),

        StatementKind::Intrinsic(box NonDivergingIntrinsic::CopyNonOverlapping(
            rustc_middle::mir::CopyNonOverlapping { dst, src, count },
        )) => {
            check_operand(tcx, dst, span, body)?;
            check_operand(tcx, src, span, body)?;
            check_operand(tcx, count, span, body)
        },
        // These are all NOPs
        StatementKind::StorageLive(_)
        | StatementKind::StorageDead(_)
        | StatementKind::Retag { .. }
        | StatementKind::AscribeUserType(..)
        | StatementKind::PlaceMention(..)
        | StatementKind::Coverage(..)
        | StatementKind::ConstEvalCounter
        | StatementKind::Nop => Ok(()),
    }
}

fn check_operand<'tcx>(tcx: TyCtxt<'tcx>, operand: &Operand<'tcx>, span: Span, body: &Body<'tcx>) -> McfResult {
    match operand {
        Operand::Move(place) => {
            if !place.projection.as_ref().is_empty()
                && !is_ty_const_destruct(tcx, place.ty(&body.local_decls, tcx).ty, body)
            {
                return Err((
                    span,
                    "cannot drop locals with a non constant destructor in const fn".into(),
                ));
            }

            check_place(tcx, *place, span, body)
        },
        Operand::Copy(place) => check_place(tcx, *place, span, body),
        Operand::Constant(c) => match c.check_static_ptr(tcx) {
            Some(_) => Err((span, "cannot access `static` items in const fn".into())),
            None => Ok(()),
        },
    }
}

fn check_place<'tcx>(tcx: TyCtxt<'tcx>, place: Place<'tcx>, span: Span, body: &Body<'tcx>) -> McfResult {
    for (base, elem) in place.as_ref().iter_projections() {
        match elem {
            ProjectionElem::Field(..) => {
                let base_ty = base.ty(body, tcx).ty;
                if let Some(def) = base_ty.ty_adt_def() {
                    // No union field accesses in `const fn`
                    if def.is_union() {
                        return Err((span, "accessing union fields is unstable".into()));
                    }
                }
            },
            ProjectionElem::ConstantIndex { .. }
            | ProjectionElem::OpaqueCast(..)
            | ProjectionElem::Downcast(..)
            | ProjectionElem::Subslice { .. }
            | ProjectionElem::Deref
            | ProjectionElem::Subtype(_)
            | ProjectionElem::Index(_) => {},
        }
    }

    Ok(())
}

fn check_terminator<'tcx>(
    tcx: TyCtxt<'tcx>,
    body: &Body<'tcx>,
    terminator: &Terminator<'tcx>,
    msrv: &Msrv,
) -> McfResult {
    let span = terminator.source_info.span;
    match &terminator.kind {
        TerminatorKind::FalseEdge { .. }
        | TerminatorKind::FalseUnwind { .. }
        | TerminatorKind::Goto { .. }
        | TerminatorKind::Return
        | TerminatorKind::UnwindResume
        | TerminatorKind::UnwindTerminate(_)
        | TerminatorKind::Unreachable => Ok(()),
        TerminatorKind::Drop { place, .. } => {
            if !is_ty_const_destruct(tcx, place.ty(&body.local_decls, tcx).ty, body) {
                return Err((
                    span,
                    "cannot drop locals with a non constant destructor in const fn".into(),
                ));
            }
            Ok(())
        },
        TerminatorKind::SwitchInt { discr, targets: _ } => check_operand(tcx, discr, span, body),
        TerminatorKind::CoroutineDrop | TerminatorKind::Yield { .. } => {
            Err((span, "const fn coroutines are unstable".into()))
        },
        TerminatorKind::Call {
            func,
            args,
            call_source: _,
            destination: _,
            target: _,
            unwind: _,
            fn_span: _,
        } => {
            let fn_ty = func.ty(body, tcx);
            if let ty::FnDef(fn_def_id, _) = *fn_ty.kind() {
                if !is_const_fn(tcx, fn_def_id, msrv) {
                    return Err((
                        span,
                        format!(
                            "can only call other `const fn` within a `const fn`, \
                             but `{func:?}` is not stable as `const fn`",
                        )
                        .into(),
                    ));
                }

                // HACK: This is to "unstabilize" the `transmute` intrinsic
                // within const fns. `transmute` is allowed in all other const contexts.
                // This won't really scale to more intrinsics or functions. Let's allow const
                // transmutes in const fn before we add more hacks to this.
                if matches!(tcx.intrinsic(fn_def_id), Some(sym::transmute)) {
                    return Err((
                        span,
                        "can only call `transmute` from const items, not `const fn`".into(),
                    ));
                }

                check_operand(tcx, func, span, body)?;

                for arg in args {
                    check_operand(tcx, &arg.node, span, body)?;
                }
                Ok(())
            } else {
                Err((span, "can only call other const fns within const fn".into()))
            }
        },
        TerminatorKind::Assert {
            cond,
            expected: _,
            msg: _,
            target: _,
            unwind: _,
        } => check_operand(tcx, cond, span, body),
        TerminatorKind::InlineAsm { .. } => Err((span, "cannot use inline assembly in const fn".into())),
    }
}

fn is_const_fn(tcx: TyCtxt<'_>, def_id: DefId, msrv: &Msrv) -> bool {
    tcx.is_const_fn(def_id)
        && tcx.lookup_const_stability(def_id).map_or(true, |const_stab| {
            if let rustc_attr::StabilityLevel::Stable { since, .. } = const_stab.level {
                // Checking MSRV is manually necessary because `rustc` has no such concept. This entire
                // function could be removed if `rustc` provided a MSRV-aware version of `is_const_fn`.
                // as a part of an unimplemented MSRV check https://github.com/rust-lang/rust/issues/65262.

                let const_stab_rust_version = match since {
                    StableSince::Version(version) => version,
                    StableSince::Current => rustc_session::RustcVersion::CURRENT,
                    StableSince::Err => return false,
                };

                msrv.meets(RustcVersion::new(
                    u32::from(const_stab_rust_version.major),
                    u32::from(const_stab_rust_version.minor),
                    u32::from(const_stab_rust_version.patch),
                ))
            } else {
                // Unstable const fn with the feature enabled.
                msrv.current().is_none()
            }
        })
}

fn is_ty_const_destruct<'tcx>(tcx: TyCtxt<'tcx>, ty: Ty<'tcx>, body: &Body<'tcx>) -> bool {
    // FIXME(effects, fee1-dead) revert to const destruct once it works again
    #[expect(unused)]
    fn is_ty_const_destruct_unused<'tcx>(tcx: TyCtxt<'tcx>, ty: Ty<'tcx>, body: &Body<'tcx>) -> bool {
        // Avoid selecting for simple cases, such as builtin types.
        if ty::util::is_trivially_const_drop(ty) {
            return true;
        }

        // FIXME(effects) constness
        let obligation = Obligation::new(
            tcx,
            ObligationCause::dummy_with_span(body.span),
            ConstCx::new(tcx, body).param_env,
            TraitRef::from_lang_item(tcx, LangItem::Destruct, body.span, [ty]),
        );

        let infcx = tcx.infer_ctxt().build();
        let mut selcx = SelectionContext::new(&infcx);
        let Some(impl_src) = selcx.select(&obligation).ok().flatten() else {
            return false;
        };

        if !matches!(
            impl_src,
            ImplSource::Builtin(BuiltinImplSource::Misc, _) | ImplSource::Param(_)
        ) {
            return false;
        }

        let ocx = ObligationCtxt::new(&infcx);
        ocx.register_obligations(impl_src.nested_obligations());
        ocx.select_all_or_error().is_empty()
    }

    !ty.needs_drop(tcx, ConstCx::new(tcx, body).param_env)
}<|MERGE_RESOLUTION|>--- conflicted
+++ resolved
@@ -174,14 +174,8 @@
                 ))
             }
         },
-<<<<<<< HEAD
-        Rvalue::NullaryOp(NullOp::SizeOf | NullOp::AlignOf | NullOp::OffsetOf(_) | NullOp::DebugAssertions, _) | Rvalue::ShallowInitBox(_, _) => {
-            Ok(())
-        },
-=======
         Rvalue::NullaryOp(NullOp::SizeOf | NullOp::AlignOf | NullOp::OffsetOf(_) | NullOp::DebugAssertions, _)
         | Rvalue::ShallowInitBox(_, _) => Ok(()),
->>>>>>> 10136170
         Rvalue::UnaryOp(_, operand) => {
             let ty = operand.ty(body, tcx);
             if ty.is_integral() || ty.is_bool() {
