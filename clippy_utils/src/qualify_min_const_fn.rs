// This code used to be a part of `rustc` but moved to Clippy as a result of
// https://github.com/rust-lang/rust/issues/76618. Because of that, it contains unused code and some
// of terminologies might not be relevant in the context of Clippy. Note that its behavior might
// differ from the time of `rustc` even if the name stays the same.

use crate::msrvs::Msrv;
use rustc_hir as hir;
use rustc_hir::def_id::DefId;
use rustc_middle::mir::{
    Body, CastKind, NonDivergingIntrinsic, NullOp, Operand, Place, ProjectionElem, Rvalue, Statement, StatementKind,
    Terminator, TerminatorKind,
};
use rustc_middle::ty::subst::GenericArgKind;
use rustc_middle::ty::{self, adjustment::PointerCast, Ty, TyCtxt};
use rustc_semver::RustcVersion;
use rustc_span::symbol::sym;
use rustc_span::Span;
use std::borrow::Cow;

type McfResult = Result<(), (Span, Cow<'static, str>)>;

pub fn is_min_const_fn<'tcx>(tcx: TyCtxt<'tcx>, body: &Body<'tcx>, msrv: &Msrv) -> McfResult {
    let def_id = body.source.def_id();
    let mut current = def_id;
    loop {
        let predicates = tcx.predicates_of(current);
        for (predicate, _) in predicates.predicates {
            match predicate.kind().skip_binder() {
                ty::PredicateKind::Clause(
                    ty::Clause::RegionOutlives(_)
                    | ty::Clause::TypeOutlives(_)
                    | ty::Clause::Projection(_)
                    | ty::Clause::Trait(..)
                    | ty::Clause::ConstArgHasType(..),
                )
                | ty::PredicateKind::WellFormed(_)
                | ty::PredicateKind::ConstEvaluatable(..)
                | ty::PredicateKind::ConstEquate(..)
                | ty::PredicateKind::TypeWellFormedFromEnv(..) => continue,
                ty::PredicateKind::AliasRelate(..) => panic!("alias relate predicate on function: {predicate:#?}"),
                ty::PredicateKind::ObjectSafe(_) => panic!("object safe predicate on function: {predicate:#?}"),
                ty::PredicateKind::ClosureKind(..) => panic!("closure kind predicate on function: {predicate:#?}"),
                ty::PredicateKind::Subtype(_) => panic!("subtype predicate on function: {predicate:#?}"),
                ty::PredicateKind::Coerce(_) => panic!("coerce predicate on function: {predicate:#?}"),
                ty::PredicateKind::Ambiguous => panic!("ambiguous predicate on function: {predicate:#?}"),
            }
        }
        match predicates.parent {
            Some(parent) => current = parent,
            None => break,
        }
    }

    for local in &body.local_decls {
        check_ty(tcx, local.ty, local.source_info.span)?;
    }
    // impl trait is gone in MIR, so check the return type manually
    check_ty(
        tcx,
        tcx.fn_sig(def_id).subst_identity().output().skip_binder(),
        body.local_decls.iter().next().unwrap().source_info.span,
    )?;

    for bb in body.basic_blocks.iter() {
        check_terminator(tcx, body, bb.terminator(), msrv)?;
        for stmt in &bb.statements {
            check_statement(tcx, body, def_id, stmt)?;
        }
    }
    Ok(())
}

fn check_ty<'tcx>(tcx: TyCtxt<'tcx>, ty: Ty<'tcx>, span: Span) -> McfResult {
    for arg in ty.walk() {
        let ty = match arg.unpack() {
            GenericArgKind::Type(ty) => ty,

            // No constraints on lifetimes or constants, except potentially
            // constants' types, but `walk` will get to them as well.
            GenericArgKind::Lifetime(_) | GenericArgKind::Const(_) => continue,
        };

        match ty.kind() {
            ty::Ref(_, _, hir::Mutability::Mut) => {
                return Err((span, "mutable references in const fn are unstable".into()));
            },
            ty::Alias(ty::Opaque, ..) => return Err((span, "`impl Trait` in const fn is unstable".into())),
            ty::FnPtr(..) => {
                return Err((span, "function pointers in const fn are unstable".into()));
            },
            ty::Dynamic(preds, _, _) => {
                for pred in preds.iter() {
                    match pred.skip_binder() {
                        ty::ExistentialPredicate::AutoTrait(_) | ty::ExistentialPredicate::Projection(_) => {
                            return Err((
                                span,
                                "trait bounds other than `Sized` \
                                 on const fn parameters are unstable"
                                    .into(),
                            ));
                        },
                        ty::ExistentialPredicate::Trait(trait_ref) => {
                            if Some(trait_ref.def_id) != tcx.lang_items().sized_trait() {
                                return Err((
                                    span,
                                    "trait bounds other than `Sized` \
                                     on const fn parameters are unstable"
                                        .into(),
                                ));
                            }
                        },
                    }
                }
            },
            _ => {},
        }
    }
    Ok(())
}

fn check_rvalue<'tcx>(
    tcx: TyCtxt<'tcx>,
    body: &Body<'tcx>,
    def_id: DefId,
    rvalue: &Rvalue<'tcx>,
    span: Span,
) -> McfResult {
    match rvalue {
        Rvalue::ThreadLocalRef(_) => Err((span, "cannot access thread local storage in const fn".into())),
        Rvalue::Len(place) | Rvalue::Discriminant(place) | Rvalue::Ref(_, _, place) | Rvalue::AddressOf(_, place) => {
            check_place(tcx, *place, span, body)
        },
        Rvalue::CopyForDeref(place) => check_place(tcx, *place, span, body),
        Rvalue::Repeat(operand, _)
        | Rvalue::Use(operand)
        | Rvalue::Cast(
            CastKind::PointerFromExposedAddress
            | CastKind::IntToInt
            | CastKind::FloatToInt
            | CastKind::IntToFloat
            | CastKind::FloatToFloat
            | CastKind::FnPtrToPtr
            | CastKind::PtrToPtr
            | CastKind::Pointer(PointerCast::MutToConstPointer | PointerCast::ArrayToPointer),
            operand,
            _,
        ) => check_operand(tcx, operand, span, body),
        Rvalue::Cast(
            CastKind::Pointer(
                PointerCast::UnsafeFnPointer | PointerCast::ClosureFnPointer(_) | PointerCast::ReifyFnPointer,
            ),
            _,
            _,
        ) => Err((span, "function pointer casts are not allowed in const fn".into())),
        Rvalue::Cast(CastKind::Pointer(PointerCast::Unsize), op, cast_ty) => {
            let pointee_ty = if let Some(deref_ty) = cast_ty.builtin_deref(true) {
                deref_ty.ty
            } else {
                // We cannot allow this for now.
                return Err((span, "unsizing casts are only allowed for references right now".into()));
            };
            let unsized_ty = tcx.struct_tail_erasing_lifetimes(pointee_ty, tcx.param_env(def_id));
            if let ty::Slice(_) | ty::Str = unsized_ty.kind() {
                check_operand(tcx, op, span, body)?;
                // Casting/coercing things to slices is fine.
                Ok(())
            } else {
                // We just can't allow trait objects until we have figured out trait method calls.
                Err((span, "unsizing casts are not allowed in const fn".into()))
            }
        },
        Rvalue::Cast(CastKind::PointerExposeAddress, _, _) => {
            Err((span, "casting pointers to ints is unstable in const fn".into()))
        },
        Rvalue::Cast(CastKind::DynStar, _, _) => {
            // FIXME(dyn-star)
            unimplemented!()
        },
<<<<<<< HEAD
        Rvalue::Cast(CastKind::Transmute, _, _) => {
            Err((span, "transmute can attempt to turn pointers into integers, so is unstable in const fn".into()))
        },
=======
        Rvalue::Cast(CastKind::Transmute, _, _) => Err((
            span,
            "transmute can attempt to turn pointers into integers, so is unstable in const fn".into(),
        )),
>>>>>>> d5e2a7ac
        // binops are fine on integers
        Rvalue::BinaryOp(_, box (lhs, rhs)) | Rvalue::CheckedBinaryOp(_, box (lhs, rhs)) => {
            check_operand(tcx, lhs, span, body)?;
            check_operand(tcx, rhs, span, body)?;
            let ty = lhs.ty(body, tcx);
            if ty.is_integral() || ty.is_bool() || ty.is_char() {
                Ok(())
            } else {
                Err((
                    span,
                    "only int, `bool` and `char` operations are stable in const fn".into(),
                ))
            }
        },
        Rvalue::NullaryOp(NullOp::SizeOf | NullOp::AlignOf, _) | Rvalue::ShallowInitBox(_, _) => Ok(()),
        Rvalue::UnaryOp(_, operand) => {
            let ty = operand.ty(body, tcx);
            if ty.is_integral() || ty.is_bool() {
                check_operand(tcx, operand, span, body)
            } else {
                Err((span, "only int and `bool` operations are stable in const fn".into()))
            }
        },
        Rvalue::Aggregate(_, operands) => {
            for operand in operands {
                check_operand(tcx, operand, span, body)?;
            }
            Ok(())
        },
    }
}

fn check_statement<'tcx>(
    tcx: TyCtxt<'tcx>,
    body: &Body<'tcx>,
    def_id: DefId,
    statement: &Statement<'tcx>,
) -> McfResult {
    let span = statement.source_info.span;
    match &statement.kind {
        StatementKind::Assign(box (place, rval)) => {
            check_place(tcx, *place, span, body)?;
            check_rvalue(tcx, body, def_id, rval, span)
        },

        StatementKind::FakeRead(box (_, place)) => check_place(tcx, *place, span, body),
        // just an assignment
        StatementKind::SetDiscriminant { place, .. } | StatementKind::Deinit(place) => {
            check_place(tcx, **place, span, body)
        },

        StatementKind::Intrinsic(box NonDivergingIntrinsic::Assume(op)) => check_operand(tcx, op, span, body),

        StatementKind::Intrinsic(box NonDivergingIntrinsic::CopyNonOverlapping(
            rustc_middle::mir::CopyNonOverlapping { dst, src, count },
        )) => {
            check_operand(tcx, dst, span, body)?;
            check_operand(tcx, src, span, body)?;
            check_operand(tcx, count, span, body)
        },
        // These are all NOPs
        StatementKind::StorageLive(_)
        | StatementKind::StorageDead(_)
        | StatementKind::Retag { .. }
        | StatementKind::AscribeUserType(..)
        | StatementKind::PlaceMention(..)
        | StatementKind::Coverage(..)
        | StatementKind::ConstEvalCounter
        | StatementKind::Nop => Ok(()),
    }
}

fn check_operand<'tcx>(tcx: TyCtxt<'tcx>, operand: &Operand<'tcx>, span: Span, body: &Body<'tcx>) -> McfResult {
    match operand {
        Operand::Move(place) | Operand::Copy(place) => check_place(tcx, *place, span, body),
        Operand::Constant(c) => match c.check_static_ptr(tcx) {
            Some(_) => Err((span, "cannot access `static` items in const fn".into())),
            None => Ok(()),
        },
    }
}

fn check_place<'tcx>(tcx: TyCtxt<'tcx>, place: Place<'tcx>, span: Span, body: &Body<'tcx>) -> McfResult {
    let mut cursor = place.projection.as_ref();
    while let [ref proj_base @ .., elem] = *cursor {
        cursor = proj_base;
        match elem {
            ProjectionElem::Field(..) => {
                let base_ty = Place::ty_from(place.local, proj_base, body, tcx).ty;
                if let Some(def) = base_ty.ty_adt_def() {
                    // No union field accesses in `const fn`
                    if def.is_union() {
                        return Err((span, "accessing union fields is unstable".into()));
                    }
                }
            },
            ProjectionElem::ConstantIndex { .. }
            | ProjectionElem::OpaqueCast(..)
            | ProjectionElem::Downcast(..)
            | ProjectionElem::Subslice { .. }
            | ProjectionElem::Deref
            | ProjectionElem::Index(_) => {},
        }
    }

    Ok(())
}

fn check_terminator<'tcx>(
    tcx: TyCtxt<'tcx>,
    body: &Body<'tcx>,
    terminator: &Terminator<'tcx>,
    msrv: &Msrv,
) -> McfResult {
    let span = terminator.source_info.span;
    match &terminator.kind {
        TerminatorKind::FalseEdge { .. }
        | TerminatorKind::FalseUnwind { .. }
        | TerminatorKind::Goto { .. }
        | TerminatorKind::Return
        | TerminatorKind::Resume
        | TerminatorKind::Unreachable => Ok(()),

        TerminatorKind::Drop { place, .. } => check_place(tcx, *place, span, body),

        TerminatorKind::SwitchInt { discr, targets: _ } => check_operand(tcx, discr, span, body),

        TerminatorKind::Abort => Err((span, "abort is not stable in const fn".into())),
        TerminatorKind::GeneratorDrop | TerminatorKind::Yield { .. } => {
            Err((span, "const fn generators are unstable".into()))
        },

        TerminatorKind::Call {
            func,
            args,
            from_hir_call: _,
            destination: _,
            target: _,
            cleanup: _,
            fn_span: _,
        } => {
            let fn_ty = func.ty(body, tcx);
            if let ty::FnDef(fn_def_id, _) = *fn_ty.kind() {
                if !is_const_fn(tcx, fn_def_id, msrv) {
                    return Err((
                        span,
                        format!(
                            "can only call other `const fn` within a `const fn`, \
                             but `{func:?}` is not stable as `const fn`",
                        )
                        .into(),
                    ));
                }

                // HACK: This is to "unstabilize" the `transmute` intrinsic
                // within const fns. `transmute` is allowed in all other const contexts.
                // This won't really scale to more intrinsics or functions. Let's allow const
                // transmutes in const fn before we add more hacks to this.
                if tcx.is_intrinsic(fn_def_id) && tcx.item_name(fn_def_id) == sym::transmute {
                    return Err((
                        span,
                        "can only call `transmute` from const items, not `const fn`".into(),
                    ));
                }

                check_operand(tcx, func, span, body)?;

                for arg in args {
                    check_operand(tcx, arg, span, body)?;
                }
                Ok(())
            } else {
                Err((span, "can only call other const fns within const fn".into()))
            }
        },

        TerminatorKind::Assert {
            cond,
            expected: _,
            msg: _,
            target: _,
            cleanup: _,
        } => check_operand(tcx, cond, span, body),

        TerminatorKind::InlineAsm { .. } => Err((span, "cannot use inline assembly in const fn".into())),
    }
}

fn is_const_fn(tcx: TyCtxt<'_>, def_id: DefId, msrv: &Msrv) -> bool {
    tcx.is_const_fn(def_id)
        && tcx.lookup_const_stability(def_id).map_or(true, |const_stab| {
            if let rustc_attr::StabilityLevel::Stable { since, .. } = const_stab.level {
                // Checking MSRV is manually necessary because `rustc` has no such concept. This entire
                // function could be removed if `rustc` provided a MSRV-aware version of `is_const_fn`.
                // as a part of an unimplemented MSRV check https://github.com/rust-lang/rust/issues/65262.

                // HACK(nilstrieb): CURRENT_RUSTC_VERSION can return versions like 1.66.0-dev. `rustc-semver`
                // doesn't accept                  the `-dev` version number so we have to strip it
                // off.
                let short_version = since
                    .as_str()
                    .split('-')
                    .next()
                    .expect("rustc_attr::StabilityLevel::Stable::since` is empty");

                let since = rustc_span::Symbol::intern(short_version);

                msrv.meets(RustcVersion::parse(since.as_str()).unwrap_or_else(|err| {
                    panic!("`rustc_attr::StabilityLevel::Stable::since` is ill-formatted: `{since}`, {err:?}")
                }))
            } else {
                // Unstable const fn with the feature enabled.
                msrv.current().is_none()
            }
        })
}<|MERGE_RESOLUTION|>--- conflicted
+++ resolved
@@ -176,16 +176,10 @@
             // FIXME(dyn-star)
             unimplemented!()
         },
-<<<<<<< HEAD
-        Rvalue::Cast(CastKind::Transmute, _, _) => {
-            Err((span, "transmute can attempt to turn pointers into integers, so is unstable in const fn".into()))
-        },
-=======
         Rvalue::Cast(CastKind::Transmute, _, _) => Err((
             span,
             "transmute can attempt to turn pointers into integers, so is unstable in const fn".into(),
         )),
->>>>>>> d5e2a7ac
         // binops are fine on integers
         Rvalue::BinaryOp(_, box (lhs, rhs)) | Rvalue::CheckedBinaryOp(_, box (lhs, rhs)) => {
             check_operand(tcx, lhs, span, body)?;
