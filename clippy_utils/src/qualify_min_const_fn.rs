// This code used to be a part of `rustc` but moved to Clippy as a result of
// https://github.com/rust-lang/rust/issues/76618. Because of that, it contains unused code and some
// of terminologies might not be relevant in the context of Clippy. Note that its behavior might
// differ from the time of `rustc` even if the name stays the same.

use rustc_hir as hir;
use rustc_hir::def_id::DefId;
use rustc_middle::mir::{
    Body, CastKind, NonDivergingIntrinsic, NullOp, Operand, Place, ProjectionElem, Rvalue, Statement, StatementKind,
    Terminator, TerminatorKind,
};
use rustc_middle::ty::subst::GenericArgKind;
use rustc_middle::ty::{self, adjustment::PointerCast, Ty, TyCtxt};
use rustc_semver::RustcVersion;
use rustc_span::symbol::sym;
use rustc_span::Span;
use std::borrow::Cow;

type McfResult = Result<(), (Span, Cow<'static, str>)>;

pub fn is_min_const_fn<'a, 'tcx>(tcx: TyCtxt<'tcx>, body: &'a Body<'tcx>, msrv: Option<RustcVersion>) -> McfResult {
    let def_id = body.source.def_id();
    let mut current = def_id;
    loop {
        let predicates = tcx.predicates_of(current);
        for (predicate, _) in predicates.predicates {
            match predicate.kind().skip_binder() {
                ty::PredicateKind::RegionOutlives(_)
                | ty::PredicateKind::TypeOutlives(_)
                | ty::PredicateKind::WellFormed(_)
                | ty::PredicateKind::Projection(_)
                | ty::PredicateKind::ConstEvaluatable(..)
                | ty::PredicateKind::ConstEquate(..)
                | ty::PredicateKind::Trait(..)
                | ty::PredicateKind::TypeWellFormedFromEnv(..) => continue,
                ty::PredicateKind::ObjectSafe(_) => panic!("object safe predicate on function: {predicate:#?}"),
                ty::PredicateKind::ClosureKind(..) => panic!("closure kind predicate on function: {predicate:#?}"),
                ty::PredicateKind::Subtype(_) => panic!("subtype predicate on function: {predicate:#?}"),
                ty::PredicateKind::Coerce(_) => panic!("coerce predicate on function: {predicate:#?}"),
            }
        }
        match predicates.parent {
            Some(parent) => current = parent,
            None => break,
        }
    }

    for local in &body.local_decls {
        check_ty(tcx, local.ty, local.source_info.span)?;
    }
    // impl trait is gone in MIR, so check the return type manually
    check_ty(
        tcx,
        tcx.fn_sig(def_id).output().skip_binder(),
        body.local_decls.iter().next().unwrap().source_info.span,
    )?;

    for bb in body.basic_blocks.iter() {
        check_terminator(tcx, body, bb.terminator(), msrv)?;
        for stmt in &bb.statements {
            check_statement(tcx, body, def_id, stmt)?;
        }
    }
    Ok(())
}

fn check_ty<'tcx>(tcx: TyCtxt<'tcx>, ty: Ty<'tcx>, span: Span) -> McfResult {
    for arg in ty.walk() {
        let ty = match arg.unpack() {
            GenericArgKind::Type(ty) => ty,

            // No constraints on lifetimes or constants, except potentially
            // constants' types, but `walk` will get to them as well.
            GenericArgKind::Lifetime(_) | GenericArgKind::Const(_) => continue,
        };

        match ty.kind() {
            ty::Ref(_, _, hir::Mutability::Mut) => {
                return Err((span, "mutable references in const fn are unstable".into()));
            },
            ty::Opaque(..) => return Err((span, "`impl Trait` in const fn is unstable".into())),
            ty::FnPtr(..) => {
                return Err((span, "function pointers in const fn are unstable".into()));
            },
            ty::Dynamic(preds, _, _) => {
                for pred in preds.iter() {
                    match pred.skip_binder() {
                        ty::ExistentialPredicate::AutoTrait(_) | ty::ExistentialPredicate::Projection(_) => {
                            return Err((
                                span,
                                "trait bounds other than `Sized` \
                                 on const fn parameters are unstable"
                                    .into(),
                            ));
                        },
                        ty::ExistentialPredicate::Trait(trait_ref) => {
                            if Some(trait_ref.def_id) != tcx.lang_items().sized_trait() {
                                return Err((
                                    span,
                                    "trait bounds other than `Sized` \
                                     on const fn parameters are unstable"
                                        .into(),
                                ));
                            }
                        },
                    }
                }
            },
            _ => {},
        }
    }
    Ok(())
}

fn check_rvalue<'tcx>(
    tcx: TyCtxt<'tcx>,
    body: &Body<'tcx>,
    def_id: DefId,
    rvalue: &Rvalue<'tcx>,
    span: Span,
) -> McfResult {
    match rvalue {
        Rvalue::ThreadLocalRef(_) => Err((span, "cannot access thread local storage in const fn".into())),
        Rvalue::Len(place) | Rvalue::Discriminant(place) | Rvalue::Ref(_, _, place) | Rvalue::AddressOf(_, place) => {
            check_place(tcx, *place, span, body)
        },
        Rvalue::CopyForDeref(place) => check_place(tcx, *place, span, body),
        Rvalue::Repeat(operand, _)
        | Rvalue::Use(operand)
        | Rvalue::Cast(
            CastKind::PointerFromExposedAddress
            | CastKind::Misc
            | CastKind::Pointer(PointerCast::MutToConstPointer | PointerCast::ArrayToPointer),
            operand,
            _,
        ) => check_operand(tcx, operand, span, body),
        Rvalue::Cast(
            CastKind::Pointer(
                PointerCast::UnsafeFnPointer | PointerCast::ClosureFnPointer(_) | PointerCast::ReifyFnPointer,
            ),
            _,
            _,
        ) => Err((span, "function pointer casts are not allowed in const fn".into())),
        Rvalue::Cast(CastKind::Pointer(PointerCast::Unsize), op, cast_ty) => {
            let pointee_ty = if let Some(deref_ty) = cast_ty.builtin_deref(true) {
                deref_ty.ty
            } else {
                // We cannot allow this for now.
                return Err((span, "unsizing casts are only allowed for references right now".into()));
            };
            let unsized_ty = tcx.struct_tail_erasing_lifetimes(pointee_ty, tcx.param_env(def_id));
            if let ty::Slice(_) | ty::Str = unsized_ty.kind() {
                check_operand(tcx, op, span, body)?;
                // Casting/coercing things to slices is fine.
                Ok(())
            } else {
                // We just can't allow trait objects until we have figured out trait method calls.
                Err((span, "unsizing casts are not allowed in const fn".into()))
            }
        },
        Rvalue::Cast(CastKind::PointerExposeAddress, _, _) => {
            Err((span, "casting pointers to ints is unstable in const fn".into()))
        },
        Rvalue::Cast(CastKind::DynStar, _, _) => {
            // FIXME(dyn-star)
            unimplemented!()
        },
        // binops are fine on integers
        Rvalue::BinaryOp(_, box (lhs, rhs)) | Rvalue::CheckedBinaryOp(_, box (lhs, rhs)) => {
            check_operand(tcx, lhs, span, body)?;
            check_operand(tcx, rhs, span, body)?;
            let ty = lhs.ty(body, tcx);
            if ty.is_integral() || ty.is_bool() || ty.is_char() {
                Ok(())
            } else {
                Err((
                    span,
                    "only int, `bool` and `char` operations are stable in const fn".into(),
                ))
            }
        },
        Rvalue::NullaryOp(NullOp::SizeOf | NullOp::AlignOf, _) | Rvalue::ShallowInitBox(_, _) => Ok(()),
        Rvalue::UnaryOp(_, operand) => {
            let ty = operand.ty(body, tcx);
            if ty.is_integral() || ty.is_bool() {
                check_operand(tcx, operand, span, body)
            } else {
                Err((span, "only int and `bool` operations are stable in const fn".into()))
            }
        },
        Rvalue::Aggregate(_, operands) => {
            for operand in operands {
                check_operand(tcx, operand, span, body)?;
            }
            Ok(())
        },
    }
}

fn check_statement<'tcx>(
    tcx: TyCtxt<'tcx>,
    body: &Body<'tcx>,
    def_id: DefId,
    statement: &Statement<'tcx>,
) -> McfResult {
    let span = statement.source_info.span;
    match &statement.kind {
        StatementKind::Assign(box (place, rval)) => {
            check_place(tcx, *place, span, body)?;
            check_rvalue(tcx, body, def_id, rval, span)
        },

        StatementKind::FakeRead(box (_, place)) => check_place(tcx, *place, span, body),
        // just an assignment
        StatementKind::SetDiscriminant { place, .. } | StatementKind::Deinit(place) => {
            check_place(tcx, **place, span, body)
        },

        StatementKind::Intrinsic(box NonDivergingIntrinsic::Assume(op)) => check_operand(tcx, op, span, body),

        StatementKind::Intrinsic(box NonDivergingIntrinsic::CopyNonOverlapping(
            rustc_middle::mir::CopyNonOverlapping { dst, src, count },
        )) => {
            check_operand(tcx, dst, span, body)?;
            check_operand(tcx, src, span, body)?;
            check_operand(tcx, count, span, body)
        },
        // These are all NOPs
        StatementKind::StorageLive(_)
        | StatementKind::StorageDead(_)
        | StatementKind::Retag { .. }
        | StatementKind::AscribeUserType(..)
        | StatementKind::Coverage(..)
        | StatementKind::Nop => Ok(()),
    }
}

fn check_operand<'tcx>(tcx: TyCtxt<'tcx>, operand: &Operand<'tcx>, span: Span, body: &Body<'tcx>) -> McfResult {
    match operand {
        Operand::Move(place) | Operand::Copy(place) => check_place(tcx, *place, span, body),
        Operand::Constant(c) => match c.check_static_ptr(tcx) {
            Some(_) => Err((span, "cannot access `static` items in const fn".into())),
            None => Ok(()),
        },
    }
}

fn check_place<'tcx>(tcx: TyCtxt<'tcx>, place: Place<'tcx>, span: Span, body: &Body<'tcx>) -> McfResult {
    let mut cursor = place.projection.as_ref();
    while let [ref proj_base @ .., elem] = *cursor {
        cursor = proj_base;
        match elem {
            ProjectionElem::Field(..) => {
                let base_ty = Place::ty_from(place.local, proj_base, body, tcx).ty;
                if let Some(def) = base_ty.ty_adt_def() {
                    // No union field accesses in `const fn`
                    if def.is_union() {
                        return Err((span, "accessing union fields is unstable".into()));
                    }
                }
            },
            ProjectionElem::ConstantIndex { .. }
            | ProjectionElem::OpaqueCast(..)
            | ProjectionElem::Downcast(..)
            | ProjectionElem::Subslice { .. }
            | ProjectionElem::Deref
            | ProjectionElem::Index(_) => {},
        }
    }

    Ok(())
}

fn check_terminator<'a, 'tcx>(
    tcx: TyCtxt<'tcx>,
    body: &'a Body<'tcx>,
    terminator: &Terminator<'tcx>,
    msrv: Option<RustcVersion>,
) -> McfResult {
    let span = terminator.source_info.span;
    match &terminator.kind {
        TerminatorKind::FalseEdge { .. }
        | TerminatorKind::FalseUnwind { .. }
        | TerminatorKind::Goto { .. }
        | TerminatorKind::Return
        | TerminatorKind::Resume
        | TerminatorKind::Unreachable => Ok(()),

        TerminatorKind::Drop { place, .. } => check_place(tcx, *place, span, body),
        TerminatorKind::DropAndReplace { place, value, .. } => {
            check_place(tcx, *place, span, body)?;
            check_operand(tcx, value, span, body)
        },

        TerminatorKind::SwitchInt {
            discr,
            switch_ty: _,
            targets: _,
        } => check_operand(tcx, discr, span, body),

        TerminatorKind::Abort => Err((span, "abort is not stable in const fn".into())),
        TerminatorKind::GeneratorDrop | TerminatorKind::Yield { .. } => {
            Err((span, "const fn generators are unstable".into()))
        },

        TerminatorKind::Call {
            func,
            args,
            from_hir_call: _,
            destination: _,
            target: _,
            cleanup: _,
            fn_span: _,
        } => {
            let fn_ty = func.ty(body, tcx);
            if let ty::FnDef(fn_def_id, _) = *fn_ty.kind() {
                if !is_const_fn(tcx, fn_def_id, msrv) {
                    return Err((
                        span,
                        format!(
                            "can only call other `const fn` within a `const fn`, \
                             but `{func:?}` is not stable as `const fn`",
                        )
                        .into(),
                    ));
                }

                // HACK: This is to "unstabilize" the `transmute` intrinsic
                // within const fns. `transmute` is allowed in all other const contexts.
                // This won't really scale to more intrinsics or functions. Let's allow const
                // transmutes in const fn before we add more hacks to this.
                if tcx.is_intrinsic(fn_def_id) && tcx.item_name(fn_def_id) == sym::transmute {
                    return Err((
                        span,
                        "can only call `transmute` from const items, not `const fn`".into(),
                    ));
                }

                check_operand(tcx, func, span, body)?;

                for arg in args {
                    check_operand(tcx, arg, span, body)?;
                }
                Ok(())
            } else {
                Err((span, "can only call other const fns within const fn".into()))
            }
        },

        TerminatorKind::Assert {
            cond,
            expected: _,
            msg: _,
            target: _,
            cleanup: _,
        } => check_operand(tcx, cond, span, body),

        TerminatorKind::InlineAsm { .. } => Err((span, "cannot use inline assembly in const fn".into())),
    }
}

fn is_const_fn(tcx: TyCtxt<'_>, def_id: DefId, msrv: Option<RustcVersion>) -> bool {
    tcx.is_const_fn(def_id)
        && tcx.lookup_const_stability(def_id).map_or(true, |const_stab| {
            if let rustc_attr::StabilityLevel::Stable { since, .. } = const_stab.level {
                // Checking MSRV is manually necessary because `rustc` has no such concept. This entire
                // function could be removed if `rustc` provided a MSRV-aware version of `is_const_fn`.
                // as a part of an unimplemented MSRV check https://github.com/rust-lang/rust/issues/65262.

<<<<<<< HEAD
                // HACK(nilstrieb): CURRENT_RUSTC_VERSION can return versions like 1.66.0-dev. `rustc-semver` doesn't accept
                //                  the `-dev` version number so we have to strip it off.
=======
                // HACK(nilstrieb): CURRENT_RUSTC_VERSION can return versions like 1.66.0-dev. `rustc-semver`
                // doesn't accept                  the `-dev` version number so we have to strip it
                // off.
>>>>>>> 36a4355d
                let short_version = since
                    .as_str()
                    .split('-')
                    .next()
                    .expect("rustc_attr::StabilityLevel::Stable::since` is empty");

                let since = rustc_span::Symbol::intern(short_version);

                crate::meets_msrv(
                    msrv,
<<<<<<< HEAD
                    RustcVersion::parse(since.as_str())
                        .unwrap_or_else(|err| panic!("`rustc_attr::StabilityLevel::Stable::since` is ill-formatted: `{since}`, {err:?}")),
=======
                    RustcVersion::parse(since.as_str()).unwrap_or_else(|err| {
                        panic!("`rustc_attr::StabilityLevel::Stable::since` is ill-formatted: `{since}`, {err:?}")
                    }),
>>>>>>> 36a4355d
                )
            } else {
                // Unstable const fn with the feature enabled.
                msrv.is_none()
            }
        })
}<|MERGE_RESOLUTION|>--- conflicted
+++ resolved
@@ -367,14 +367,9 @@
                 // function could be removed if `rustc` provided a MSRV-aware version of `is_const_fn`.
                 // as a part of an unimplemented MSRV check https://github.com/rust-lang/rust/issues/65262.
 
-<<<<<<< HEAD
-                // HACK(nilstrieb): CURRENT_RUSTC_VERSION can return versions like 1.66.0-dev. `rustc-semver` doesn't accept
-                //                  the `-dev` version number so we have to strip it off.
-=======
                 // HACK(nilstrieb): CURRENT_RUSTC_VERSION can return versions like 1.66.0-dev. `rustc-semver`
                 // doesn't accept                  the `-dev` version number so we have to strip it
                 // off.
->>>>>>> 36a4355d
                 let short_version = since
                     .as_str()
                     .split('-')
@@ -385,14 +380,9 @@
 
                 crate::meets_msrv(
                     msrv,
-<<<<<<< HEAD
-                    RustcVersion::parse(since.as_str())
-                        .unwrap_or_else(|err| panic!("`rustc_attr::StabilityLevel::Stable::since` is ill-formatted: `{since}`, {err:?}")),
-=======
                     RustcVersion::parse(since.as_str()).unwrap_or_else(|err| {
                         panic!("`rustc_attr::StabilityLevel::Stable::since` is ill-formatted: `{since}`, {err:?}")
                     }),
->>>>>>> 36a4355d
                 )
             } else {
                 // Unstable const fn with the feature enabled.
