// This code used to be a part of `rustc` but moved to Clippy as a result of
// https://github.com/rust-lang/rust/issues/76618. Because of that, it contains unused code and some
// of terminologies might not be relevant in the context of Clippy. Note that its behavior might
// differ from the time of `rustc` even if the name stays the same.

use clippy_config::msrvs::{self, Msrv};
use hir::LangItem;
use rustc_attr::StableSince;
use rustc_const_eval::transform::check_consts::ConstCx;
use rustc_hir as hir;
use rustc_hir::def_id::DefId;
use rustc_infer::infer::TyCtxtInferExt;
use rustc_infer::traits::Obligation;
use rustc_middle::mir::{
    Body, CastKind, NonDivergingIntrinsic, NullOp, Operand, Place, ProjectionElem, Rvalue, Statement, StatementKind,
    Terminator, TerminatorKind,
};
use rustc_middle::traits::{BuiltinImplSource, ImplSource, ObligationCause};
use rustc_middle::ty::adjustment::PointerCoercion;
use rustc_middle::ty::{self, GenericArgKind, TraitRef, Ty, TyCtxt};
use rustc_semver::RustcVersion;
use rustc_span::symbol::sym;
use rustc_span::Span;
use rustc_trait_selection::traits::{ObligationCtxt, SelectionContext};
use std::borrow::Cow;

type McfResult = Result<(), (Span, Cow<'static, str>)>;

pub fn is_min_const_fn<'tcx>(tcx: TyCtxt<'tcx>, body: &Body<'tcx>, msrv: &Msrv) -> McfResult {
    let def_id = body.source.def_id();

    for local in &body.local_decls {
        check_ty(tcx, local.ty, local.source_info.span)?;
    }
    // impl trait is gone in MIR, so check the return type manually
    check_ty(
        tcx,
        tcx.fn_sig(def_id).instantiate_identity().output().skip_binder(),
        body.local_decls.iter().next().unwrap().source_info.span,
    )?;

    for bb in &*body.basic_blocks {
        check_terminator(tcx, body, bb.terminator(), msrv)?;
        for stmt in &bb.statements {
            check_statement(tcx, body, def_id, stmt, msrv)?;
        }
    }
    Ok(())
}

fn check_ty<'tcx>(tcx: TyCtxt<'tcx>, ty: Ty<'tcx>, span: Span) -> McfResult {
    for arg in ty.walk() {
        let ty = match arg.unpack() {
            GenericArgKind::Type(ty) => ty,

            // No constraints on lifetimes or constants, except potentially
            // constants' types, but `walk` will get to them as well.
            GenericArgKind::Lifetime(_) | GenericArgKind::Const(_) => continue,
        };

        match ty.kind() {
            ty::Ref(_, _, hir::Mutability::Mut) => {
                return Err((span, "mutable references in const fn are unstable".into()));
            },
            ty::Alias(ty::Opaque, ..) => return Err((span, "`impl Trait` in const fn is unstable".into())),
            ty::FnPtr(..) => {
                return Err((span, "function pointers in const fn are unstable".into()));
            },
            ty::Dynamic(preds, _, _) => {
                for pred in *preds {
                    match pred.skip_binder() {
                        ty::ExistentialPredicate::AutoTrait(_) | ty::ExistentialPredicate::Projection(_) => {
                            return Err((
                                span,
                                "trait bounds other than `Sized` \
                                 on const fn parameters are unstable"
                                    .into(),
                            ));
                        },
                        ty::ExistentialPredicate::Trait(trait_ref) => {
                            if Some(trait_ref.def_id) != tcx.lang_items().sized_trait() {
                                return Err((
                                    span,
                                    "trait bounds other than `Sized` \
                                     on const fn parameters are unstable"
                                        .into(),
                                ));
                            }
                        },
                    }
                }
            },
            _ => {},
        }
    }
    Ok(())
}

fn check_rvalue<'tcx>(
    tcx: TyCtxt<'tcx>,
    body: &Body<'tcx>,
    def_id: DefId,
    rvalue: &Rvalue<'tcx>,
    span: Span,
    msrv: &Msrv,
) -> McfResult {
    match rvalue {
        Rvalue::ThreadLocalRef(_) => Err((span, "cannot access thread local storage in const fn".into())),
        Rvalue::Len(place) | Rvalue::Discriminant(place) | Rvalue::Ref(_, _, place) | Rvalue::AddressOf(_, place) => {
            check_place(tcx, *place, span, body, msrv)
        },
        Rvalue::CopyForDeref(place) => check_place(tcx, *place, span, body, msrv),
        Rvalue::Repeat(operand, _)
        | Rvalue::Use(operand)
        | Rvalue::Cast(
            CastKind::PointerWithExposedProvenance
            | CastKind::IntToInt
            | CastKind::FloatToInt
            | CastKind::IntToFloat
            | CastKind::FloatToFloat
            | CastKind::FnPtrToPtr
            | CastKind::PtrToPtr
            | CastKind::PointerCoercion(PointerCoercion::MutToConstPointer | PointerCoercion::ArrayToPointer),
            operand,
            _,
        ) => check_operand(tcx, operand, span, body, msrv),
        Rvalue::Cast(
            CastKind::PointerCoercion(
                PointerCoercion::UnsafeFnPointer
                | PointerCoercion::ClosureFnPointer(_)
                | PointerCoercion::ReifyFnPointer,
            ),
            _,
            _,
        ) => Err((span, "function pointer casts are not allowed in const fn".into())),
        Rvalue::Cast(CastKind::PointerCoercion(PointerCoercion::Unsize), op, cast_ty) => {
<<<<<<< HEAD
            let pointee_ty = if let Some(deref_ty) = cast_ty.builtin_deref(true) {
                deref_ty
            } else {
=======
            let Some(pointee_ty) = cast_ty.builtin_deref(true) else {
>>>>>>> 8f59b382
                // We cannot allow this for now.
                return Err((span, "unsizing casts are only allowed for references right now".into()));
            };
            let unsized_ty = tcx.struct_tail_erasing_lifetimes(pointee_ty, tcx.param_env(def_id));
            if let ty::Slice(_) | ty::Str = unsized_ty.kind() {
                check_operand(tcx, op, span, body, msrv)?;
                // Casting/coercing things to slices is fine.
                Ok(())
            } else {
                // We just can't allow trait objects until we have figured out trait method calls.
                Err((span, "unsizing casts are not allowed in const fn".into()))
            }
        },
        Rvalue::Cast(CastKind::PointerExposeProvenance, _, _) => {
            Err((span, "casting pointers to ints is unstable in const fn".into()))
        },
        Rvalue::Cast(CastKind::DynStar, _, _) => {
            // FIXME(dyn-star)
            unimplemented!()
        },
        Rvalue::Cast(CastKind::Transmute, _, _) => Err((
            span,
            "transmute can attempt to turn pointers into integers, so is unstable in const fn".into(),
        )),
        // binops are fine on integers
<<<<<<< HEAD
        Rvalue::BinaryOp(_, box (lhs, rhs)) => {
            check_operand(tcx, lhs, span, body)?;
            check_operand(tcx, rhs, span, body)?;
=======
        Rvalue::BinaryOp(_, box (lhs, rhs)) | Rvalue::CheckedBinaryOp(_, box (lhs, rhs)) => {
            check_operand(tcx, lhs, span, body, msrv)?;
            check_operand(tcx, rhs, span, body, msrv)?;
>>>>>>> 8f59b382
            let ty = lhs.ty(body, tcx);
            if ty.is_integral() || ty.is_bool() || ty.is_char() {
                Ok(())
            } else {
                Err((
                    span,
                    "only int, `bool` and `char` operations are stable in const fn".into(),
                ))
            }
        },
        Rvalue::NullaryOp(NullOp::SizeOf | NullOp::AlignOf | NullOp::OffsetOf(_) | NullOp::UbChecks, _)
        | Rvalue::ShallowInitBox(_, _) => Ok(()),
        Rvalue::UnaryOp(_, operand) => {
            let ty = operand.ty(body, tcx);
            if ty.is_integral() || ty.is_bool() {
                check_operand(tcx, operand, span, body, msrv)
            } else {
                Err((span, "only int and `bool` operations are stable in const fn".into()))
            }
        },
        Rvalue::Aggregate(_, operands) => {
            for operand in operands {
                check_operand(tcx, operand, span, body, msrv)?;
            }
            Ok(())
        },
    }
}

fn check_statement<'tcx>(
    tcx: TyCtxt<'tcx>,
    body: &Body<'tcx>,
    def_id: DefId,
    statement: &Statement<'tcx>,
    msrv: &Msrv,
) -> McfResult {
    let span = statement.source_info.span;
    match &statement.kind {
        StatementKind::Assign(box (place, rval)) => {
            check_place(tcx, *place, span, body, msrv)?;
            check_rvalue(tcx, body, def_id, rval, span, msrv)
        },

        StatementKind::FakeRead(box (_, place)) => check_place(tcx, *place, span, body, msrv),
        // just an assignment
        StatementKind::SetDiscriminant { place, .. } | StatementKind::Deinit(place) => {
            check_place(tcx, **place, span, body, msrv)
        },

        StatementKind::Intrinsic(box NonDivergingIntrinsic::Assume(op)) => check_operand(tcx, op, span, body, msrv),

        StatementKind::Intrinsic(box NonDivergingIntrinsic::CopyNonOverlapping(
            rustc_middle::mir::CopyNonOverlapping { dst, src, count },
        )) => {
            check_operand(tcx, dst, span, body, msrv)?;
            check_operand(tcx, src, span, body, msrv)?;
            check_operand(tcx, count, span, body, msrv)
        },
        // These are all NOPs
        StatementKind::StorageLive(_)
        | StatementKind::StorageDead(_)
        | StatementKind::Retag { .. }
        | StatementKind::AscribeUserType(..)
        | StatementKind::PlaceMention(..)
        | StatementKind::Coverage(..)
        | StatementKind::ConstEvalCounter
        | StatementKind::Nop => Ok(()),
    }
}

fn check_operand<'tcx>(
    tcx: TyCtxt<'tcx>,
    operand: &Operand<'tcx>,
    span: Span,
    body: &Body<'tcx>,
    msrv: &Msrv,
) -> McfResult {
    match operand {
        Operand::Move(place) => {
            if !place.projection.as_ref().is_empty()
                && !is_ty_const_destruct(tcx, place.ty(&body.local_decls, tcx).ty, body)
            {
                return Err((
                    span,
                    "cannot drop locals with a non constant destructor in const fn".into(),
                ));
            }

            check_place(tcx, *place, span, body, msrv)
        },
        Operand::Copy(place) => check_place(tcx, *place, span, body, msrv),
        Operand::Constant(c) => match c.check_static_ptr(tcx) {
            Some(_) => Err((span, "cannot access `static` items in const fn".into())),
            None => Ok(()),
        },
    }
}

fn check_place<'tcx>(tcx: TyCtxt<'tcx>, place: Place<'tcx>, span: Span, body: &Body<'tcx>, msrv: &Msrv) -> McfResult {
    for (base, elem) in place.as_ref().iter_projections() {
        match elem {
            ProjectionElem::Field(..) => {
                if base.ty(body, tcx).ty.is_union() && !msrv.meets(msrvs::CONST_FN_UNION) {
                    return Err((span, "accessing union fields is unstable".into()));
                }
            },
            ProjectionElem::Deref => match base.ty(body, tcx).ty.kind() {
                ty::RawPtr(_, hir::Mutability::Mut) => {
                    return Err((span, "dereferencing raw mut pointer in const fn is unstable".into()));
                },
                ty::RawPtr(_, hir::Mutability::Not) if !msrv.meets(msrvs::CONST_RAW_PTR_DEREF) => {
                    return Err((span, "dereferencing raw const pointer in const fn is unstable".into()));
                },
                _ => (),
            },
            ProjectionElem::ConstantIndex { .. }
            | ProjectionElem::OpaqueCast(..)
            | ProjectionElem::Downcast(..)
            | ProjectionElem::Subslice { .. }
            | ProjectionElem::Subtype(_)
            | ProjectionElem::Index(_) => {},
        }
    }

    Ok(())
}

fn check_terminator<'tcx>(
    tcx: TyCtxt<'tcx>,
    body: &Body<'tcx>,
    terminator: &Terminator<'tcx>,
    msrv: &Msrv,
) -> McfResult {
    let span = terminator.source_info.span;
    match &terminator.kind {
        TerminatorKind::FalseEdge { .. }
        | TerminatorKind::FalseUnwind { .. }
        | TerminatorKind::Goto { .. }
        | TerminatorKind::Return
        | TerminatorKind::UnwindResume
        | TerminatorKind::UnwindTerminate(_)
        | TerminatorKind::Unreachable => Ok(()),
        TerminatorKind::Drop { place, .. } => {
            if !is_ty_const_destruct(tcx, place.ty(&body.local_decls, tcx).ty, body) {
                return Err((
                    span,
                    "cannot drop locals with a non constant destructor in const fn".into(),
                ));
            }
            Ok(())
        },
        TerminatorKind::SwitchInt { discr, targets: _ } => check_operand(tcx, discr, span, body, msrv),
        TerminatorKind::CoroutineDrop | TerminatorKind::Yield { .. } => {
            Err((span, "const fn coroutines are unstable".into()))
        },
        TerminatorKind::Call {
            func,
            args,
            call_source: _,
            destination: _,
            target: _,
            unwind: _,
            fn_span: _,
        } => {
            let fn_ty = func.ty(body, tcx);
            if let ty::FnDef(fn_def_id, _) = *fn_ty.kind() {
                if !is_const_fn(tcx, fn_def_id, msrv) {
                    return Err((
                        span,
                        format!(
                            "can only call other `const fn` within a `const fn`, \
                             but `{func:?}` is not stable as `const fn`",
                        )
                        .into(),
                    ));
                }

                // HACK: This is to "unstabilize" the `transmute` intrinsic
                // within const fns. `transmute` is allowed in all other const contexts.
                // This won't really scale to more intrinsics or functions. Let's allow const
                // transmutes in const fn before we add more hacks to this.
                if tcx.is_intrinsic(fn_def_id, sym::transmute) {
                    return Err((
                        span,
                        "can only call `transmute` from const items, not `const fn`".into(),
                    ));
                }

                check_operand(tcx, func, span, body, msrv)?;

                for arg in args {
                    check_operand(tcx, &arg.node, span, body, msrv)?;
                }
                Ok(())
            } else {
                Err((span, "can only call other const fns within const fn".into()))
            }
        },
        TerminatorKind::Assert {
            cond,
            expected: _,
            msg: _,
            target: _,
            unwind: _,
        } => check_operand(tcx, cond, span, body, msrv),
        TerminatorKind::InlineAsm { .. } => Err((span, "cannot use inline assembly in const fn".into())),
    }
}

fn is_const_fn(tcx: TyCtxt<'_>, def_id: DefId, msrv: &Msrv) -> bool {
    tcx.is_const_fn(def_id)
        && tcx.lookup_const_stability(def_id).map_or(true, |const_stab| {
            if let rustc_attr::StabilityLevel::Stable { since, .. } = const_stab.level {
                // Checking MSRV is manually necessary because `rustc` has no such concept. This entire
                // function could be removed if `rustc` provided a MSRV-aware version of `is_const_fn`.
                // as a part of an unimplemented MSRV check https://github.com/rust-lang/rust/issues/65262.

                let const_stab_rust_version = match since {
                    StableSince::Version(version) => version,
                    StableSince::Current => rustc_session::RustcVersion::CURRENT,
                    StableSince::Err => return false,
                };

                msrv.meets(RustcVersion::new(
                    u32::from(const_stab_rust_version.major),
                    u32::from(const_stab_rust_version.minor),
                    u32::from(const_stab_rust_version.patch),
                ))
            } else {
                // Unstable const fn with the feature enabled.
                msrv.current().is_none()
            }
        })
}

fn is_ty_const_destruct<'tcx>(tcx: TyCtxt<'tcx>, ty: Ty<'tcx>, body: &Body<'tcx>) -> bool {
    // FIXME(effects, fee1-dead) revert to const destruct once it works again
    #[expect(unused)]
    fn is_ty_const_destruct_unused<'tcx>(tcx: TyCtxt<'tcx>, ty: Ty<'tcx>, body: &Body<'tcx>) -> bool {
        // Avoid selecting for simple cases, such as builtin types.
        if ty::util::is_trivially_const_drop(ty) {
            return true;
        }

        // FIXME(effects) constness
        let obligation = Obligation::new(
            tcx,
            ObligationCause::dummy_with_span(body.span),
            ConstCx::new(tcx, body).param_env,
            TraitRef::new(tcx, tcx.require_lang_item(LangItem::Destruct, Some(body.span)), [ty]),
        );

        let infcx = tcx.infer_ctxt().build();
        let mut selcx = SelectionContext::new(&infcx);
        let Some(impl_src) = selcx.select(&obligation).ok().flatten() else {
            return false;
        };

        if !matches!(
            impl_src,
            ImplSource::Builtin(BuiltinImplSource::Misc, _) | ImplSource::Param(_)
        ) {
            return false;
        }

        let ocx = ObligationCtxt::new(&infcx);
        ocx.register_obligations(impl_src.nested_obligations());
        ocx.select_all_or_error().is_empty()
    }

    !ty.needs_drop(tcx, ConstCx::new(tcx, body).param_env)
}<|MERGE_RESOLUTION|>--- conflicted
+++ resolved
@@ -134,13 +134,7 @@
             _,
         ) => Err((span, "function pointer casts are not allowed in const fn".into())),
         Rvalue::Cast(CastKind::PointerCoercion(PointerCoercion::Unsize), op, cast_ty) => {
-<<<<<<< HEAD
-            let pointee_ty = if let Some(deref_ty) = cast_ty.builtin_deref(true) {
-                deref_ty
-            } else {
-=======
             let Some(pointee_ty) = cast_ty.builtin_deref(true) else {
->>>>>>> 8f59b382
                 // We cannot allow this for now.
                 return Err((span, "unsizing casts are only allowed for references right now".into()));
             };
@@ -166,15 +160,9 @@
             "transmute can attempt to turn pointers into integers, so is unstable in const fn".into(),
         )),
         // binops are fine on integers
-<<<<<<< HEAD
         Rvalue::BinaryOp(_, box (lhs, rhs)) => {
-            check_operand(tcx, lhs, span, body)?;
-            check_operand(tcx, rhs, span, body)?;
-=======
-        Rvalue::BinaryOp(_, box (lhs, rhs)) | Rvalue::CheckedBinaryOp(_, box (lhs, rhs)) => {
             check_operand(tcx, lhs, span, body, msrv)?;
             check_operand(tcx, rhs, span, body, msrv)?;
->>>>>>> 8f59b382
             let ty = lhs.ty(body, tcx);
             if ty.is_integral() || ty.is_bool() || ty.is_char() {
                 Ok(())
