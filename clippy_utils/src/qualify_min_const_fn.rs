--- conflicted
+++ resolved
@@ -36,13 +36,7 @@
                 ty::PredicateKind::ObjectSafe(_) => panic!("object safe predicate on function: {:#?}", predicate),
                 ty::PredicateKind::ClosureKind(..) => panic!("closure kind predicate on function: {:#?}", predicate),
                 ty::PredicateKind::Subtype(_) => panic!("subtype predicate on function: {:#?}", predicate),
-<<<<<<< HEAD
-                ty::PredicateKind::Coerce(_) => {
-                    panic!("coerce predicate on function: {:#?}", predicate)
-                },
-=======
                 ty::PredicateKind::Coerce(_) => panic!("coerce predicate on function: {:#?}", predicate),
->>>>>>> be024d27
                 ty::PredicateKind::Trait(pred) => {
                     if Some(pred.def_id()) == tcx.lang_items().sized_trait() {
                         continue;
