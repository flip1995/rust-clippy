--- conflicted
+++ resolved
@@ -194,13 +194,9 @@
                 ))
             }
         },
-<<<<<<< HEAD
-        Rvalue::NullaryOp(NullOp::SizeOf | NullOp::AlignOf | NullOp::OffsetOf(_), _) | Rvalue::ShallowInitBox(_, _) => Ok(()),
-=======
         Rvalue::NullaryOp(NullOp::SizeOf | NullOp::AlignOf | NullOp::OffsetOf(_), _) | Rvalue::ShallowInitBox(_, _) => {
             Ok(())
         },
->>>>>>> e134c84b
         Rvalue::UnaryOp(_, operand) => {
             let ty = operand.ty(body, tcx);
             if ty.is_integral() || ty.is_bool() {
