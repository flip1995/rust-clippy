--- conflicted
+++ resolved
@@ -15,15 +15,8 @@
     Terminator, TerminatorKind,
 };
 use rustc_middle::traits::{ImplSource, ObligationCause};
-<<<<<<< HEAD
-use rustc_middle::ty::GenericArgKind;
-use rustc_middle::ty::{self, adjustment::PointerCoercion, Ty, TyCtxt};
-use rustc_middle::ty::{BoundConstness, TraitRef};
-=======
 use rustc_middle::ty::adjustment::PointerCoercion;
-use rustc_middle::ty::subst::GenericArgKind;
-use rustc_middle::ty::{self, BoundConstness, TraitRef, Ty, TyCtxt};
->>>>>>> b08b526e
+use rustc_middle::ty::{self, BoundConstness, GenericArgKind, TraitRef, Ty, TyCtxt};
 use rustc_semver::RustcVersion;
 use rustc_span::symbol::sym;
 use rustc_span::Span;
@@ -131,13 +124,9 @@
         ) => check_operand(tcx, operand, span, body),
         Rvalue::Cast(
             CastKind::PointerCoercion(
-<<<<<<< HEAD
-                PointerCoercion::UnsafeFnPointer | PointerCoercion::ClosureFnPointer(_) | PointerCoercion::ReifyFnPointer,
-=======
                 PointerCoercion::UnsafeFnPointer
                 | PointerCoercion::ClosureFnPointer(_)
                 | PointerCoercion::ReifyFnPointer,
->>>>>>> b08b526e
             ),
             _,
             _,
