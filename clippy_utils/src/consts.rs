--- conflicted
+++ resolved
@@ -671,18 +671,11 @@
             ty::RawPtr(_) => Some(Constant::RawPtr(int.assert_bits(int.size()))),
             _ => None,
         },
-<<<<<<< HEAD
-        mir::Const::Val(cv, _) if matches!(result.ty().kind(), ty::Ref(_, inner_ty, _) if matches!(inner_ty.kind(), ty::Str)) => {
-            let data = cv.try_get_slice_bytes_for_diagnostics(lcx.tcx)?;
-            String::from_utf8(data.to_owned()).ok().map(Constant::Str)
-        }
-=======
         mir::Const::Val(cv, _) if matches!(result.ty().kind(), ty::Ref(_, inner_ty, _) if matches!(inner_ty.kind(), ty::Str)) =>
         {
             let data = cv.try_get_slice_bytes_for_diagnostics(lcx.tcx)?;
             String::from_utf8(data.to_owned()).ok().map(Constant::Str)
         },
->>>>>>> b4af72a7
         mir::Const::Val(ConstValue::Indirect { alloc_id, offset: _ }, _) => {
             let alloc = lcx.tcx.global_alloc(alloc_id).unwrap_memory();
             match result.ty().kind() {
