#![allow(clippy::float_cmp)]

use crate::{clip, is_direct_expn_of, sext, unsext};
use if_chain::if_chain;
use rustc_ast::ast::{self, LitFloatType, LitKind};
use rustc_data_structures::sync::Lrc;
use rustc_hir::def::{DefKind, Res};
use rustc_hir::{BinOp, BinOpKind, Block, Expr, ExprKind, HirId, QPath, UnOp};
use rustc_lint::LateContext;
use rustc_middle::mir::interpret::Scalar;
use rustc_middle::ty::subst::{Subst, SubstsRef};
use rustc_middle::ty::{self, FloatTy, ScalarInt, Ty, TyCtxt};
use rustc_middle::{bug, span_bug};
use rustc_span::symbol::Symbol;
use std::cmp::Ordering::{self, Equal};
use std::convert::TryInto;
use std::hash::{Hash, Hasher};
use std::iter;

/// A `LitKind`-like enum to fold constant `Expr`s into.
#[derive(Debug, Clone)]
pub enum Constant {
    /// A `String` (e.g., "abc").
    Str(String),
    /// A binary string (e.g., `b"abc"`).
    Binary(Lrc<[u8]>),
    /// A single `char` (e.g., `'a'`).
    Char(char),
    /// An integer's bit representation.
    Int(u128),
    /// An `f32`.
    F32(f32),
    /// An `f64`.
    F64(f64),
    /// `true` or `false`.
    Bool(bool),
    /// An array of constants.
    Vec(Vec<Constant>),
    /// Also an array, but with only one constant, repeated N times.
    Repeat(Box<Constant>, u64),
    /// A tuple of constants.
    Tuple(Vec<Constant>),
    /// A raw pointer.
    RawPtr(u128),
    /// A reference
    Ref(Box<Constant>),
    /// A literal with syntax error.
    Err(Symbol),
}

impl PartialEq for Constant {
    fn eq(&self, other: &Self) -> bool {
        match (self, other) {
            (&Self::Str(ref ls), &Self::Str(ref rs)) => ls == rs,
            (&Self::Binary(ref l), &Self::Binary(ref r)) => l == r,
            (&Self::Char(l), &Self::Char(r)) => l == r,
            (&Self::Int(l), &Self::Int(r)) => l == r,
            (&Self::F64(l), &Self::F64(r)) => {
                // We want `Fw32 == FwAny` and `FwAny == Fw64`, and by transitivity we must have
                // `Fw32 == Fw64`, so don’t compare them.
                // `to_bits` is required to catch non-matching 0.0, -0.0, and NaNs.
                l.to_bits() == r.to_bits()
            },
            (&Self::F32(l), &Self::F32(r)) => {
                // We want `Fw32 == FwAny` and `FwAny == Fw64`, and by transitivity we must have
                // `Fw32 == Fw64`, so don’t compare them.
                // `to_bits` is required to catch non-matching 0.0, -0.0, and NaNs.
                f64::from(l).to_bits() == f64::from(r).to_bits()
            },
            (&Self::Bool(l), &Self::Bool(r)) => l == r,
            (&Self::Vec(ref l), &Self::Vec(ref r)) | (&Self::Tuple(ref l), &Self::Tuple(ref r)) => l == r,
            (&Self::Repeat(ref lv, ref ls), &Self::Repeat(ref rv, ref rs)) => ls == rs && lv == rv,
            (&Self::Ref(ref lb), &Self::Ref(ref rb)) => *lb == *rb,
            // TODO: are there inter-type equalities?
            _ => false,
        }
    }
}

impl Hash for Constant {
    fn hash<H>(&self, state: &mut H)
    where
        H: Hasher,
    {
        std::mem::discriminant(self).hash(state);
        match *self {
            Self::Str(ref s) => {
                s.hash(state);
            },
            Self::Binary(ref b) => {
                b.hash(state);
            },
            Self::Char(c) => {
                c.hash(state);
            },
            Self::Int(i) => {
                i.hash(state);
            },
            Self::F32(f) => {
                f64::from(f).to_bits().hash(state);
            },
            Self::F64(f) => {
                f.to_bits().hash(state);
            },
            Self::Bool(b) => {
                b.hash(state);
            },
            Self::Vec(ref v) | Self::Tuple(ref v) => {
                v.hash(state);
            },
            Self::Repeat(ref c, l) => {
                c.hash(state);
                l.hash(state);
            },
            Self::RawPtr(u) => {
                u.hash(state);
            },
            Self::Ref(ref r) => {
                r.hash(state);
            },
            Self::Err(ref s) => {
                s.hash(state);
            },
        }
    }
}

impl Constant {
    pub fn partial_cmp(tcx: TyCtxt<'_>, cmp_type: Ty<'_>, left: &Self, right: &Self) -> Option<Ordering> {
        match (left, right) {
            (&Self::Str(ref ls), &Self::Str(ref rs)) => Some(ls.cmp(rs)),
            (&Self::Char(ref l), &Self::Char(ref r)) => Some(l.cmp(r)),
            (&Self::Int(l), &Self::Int(r)) => {
                if let ty::Int(int_ty) = *cmp_type.kind() {
                    Some(sext(tcx, l, int_ty).cmp(&sext(tcx, r, int_ty)))
                } else {
                    Some(l.cmp(&r))
                }
            },
            (&Self::F64(l), &Self::F64(r)) => l.partial_cmp(&r),
            (&Self::F32(l), &Self::F32(r)) => l.partial_cmp(&r),
            (&Self::Bool(ref l), &Self::Bool(ref r)) => Some(l.cmp(r)),
            (&Self::Tuple(ref l), &Self::Tuple(ref r)) | (&Self::Vec(ref l), &Self::Vec(ref r)) => iter::zip(l, r)
                .map(|(li, ri)| Self::partial_cmp(tcx, cmp_type, li, ri))
                .find(|r| r.map_or(true, |o| o != Ordering::Equal))
                .unwrap_or_else(|| Some(l.len().cmp(&r.len()))),
            (&Self::Repeat(ref lv, ref ls), &Self::Repeat(ref rv, ref rs)) => {
                match Self::partial_cmp(tcx, cmp_type, lv, rv) {
                    Some(Equal) => Some(ls.cmp(rs)),
                    x => x,
                }
            },
            (&Self::Ref(ref lb), &Self::Ref(ref rb)) => Self::partial_cmp(tcx, cmp_type, lb, rb),
            // TODO: are there any useful inter-type orderings?
            _ => None,
        }
    }

    /// Returns the integer value or `None` if `self` or `val_type` is not integer type.
    pub fn int_value(&self, cx: &LateContext<'_>, val_type: Ty<'_>) -> Option<FullInt> {
        if let Constant::Int(const_int) = *self {
            match *val_type.kind() {
                ty::Int(ity) => Some(FullInt::S(sext(cx.tcx, const_int, ity))),
                ty::Uint(_) => Some(FullInt::U(const_int)),
                _ => None,
            }
        } else {
            None
        }
    }

    #[must_use]
    pub fn peel_refs(mut self) -> Self {
        while let Constant::Ref(r) = self {
            self = *r;
        }
        self
    }
}

/// Parses a `LitKind` to a `Constant`.
pub fn lit_to_constant(lit: &LitKind, ty: Option<Ty<'_>>) -> Constant {
    match *lit {
        LitKind::Str(ref is, _) => Constant::Str(is.to_string()),
        LitKind::Byte(b) => Constant::Int(u128::from(b)),
        LitKind::ByteStr(ref s) => Constant::Binary(Lrc::clone(s)),
        LitKind::Char(c) => Constant::Char(c),
        LitKind::Int(n, _) => Constant::Int(n),
        LitKind::Float(ref is, LitFloatType::Suffixed(fty)) => match fty {
            ast::FloatTy::F32 => Constant::F32(is.as_str().parse().unwrap()),
            ast::FloatTy::F64 => Constant::F64(is.as_str().parse().unwrap()),
        },
        LitKind::Float(ref is, LitFloatType::Unsuffixed) => match ty.expect("type of float is known").kind() {
            ty::Float(FloatTy::F32) => Constant::F32(is.as_str().parse().unwrap()),
            ty::Float(FloatTy::F64) => Constant::F64(is.as_str().parse().unwrap()),
            _ => bug!(),
        },
        LitKind::Bool(b) => Constant::Bool(b),
        LitKind::Err(s) => Constant::Err(s),
    }
}

pub fn constant<'tcx>(
    lcx: &LateContext<'tcx>,
    typeck_results: &ty::TypeckResults<'tcx>,
    e: &Expr<'_>,
) -> Option<(Constant, bool)> {
    let mut cx = ConstEvalLateContext {
        lcx,
        typeck_results,
        param_env: lcx.param_env,
        needed_resolution: false,
        substs: lcx.tcx.intern_substs(&[]),
    };
    cx.expr(e).map(|cst| (cst, cx.needed_resolution))
}

pub fn constant_simple<'tcx>(
    lcx: &LateContext<'tcx>,
    typeck_results: &ty::TypeckResults<'tcx>,
    e: &Expr<'_>,
) -> Option<Constant> {
    constant(lcx, typeck_results, e).and_then(|(cst, res)| if res { None } else { Some(cst) })
}

pub fn constant_full_int(
    lcx: &LateContext<'tcx>,
    typeck_results: &ty::TypeckResults<'tcx>,
    e: &Expr<'_>,
) -> Option<FullInt> {
    constant_simple(lcx, typeck_results, e)?.int_value(lcx, typeck_results.expr_ty(e))
}

#[derive(Copy, Clone, Debug, Eq)]
pub enum FullInt {
    S(i128),
    U(u128),
}

impl PartialEq for FullInt {
    #[must_use]
    fn eq(&self, other: &Self) -> bool {
        self.cmp(other) == Ordering::Equal
    }
}

impl PartialOrd for FullInt {
    #[must_use]
    fn partial_cmp(&self, other: &Self) -> Option<Ordering> {
        Some(self.cmp(other))
    }
}

impl Ord for FullInt {
    #[must_use]
    fn cmp(&self, other: &Self) -> Ordering {
        use FullInt::{S, U};

        fn cmp_s_u(s: i128, u: u128) -> Ordering {
            u128::try_from(s).map_or(Ordering::Less, |x| x.cmp(&u))
        }

        match (*self, *other) {
            (S(s), S(o)) => s.cmp(&o),
            (U(s), U(o)) => s.cmp(&o),
            (S(s), U(o)) => cmp_s_u(s, o),
            (U(s), S(o)) => cmp_s_u(o, s).reverse(),
        }
    }
}

/// Creates a `ConstEvalLateContext` from the given `LateContext` and `TypeckResults`.
pub fn constant_context<'a, 'tcx>(
    lcx: &'a LateContext<'tcx>,
    typeck_results: &'a ty::TypeckResults<'tcx>,
) -> ConstEvalLateContext<'a, 'tcx> {
    ConstEvalLateContext {
        lcx,
        typeck_results,
        param_env: lcx.param_env,
        needed_resolution: false,
        substs: lcx.tcx.intern_substs(&[]),
    }
}

pub struct ConstEvalLateContext<'a, 'tcx> {
    lcx: &'a LateContext<'tcx>,
    typeck_results: &'a ty::TypeckResults<'tcx>,
    param_env: ty::ParamEnv<'tcx>,
    needed_resolution: bool,
    substs: SubstsRef<'tcx>,
}

impl<'a, 'tcx> ConstEvalLateContext<'a, 'tcx> {
    /// Simple constant folding: Insert an expression, get a constant or none.
    pub fn expr(&mut self, e: &Expr<'_>) -> Option<Constant> {
        match e.kind {
            ExprKind::Path(ref qpath) => self.fetch_path(qpath, e.hir_id, self.typeck_results.expr_ty(e)),
            ExprKind::Block(block, _) => self.block(block),
            ExprKind::Lit(ref lit) => {
                if is_direct_expn_of(e.span, "cfg").is_some() {
                    None
                } else {
                    Some(lit_to_constant(&lit.node, self.typeck_results.expr_ty_opt(e)))
                }
            },
            ExprKind::Array(vec) => self.multi(vec).map(Constant::Vec),
            ExprKind::Tup(tup) => self.multi(tup).map(Constant::Tuple),
            ExprKind::Repeat(value, _) => {
                let n = match self.typeck_results.expr_ty(e).kind() {
                    ty::Array(_, n) => n.try_eval_usize(self.lcx.tcx, self.lcx.param_env)?,
                    _ => span_bug!(e.span, "typeck error"),
                };
                self.expr(value).map(|v| Constant::Repeat(Box::new(v), n))
            },
            ExprKind::Unary(op, operand) => self.expr(operand).and_then(|o| match op {
                UnOp::Not => self.constant_not(&o, self.typeck_results.expr_ty(e)),
                UnOp::Neg => self.constant_negate(&o, self.typeck_results.expr_ty(e)),
                UnOp::Deref => Some(if let Constant::Ref(r) = o { *r } else { o }),
            }),
            ExprKind::If(cond, then, ref otherwise) => self.ifthenelse(cond, then, *otherwise),
            ExprKind::Binary(op, left, right) => self.binop(op, left, right),
            ExprKind::Call(callee, args) => {
                // We only handle a few const functions for now.
                if_chain! {
                    if args.is_empty();
                    if let ExprKind::Path(qpath) = &callee.kind;
                    let res = self.typeck_results.qpath_res(qpath, callee.hir_id);
                    if let Some(def_id) = res.opt_def_id();
                    let def_path = self.lcx.get_def_path(def_id);
<<<<<<< HEAD
                    let def_path: Vec<&str> = def_path.iter().take(4).map(|s| s.as_str()).collect();
=======
                    let def_path: Vec<&str> = def_path.iter().take(4).map(Symbol::as_str).collect();
>>>>>>> 0eff589a
                    if let ["core", "num", int_impl, "max_value"] = *def_path;
                    then {
                       let value = match int_impl {
                           "<impl i8>" => i8::MAX as u128,
                           "<impl i16>" => i16::MAX as u128,
                           "<impl i32>" => i32::MAX as u128,
                           "<impl i64>" => i64::MAX as u128,
                           "<impl i128>" => i128::MAX as u128,
                           _ => return None,
                       };
                       Some(Constant::Int(value))
                    }
                    else {
                        None
                    }
                }
            },
            ExprKind::Index(arr, index) => self.index(arr, index),
            ExprKind::AddrOf(_, _, inner) => self.expr(inner).map(|r| Constant::Ref(Box::new(r))),
            // TODO: add other expressions.
            _ => None,
        }
    }

    #[allow(clippy::cast_possible_wrap)]
    fn constant_not(&self, o: &Constant, ty: Ty<'_>) -> Option<Constant> {
        use self::Constant::{Bool, Int};
        match *o {
            Bool(b) => Some(Bool(!b)),
            Int(value) => {
                let value = !value;
                match *ty.kind() {
                    ty::Int(ity) => Some(Int(unsext(self.lcx.tcx, value as i128, ity))),
                    ty::Uint(ity) => Some(Int(clip(self.lcx.tcx, value, ity))),
                    _ => None,
                }
            },
            _ => None,
        }
    }

    fn constant_negate(&self, o: &Constant, ty: Ty<'_>) -> Option<Constant> {
        use self::Constant::{Int, F32, F64};
        match *o {
            Int(value) => {
                let ity = match *ty.kind() {
                    ty::Int(ity) => ity,
                    _ => return None,
                };
                // sign extend
                let value = sext(self.lcx.tcx, value, ity);
                let value = value.checked_neg()?;
                // clear unused bits
                Some(Int(unsext(self.lcx.tcx, value, ity)))
            },
            F32(f) => Some(F32(-f)),
            F64(f) => Some(F64(-f)),
            _ => None,
        }
    }

    /// Create `Some(Vec![..])` of all constants, unless there is any
    /// non-constant part.
    fn multi(&mut self, vec: &[Expr<'_>]) -> Option<Vec<Constant>> {
        vec.iter().map(|elem| self.expr(elem)).collect::<Option<_>>()
    }

    /// Lookup a possibly constant expression from an `ExprKind::Path`.
    fn fetch_path(&mut self, qpath: &QPath<'_>, id: HirId, ty: Ty<'tcx>) -> Option<Constant> {
        let res = self.typeck_results.qpath_res(qpath, id);
        match res {
            Res::Def(DefKind::Const | DefKind::AssocConst, def_id) => {
                let substs = self.typeck_results.node_substs(id);
                let substs = if self.substs.is_empty() {
                    substs
                } else {
                    substs.subst(self.lcx.tcx, self.substs)
                };

                let result = self
                    .lcx
                    .tcx
                    .const_eval_resolve(
                        self.param_env,
                        ty::Unevaluated::new(ty::WithOptConstParam::unknown(def_id), substs),
                        None,
                    )
                    .ok()
                    .map(|val| rustc_middle::ty::Const::from_value(self.lcx.tcx, val, ty))?;
                let result = miri_to_const(result);
                if result.is_some() {
                    self.needed_resolution = true;
                }
                result
            },
            // FIXME: cover all usable cases.
            _ => None,
        }
    }

    fn index(&mut self, lhs: &'_ Expr<'_>, index: &'_ Expr<'_>) -> Option<Constant> {
        let lhs = self.expr(lhs);
        let index = self.expr(index);

        match (lhs, index) {
            (Some(Constant::Vec(vec)), Some(Constant::Int(index))) => match vec.get(index as usize) {
                Some(Constant::F32(x)) => Some(Constant::F32(*x)),
                Some(Constant::F64(x)) => Some(Constant::F64(*x)),
                _ => None,
            },
            (Some(Constant::Vec(vec)), _) => {
                if !vec.is_empty() && vec.iter().all(|x| *x == vec[0]) {
                    match vec.get(0) {
                        Some(Constant::F32(x)) => Some(Constant::F32(*x)),
                        Some(Constant::F64(x)) => Some(Constant::F64(*x)),
                        _ => None,
                    }
                } else {
                    None
                }
            },
            _ => None,
        }
    }

    /// A block can only yield a constant if it only has one constant expression.
    fn block(&mut self, block: &Block<'_>) -> Option<Constant> {
        if block.stmts.is_empty() {
            block.expr.as_ref().and_then(|b| self.expr(b))
        } else {
            None
        }
    }

    fn ifthenelse(&mut self, cond: &Expr<'_>, then: &Expr<'_>, otherwise: Option<&Expr<'_>>) -> Option<Constant> {
        if let Some(Constant::Bool(b)) = self.expr(cond) {
            if b {
                self.expr(&*then)
            } else {
                otherwise.as_ref().and_then(|expr| self.expr(expr))
            }
        } else {
            None
        }
    }

    fn binop(&mut self, op: BinOp, left: &Expr<'_>, right: &Expr<'_>) -> Option<Constant> {
        let l = self.expr(left)?;
        let r = self.expr(right);
        match (l, r) {
            (Constant::Int(l), Some(Constant::Int(r))) => match *self.typeck_results.expr_ty_opt(left)?.kind() {
                ty::Int(ity) => {
                    let l = sext(self.lcx.tcx, l, ity);
                    let r = sext(self.lcx.tcx, r, ity);
                    let zext = |n: i128| Constant::Int(unsext(self.lcx.tcx, n, ity));
                    match op.node {
                        BinOpKind::Add => l.checked_add(r).map(zext),
                        BinOpKind::Sub => l.checked_sub(r).map(zext),
                        BinOpKind::Mul => l.checked_mul(r).map(zext),
                        BinOpKind::Div if r != 0 => l.checked_div(r).map(zext),
                        BinOpKind::Rem if r != 0 => l.checked_rem(r).map(zext),
                        BinOpKind::Shr => l.checked_shr(r.try_into().expect("invalid shift")).map(zext),
                        BinOpKind::Shl => l.checked_shl(r.try_into().expect("invalid shift")).map(zext),
                        BinOpKind::BitXor => Some(zext(l ^ r)),
                        BinOpKind::BitOr => Some(zext(l | r)),
                        BinOpKind::BitAnd => Some(zext(l & r)),
                        BinOpKind::Eq => Some(Constant::Bool(l == r)),
                        BinOpKind::Ne => Some(Constant::Bool(l != r)),
                        BinOpKind::Lt => Some(Constant::Bool(l < r)),
                        BinOpKind::Le => Some(Constant::Bool(l <= r)),
                        BinOpKind::Ge => Some(Constant::Bool(l >= r)),
                        BinOpKind::Gt => Some(Constant::Bool(l > r)),
                        _ => None,
                    }
                },
                ty::Uint(_) => match op.node {
                    BinOpKind::Add => l.checked_add(r).map(Constant::Int),
                    BinOpKind::Sub => l.checked_sub(r).map(Constant::Int),
                    BinOpKind::Mul => l.checked_mul(r).map(Constant::Int),
                    BinOpKind::Div => l.checked_div(r).map(Constant::Int),
                    BinOpKind::Rem => l.checked_rem(r).map(Constant::Int),
                    BinOpKind::Shr => l.checked_shr(r.try_into().expect("shift too large")).map(Constant::Int),
                    BinOpKind::Shl => l.checked_shl(r.try_into().expect("shift too large")).map(Constant::Int),
                    BinOpKind::BitXor => Some(Constant::Int(l ^ r)),
                    BinOpKind::BitOr => Some(Constant::Int(l | r)),
                    BinOpKind::BitAnd => Some(Constant::Int(l & r)),
                    BinOpKind::Eq => Some(Constant::Bool(l == r)),
                    BinOpKind::Ne => Some(Constant::Bool(l != r)),
                    BinOpKind::Lt => Some(Constant::Bool(l < r)),
                    BinOpKind::Le => Some(Constant::Bool(l <= r)),
                    BinOpKind::Ge => Some(Constant::Bool(l >= r)),
                    BinOpKind::Gt => Some(Constant::Bool(l > r)),
                    _ => None,
                },
                _ => None,
            },
            (Constant::F32(l), Some(Constant::F32(r))) => match op.node {
                BinOpKind::Add => Some(Constant::F32(l + r)),
                BinOpKind::Sub => Some(Constant::F32(l - r)),
                BinOpKind::Mul => Some(Constant::F32(l * r)),
                BinOpKind::Div => Some(Constant::F32(l / r)),
                BinOpKind::Rem => Some(Constant::F32(l % r)),
                BinOpKind::Eq => Some(Constant::Bool(l == r)),
                BinOpKind::Ne => Some(Constant::Bool(l != r)),
                BinOpKind::Lt => Some(Constant::Bool(l < r)),
                BinOpKind::Le => Some(Constant::Bool(l <= r)),
                BinOpKind::Ge => Some(Constant::Bool(l >= r)),
                BinOpKind::Gt => Some(Constant::Bool(l > r)),
                _ => None,
            },
            (Constant::F64(l), Some(Constant::F64(r))) => match op.node {
                BinOpKind::Add => Some(Constant::F64(l + r)),
                BinOpKind::Sub => Some(Constant::F64(l - r)),
                BinOpKind::Mul => Some(Constant::F64(l * r)),
                BinOpKind::Div => Some(Constant::F64(l / r)),
                BinOpKind::Rem => Some(Constant::F64(l % r)),
                BinOpKind::Eq => Some(Constant::Bool(l == r)),
                BinOpKind::Ne => Some(Constant::Bool(l != r)),
                BinOpKind::Lt => Some(Constant::Bool(l < r)),
                BinOpKind::Le => Some(Constant::Bool(l <= r)),
                BinOpKind::Ge => Some(Constant::Bool(l >= r)),
                BinOpKind::Gt => Some(Constant::Bool(l > r)),
                _ => None,
            },
            (l, r) => match (op.node, l, r) {
                (BinOpKind::And, Constant::Bool(false), _) => Some(Constant::Bool(false)),
                (BinOpKind::Or, Constant::Bool(true), _) => Some(Constant::Bool(true)),
                (BinOpKind::And, Constant::Bool(true), Some(r)) | (BinOpKind::Or, Constant::Bool(false), Some(r)) => {
                    Some(r)
                },
                (BinOpKind::BitXor, Constant::Bool(l), Some(Constant::Bool(r))) => Some(Constant::Bool(l ^ r)),
                (BinOpKind::BitAnd, Constant::Bool(l), Some(Constant::Bool(r))) => Some(Constant::Bool(l & r)),
                (BinOpKind::BitOr, Constant::Bool(l), Some(Constant::Bool(r))) => Some(Constant::Bool(l | r)),
                _ => None,
            },
        }
    }
}

pub fn miri_to_const(result: &ty::Const<'_>) -> Option<Constant> {
    use rustc_middle::mir::interpret::ConstValue;
    match result.val {
        ty::ConstKind::Value(ConstValue::Scalar(Scalar::Int(int))) => {
            match result.ty.kind() {
                ty::Bool => Some(Constant::Bool(int == ScalarInt::TRUE)),
                ty::Uint(_) | ty::Int(_) => Some(Constant::Int(int.assert_bits(int.size()))),
                ty::Float(FloatTy::F32) => Some(Constant::F32(f32::from_bits(
                    int.try_into().expect("invalid f32 bit representation"),
                ))),
                ty::Float(FloatTy::F64) => Some(Constant::F64(f64::from_bits(
                    int.try_into().expect("invalid f64 bit representation"),
                ))),
                ty::RawPtr(type_and_mut) => {
                    if let ty::Uint(_) = type_and_mut.ty.kind() {
                        return Some(Constant::RawPtr(int.assert_bits(int.size())));
                    }
                    None
                },
                // FIXME: implement other conversions.
                _ => None,
            }
        },
        ty::ConstKind::Value(ConstValue::Slice { data, start, end }) => match result.ty.kind() {
            ty::Ref(_, tam, _) => match tam.kind() {
                ty::Str => String::from_utf8(
                    data.inspect_with_uninit_and_ptr_outside_interpreter(start..end)
                        .to_owned(),
                )
                .ok()
                .map(Constant::Str),
                _ => None,
            },
            _ => None,
        },
        ty::ConstKind::Value(ConstValue::ByRef { alloc, offset: _ }) => match result.ty.kind() {
            ty::Array(sub_type, len) => match sub_type.kind() {
                ty::Float(FloatTy::F32) => match miri_to_const(len) {
                    Some(Constant::Int(len)) => alloc
                        .inspect_with_uninit_and_ptr_outside_interpreter(0..(4 * len as usize))
                        .to_owned()
                        .chunks(4)
                        .map(|chunk| {
                            Some(Constant::F32(f32::from_le_bytes(
                                chunk.try_into().expect("this shouldn't happen"),
                            )))
                        })
                        .collect::<Option<Vec<Constant>>>()
                        .map(Constant::Vec),
                    _ => None,
                },
                ty::Float(FloatTy::F64) => match miri_to_const(len) {
                    Some(Constant::Int(len)) => alloc
                        .inspect_with_uninit_and_ptr_outside_interpreter(0..(8 * len as usize))
                        .to_owned()
                        .chunks(8)
                        .map(|chunk| {
                            Some(Constant::F64(f64::from_le_bytes(
                                chunk.try_into().expect("this shouldn't happen"),
                            )))
                        })
                        .collect::<Option<Vec<Constant>>>()
                        .map(Constant::Vec),
                    _ => None,
                },
                // FIXME: implement other array type conversions.
                _ => None,
            },
            _ => None,
        },
        // FIXME: implement other conversions.
        _ => None,
    }
}<|MERGE_RESOLUTION|>--- conflicted
+++ resolved
@@ -328,11 +328,7 @@
                     let res = self.typeck_results.qpath_res(qpath, callee.hir_id);
                     if let Some(def_id) = res.opt_def_id();
                     let def_path = self.lcx.get_def_path(def_id);
-<<<<<<< HEAD
-                    let def_path: Vec<&str> = def_path.iter().take(4).map(|s| s.as_str()).collect();
-=======
                     let def_path: Vec<&str> = def_path.iter().take(4).map(Symbol::as_str).collect();
->>>>>>> 0eff589a
                     if let ["core", "num", int_impl, "max_value"] = *def_path;
                     then {
                        let value = match int_impl {
