--- conflicted
+++ resolved
@@ -593,12 +593,8 @@
         ty::ConstKind::Value(ConstValue::Slice { data, start, end }) => match result.ty().kind() {
             ty::Ref(_, tam, _) => match tam.kind() {
                 ty::Str => String::from_utf8(
-<<<<<<< HEAD
-                    data.inner().inspect_with_uninit_and_ptr_outside_interpreter(start..end)
-=======
                     data.inner()
                         .inspect_with_uninit_and_ptr_outside_interpreter(start..end)
->>>>>>> f94d15c1
                         .to_owned(),
                 )
                 .ok()
@@ -610,12 +606,8 @@
         ty::ConstKind::Value(ConstValue::ByRef { alloc, offset: _ }) => match result.ty().kind() {
             ty::Array(sub_type, len) => match sub_type.kind() {
                 ty::Float(FloatTy::F32) => match miri_to_const(*len) {
-<<<<<<< HEAD
-                    Some(Constant::Int(len)) => alloc.inner()
-=======
                     Some(Constant::Int(len)) => alloc
                         .inner()
->>>>>>> f94d15c1
                         .inspect_with_uninit_and_ptr_outside_interpreter(0..(4 * len as usize))
                         .to_owned()
                         .chunks(4)
@@ -629,12 +621,8 @@
                     _ => None,
                 },
                 ty::Float(FloatTy::F64) => match miri_to_const(*len) {
-<<<<<<< HEAD
-                    Some(Constant::Int(len)) => alloc.inner()
-=======
                     Some(Constant::Int(len)) => alloc
                         .inner()
->>>>>>> f94d15c1
                         .inspect_with_uninit_and_ptr_outside_interpreter(0..(8 * len as usize))
                         .to_owned()
                         .chunks(8)
