--- conflicted
+++ resolved
@@ -89,7 +89,6 @@
 
 use itertools::Itertools;
 use rustc_abi::Integer;
-use rustc_ast::join_path_syms;
 use rustc_ast::ast::{self, LitKind, RangeLimits};
 use rustc_ast::join_path_syms;
 use rustc_attr_data_structures::{AttributeKind, find_attr};
@@ -3278,17 +3277,6 @@
 
     if go_up_by > max_super {
         // `super` chain would be too long, just use the absolute path instead
-<<<<<<< HEAD
-        join_path_syms(
-            once(kw::Crate).chain(to.data.iter().filter_map(|el| {
-                if let DefPathData::TypeNs(sym) = el.data {
-                    Some(sym)
-                } else {
-                    None
-                }
-            }))
-        )
-=======
         join_path_syms(once(kw::Crate).chain(to.data.iter().filter_map(|el| {
             if let DefPathData::TypeNs(sym) = el.data {
                 Some(sym)
@@ -3296,7 +3284,6 @@
                 None
             }
         })))
->>>>>>> 72c1831a
     } else {
         join_path_syms(repeat_n(kw::Super, go_up_by).chain(path))
     }
