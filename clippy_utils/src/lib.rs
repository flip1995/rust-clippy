--- conflicted
+++ resolved
@@ -2141,14 +2141,7 @@
         .predicates
         .iter()
         .filter_map(|(p, _)| if p.is_global() { Some(*p) } else { None });
-<<<<<<< HEAD
-    traits::impossible_predicates(
-        cx.tcx,
-        traits::elaborate(cx.tcx, predicates).collect::<Vec<_>>(),
-    )
-=======
     traits::impossible_predicates(cx.tcx, traits::elaborate(cx.tcx, predicates).collect::<Vec<_>>())
->>>>>>> 52eca775
 }
 
 /// Returns the `DefId` of the callee if the given expression is a function or method call.
