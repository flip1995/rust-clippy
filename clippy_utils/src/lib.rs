#![feature(array_chunks)]
#![feature(box_patterns)]
#![feature(f128)]
#![feature(f16)]
#![feature(if_let_guard)]
#![feature(macro_metavar_expr_concat)]
#![feature(let_chains)]
#![feature(never_type)]
#![feature(rustc_private)]
#![feature(assert_matches)]
#![feature(unwrap_infallible)]
#![feature(array_windows)]
#![recursion_limit = "512"]
#![allow(
    clippy::missing_errors_doc,
    clippy::missing_panics_doc,
    clippy::must_use_candidate,
    rustc::diagnostic_outside_of_impl,
    rustc::untranslatable_diagnostic
)]
#![warn(
    trivial_casts,
    trivial_numeric_casts,
    rust_2018_idioms,
    unused_lifetimes,
    unused_qualifications,
    rustc::internal
)]

// FIXME: switch to something more ergonomic here, once available.
// (Currently there is no way to opt into sysroot crates without `extern crate`.)
extern crate rustc_ast;
extern crate rustc_ast_pretty;
extern crate rustc_attr_parsing;
extern crate rustc_const_eval;
extern crate rustc_data_structures;
// The `rustc_driver` crate seems to be required in order to use the `rust_ast` crate.
#[allow(unused_extern_crates)]
extern crate rustc_driver;
extern crate rustc_errors;
extern crate rustc_hir;
extern crate rustc_hir_typeck;
extern crate rustc_index;
extern crate rustc_infer;
extern crate rustc_lexer;
extern crate rustc_lint;
extern crate rustc_middle;
extern crate rustc_mir_dataflow;
extern crate rustc_session;
extern crate rustc_span;
extern crate rustc_target;
extern crate rustc_trait_selection;
extern crate smallvec;

#[macro_use]
pub mod sym_helper;

pub mod ast_utils;
pub mod attrs;
mod check_proc_macro;
pub mod comparisons;
pub mod consts;
pub mod diagnostics;
pub mod eager_or_lazy;
pub mod higher;
mod hir_utils;
pub mod macros;
pub mod mir;
pub mod msrvs;
pub mod numeric_literal;
pub mod paths;
pub mod ptr;
pub mod qualify_min_const_fn;
pub mod source;
pub mod str_utils;
pub mod sugg;
pub mod ty;
pub mod usage;
pub mod visitors;

pub use self::attrs::*;
pub use self::check_proc_macro::{is_from_proc_macro, is_span_if, is_span_match};
pub use self::hir_utils::{
    HirEqInterExpr, SpanlessEq, SpanlessHash, both, count_eq, eq_expr_value, hash_expr, hash_stmt, is_bool, over,
};

use core::mem;
use core::ops::ControlFlow;
use std::collections::hash_map::Entry;
use std::hash::BuildHasherDefault;
use std::iter::{once, repeat};
use std::sync::{Mutex, MutexGuard, OnceLock};

use itertools::Itertools;
use rustc_ast::ast::{self, LitKind, RangeLimits};
use rustc_data_structures::fx::FxHashMap;
use rustc_data_structures::packed::Pu128;
use rustc_data_structures::unhash::UnhashMap;
use rustc_hir::LangItem::{OptionNone, OptionSome, ResultErr, ResultOk};
use rustc_hir::def::{DefKind, Res};
use rustc_hir::def_id::{CrateNum, DefId, LOCAL_CRATE, LocalDefId, LocalModDefId};
use rustc_hir::definitions::{DefPath, DefPathData};
use rustc_hir::hir_id::{HirIdMap, HirIdSet};
use rustc_hir::intravisit::{FnKind, Visitor, walk_expr};
use rustc_hir::{
    self as hir, Arm, BindingMode, Block, BlockCheckMode, Body, ByRef, Closure, ConstArgKind, ConstContext,
    Destination, Expr, ExprField, ExprKind, FnDecl, FnRetTy, GenericArgs, HirId, Impl, ImplItem, ImplItemKind,
    ImplItemRef, Item, ItemKind, LangItem, LetStmt, MatchSource, Mutability, Node, OwnerId, OwnerNode, Param, Pat,
    PatKind, Path, PathSegment, PrimTy, QPath, Stmt, StmtKind, TraitItem, TraitItemKind, TraitItemRef, TraitRef,
    TyKind, UnOp, def,
};
use rustc_lexer::{TokenKind, tokenize};
use rustc_lint::{LateContext, Level, Lint, LintContext};
use rustc_middle::hir::place::PlaceBase;
use rustc_middle::mir::Const;
use rustc_middle::ty::adjustment::{Adjust, Adjustment, AutoBorrow};
use rustc_middle::ty::fast_reject::SimplifiedType;
use rustc_middle::ty::layout::IntegerExt;
use rustc_middle::ty::{
    self as rustc_ty, Binder, BorrowKind, ClosureKind, EarlyBinder, FloatTy, GenericArgsRef, IntTy, Ty, TyCtxt,
    TypeVisitableExt, UintTy, UpvarCapture,
};
use rustc_span::hygiene::{ExpnKind, MacroKind};
use rustc_span::source_map::SourceMap;
use rustc_span::symbol::{Ident, Symbol, kw};
use rustc_span::{InnerSpan, Span, sym};
use rustc_target::abi::Integer;
use visitors::Visitable;

use crate::consts::{ConstEvalCtxt, Constant, mir_to_const};
use crate::higher::Range;
use crate::ty::{adt_and_variant_of_res, can_partially_move_ty, expr_sig, is_copy, is_recursively_primitive_type};
use crate::visitors::for_each_expr_without_closures;
use rustc_middle::hir::nested_filter;

#[macro_export]
macro_rules! extract_msrv_attr {
    (LateContext) => {
        fn check_attributes(&mut self, cx: &rustc_lint::LateContext<'_>, attrs: &[rustc_hir::Attribute]) {
            let sess = rustc_lint::LintContext::sess(cx);
            self.msrv.check_attributes(sess, attrs);
        }

        fn check_attributes_post(&mut self, cx: &rustc_lint::LateContext<'_>, attrs: &[rustc_hir::Attribute]) {
            let sess = rustc_lint::LintContext::sess(cx);
            self.msrv.check_attributes_post(sess, attrs);
        }
    };
    (EarlyContext) => {
        fn check_attributes(&mut self, cx: &rustc_lint::EarlyContext<'_>, attrs: &[rustc_ast::Attribute]) {
            let sess = rustc_lint::LintContext::sess(cx);
            self.msrv.check_attributes(sess, attrs);
        }

        fn check_attributes_post(&mut self, cx: &rustc_lint::EarlyContext<'_>, attrs: &[rustc_ast::Attribute]) {
            let sess = rustc_lint::LintContext::sess(cx);
            self.msrv.check_attributes_post(sess, attrs);
        }
    };
}

/// If the given expression is a local binding, find the initializer expression.
/// If that initializer expression is another local binding, find its initializer again.
///
/// This process repeats as long as possible (but usually no more than once). Initializer
/// expressions with adjustments are ignored. If this is not desired, use [`find_binding_init`]
/// instead.
///
/// Examples:
/// ```no_run
/// let abc = 1;
/// //        ^ output
/// let def = abc;
/// dbg!(def);
/// //   ^^^ input
///
/// // or...
/// let abc = 1;
/// let def = abc + 2;
/// //        ^^^^^^^ output
/// dbg!(def);
/// //   ^^^ input
/// ```
pub fn expr_or_init<'a, 'b, 'tcx: 'b>(cx: &LateContext<'tcx>, mut expr: &'a Expr<'b>) -> &'a Expr<'b> {
    while let Some(init) = path_to_local(expr)
        .and_then(|id| find_binding_init(cx, id))
        .filter(|init| cx.typeck_results().expr_adjustments(init).is_empty())
    {
        expr = init;
    }
    expr
}

/// Finds the initializer expression for a local binding. Returns `None` if the binding is mutable.
///
/// By only considering immutable bindings, we guarantee that the returned expression represents the
/// value of the binding wherever it is referenced.
///
/// Example: For `let x = 1`, if the `HirId` of `x` is provided, the `Expr` `1` is returned.
/// Note: If you have an expression that references a binding `x`, use `path_to_local` to get the
/// canonical binding `HirId`.
pub fn find_binding_init<'tcx>(cx: &LateContext<'tcx>, hir_id: HirId) -> Option<&'tcx Expr<'tcx>> {
    if let Node::Pat(pat) = cx.tcx.hir_node(hir_id)
        && matches!(pat.kind, PatKind::Binding(BindingMode::NONE, ..))
        && let Node::LetStmt(local) = cx.tcx.parent_hir_node(hir_id)
    {
        return local.init;
    }
    None
}

/// Checks if the given local has an initializer or is from something other than a `let` statement
///
/// e.g. returns true for `x` in `fn f(x: usize) { .. }` and `let x = 1;` but false for `let x;`
pub fn local_is_initialized(cx: &LateContext<'_>, local: HirId) -> bool {
    for (_, node) in cx.tcx.hir().parent_iter(local) {
        match node {
            Node::Pat(..) | Node::PatField(..) => {},
            Node::LetStmt(let_stmt) => return let_stmt.init.is_some(),
            _ => return true,
        }
    }

    false
}

/// Checks if we are currently in a const context (e.g. `const fn`, `static`/`const` initializer).
///
/// The current context is determined based on the current body which is set before calling a lint's
/// entry point (any function on `LateLintPass`). If you need to check in a different context use
/// `tcx.hir().is_inside_const_context(_)`.
///
/// Do not call this unless the `LateContext` has an enclosing body. For release build this case
/// will safely return `false`, but debug builds will ICE. Note that `check_expr`, `check_block`,
/// `check_pat` and a few other entry points will always have an enclosing body. Some entry points
/// like `check_path` or `check_ty` may or may not have one.
pub fn is_in_const_context(cx: &LateContext<'_>) -> bool {
    debug_assert!(cx.enclosing_body.is_some(), "`LateContext` has no enclosing body");
    cx.enclosing_body.is_some_and(|id| {
        cx.tcx
            .hir()
            .body_const_context(cx.tcx.hir().body_owner_def_id(id))
            .is_some()
    })
}

/// Returns `true` if the given `HirId` is inside an always constant context.
///
/// This context includes:
///  * const/static items
///  * const blocks (or inline consts)
///  * associated constants
pub fn is_inside_always_const_context(tcx: TyCtxt<'_>, hir_id: HirId) -> bool {
    use ConstContext::{Const, ConstFn, Static};
    let hir = tcx.hir();
    let Some(ctx) = hir.body_const_context(hir.enclosing_body_owner(hir_id)) else {
        return false;
    };
    match ctx {
        ConstFn => false,
        Static(_) | Const { inline: _ } => true,
    }
}

/// Checks if a `Res` refers to a constructor of a `LangItem`
/// For example, use this to check whether a function call or a pattern is `Some(..)`.
pub fn is_res_lang_ctor(cx: &LateContext<'_>, res: Res, lang_item: LangItem) -> bool {
    if let Res::Def(DefKind::Ctor(..), id) = res
        && let Some(lang_id) = cx.tcx.lang_items().get(lang_item)
        && let Some(id) = cx.tcx.opt_parent(id)
    {
        id == lang_id
    } else {
        false
    }
}

/// Checks if `{ctor_call_id}(...)` is `{enum_item}::{variant_name}(...)`.
pub fn is_enum_variant_ctor(
    cx: &LateContext<'_>,
    enum_item: Symbol,
    variant_name: Symbol,
    ctor_call_id: DefId,
) -> bool {
    let Some(enum_def_id) = cx.tcx.get_diagnostic_item(enum_item) else {
        return false;
    };

    let variants = cx.tcx.adt_def(enum_def_id).variants().iter();
    variants
        .filter(|variant| variant.name == variant_name)
        .filter_map(|variant| variant.ctor.as_ref())
        .any(|(_, ctor_def_id)| *ctor_def_id == ctor_call_id)
}

/// Checks if the `DefId` matches the given diagnostic item or it's constructor.
pub fn is_diagnostic_item_or_ctor(cx: &LateContext<'_>, did: DefId, item: Symbol) -> bool {
    let did = match cx.tcx.def_kind(did) {
        DefKind::Ctor(..) => cx.tcx.parent(did),
        // Constructors for types in external crates seem to have `DefKind::Variant`
        DefKind::Variant => match cx.tcx.opt_parent(did) {
            Some(did) if matches!(cx.tcx.def_kind(did), DefKind::Variant) => did,
            _ => did,
        },
        _ => did,
    };

    cx.tcx.is_diagnostic_item(item, did)
}

/// Checks if the `DefId` matches the given `LangItem` or it's constructor.
pub fn is_lang_item_or_ctor(cx: &LateContext<'_>, did: DefId, item: LangItem) -> bool {
    let did = match cx.tcx.def_kind(did) {
        DefKind::Ctor(..) => cx.tcx.parent(did),
        // Constructors for types in external crates seem to have `DefKind::Variant`
        DefKind::Variant => match cx.tcx.opt_parent(did) {
            Some(did) if matches!(cx.tcx.def_kind(did), DefKind::Variant) => did,
            _ => did,
        },
        _ => did,
    };

    cx.tcx.lang_items().get(item) == Some(did)
}

pub fn is_unit_expr(expr: &Expr<'_>) -> bool {
    matches!(
        expr.kind,
        ExprKind::Block(
            Block {
                stmts: [],
                expr: None,
                ..
            },
            _
        ) | ExprKind::Tup([])
    )
}

/// Checks if given pattern is a wildcard (`_`)
pub fn is_wild(pat: &Pat<'_>) -> bool {
    matches!(pat.kind, PatKind::Wild)
}

/// Checks if the given `QPath` belongs to a type alias.
pub fn is_ty_alias(qpath: &QPath<'_>) -> bool {
    match *qpath {
        QPath::Resolved(_, path) => matches!(path.res, Res::Def(DefKind::TyAlias | DefKind::AssocTy, ..)),
        QPath::TypeRelative(ty, _) if let TyKind::Path(qpath) = ty.kind => is_ty_alias(&qpath),
        _ => false,
    }
}

/// Checks if the method call given in `expr` belongs to the given trait.
/// This is a deprecated function, consider using [`is_trait_method`].
pub fn match_trait_method(cx: &LateContext<'_>, expr: &Expr<'_>, path: &[&str]) -> bool {
    let def_id = cx.typeck_results().type_dependent_def_id(expr.hir_id).unwrap();
    let trt_id = cx.tcx.trait_of_item(def_id);
    trt_id.is_some_and(|trt_id| match_def_path(cx, trt_id, path))
}

/// Checks if the given method call expression calls an inherent method.
pub fn is_inherent_method_call(cx: &LateContext<'_>, expr: &Expr<'_>) -> bool {
    if let Some(method_id) = cx.typeck_results().type_dependent_def_id(expr.hir_id) {
        cx.tcx.trait_of_item(method_id).is_none()
    } else {
        false
    }
}

/// Checks if a method is defined in an impl of a diagnostic item
pub fn is_diag_item_method(cx: &LateContext<'_>, def_id: DefId, diag_item: Symbol) -> bool {
    if let Some(impl_did) = cx.tcx.impl_of_method(def_id) {
        if let Some(adt) = cx.tcx.type_of(impl_did).instantiate_identity().ty_adt_def() {
            return cx.tcx.is_diagnostic_item(diag_item, adt.did());
        }
    }
    false
}

/// Checks if a method is in a diagnostic item trait
pub fn is_diag_trait_item(cx: &LateContext<'_>, def_id: DefId, diag_item: Symbol) -> bool {
    if let Some(trait_did) = cx.tcx.trait_of_item(def_id) {
        return cx.tcx.is_diagnostic_item(diag_item, trait_did);
    }
    false
}

/// Checks if the method call given in `expr` belongs to the given trait.
pub fn is_trait_method(cx: &LateContext<'_>, expr: &Expr<'_>, diag_item: Symbol) -> bool {
    cx.typeck_results()
        .type_dependent_def_id(expr.hir_id)
        .is_some_and(|did| is_diag_trait_item(cx, did, diag_item))
}

/// Checks if the `def_id` belongs to a function that is part of a trait impl.
pub fn is_def_id_trait_method(cx: &LateContext<'_>, def_id: LocalDefId) -> bool {
    if let Node::Item(item) = cx.tcx.parent_hir_node(cx.tcx.local_def_id_to_hir_id(def_id))
        && let ItemKind::Impl(imp) = item.kind
    {
        imp.of_trait.is_some()
    } else {
        false
    }
}

/// Checks if the given expression is a path referring an item on the trait
/// that is marked with the given diagnostic item.
///
/// For checking method call expressions instead of path expressions, use
/// [`is_trait_method`].
///
/// For example, this can be used to find if an expression like `u64::default`
/// refers to an item of the trait `Default`, which is associated with the
/// `diag_item` of `sym::Default`.
pub fn is_trait_item(cx: &LateContext<'_>, expr: &Expr<'_>, diag_item: Symbol) -> bool {
    if let ExprKind::Path(ref qpath) = expr.kind {
        cx.qpath_res(qpath, expr.hir_id)
            .opt_def_id()
            .is_some_and(|def_id| is_diag_trait_item(cx, def_id, diag_item))
    } else {
        false
    }
}

pub fn last_path_segment<'tcx>(path: &QPath<'tcx>) -> &'tcx PathSegment<'tcx> {
    match *path {
        QPath::Resolved(_, path) => path.segments.last().expect("A path must have at least one segment"),
        QPath::TypeRelative(_, seg) => seg,
        QPath::LangItem(..) => panic!("last_path_segment: lang item has no path segments"),
    }
}

pub fn qpath_generic_tys<'tcx>(qpath: &QPath<'tcx>) -> impl Iterator<Item = &'tcx hir::Ty<'tcx>> {
    last_path_segment(qpath)
        .args
        .map_or(&[][..], |a| a.args)
        .iter()
        .filter_map(|a| match a {
            hir::GenericArg::Type(ty) => Some(*ty),
            _ => None,
        })
}

/// THIS METHOD IS DEPRECATED. Matches a `QPath` against a slice of segment string literals.
///
/// This method is deprecated and will eventually be removed since it does not match against the
/// entire path or resolved `DefId`. Prefer using `match_def_path`. Consider getting a `DefId` from
/// `QPath::Resolved.1.res.opt_def_id()`.
///
/// There is also `match_path` if you are dealing with a `rustc_hir::Path` instead of a
/// `rustc_hir::QPath`.
///
/// # Examples
/// ```rust,ignore
/// match_qpath(path, &["std", "rt", "begin_unwind"])
/// ```
pub fn match_qpath(path: &QPath<'_>, segments: &[&str]) -> bool {
    match *path {
        QPath::Resolved(_, path) => match_path(path, segments),
        QPath::TypeRelative(ty, segment) => match ty.kind {
            TyKind::Path(ref inner_path) => {
                if let [prefix @ .., end] = segments {
                    if match_qpath(inner_path, prefix) {
                        return segment.ident.name.as_str() == *end;
                    }
                }
                false
            },
            _ => false,
        },
        QPath::LangItem(..) => false,
    }
}

/// If the expression is a path, resolves it to a `DefId` and checks if it matches the given path.
///
/// Please use `is_path_diagnostic_item` if the target is a diagnostic item.
pub fn is_expr_path_def_path(cx: &LateContext<'_>, expr: &Expr<'_>, segments: &[&str]) -> bool {
    path_def_id(cx, expr).is_some_and(|id| match_def_path(cx, id, segments))
}

/// If `maybe_path` is a path node which resolves to an item, resolves it to a `DefId` and checks if
/// it matches the given lang item.
pub fn is_path_lang_item<'tcx>(cx: &LateContext<'_>, maybe_path: &impl MaybePath<'tcx>, lang_item: LangItem) -> bool {
    path_def_id(cx, maybe_path).is_some_and(|id| cx.tcx.lang_items().get(lang_item) == Some(id))
}

/// If `maybe_path` is a path node which resolves to an item, resolves it to a `DefId` and checks if
/// it matches the given diagnostic item.
pub fn is_path_diagnostic_item<'tcx>(
    cx: &LateContext<'_>,
    maybe_path: &impl MaybePath<'tcx>,
    diag_item: Symbol,
) -> bool {
    path_def_id(cx, maybe_path).is_some_and(|id| cx.tcx.is_diagnostic_item(diag_item, id))
}

/// THIS METHOD IS DEPRECATED. Matches a `Path` against a slice of segment string literals.
///
/// This method is deprecated and will eventually be removed since it does not match against the
/// entire path or resolved `DefId`. Prefer using `match_def_path`. Consider getting a `DefId` from
/// `QPath::Resolved.1.res.opt_def_id()`.
///
/// There is also `match_qpath` if you are dealing with a `rustc_hir::QPath` instead of a
/// `rustc_hir::Path`.
///
/// # Examples
///
/// ```rust,ignore
/// if match_path(&trait_ref.path, &paths::HASH) {
///     // This is the `std::hash::Hash` trait.
/// }
///
/// if match_path(ty_path, &["rustc", "lint", "Lint"]) {
///     // This is a `rustc_middle::lint::Lint`.
/// }
/// ```
pub fn match_path(path: &Path<'_>, segments: &[&str]) -> bool {
    path.segments
        .iter()
        .rev()
        .zip(segments.iter().rev())
        .all(|(a, b)| a.ident.name.as_str() == *b)
}

/// If the expression is a path to a local, returns the canonical `HirId` of the local.
pub fn path_to_local(expr: &Expr<'_>) -> Option<HirId> {
    if let ExprKind::Path(QPath::Resolved(None, path)) = expr.kind {
        if let Res::Local(id) = path.res {
            return Some(id);
        }
    }
    None
}

/// Returns true if the expression is a path to a local with the specified `HirId`.
/// Use this function to see if an expression matches a function argument or a match binding.
pub fn path_to_local_id(expr: &Expr<'_>, id: HirId) -> bool {
    path_to_local(expr) == Some(id)
}

pub trait MaybePath<'hir> {
    fn hir_id(&self) -> HirId;
    fn qpath_opt(&self) -> Option<&QPath<'hir>>;
}

macro_rules! maybe_path {
    ($ty:ident, $kind:ident) => {
        impl<'hir> MaybePath<'hir> for hir::$ty<'hir> {
            fn hir_id(&self) -> HirId {
                self.hir_id
            }
            fn qpath_opt(&self) -> Option<&QPath<'hir>> {
                match &self.kind {
                    hir::$kind::Path(qpath) => Some(qpath),
                    _ => None,
                }
            }
        }
    };
}
maybe_path!(Expr, ExprKind);
maybe_path!(Pat, PatKind);
maybe_path!(Ty, TyKind);

/// If `maybe_path` is a path node, resolves it, otherwise returns `Res::Err`
pub fn path_res<'tcx>(cx: &LateContext<'_>, maybe_path: &impl MaybePath<'tcx>) -> Res {
    match maybe_path.qpath_opt() {
        None => Res::Err,
        Some(qpath) => cx.qpath_res(qpath, maybe_path.hir_id()),
    }
}

/// If `maybe_path` is a path node which resolves to an item, retrieves the item ID
pub fn path_def_id<'tcx>(cx: &LateContext<'_>, maybe_path: &impl MaybePath<'tcx>) -> Option<DefId> {
    path_res(cx, maybe_path).opt_def_id()
}

fn find_primitive_impls<'tcx>(tcx: TyCtxt<'tcx>, name: &str) -> impl Iterator<Item = DefId> + 'tcx {
    let ty = match name {
        "bool" => SimplifiedType::Bool,
        "char" => SimplifiedType::Char,
        "str" => SimplifiedType::Str,
        "array" => SimplifiedType::Array,
        "slice" => SimplifiedType::Slice,
        // FIXME: rustdoc documents these two using just `pointer`.
        //
        // Maybe this is something we should do here too.
        "const_ptr" => SimplifiedType::Ptr(Mutability::Not),
        "mut_ptr" => SimplifiedType::Ptr(Mutability::Mut),
        "isize" => SimplifiedType::Int(IntTy::Isize),
        "i8" => SimplifiedType::Int(IntTy::I8),
        "i16" => SimplifiedType::Int(IntTy::I16),
        "i32" => SimplifiedType::Int(IntTy::I32),
        "i64" => SimplifiedType::Int(IntTy::I64),
        "i128" => SimplifiedType::Int(IntTy::I128),
        "usize" => SimplifiedType::Uint(UintTy::Usize),
        "u8" => SimplifiedType::Uint(UintTy::U8),
        "u16" => SimplifiedType::Uint(UintTy::U16),
        "u32" => SimplifiedType::Uint(UintTy::U32),
        "u64" => SimplifiedType::Uint(UintTy::U64),
        "u128" => SimplifiedType::Uint(UintTy::U128),
        "f32" => SimplifiedType::Float(FloatTy::F32),
        "f64" => SimplifiedType::Float(FloatTy::F64),
        _ => {
            return [].iter().copied();
        },
    };

    tcx.incoherent_impls(ty).iter().copied()
}

fn non_local_item_children_by_name(tcx: TyCtxt<'_>, def_id: DefId, name: Symbol) -> Vec<Res> {
    match tcx.def_kind(def_id) {
        DefKind::Mod | DefKind::Enum | DefKind::Trait => tcx
            .module_children(def_id)
            .iter()
            .filter(|item| item.ident.name == name)
            .map(|child| child.res.expect_non_local())
            .collect(),
        DefKind::Impl { .. } => tcx
            .associated_item_def_ids(def_id)
            .iter()
            .copied()
            .filter(|assoc_def_id| tcx.item_name(*assoc_def_id) == name)
            .map(|assoc_def_id| Res::Def(tcx.def_kind(assoc_def_id), assoc_def_id))
            .collect(),
        _ => Vec::new(),
    }
}

fn local_item_children_by_name(tcx: TyCtxt<'_>, local_id: LocalDefId, name: Symbol) -> Vec<Res> {
    let hir = tcx.hir();

    let root_mod;
    let item_kind = match tcx.hir_node_by_def_id(local_id) {
        Node::Crate(r#mod) => {
            root_mod = ItemKind::Mod(r#mod);
            &root_mod
        },
        Node::Item(item) => &item.kind,
        _ => return Vec::new(),
    };

    let res = |ident: Ident, owner_id: OwnerId| {
        if ident.name == name {
            let def_id = owner_id.to_def_id();
            Some(Res::Def(tcx.def_kind(def_id), def_id))
        } else {
            None
        }
    };

    match item_kind {
        ItemKind::Mod(r#mod) => r#mod
            .item_ids
            .iter()
            .filter_map(|&item_id| res(hir.item(item_id).ident, item_id.owner_id))
            .collect(),
        ItemKind::Impl(r#impl) => r#impl
            .items
            .iter()
            .filter_map(|&ImplItemRef { ident, id, .. }| res(ident, id.owner_id))
            .collect(),
        ItemKind::Trait(.., trait_item_refs) => trait_item_refs
            .iter()
            .filter_map(|&TraitItemRef { ident, id, .. }| res(ident, id.owner_id))
            .collect(),
        _ => Vec::new(),
    }
}

fn item_children_by_name(tcx: TyCtxt<'_>, def_id: DefId, name: Symbol) -> Vec<Res> {
    if let Some(local_id) = def_id.as_local() {
        local_item_children_by_name(tcx, local_id, name)
    } else {
        non_local_item_children_by_name(tcx, def_id, name)
    }
}

/// Finds the crates called `name`, may be multiple due to multiple major versions.
pub fn find_crates(tcx: TyCtxt<'_>, name: Symbol) -> Vec<Res> {
    tcx.crates(())
        .iter()
        .copied()
        .filter(move |&num| tcx.crate_name(num) == name)
        .map(CrateNum::as_def_id)
        .map(|id| Res::Def(tcx.def_kind(id), id))
        .collect()
}

/// Resolves a def path like `std::vec::Vec`.
///
/// Can return multiple resolutions when there are multiple versions of the same crate, e.g.
/// `memchr::memchr` could return the functions from both memchr 1.0 and memchr 2.0.
///
/// Also returns multiple results when there are multiple paths under the same name e.g. `std::vec`
/// would have both a [`DefKind::Mod`] and [`DefKind::Macro`].
///
/// This function is expensive and should be used sparingly.
pub fn def_path_res(tcx: TyCtxt<'_>, path: &[&str]) -> Vec<Res> {
    let (base, path) = match path {
        [primitive] => {
            return vec![PrimTy::from_name(Symbol::intern(primitive)).map_or(Res::Err, Res::PrimTy)];
        },
        [base, path @ ..] => (base, path),
        _ => return Vec::new(),
    };

    let base_sym = Symbol::intern(base);

    let local_crate = if tcx.crate_name(LOCAL_CRATE) == base_sym {
        Some(LOCAL_CRATE.as_def_id())
    } else {
        None
    };

    let crates = find_primitive_impls(tcx, base)
        .chain(local_crate)
        .map(|id| Res::Def(tcx.def_kind(id), id))
        .chain(find_crates(tcx, base_sym))
        .collect();

    def_path_res_with_base(tcx, crates, path)
}

/// Resolves a def path like `vec::Vec` with the base `std`.
///
/// This is lighter than [`def_path_res`], and should be called with [`find_crates`] looking up
/// items from the same crate repeatedly, although should still be used sparingly.
pub fn def_path_res_with_base(tcx: TyCtxt<'_>, mut base: Vec<Res>, mut path: &[&str]) -> Vec<Res> {
    while let [segment, rest @ ..] = path {
        path = rest;
        let segment = Symbol::intern(segment);

        base = base
            .into_iter()
            .filter_map(|res| res.opt_def_id())
            .flat_map(|def_id| {
                // When the current def_id is e.g. `struct S`, check the impl items in
                // `impl S { ... }`
                let inherent_impl_children = tcx
                    .inherent_impls(def_id)
                    .iter()
                    .flat_map(|&impl_def_id| item_children_by_name(tcx, impl_def_id, segment));

                let direct_children = item_children_by_name(tcx, def_id, segment);

                inherent_impl_children.chain(direct_children)
            })
            .collect();
    }

    base
}

/// Resolves a def path like `std::vec::Vec` to its [`DefId`]s, see [`def_path_res`].
pub fn def_path_def_ids(tcx: TyCtxt<'_>, path: &[&str]) -> impl Iterator<Item = DefId> + use<> {
    def_path_res(tcx, path).into_iter().filter_map(|res| res.opt_def_id())
}

/// Convenience function to get the `DefId` of a trait by path.
/// It could be a trait or trait alias.
///
/// This function is expensive and should be used sparingly.
pub fn get_trait_def_id(tcx: TyCtxt<'_>, path: &[&str]) -> Option<DefId> {
    def_path_res(tcx, path).into_iter().find_map(|res| match res {
        Res::Def(DefKind::Trait | DefKind::TraitAlias, trait_id) => Some(trait_id),
        _ => None,
    })
}

/// Gets the `hir::TraitRef` of the trait the given method is implemented for.
///
/// Use this if you want to find the `TraitRef` of the `Add` trait in this example:
///
/// ```no_run
/// struct Point(isize, isize);
///
/// impl std::ops::Add for Point {
///     type Output = Self;
///
///     fn add(self, other: Self) -> Self {
///         Point(0, 0)
///     }
/// }
/// ```
pub fn trait_ref_of_method<'tcx>(cx: &LateContext<'tcx>, def_id: LocalDefId) -> Option<&'tcx TraitRef<'tcx>> {
    // Get the implemented trait for the current function
    let hir_id = cx.tcx.local_def_id_to_hir_id(def_id);
    let parent_impl = cx.tcx.hir().get_parent_item(hir_id);
    if parent_impl != hir::CRATE_OWNER_ID
        && let Node::Item(item) = cx.tcx.hir_node_by_def_id(parent_impl.def_id)
        && let ItemKind::Impl(impl_) = &item.kind
    {
        return impl_.of_trait.as_ref();
    }
    None
}

/// This method will return tuple of projection stack and root of the expression,
/// used in `can_mut_borrow_both`.
///
/// For example, if `e` represents the `v[0].a.b[x]`
/// this method will return a tuple, composed of a `Vec`
/// containing the `Expr`s for `v[0], v[0].a, v[0].a.b, v[0].a.b[x]`
/// and an `Expr` for root of them, `v`
fn projection_stack<'a, 'hir>(mut e: &'a Expr<'hir>) -> (Vec<&'a Expr<'hir>>, &'a Expr<'hir>) {
    let mut result = vec![];
    let root = loop {
        match e.kind {
            ExprKind::Index(ep, _, _) | ExprKind::Field(ep, _) => {
                result.push(e);
                e = ep;
            },
            _ => break e,
        };
    };
    result.reverse();
    (result, root)
}

/// Gets the mutability of the custom deref adjustment, if any.
pub fn expr_custom_deref_adjustment(cx: &LateContext<'_>, e: &Expr<'_>) -> Option<Mutability> {
    cx.typeck_results()
        .expr_adjustments(e)
        .iter()
        .find_map(|a| match a.kind {
            Adjust::Deref(Some(d)) => Some(Some(d.mutbl)),
            Adjust::Deref(None) => None,
            _ => Some(None),
        })
        .and_then(|x| x)
}

/// Checks if two expressions can be mutably borrowed simultaneously
/// and they aren't dependent on borrowing same thing twice
pub fn can_mut_borrow_both(cx: &LateContext<'_>, e1: &Expr<'_>, e2: &Expr<'_>) -> bool {
    let (s1, r1) = projection_stack(e1);
    let (s2, r2) = projection_stack(e2);
    if !eq_expr_value(cx, r1, r2) {
        return true;
    }
    if expr_custom_deref_adjustment(cx, r1).is_some() || expr_custom_deref_adjustment(cx, r2).is_some() {
        return false;
    }

    for (x1, x2) in s1.iter().zip(s2.iter()) {
        if expr_custom_deref_adjustment(cx, x1).is_some() || expr_custom_deref_adjustment(cx, x2).is_some() {
            return false;
        }

        match (&x1.kind, &x2.kind) {
            (ExprKind::Field(_, i1), ExprKind::Field(_, i2)) => {
                if i1 != i2 {
                    return true;
                }
            },
            (ExprKind::Index(_, i1, _), ExprKind::Index(_, i2, _)) => {
                if !eq_expr_value(cx, i1, i2) {
                    return false;
                }
            },
            _ => return false,
        }
    }
    false
}

/// Returns true if the `def_id` associated with the `path` is recognized as a "default-equivalent"
/// constructor from the std library
fn is_default_equivalent_ctor(cx: &LateContext<'_>, def_id: DefId, path: &QPath<'_>) -> bool {
    let std_types_symbols = &[
        sym::Vec,
        sym::VecDeque,
        sym::LinkedList,
        sym::HashMap,
        sym::BTreeMap,
        sym::HashSet,
        sym::BTreeSet,
        sym::BinaryHeap,
    ];

    if let QPath::TypeRelative(_, method) = path {
        if method.ident.name == sym::new {
            if let Some(impl_did) = cx.tcx.impl_of_method(def_id) {
                if let Some(adt) = cx.tcx.type_of(impl_did).instantiate_identity().ty_adt_def() {
                    return std_types_symbols.iter().any(|&symbol| {
                        cx.tcx.is_diagnostic_item(symbol, adt.did()) || Some(adt.did()) == cx.tcx.lang_items().string()
                    });
                }
            }
        }
    }
    false
}

/// Returns true if the expr is equal to `Default::default` when evaluated.
pub fn is_default_equivalent_call(cx: &LateContext<'_>, repl_func: &Expr<'_>) -> bool {
    if let ExprKind::Path(ref repl_func_qpath) = repl_func.kind
        && let Some(repl_def_id) = cx.qpath_res(repl_func_qpath, repl_func.hir_id).opt_def_id()
        && (is_diag_trait_item(cx, repl_def_id, sym::Default)
            || is_default_equivalent_ctor(cx, repl_def_id, repl_func_qpath))
    {
        true
    } else {
        false
    }
}

/// Returns true if the expr is equal to `Default::default()` of it's type when evaluated.
///
/// It doesn't cover all cases, for example indirect function calls (some of std
/// functions are supported) but it is the best we have.
pub fn is_default_equivalent(cx: &LateContext<'_>, e: &Expr<'_>) -> bool {
    match &e.kind {
        ExprKind::Lit(lit) => match lit.node {
            LitKind::Bool(false) | LitKind::Int(Pu128(0), _) => true,
            LitKind::Str(s, _) => s.is_empty(),
            _ => false,
        },
        ExprKind::Tup(items) | ExprKind::Array(items) => items.iter().all(|x| is_default_equivalent(cx, x)),
        ExprKind::Repeat(x, len) => {
            if let ConstArgKind::Anon(anon_const) = len.kind
                && let ExprKind::Lit(const_lit) = cx.tcx.hir().body(anon_const.body).value.kind
                && let LitKind::Int(v, _) = const_lit.node
                && v <= 32
                && is_default_equivalent(cx, x)
            {
                true
            } else {
                false
            }
        },
        ExprKind::Call(repl_func, []) => is_default_equivalent_call(cx, repl_func),
        ExprKind::Call(from_func, [arg]) => is_default_equivalent_from(cx, from_func, arg),
        ExprKind::Path(qpath) => is_res_lang_ctor(cx, cx.qpath_res(qpath, e.hir_id), OptionNone),
        ExprKind::AddrOf(rustc_hir::BorrowKind::Ref, _, expr) => matches!(expr.kind, ExprKind::Array([])),
        _ => false,
    }
}

fn is_default_equivalent_from(cx: &LateContext<'_>, from_func: &Expr<'_>, arg: &Expr<'_>) -> bool {
    if let ExprKind::Path(QPath::TypeRelative(ty, seg)) = from_func.kind
        && seg.ident.name == sym::from
    {
        match arg.kind {
            ExprKind::Lit(hir::Lit {
                node: LitKind::Str(sym, _),
                ..
            }) => return sym.is_empty() && is_path_lang_item(cx, ty, LangItem::String),
            ExprKind::Array([]) => return is_path_diagnostic_item(cx, ty, sym::Vec),
            ExprKind::Repeat(_, len) => {
                if let ConstArgKind::Anon(anon_const) = len.kind
                    && let ExprKind::Lit(const_lit) = cx.tcx.hir().body(anon_const.body).value.kind
                    && let LitKind::Int(v, _) = const_lit.node
                {
                    return v == 0 && is_path_diagnostic_item(cx, ty, sym::Vec);
                }
            },
            _ => (),
        }
    }
    false
}

/// Checks if the top level expression can be moved into a closure as is.
/// Currently checks for:
/// * Break/Continue outside the given loop HIR ids.
/// * Yield/Return statements.
/// * Inline assembly.
/// * Usages of a field of a local where the type of the local can be partially moved.
///
/// For example, given the following function:
///
/// ```no_run
/// fn f<'a>(iter: &mut impl Iterator<Item = (usize, &'a mut String)>) {
///     for item in iter {
///         let s = item.1;
///         if item.0 > 10 {
///             continue;
///         } else {
///             s.clear();
///         }
///     }
/// }
/// ```
///
/// When called on the expression `item.0` this will return false unless the local `item` is in the
/// `ignore_locals` set. The type `(usize, &mut String)` can have the second element moved, so it
/// isn't always safe to move into a closure when only a single field is needed.
///
/// When called on the `continue` expression this will return false unless the outer loop expression
/// is in the `loop_ids` set.
///
/// Note that this check is not recursive, so passing the `if` expression will always return true
/// even though sub-expressions might return false.
pub fn can_move_expr_to_closure_no_visit<'tcx>(
    cx: &LateContext<'tcx>,
    expr: &'tcx Expr<'_>,
    loop_ids: &[HirId],
    ignore_locals: &HirIdSet,
) -> bool {
    match expr.kind {
        ExprKind::Break(Destination { target_id: Ok(id), .. }, _)
        | ExprKind::Continue(Destination { target_id: Ok(id), .. })
            if loop_ids.contains(&id) =>
        {
            true
        },
        ExprKind::Break(..)
        | ExprKind::Continue(_)
        | ExprKind::Ret(_)
        | ExprKind::Yield(..)
        | ExprKind::InlineAsm(_) => false,
        // Accessing a field of a local value can only be done if the type isn't
        // partially moved.
        ExprKind::Field(
            &Expr {
                hir_id,
                kind:
                    ExprKind::Path(QPath::Resolved(
                        _,
                        Path {
                            res: Res::Local(local_id),
                            ..
                        },
                    )),
                ..
            },
            _,
        ) if !ignore_locals.contains(local_id) && can_partially_move_ty(cx, cx.typeck_results().node_type(hir_id)) => {
            // TODO: check if the local has been partially moved. Assume it has for now.
            false
        },
        _ => true,
    }
}

/// How a local is captured by a closure
#[derive(Debug, Clone, Copy, PartialEq, Eq)]
pub enum CaptureKind {
    Value,
    Ref(Mutability),
}
impl CaptureKind {
    pub fn is_imm_ref(self) -> bool {
        self == Self::Ref(Mutability::Not)
    }
}
impl std::ops::BitOr for CaptureKind {
    type Output = Self;
    fn bitor(self, rhs: Self) -> Self::Output {
        match (self, rhs) {
            (CaptureKind::Value, _) | (_, CaptureKind::Value) => CaptureKind::Value,
            (CaptureKind::Ref(Mutability::Mut), CaptureKind::Ref(_))
            | (CaptureKind::Ref(_), CaptureKind::Ref(Mutability::Mut)) => CaptureKind::Ref(Mutability::Mut),
            (CaptureKind::Ref(Mutability::Not), CaptureKind::Ref(Mutability::Not)) => CaptureKind::Ref(Mutability::Not),
        }
    }
}
impl std::ops::BitOrAssign for CaptureKind {
    fn bitor_assign(&mut self, rhs: Self) {
        *self = *self | rhs;
    }
}

/// Given an expression referencing a local, determines how it would be captured in a closure.
///
/// Note as this will walk up to parent expressions until the capture can be determined it should
/// only be used while making a closure somewhere a value is consumed. e.g. a block, match arm, or
/// function argument (other than a receiver).
pub fn capture_local_usage(cx: &LateContext<'_>, e: &Expr<'_>) -> CaptureKind {
    fn pat_capture_kind(cx: &LateContext<'_>, pat: &Pat<'_>) -> CaptureKind {
        let mut capture = CaptureKind::Ref(Mutability::Not);
        pat.each_binding_or_first(&mut |_, id, span, _| match cx
            .typeck_results()
            .extract_binding_mode(cx.sess(), id, span)
            .unwrap()
            .0
        {
            ByRef::No if !is_copy(cx, cx.typeck_results().node_type(id)) => {
                capture = CaptureKind::Value;
            },
            ByRef::Yes(Mutability::Mut) if capture != CaptureKind::Value => {
                capture = CaptureKind::Ref(Mutability::Mut);
            },
            _ => (),
        });
        capture
    }

    debug_assert!(matches!(
        e.kind,
        ExprKind::Path(QPath::Resolved(None, Path { res: Res::Local(_), .. }))
    ));

    let mut child_id = e.hir_id;
    let mut capture = CaptureKind::Value;
    let mut capture_expr_ty = e;

    for (parent_id, parent) in cx.tcx.hir().parent_iter(e.hir_id) {
        if let [
            Adjustment {
                kind: Adjust::Deref(_) | Adjust::Borrow(AutoBorrow::Ref(..)),
                target,
            },
            ref adjust @ ..,
        ] = *cx
            .typeck_results()
            .adjustments()
            .get(child_id)
            .map_or(&[][..], |x| &**x)
        {
            if let rustc_ty::RawPtr(_, mutability) | rustc_ty::Ref(_, _, mutability) =
                *adjust.last().map_or(target, |a| a.target).kind()
            {
                return CaptureKind::Ref(mutability);
            }
        }

        match parent {
            Node::Expr(e) => match e.kind {
                ExprKind::AddrOf(_, mutability, _) => return CaptureKind::Ref(mutability),
                ExprKind::Index(..) | ExprKind::Unary(UnOp::Deref, _) => capture = CaptureKind::Ref(Mutability::Not),
                ExprKind::Assign(lhs, ..) | ExprKind::AssignOp(_, lhs, _) if lhs.hir_id == child_id => {
                    return CaptureKind::Ref(Mutability::Mut);
                },
                ExprKind::Field(..) => {
                    if capture == CaptureKind::Value {
                        capture_expr_ty = e;
                    }
                },
                ExprKind::Let(let_expr) => {
                    let mutability = match pat_capture_kind(cx, let_expr.pat) {
                        CaptureKind::Value => Mutability::Not,
                        CaptureKind::Ref(m) => m,
                    };
                    return CaptureKind::Ref(mutability);
                },
                ExprKind::Match(_, arms, _) => {
                    let mut mutability = Mutability::Not;
                    for capture in arms.iter().map(|arm| pat_capture_kind(cx, arm.pat)) {
                        match capture {
                            CaptureKind::Value => break,
                            CaptureKind::Ref(Mutability::Mut) => mutability = Mutability::Mut,
                            CaptureKind::Ref(Mutability::Not) => (),
                        }
                    }
                    return CaptureKind::Ref(mutability);
                },
                _ => break,
            },
            Node::LetStmt(l) => match pat_capture_kind(cx, l.pat) {
                CaptureKind::Value => break,
                capture @ CaptureKind::Ref(_) => return capture,
            },
            _ => break,
        }

        child_id = parent_id;
    }

    if capture == CaptureKind::Value && is_copy(cx, cx.typeck_results().expr_ty(capture_expr_ty)) {
        // Copy types are never automatically captured by value.
        CaptureKind::Ref(Mutability::Not)
    } else {
        capture
    }
}

/// Checks if the expression can be moved into a closure as is. This will return a list of captures
/// if so, otherwise, `None`.
pub fn can_move_expr_to_closure<'tcx>(cx: &LateContext<'tcx>, expr: &'tcx Expr<'_>) -> Option<HirIdMap<CaptureKind>> {
    struct V<'cx, 'tcx> {
        cx: &'cx LateContext<'tcx>,
        // Stack of potential break targets contained in the expression.
        loops: Vec<HirId>,
        /// Local variables created in the expression. These don't need to be captured.
        locals: HirIdSet,
        /// Whether this expression can be turned into a closure.
        allow_closure: bool,
        /// Locals which need to be captured, and whether they need to be by value, reference, or
        /// mutable reference.
        captures: HirIdMap<CaptureKind>,
    }
    impl<'tcx> Visitor<'tcx> for V<'_, 'tcx> {
        fn visit_expr(&mut self, e: &'tcx Expr<'_>) {
            if !self.allow_closure {
                return;
            }

            match e.kind {
                ExprKind::Path(QPath::Resolved(None, &Path { res: Res::Local(l), .. })) => {
                    if !self.locals.contains(&l) {
                        let cap = capture_local_usage(self.cx, e);
                        self.captures.entry(l).and_modify(|e| *e |= cap).or_insert(cap);
                    }
                },
                ExprKind::Closure(closure) => {
                    for capture in self.cx.typeck_results().closure_min_captures_flattened(closure.def_id) {
                        let local_id = match capture.place.base {
                            PlaceBase::Local(id) => id,
                            PlaceBase::Upvar(var) => var.var_path.hir_id,
                            _ => continue,
                        };
                        if !self.locals.contains(&local_id) {
                            let capture = match capture.info.capture_kind {
                                UpvarCapture::ByValue => CaptureKind::Value,
                                UpvarCapture::ByRef(kind) => match kind {
                                    BorrowKind::Immutable => CaptureKind::Ref(Mutability::Not),
                                    BorrowKind::UniqueImmutable | BorrowKind::Mutable => {
                                        CaptureKind::Ref(Mutability::Mut)
                                    },
                                },
                            };
                            self.captures
                                .entry(local_id)
                                .and_modify(|e| *e |= capture)
                                .or_insert(capture);
                        }
                    }
                },
                ExprKind::Loop(b, ..) => {
                    self.loops.push(e.hir_id);
                    self.visit_block(b);
                    self.loops.pop();
                },
                _ => {
                    self.allow_closure &= can_move_expr_to_closure_no_visit(self.cx, e, &self.loops, &self.locals);
                    walk_expr(self, e);
                },
            }
        }

        fn visit_pat(&mut self, p: &'tcx Pat<'tcx>) {
            p.each_binding_or_first(&mut |_, id, _, _| {
                self.locals.insert(id);
            });
        }
    }

    let mut v = V {
        cx,
        loops: Vec::new(),
        locals: HirIdSet::default(),
        allow_closure: true,
        captures: HirIdMap::default(),
    };
    v.visit_expr(expr);
    v.allow_closure.then_some(v.captures)
}

/// Arguments of a method: the receiver and all the additional arguments.
pub type MethodArguments<'tcx> = Vec<(&'tcx Expr<'tcx>, &'tcx [Expr<'tcx>])>;

/// Returns the method names and argument list of nested method call expressions that make up
/// `expr`. method/span lists are sorted with the most recent call first.
pub fn method_calls<'tcx>(expr: &'tcx Expr<'tcx>, max_depth: usize) -> (Vec<Symbol>, MethodArguments<'tcx>, Vec<Span>) {
    let mut method_names = Vec::with_capacity(max_depth);
    let mut arg_lists = Vec::with_capacity(max_depth);
    let mut spans = Vec::with_capacity(max_depth);

    let mut current = expr;
    for _ in 0..max_depth {
        if let ExprKind::MethodCall(path, receiver, args, _) = &current.kind {
            if receiver.span.from_expansion() || args.iter().any(|e| e.span.from_expansion()) {
                break;
            }
            method_names.push(path.ident.name);
            arg_lists.push((*receiver, &**args));
            spans.push(path.ident.span);
            current = receiver;
        } else {
            break;
        }
    }

    (method_names, arg_lists, spans)
}

/// Matches an `Expr` against a chain of methods, and return the matched `Expr`s.
///
/// For example, if `expr` represents the `.baz()` in `foo.bar().baz()`,
/// `method_chain_args(expr, &["bar", "baz"])` will return a `Vec`
/// containing the `Expr`s for
/// `.bar()` and `.baz()`
pub fn method_chain_args<'a>(expr: &'a Expr<'_>, methods: &[&str]) -> Option<Vec<(&'a Expr<'a>, &'a [Expr<'a>])>> {
    let mut current = expr;
    let mut matched = Vec::with_capacity(methods.len());
    for method_name in methods.iter().rev() {
        // method chains are stored last -> first
        if let ExprKind::MethodCall(path, receiver, args, _) = current.kind {
            if path.ident.name.as_str() == *method_name {
                if receiver.span.from_expansion() || args.iter().any(|e| e.span.from_expansion()) {
                    return None;
                }
                matched.push((receiver, args)); // build up `matched` backwards
                current = receiver; // go to parent expression
            } else {
                return None;
            }
        } else {
            return None;
        }
    }
    // Reverse `matched` so that it is in the same order as `methods`.
    matched.reverse();
    Some(matched)
}

/// Returns `true` if the provided `def_id` is an entrypoint to a program.
pub fn is_entrypoint_fn(cx: &LateContext<'_>, def_id: DefId) -> bool {
    cx.tcx
        .entry_fn(())
        .is_some_and(|(entry_fn_def_id, _)| def_id == entry_fn_def_id)
}

/// Returns `true` if the expression is in the program's `#[panic_handler]`.
pub fn is_in_panic_handler(cx: &LateContext<'_>, e: &Expr<'_>) -> bool {
    let parent = cx.tcx.hir().get_parent_item(e.hir_id);
    Some(parent.to_def_id()) == cx.tcx.lang_items().panic_impl()
}

/// Gets the name of the item the expression is in, if available.
pub fn get_item_name(cx: &LateContext<'_>, expr: &Expr<'_>) -> Option<Symbol> {
    let parent_id = cx.tcx.hir().get_parent_item(expr.hir_id).def_id;
    match cx.tcx.hir_node_by_def_id(parent_id) {
        Node::Item(Item { ident, .. })
        | Node::TraitItem(TraitItem { ident, .. })
        | Node::ImplItem(ImplItem { ident, .. }) => Some(ident.name),
        _ => None,
    }
}

pub struct ContainsName<'a, 'tcx> {
    pub cx: &'a LateContext<'tcx>,
    pub name: Symbol,
}

impl<'tcx> Visitor<'tcx> for ContainsName<'_, 'tcx> {
    type Result = ControlFlow<()>;
    type NestedFilter = nested_filter::OnlyBodies;

    fn visit_name(&mut self, name: Symbol) -> Self::Result {
        if self.name == name {
            ControlFlow::Break(())
        } else {
            ControlFlow::Continue(())
        }
    }

    fn nested_visit_map(&mut self) -> Self::Map {
        self.cx.tcx.hir()
    }
}

/// Checks if an `Expr` contains a certain name.
pub fn contains_name<'tcx>(name: Symbol, expr: &'tcx Expr<'_>, cx: &LateContext<'tcx>) -> bool {
    let mut cn = ContainsName { cx, name };
    cn.visit_expr(expr).is_break()
}

/// Returns `true` if `expr` contains a return expression
pub fn contains_return<'tcx>(expr: impl Visitable<'tcx>) -> bool {
    for_each_expr_without_closures(expr, |e| {
        if matches!(e.kind, ExprKind::Ret(..)) {
            ControlFlow::Break(())
        } else {
            ControlFlow::Continue(())
        }
    })
    .is_some()
}

/// Gets the parent expression, if any –- this is useful to constrain a lint.
pub fn get_parent_expr<'tcx>(cx: &LateContext<'tcx>, e: &Expr<'_>) -> Option<&'tcx Expr<'tcx>> {
    get_parent_expr_for_hir(cx, e.hir_id)
}

/// This retrieves the parent for the given `HirId` if it's an expression. This is useful for
/// constraint lints
pub fn get_parent_expr_for_hir<'tcx>(cx: &LateContext<'tcx>, hir_id: HirId) -> Option<&'tcx Expr<'tcx>> {
    match cx.tcx.parent_hir_node(hir_id) {
        Node::Expr(parent) => Some(parent),
        _ => None,
    }
}

/// Gets the enclosing block, if any.
pub fn get_enclosing_block<'tcx>(cx: &LateContext<'tcx>, hir_id: HirId) -> Option<&'tcx Block<'tcx>> {
    let map = &cx.tcx.hir();
    let enclosing_node = map
        .get_enclosing_scope(hir_id)
        .map(|enclosing_id| cx.tcx.hir_node(enclosing_id));
    enclosing_node.and_then(|node| match node {
        Node::Block(block) => Some(block),
        Node::Item(&Item {
            kind: ItemKind::Fn { body: eid, .. },
            ..
        })
        | Node::ImplItem(&ImplItem {
            kind: ImplItemKind::Fn(_, eid),
            ..
        }) => match cx.tcx.hir().body(eid).value.kind {
            ExprKind::Block(block, _) => Some(block),
            _ => None,
        },
        _ => None,
    })
}

/// Gets the loop or closure enclosing the given expression, if any.
pub fn get_enclosing_loop_or_multi_call_closure<'tcx>(
    cx: &LateContext<'tcx>,
    expr: &Expr<'_>,
) -> Option<&'tcx Expr<'tcx>> {
    for (_, node) in cx.tcx.hir().parent_iter(expr.hir_id) {
        match node {
            Node::Expr(e) => match e.kind {
                ExprKind::Closure { .. }
                    if let rustc_ty::Closure(_, subs) = cx.typeck_results().expr_ty(e).kind()
                        && subs.as_closure().kind() == ClosureKind::FnOnce => {},

                // Note: A closure's kind is determined by how it's used, not it's captures.
                ExprKind::Closure { .. } | ExprKind::Loop(..) => return Some(e),
                _ => (),
            },
            Node::Stmt(_) | Node::Block(_) | Node::LetStmt(_) | Node::Arm(_) | Node::ExprField(_) => (),
            _ => break,
        }
    }
    None
}

/// Gets the parent node if it's an impl block.
pub fn get_parent_as_impl(tcx: TyCtxt<'_>, id: HirId) -> Option<&Impl<'_>> {
    match tcx.hir().parent_iter(id).next() {
        Some((
            _,
            Node::Item(Item {
                kind: ItemKind::Impl(imp),
                ..
            }),
        )) => Some(imp),
        _ => None,
    }
}

/// Removes blocks around an expression, only if the block contains just one expression
/// and no statements. Unsafe blocks are not removed.
///
/// Examples:
///  * `{}`               -> `{}`
///  * `{ x }`            -> `x`
///  * `{{ x }}`          -> `x`
///  * `{ x; }`           -> `{ x; }`
///  * `{ x; y }`         -> `{ x; y }`
///  * `{ unsafe { x } }` -> `unsafe { x }`
pub fn peel_blocks<'a>(mut expr: &'a Expr<'a>) -> &'a Expr<'a> {
    while let ExprKind::Block(
        Block {
            stmts: [],
            expr: Some(inner),
            rules: BlockCheckMode::DefaultBlock,
            ..
        },
        _,
    ) = expr.kind
    {
        expr = inner;
    }
    expr
}

/// Removes blocks around an expression, only if the block contains just one expression
/// or just one expression statement with a semicolon. Unsafe blocks are not removed.
///
/// Examples:
///  * `{}`               -> `{}`
///  * `{ x }`            -> `x`
///  * `{ x; }`           -> `x`
///  * `{{ x; }}`         -> `x`
///  * `{ x; y }`         -> `{ x; y }`
///  * `{ unsafe { x } }` -> `unsafe { x }`
pub fn peel_blocks_with_stmt<'a>(mut expr: &'a Expr<'a>) -> &'a Expr<'a> {
    while let ExprKind::Block(
        Block {
            stmts: [],
            expr: Some(inner),
            rules: BlockCheckMode::DefaultBlock,
            ..
        }
        | Block {
            stmts:
                [
                    Stmt {
                        kind: StmtKind::Expr(inner) | StmtKind::Semi(inner),
                        ..
                    },
                ],
            expr: None,
            rules: BlockCheckMode::DefaultBlock,
            ..
        },
        _,
    ) = expr.kind
    {
        expr = inner;
    }
    expr
}

/// Checks if the given expression is the else clause of either an `if` or `if let` expression.
pub fn is_else_clause(tcx: TyCtxt<'_>, expr: &Expr<'_>) -> bool {
    let mut iter = tcx.hir().parent_iter(expr.hir_id);
    match iter.next() {
        Some((
            _,
            Node::Expr(Expr {
                kind: ExprKind::If(_, _, Some(else_expr)),
                ..
            }),
        )) => else_expr.hir_id == expr.hir_id,
        _ => false,
    }
}

/// Checks if the given expression is a part of `let else`
/// returns `true` for both the `init` and the `else` part
pub fn is_inside_let_else(tcx: TyCtxt<'_>, expr: &Expr<'_>) -> bool {
    let mut child_id = expr.hir_id;
    for (parent_id, node) in tcx.hir().parent_iter(child_id) {
        if let Node::LetStmt(LetStmt {
            init: Some(init),
            els: Some(els),
            ..
        }) = node
            && (init.hir_id == child_id || els.hir_id == child_id)
        {
            return true;
        }

        child_id = parent_id;
    }

    false
}

/// Checks if the given expression is the else clause of a `let else` expression
pub fn is_else_clause_in_let_else(tcx: TyCtxt<'_>, expr: &Expr<'_>) -> bool {
    let mut child_id = expr.hir_id;
    for (parent_id, node) in tcx.hir().parent_iter(child_id) {
        if let Node::LetStmt(LetStmt { els: Some(els), .. }) = node
            && els.hir_id == child_id
        {
            return true;
        }

        child_id = parent_id;
    }

    false
}

/// Checks whether the given `Expr` is a range equivalent to a `RangeFull`.
///
/// For the lower bound, this means that:
/// - either there is none
/// - or it is the smallest value that can be represented by the range's integer type
///
/// For the upper bound, this means that:
/// - either there is none
/// - or it is the largest value that can be represented by the range's integer type and is
///   inclusive
/// - or it is a call to some container's `len` method and is exclusive, and the range is passed to
///   a method call on that same container (e.g. `v.drain(..v.len())`)
///
/// If the given `Expr` is not some kind of range, the function returns `false`.
pub fn is_range_full(cx: &LateContext<'_>, expr: &Expr<'_>, container_path: Option<&Path<'_>>) -> bool {
    let ty = cx.typeck_results().expr_ty(expr);
    if let Some(Range { start, end, limits }) = Range::hir(expr) {
        let start_is_none_or_min = start.is_none_or(|start| {
            if let rustc_ty::Adt(_, subst) = ty.kind()
                && let bnd_ty = subst.type_at(0)
                && let Some(min_val) = bnd_ty.numeric_min_val(cx.tcx)
                && let Some(min_const) = mir_to_const(cx.tcx, Const::from_ty_const(min_val, bnd_ty, cx.tcx))
                && let Some(start_const) = ConstEvalCtxt::new(cx).eval(start)
            {
                start_const == min_const
            } else {
                false
            }
        });
        let end_is_none_or_max = end.is_none_or(|end| match limits {
            RangeLimits::Closed => {
                if let rustc_ty::Adt(_, subst) = ty.kind()
                    && let bnd_ty = subst.type_at(0)
                    && let Some(max_val) = bnd_ty.numeric_max_val(cx.tcx)
                    && let Some(max_const) = mir_to_const(cx.tcx, Const::from_ty_const(max_val, bnd_ty, cx.tcx))
                    && let Some(end_const) = ConstEvalCtxt::new(cx).eval(end)
                {
                    end_const == max_const
                } else {
                    false
                }
            },
            RangeLimits::HalfOpen => {
                if let Some(container_path) = container_path
                    && let ExprKind::MethodCall(name, self_arg, [], _) = end.kind
                    && name.ident.name == sym::len
                    && let ExprKind::Path(QPath::Resolved(None, path)) = self_arg.kind
                {
                    container_path.res == path.res
                } else {
                    false
                }
            },
        });
        return start_is_none_or_min && end_is_none_or_max;
    }
    false
}

/// Checks whether the given expression is a constant integer of the given value.
/// unlike `is_integer_literal`, this version does const folding
pub fn is_integer_const(cx: &LateContext<'_>, e: &Expr<'_>, value: u128) -> bool {
    if is_integer_literal(e, value) {
        return true;
    }
    let enclosing_body = cx.tcx.hir().enclosing_body_owner(e.hir_id);
    if let Some(Constant::Int(v)) =
        ConstEvalCtxt::with_env(cx.tcx, cx.typing_env(), cx.tcx.typeck(enclosing_body)).eval(e)
    {
        return value == v;
    }
    false
}

/// Checks whether the given expression is a constant literal of the given value.
pub fn is_integer_literal(expr: &Expr<'_>, value: u128) -> bool {
    if let ExprKind::Lit(spanned) = expr.kind {
        if let LitKind::Int(v, _) = spanned.node {
            return v == value;
        }
    }
    false
}

/// Returns `true` if the given `Expr` has been coerced before.
///
/// Examples of coercions can be found in the Nomicon at
/// <https://doc.rust-lang.org/nomicon/coercions.html>.
///
/// See `rustc_middle::ty::adjustment::Adjustment` and `rustc_hir_analysis::check::coercion` for
/// more information on adjustments and coercions.
pub fn is_adjusted(cx: &LateContext<'_>, e: &Expr<'_>) -> bool {
    cx.typeck_results().adjustments().get(e.hir_id).is_some()
}

/// Returns the pre-expansion span if this comes from an expansion of the
/// macro `name`.
/// See also [`is_direct_expn_of`].
#[must_use]
pub fn is_expn_of(mut span: Span, name: &str) -> Option<Span> {
    loop {
        if span.from_expansion() {
            let data = span.ctxt().outer_expn_data();
            let new_span = data.call_site;

            if let ExpnKind::Macro(MacroKind::Bang, mac_name) = data.kind {
                if mac_name.as_str() == name {
                    return Some(new_span);
                }
            }

            span = new_span;
        } else {
            return None;
        }
    }
}

/// Returns the pre-expansion span if the span directly comes from an expansion
/// of the macro `name`.
/// The difference with [`is_expn_of`] is that in
/// ```no_run
/// # macro_rules! foo { ($name:tt!$args:tt) => { $name!$args } }
/// # macro_rules! bar { ($e:expr) => { $e } }
/// foo!(bar!(42));
/// ```
/// `42` is considered expanded from `foo!` and `bar!` by `is_expn_of` but only
/// from `bar!` by `is_direct_expn_of`.
#[must_use]
pub fn is_direct_expn_of(span: Span, name: &str) -> Option<Span> {
    if span.from_expansion() {
        let data = span.ctxt().outer_expn_data();
        let new_span = data.call_site;

        if let ExpnKind::Macro(MacroKind::Bang, mac_name) = data.kind {
            if mac_name.as_str() == name {
                return Some(new_span);
            }
        }
    }

    None
}

/// Convenience function to get the return type of a function.
pub fn return_ty<'tcx>(cx: &LateContext<'tcx>, fn_def_id: OwnerId) -> Ty<'tcx> {
    let ret_ty = cx.tcx.fn_sig(fn_def_id).instantiate_identity().output();
    cx.tcx.instantiate_bound_regions_with_erased(ret_ty)
}

/// Convenience function to get the nth argument type of a function.
pub fn nth_arg<'tcx>(cx: &LateContext<'tcx>, fn_def_id: OwnerId, nth: usize) -> Ty<'tcx> {
    let arg = cx.tcx.fn_sig(fn_def_id).instantiate_identity().input(nth);
    cx.tcx.instantiate_bound_regions_with_erased(arg)
}

/// Checks if an expression is constructing a tuple-like enum variant or struct
pub fn is_ctor_or_promotable_const_function(cx: &LateContext<'_>, expr: &Expr<'_>) -> bool {
    if let ExprKind::Call(fun, _) = expr.kind {
        if let ExprKind::Path(ref qp) = fun.kind {
            let res = cx.qpath_res(qp, fun.hir_id);
            return match res {
                Res::Def(DefKind::Variant | DefKind::Ctor(..), ..) => true,
                Res::Def(_, def_id) => cx.tcx.is_promotable_const_fn(def_id),
                _ => false,
            };
        }
    }
    false
}

/// Returns `true` if a pattern is refutable.
// TODO: should be implemented using rustc/mir_build/thir machinery
pub fn is_refutable(cx: &LateContext<'_>, pat: &Pat<'_>) -> bool {
    fn is_enum_variant(cx: &LateContext<'_>, qpath: &QPath<'_>, id: HirId) -> bool {
        matches!(
            cx.qpath_res(qpath, id),
            Res::Def(DefKind::Variant, ..) | Res::Def(DefKind::Ctor(def::CtorOf::Variant, _), _)
        )
    }

    fn are_refutable<'a, I: IntoIterator<Item = &'a Pat<'a>>>(cx: &LateContext<'_>, i: I) -> bool {
        i.into_iter().any(|pat| is_refutable(cx, pat))
    }

    match pat.kind {
        PatKind::Wild | PatKind::Never => false, // If `!` typechecked then the type is empty, so not refutable.
        PatKind::Binding(_, _, _, pat) => pat.is_some_and(|pat| is_refutable(cx, pat)),
        PatKind::Box(pat) | PatKind::Ref(pat, _) => is_refutable(cx, pat),
        PatKind::Path(ref qpath) => is_enum_variant(cx, qpath, pat.hir_id),
        PatKind::Or(pats) => {
            // TODO: should be the honest check, that pats is exhaustive set
            are_refutable(cx, pats)
        },
        PatKind::Tuple(pats, _) => are_refutable(cx, pats),
        PatKind::Struct(ref qpath, fields, _) => {
            is_enum_variant(cx, qpath, pat.hir_id) || are_refutable(cx, fields.iter().map(|field| field.pat))
        },
        PatKind::TupleStruct(ref qpath, pats, _) => is_enum_variant(cx, qpath, pat.hir_id) || are_refutable(cx, pats),
        PatKind::Slice(head, middle, tail) => {
            match &cx.typeck_results().node_type(pat.hir_id).kind() {
                rustc_ty::Slice(..) => {
                    // [..] is the only irrefutable slice pattern.
                    !head.is_empty() || middle.is_none() || !tail.is_empty()
                },
                rustc_ty::Array(..) => are_refutable(cx, head.iter().chain(middle).chain(tail.iter())),
                _ => {
                    // unreachable!()
                    true
                },
            }
        },
<<<<<<< HEAD
        PatKind::Expr(..) | PatKind::Range(..) | PatKind::Err(_) | PatKind::Deref(_) | PatKind::Guard(..) => true,
=======
        PatKind::Lit(..) | PatKind::Range(..) | PatKind::Err(_) | PatKind::Deref(_) | PatKind::Guard(..) => true,
>>>>>>> 1ebb3474
    }
}

/// If the pattern is an `or` pattern, call the function once for each sub pattern. Otherwise, call
/// the function once on the given pattern.
pub fn recurse_or_patterns<'tcx, F: FnMut(&'tcx Pat<'tcx>)>(pat: &'tcx Pat<'tcx>, mut f: F) {
    if let PatKind::Or(pats) = pat.kind {
        pats.iter().for_each(f);
    } else {
        f(pat);
    }
}

pub fn is_self(slf: &Param<'_>) -> bool {
    if let PatKind::Binding(.., name, _) = slf.pat.kind {
        name.name == kw::SelfLower
    } else {
        false
    }
}

pub fn is_self_ty(slf: &hir::Ty<'_>) -> bool {
    if let TyKind::Path(QPath::Resolved(None, path)) = slf.kind {
        if let Res::SelfTyParam { .. } | Res::SelfTyAlias { .. } = path.res {
            return true;
        }
    }
    false
}

pub fn iter_input_pats<'tcx>(decl: &FnDecl<'_>, body: &'tcx Body<'_>) -> impl Iterator<Item = &'tcx Param<'tcx>> {
    (0..decl.inputs.len()).map(move |i| &body.params[i])
}

/// Checks if a given expression is a match expression expanded from the `?`
/// operator or the `try` macro.
pub fn is_try<'tcx>(cx: &LateContext<'_>, expr: &'tcx Expr<'tcx>) -> Option<&'tcx Expr<'tcx>> {
    fn is_ok(cx: &LateContext<'_>, arm: &Arm<'_>) -> bool {
        if let PatKind::TupleStruct(ref path, pat, ddpos) = arm.pat.kind
            && ddpos.as_opt_usize().is_none()
            && is_res_lang_ctor(cx, cx.qpath_res(path, arm.pat.hir_id), ResultOk)
            && let PatKind::Binding(_, hir_id, _, None) = pat[0].kind
            && path_to_local_id(arm.body, hir_id)
        {
            return true;
        }
        false
    }

    fn is_err(cx: &LateContext<'_>, arm: &Arm<'_>) -> bool {
        if let PatKind::TupleStruct(ref path, _, _) = arm.pat.kind {
            is_res_lang_ctor(cx, cx.qpath_res(path, arm.pat.hir_id), ResultErr)
        } else {
            false
        }
    }

    if let ExprKind::Match(_, arms, ref source) = expr.kind {
        // desugared from a `?` operator
        if let MatchSource::TryDesugar(_) = *source {
            return Some(expr);
        }

        if arms.len() == 2
            && arms[0].guard.is_none()
            && arms[1].guard.is_none()
            && ((is_ok(cx, &arms[0]) && is_err(cx, &arms[1])) || (is_ok(cx, &arms[1]) && is_err(cx, &arms[0])))
        {
            return Some(expr);
        }
    }

    None
}

/// Returns `true` if the lint is `#[allow]`ed or `#[expect]`ed at any of the `ids`, fulfilling all
/// of the expectations in `ids`
///
/// This should only be used when the lint would otherwise be emitted, for a way to check if a lint
/// is allowed early to skip work see [`is_lint_allowed`]
///
/// To emit at a lint at a different context than the one current see
/// [`span_lint_hir`](diagnostics::span_lint_hir) or
/// [`span_lint_hir_and_then`](diagnostics::span_lint_hir_and_then)
pub fn fulfill_or_allowed(cx: &LateContext<'_>, lint: &'static Lint, ids: impl IntoIterator<Item = HirId>) -> bool {
    let mut suppress_lint = false;

    for id in ids {
        let (level, _) = cx.tcx.lint_level_at_node(lint, id);
        if let Some(expectation) = level.get_expectation_id() {
            cx.fulfill_expectation(expectation);
        }

        match level {
            Level::Allow | Level::Expect(_) => suppress_lint = true,
            Level::Warn | Level::ForceWarn(_) | Level::Deny | Level::Forbid => {},
        }
    }

    suppress_lint
}

/// Returns `true` if the lint is allowed in the current context. This is useful for
/// skipping long running code when it's unnecessary
///
/// This function should check the lint level for the same node, that the lint will
/// be emitted at. If the information is buffered to be emitted at a later point, please
/// make sure to use `span_lint_hir` functions to emit the lint. This ensures that
/// expectations at the checked nodes will be fulfilled.
pub fn is_lint_allowed(cx: &LateContext<'_>, lint: &'static Lint, id: HirId) -> bool {
    cx.tcx.lint_level_at_node(lint, id).0 == Level::Allow
}

pub fn strip_pat_refs<'hir>(mut pat: &'hir Pat<'hir>) -> &'hir Pat<'hir> {
    while let PatKind::Ref(subpat, _) = pat.kind {
        pat = subpat;
    }
    pat
}

pub fn int_bits(tcx: TyCtxt<'_>, ity: IntTy) -> u64 {
    Integer::from_int_ty(&tcx, ity).size().bits()
}

#[expect(clippy::cast_possible_wrap)]
/// Turn a constant int byte representation into an i128
pub fn sext(tcx: TyCtxt<'_>, u: u128, ity: IntTy) -> i128 {
    let amt = 128 - int_bits(tcx, ity);
    ((u as i128) << amt) >> amt
}

#[expect(clippy::cast_sign_loss)]
/// clip unused bytes
pub fn unsext(tcx: TyCtxt<'_>, u: i128, ity: IntTy) -> u128 {
    let amt = 128 - int_bits(tcx, ity);
    ((u as u128) << amt) >> amt
}

/// clip unused bytes
pub fn clip(tcx: TyCtxt<'_>, u: u128, ity: UintTy) -> u128 {
    let bits = Integer::from_uint_ty(&tcx, ity).size().bits();
    let amt = 128 - bits;
    (u << amt) >> amt
}

pub fn has_attr(attrs: &[hir::Attribute], symbol: Symbol) -> bool {
    attrs.iter().any(|attr| attr.has_name(symbol))
}

pub fn has_repr_attr(cx: &LateContext<'_>, hir_id: HirId) -> bool {
    has_attr(cx.tcx.hir().attrs(hir_id), sym::repr)
}

pub fn any_parent_has_attr(tcx: TyCtxt<'_>, node: HirId, symbol: Symbol) -> bool {
    let map = &tcx.hir();
    let mut prev_enclosing_node = None;
    let mut enclosing_node = node;
    while Some(enclosing_node) != prev_enclosing_node {
        if has_attr(map.attrs(enclosing_node), symbol) {
            return true;
        }
        prev_enclosing_node = Some(enclosing_node);
        enclosing_node = map.get_parent_item(enclosing_node).into();
    }

    false
}

/// Checks if the given HIR node is inside an `impl` block with the `automatically_derived`
/// attribute.
pub fn in_automatically_derived(tcx: TyCtxt<'_>, id: HirId) -> bool {
    tcx.hir()
        .parent_owner_iter(id)
        .filter(|(_, node)| matches!(node, OwnerNode::Item(item) if matches!(item.kind, ItemKind::Impl(_))))
        .any(|(id, _)| {
            has_attr(
                tcx.hir().attrs(tcx.local_def_id_to_hir_id(id.def_id)),
                sym::automatically_derived,
            )
        })
}

/// Checks if the given `DefId` matches any of the paths. Returns the index of matching path, if
/// any.
///
/// Please use `tcx.get_diagnostic_name` if the targets are all diagnostic items.
pub fn match_any_def_paths(cx: &LateContext<'_>, did: DefId, paths: &[&[&str]]) -> Option<usize> {
    let search_path = cx.get_def_path(did);
    paths
        .iter()
        .position(|p| p.iter().map(|x| Symbol::intern(x)).eq(search_path.iter().copied()))
}

/// Checks if the given `DefId` matches the path.
pub fn match_def_path(cx: &LateContext<'_>, did: DefId, syms: &[&str]) -> bool {
    // We should probably move to Symbols in Clippy as well rather than interning every time.
    let path = cx.get_def_path(did);
    syms.iter().map(|x| Symbol::intern(x)).eq(path.iter().copied())
}

/// Checks if the given `DefId` matches the `libc` item.
pub fn match_libc_symbol(cx: &LateContext<'_>, did: DefId, name: &str) -> bool {
    let path = cx.get_def_path(did);
    // libc is meant to be used as a flat list of names, but they're all actually defined in different
    // modules based on the target platform. Ignore everything but crate name and the item name.
    path.first().is_some_and(|s| s.as_str() == "libc") && path.last().is_some_and(|s| s.as_str() == name)
}

/// Returns the list of condition expressions and the list of blocks in a
/// sequence of `if/else`.
/// E.g., this returns `([a, b], [c, d, e])` for the expression
/// `if a { c } else if b { d } else { e }`.
pub fn if_sequence<'tcx>(mut expr: &'tcx Expr<'tcx>) -> (Vec<&'tcx Expr<'tcx>>, Vec<&'tcx Block<'tcx>>) {
    let mut conds = Vec::new();
    let mut blocks: Vec<&Block<'_>> = Vec::new();

    while let Some(higher::IfOrIfLet { cond, then, r#else }) = higher::IfOrIfLet::hir(expr) {
        conds.push(cond);
        if let ExprKind::Block(block, _) = then.kind {
            blocks.push(block);
        } else {
            panic!("ExprKind::If node is not an ExprKind::Block");
        }

        if let Some(else_expr) = r#else {
            expr = else_expr;
        } else {
            break;
        }
    }

    // final `else {..}`
    if !blocks.is_empty() {
        if let ExprKind::Block(block, _) = expr.kind {
            blocks.push(block);
        }
    }

    (conds, blocks)
}

/// Checks if the given function kind is an async function.
pub fn is_async_fn(kind: FnKind<'_>) -> bool {
    match kind {
        FnKind::ItemFn(_, _, header) => header.asyncness.is_async(),
        FnKind::Method(_, sig) => sig.header.asyncness.is_async(),
        FnKind::Closure => false,
    }
}

/// Peels away all the compiler generated code surrounding the body of an async function,
pub fn get_async_fn_body<'tcx>(tcx: TyCtxt<'tcx>, body: &Body<'_>) -> Option<&'tcx Expr<'tcx>> {
    if let ExprKind::Closure(&Closure { body, .. }) = body.value.kind {
        if let ExprKind::Block(
            Block {
                stmts: [],
                expr:
                    Some(Expr {
                        kind: ExprKind::DropTemps(expr),
                        ..
                    }),
                ..
            },
            _,
        ) = tcx.hir().body(body).value.kind
        {
            return Some(expr);
        }
    };
    None
}

// check if expr is calling method or function with #[must_use] attribute
pub fn is_must_use_func_call(cx: &LateContext<'_>, expr: &Expr<'_>) -> bool {
    let did = match expr.kind {
        ExprKind::Call(path, _) => {
            if let ExprKind::Path(ref qpath) = path.kind
                && let Res::Def(_, did) = cx.qpath_res(qpath, path.hir_id)
            {
                Some(did)
            } else {
                None
            }
        },
        ExprKind::MethodCall(..) => cx.typeck_results().type_dependent_def_id(expr.hir_id),
        _ => None,
    };

    did.is_some_and(|did| cx.tcx.has_attr(did, sym::must_use))
}

/// Checks if a function's body represents the identity function. Looks for bodies of the form:
/// * `|x| x`
/// * `|x| return x`
/// * `|x| { return x }`
/// * `|x| { return x; }`
/// * `|(x, y)| (x, y)`
///
/// Consider calling [`is_expr_untyped_identity_function`] or [`is_expr_identity_function`] instead.
fn is_body_identity_function(cx: &LateContext<'_>, func: &Body<'_>) -> bool {
    fn check_pat(cx: &LateContext<'_>, pat: &Pat<'_>, expr: &Expr<'_>) -> bool {
        if cx
            .typeck_results()
            .pat_binding_modes()
            .get(pat.hir_id)
            .is_some_and(|mode| matches!(mode.0, ByRef::Yes(_)))
        {
            // If a tuple `(x, y)` is of type `&(i32, i32)`, then due to match ergonomics,
            // the inner patterns become references. Don't consider this the identity function
            // as that changes types.
            return false;
        }

        match (pat.kind, expr.kind) {
            (PatKind::Binding(_, id, _, _), _) => {
                path_to_local_id(expr, id) && cx.typeck_results().expr_adjustments(expr).is_empty()
            },
            (PatKind::Tuple(pats, dotdot), ExprKind::Tup(tup))
                if dotdot.as_opt_usize().is_none() && pats.len() == tup.len() =>
            {
                pats.iter().zip(tup).all(|(pat, expr)| check_pat(cx, pat, expr))
            },
            _ => false,
        }
    }

    let [param] = func.params else {
        return false;
    };

    let mut expr = func.value;
    loop {
        match expr.kind {
            ExprKind::Block(
                &Block {
                    stmts: [],
                    expr: Some(e),
                    ..
                },
                _,
            )
            | ExprKind::Ret(Some(e)) => expr = e,
            ExprKind::Block(
                &Block {
                    stmts: [stmt],
                    expr: None,
                    ..
                },
                _,
            ) => {
                if let StmtKind::Semi(e) | StmtKind::Expr(e) = stmt.kind
                    && let ExprKind::Ret(Some(ret_val)) = e.kind
                {
                    expr = ret_val;
                } else {
                    return false;
                }
            },
            _ => return check_pat(cx, param.pat, expr),
        }
    }
}

/// This is the same as [`is_expr_identity_function`], but does not consider closures
/// with type annotations for its bindings (or similar) as identity functions:
/// * `|x: u8| x`
/// * `std::convert::identity::<u8>`
pub fn is_expr_untyped_identity_function(cx: &LateContext<'_>, expr: &Expr<'_>) -> bool {
    match expr.kind {
        ExprKind::Closure(&Closure { body, fn_decl, .. })
            if fn_decl.inputs.iter().all(|ty| matches!(ty.kind, TyKind::Infer)) =>
        {
            is_body_identity_function(cx, cx.tcx.hir().body(body))
        },
        ExprKind::Path(QPath::Resolved(_, path))
            if path.segments.iter().all(|seg| seg.infer_args)
                && let Some(did) = path.res.opt_def_id() =>
        {
            cx.tcx.is_diagnostic_item(sym::convert_identity, did)
        },
        _ => false,
    }
}

/// Checks if an expression represents the identity function
/// Only examines closures and `std::convert::identity`
///
/// NOTE: If you want to use this function to find out if a closure is unnecessary, you likely want
/// to call [`is_expr_untyped_identity_function`] instead, which makes sure that the closure doesn't
/// have type annotations. This is important because removing a closure with bindings can
/// remove type information that helped type inference before, which can then lead to compile
/// errors.
pub fn is_expr_identity_function(cx: &LateContext<'_>, expr: &Expr<'_>) -> bool {
    match expr.kind {
        ExprKind::Closure(&Closure { body, .. }) => is_body_identity_function(cx, cx.tcx.hir().body(body)),
        _ => path_def_id(cx, expr).is_some_and(|id| cx.tcx.is_diagnostic_item(sym::convert_identity, id)),
    }
}

/// Gets the node where an expression is either used, or it's type is unified with another branch.
/// Returns both the node and the `HirId` of the closest child node.
pub fn get_expr_use_or_unification_node<'tcx>(tcx: TyCtxt<'tcx>, expr: &Expr<'_>) -> Option<(Node<'tcx>, HirId)> {
    let mut child_id = expr.hir_id;
    let mut iter = tcx.hir().parent_iter(child_id);
    loop {
        match iter.next() {
            None => break None,
            Some((id, Node::Block(_))) => child_id = id,
            Some((id, Node::Arm(arm))) if arm.body.hir_id == child_id => child_id = id,
            Some((_, Node::Expr(expr))) => match expr.kind {
                ExprKind::Match(_, [arm], _) if arm.hir_id == child_id => child_id = expr.hir_id,
                ExprKind::Block(..) | ExprKind::DropTemps(_) => child_id = expr.hir_id,
                ExprKind::If(_, then_expr, None) if then_expr.hir_id == child_id => break None,
                _ => break Some((Node::Expr(expr), child_id)),
            },
            Some((_, node)) => break Some((node, child_id)),
        }
    }
}

/// Checks if the result of an expression is used, or it's type is unified with another branch.
pub fn is_expr_used_or_unified(tcx: TyCtxt<'_>, expr: &Expr<'_>) -> bool {
    !matches!(
        get_expr_use_or_unification_node(tcx, expr),
        None | Some((
            Node::Stmt(Stmt {
                kind: StmtKind::Expr(_)
                    | StmtKind::Semi(_)
                    | StmtKind::Let(LetStmt {
                        pat: Pat {
                            kind: PatKind::Wild,
                            ..
                        },
                        ..
                    }),
                ..
            }),
            _
        ))
    )
}

/// Checks if the expression is the final expression returned from a block.
pub fn is_expr_final_block_expr(tcx: TyCtxt<'_>, expr: &Expr<'_>) -> bool {
    matches!(tcx.parent_hir_node(expr.hir_id), Node::Block(..))
}

pub fn std_or_core(cx: &LateContext<'_>) -> Option<&'static str> {
    if !is_no_std_crate(cx) {
        Some("std")
    } else if !is_no_core_crate(cx) {
        Some("core")
    } else {
        None
    }
}

pub fn is_no_std_crate(cx: &LateContext<'_>) -> bool {
    cx.tcx
        .hir()
        .attrs(hir::CRATE_HIR_ID)
        .iter()
        .any(|attr| attr.name_or_empty() == sym::no_std)
}

pub fn is_no_core_crate(cx: &LateContext<'_>) -> bool {
    cx.tcx
        .hir()
        .attrs(hir::CRATE_HIR_ID)
        .iter()
        .any(|attr| attr.name_or_empty() == sym::no_core)
}

/// Check if parent of a hir node is a trait implementation block.
/// For example, `f` in
/// ```no_run
/// # struct S;
/// # trait Trait { fn f(); }
/// impl Trait for S {
///     fn f() {}
/// }
/// ```
pub fn is_trait_impl_item(cx: &LateContext<'_>, hir_id: HirId) -> bool {
    if let Node::Item(item) = cx.tcx.parent_hir_node(hir_id) {
        matches!(item.kind, ItemKind::Impl(Impl { of_trait: Some(_), .. }))
    } else {
        false
    }
}

/// Check if it's even possible to satisfy the `where` clause for the item.
///
/// `trivial_bounds` feature allows functions with unsatisfiable bounds, for example:
///
/// ```ignore
/// fn foo() where i32: Iterator {
///     for _ in 2i32 {}
/// }
/// ```
pub fn fn_has_unsatisfiable_preds(cx: &LateContext<'_>, did: DefId) -> bool {
    use rustc_trait_selection::traits;
    let predicates = cx
        .tcx
        .predicates_of(did)
        .predicates
        .iter()
        .filter_map(|(p, _)| if p.is_global() { Some(*p) } else { None });
    traits::impossible_predicates(cx.tcx, traits::elaborate(cx.tcx, predicates).collect::<Vec<_>>())
}

/// Returns the `DefId` of the callee if the given expression is a function or method call.
pub fn fn_def_id(cx: &LateContext<'_>, expr: &Expr<'_>) -> Option<DefId> {
    fn_def_id_with_node_args(cx, expr).map(|(did, _)| did)
}

/// Returns the `DefId` of the callee if the given expression is a function or method call,
/// as well as its node args.
pub fn fn_def_id_with_node_args<'tcx>(
    cx: &LateContext<'tcx>,
    expr: &Expr<'_>,
) -> Option<(DefId, GenericArgsRef<'tcx>)> {
    let typeck = cx.typeck_results();
    match &expr.kind {
        ExprKind::MethodCall(..) => Some((
            typeck.type_dependent_def_id(expr.hir_id)?,
            typeck.node_args(expr.hir_id),
        )),
        ExprKind::Call(
            Expr {
                kind: ExprKind::Path(qpath),
                hir_id: path_hir_id,
                ..
            },
            ..,
        ) => {
            // Only return Fn-like DefIds, not the DefIds of statics/consts/etc that contain or
            // deref to fn pointers, dyn Fn, impl Fn - #8850
            if let Res::Def(DefKind::Fn | DefKind::Ctor(..) | DefKind::AssocFn, id) =
                typeck.qpath_res(qpath, *path_hir_id)
            {
                Some((id, typeck.node_args(*path_hir_id)))
            } else {
                None
            }
        },
        _ => None,
    }
}

/// Returns `Option<String>` where String is a textual representation of the type encapsulated in
/// the slice iff the given expression is a slice of primitives.
///
/// (As defined in the `is_recursively_primitive_type` function.) Returns `None` otherwise.
pub fn is_slice_of_primitives(cx: &LateContext<'_>, expr: &Expr<'_>) -> Option<String> {
    let expr_type = cx.typeck_results().expr_ty_adjusted(expr);
    let expr_kind = expr_type.kind();
    let is_primitive = match expr_kind {
        rustc_ty::Slice(element_type) => is_recursively_primitive_type(*element_type),
        rustc_ty::Ref(_, inner_ty, _) if matches!(inner_ty.kind(), &rustc_ty::Slice(_)) => {
            if let rustc_ty::Slice(element_type) = inner_ty.kind() {
                is_recursively_primitive_type(*element_type)
            } else {
                unreachable!()
            }
        },
        _ => false,
    };

    if is_primitive {
        // if we have wrappers like Array, Slice or Tuple, print these
        // and get the type enclosed in the slice ref
        match expr_type.peel_refs().walk().nth(1).unwrap().expect_ty().kind() {
            rustc_ty::Slice(..) => return Some("slice".into()),
            rustc_ty::Array(..) => return Some("array".into()),
            rustc_ty::Tuple(..) => return Some("tuple".into()),
            _ => {
                // is_recursively_primitive_type() should have taken care
                // of the rest and we can rely on the type that is found
                let refs_peeled = expr_type.peel_refs();
                return Some(refs_peeled.walk().last().unwrap().to_string());
            },
        }
    }
    None
}

/// Returns list of all pairs `(a, b)` where `eq(a, b) == true`
/// and `a` is before `b` in `exprs` for all `a` and `b` in
/// `exprs`
///
/// Given functions `eq` and `hash` such that `eq(a, b) == true`
/// implies `hash(a) == hash(b)`
pub fn search_same<T, Hash, Eq>(exprs: &[T], mut hash: Hash, mut eq: Eq) -> Vec<(&T, &T)>
where
    Hash: FnMut(&T) -> u64,
    Eq: FnMut(&T, &T) -> bool,
{
    match exprs {
        [a, b] if eq(a, b) => return vec![(a, b)],
        _ if exprs.len() <= 2 => return vec![],
        _ => {},
    }

    let mut match_expr_list: Vec<(&T, &T)> = Vec::new();

    let mut map: UnhashMap<u64, Vec<&_>> =
        UnhashMap::with_capacity_and_hasher(exprs.len(), BuildHasherDefault::default());

    for expr in exprs {
        match map.entry(hash(expr)) {
            Entry::Occupied(mut o) => {
                for o in o.get() {
                    if eq(o, expr) {
                        match_expr_list.push((o, expr));
                    }
                }
                o.get_mut().push(expr);
            },
            Entry::Vacant(v) => {
                v.insert(vec![expr]);
            },
        }
    }

    match_expr_list
}

/// Peels off all references on the pattern. Returns the underlying pattern and the number of
/// references removed.
pub fn peel_hir_pat_refs<'a>(pat: &'a Pat<'a>) -> (&'a Pat<'a>, usize) {
    fn peel<'a>(pat: &'a Pat<'a>, count: usize) -> (&'a Pat<'a>, usize) {
        if let PatKind::Ref(pat, _) = pat.kind {
            peel(pat, count + 1)
        } else {
            (pat, count)
        }
    }
    peel(pat, 0)
}

/// Peels of expressions while the given closure returns `Some`.
pub fn peel_hir_expr_while<'tcx>(
    mut expr: &'tcx Expr<'tcx>,
    mut f: impl FnMut(&'tcx Expr<'tcx>) -> Option<&'tcx Expr<'tcx>>,
) -> &'tcx Expr<'tcx> {
    while let Some(e) = f(expr) {
        expr = e;
    }
    expr
}

/// Peels off up to the given number of references on the expression. Returns the underlying
/// expression and the number of references removed.
pub fn peel_n_hir_expr_refs<'a>(expr: &'a Expr<'a>, count: usize) -> (&'a Expr<'a>, usize) {
    let mut remaining = count;
    let e = peel_hir_expr_while(expr, |e| match e.kind {
        ExprKind::AddrOf(ast::BorrowKind::Ref, _, e) if remaining != 0 => {
            remaining -= 1;
            Some(e)
        },
        _ => None,
    });
    (e, count - remaining)
}

/// Peels off all unary operators of an expression. Returns the underlying expression and the number
/// of operators removed.
pub fn peel_hir_expr_unary<'a>(expr: &'a Expr<'a>) -> (&'a Expr<'a>, usize) {
    let mut count: usize = 0;
    let mut curr_expr = expr;
    while let ExprKind::Unary(_, local_expr) = curr_expr.kind {
        count = count.wrapping_add(1);
        curr_expr = local_expr;
    }
    (curr_expr, count)
}

/// Peels off all references on the expression. Returns the underlying expression and the number of
/// references removed.
pub fn peel_hir_expr_refs<'a>(expr: &'a Expr<'a>) -> (&'a Expr<'a>, usize) {
    let mut count = 0;
    let e = peel_hir_expr_while(expr, |e| match e.kind {
        ExprKind::AddrOf(ast::BorrowKind::Ref, _, e) => {
            count += 1;
            Some(e)
        },
        _ => None,
    });
    (e, count)
}

/// Peels off all references on the type. Returns the underlying type and the number of references
/// removed.
pub fn peel_hir_ty_refs<'a>(mut ty: &'a hir::Ty<'a>) -> (&'a hir::Ty<'a>, usize) {
    let mut count = 0;
    loop {
        match &ty.kind {
            TyKind::Ref(_, ref_ty) => {
                ty = ref_ty.ty;
                count += 1;
            },
            _ => break (ty, count),
        }
    }
}

/// Peels off all references on the type. Returns the underlying type and the number of references
/// removed.
pub fn peel_middle_ty_refs(mut ty: Ty<'_>) -> (Ty<'_>, usize) {
    let mut count = 0;
    while let rustc_ty::Ref(_, dest_ty, _) = ty.kind() {
        ty = *dest_ty;
        count += 1;
    }
    (ty, count)
}

/// Removes `AddrOf` operators (`&`) or deref operators (`*`), but only if a reference type is
/// dereferenced. An overloaded deref such as `Vec` to slice would not be removed.
pub fn peel_ref_operators<'hir>(cx: &LateContext<'_>, mut expr: &'hir Expr<'hir>) -> &'hir Expr<'hir> {
    loop {
        match expr.kind {
            ExprKind::AddrOf(_, _, e) => expr = e,
            ExprKind::Unary(UnOp::Deref, e) if cx.typeck_results().expr_ty(e).is_ref() => expr = e,
            _ => break,
        }
    }
    expr
}

pub fn is_hir_ty_cfg_dependant(cx: &LateContext<'_>, ty: &hir::Ty<'_>) -> bool {
    if let TyKind::Path(QPath::Resolved(_, path)) = ty.kind {
        if let Res::Def(_, def_id) = path.res {
            return cx.tcx.has_attr(def_id, sym::cfg) || cx.tcx.has_attr(def_id, sym::cfg_attr);
        }
    }
    false
}

static TEST_ITEM_NAMES_CACHE: OnceLock<Mutex<FxHashMap<LocalModDefId, Vec<Symbol>>>> = OnceLock::new();

fn with_test_item_names(tcx: TyCtxt<'_>, module: LocalModDefId, f: impl Fn(&[Symbol]) -> bool) -> bool {
    let cache = TEST_ITEM_NAMES_CACHE.get_or_init(|| Mutex::new(FxHashMap::default()));
    let mut map: MutexGuard<'_, FxHashMap<LocalModDefId, Vec<Symbol>>> = cache.lock().unwrap();
    let value = map.entry(module);
    match value {
        Entry::Occupied(entry) => f(entry.get()),
        Entry::Vacant(entry) => {
            let mut names = Vec::new();
            for id in tcx.hir().module_items(module) {
                if matches!(tcx.def_kind(id.owner_id), DefKind::Const)
                    && let item = tcx.hir().item(id)
                    && let ItemKind::Const(ty, _generics, _body) = item.kind
                {
                    if let TyKind::Path(QPath::Resolved(_, path)) = ty.kind {
                        // We could also check for the type name `test::TestDescAndFn`
                        if let Res::Def(DefKind::Struct, _) = path.res {
                            let has_test_marker = tcx
                                .hir()
                                .attrs(item.hir_id())
                                .iter()
                                .any(|a| a.has_name(sym::rustc_test_marker));
                            if has_test_marker {
                                names.push(item.ident.name);
                            }
                        }
                    }
                }
            }
            names.sort_unstable();
            f(entry.insert(names))
        },
    }
}

/// Checks if the function containing the given `HirId` is a `#[test]` function
///
/// Note: Add `//@compile-flags: --test` to UI tests with a `#[test]` function
pub fn is_in_test_function(tcx: TyCtxt<'_>, id: HirId) -> bool {
    with_test_item_names(tcx, tcx.parent_module(id), |names| {
        let node = tcx.hir_node(id);
        once((id, node))
            .chain(tcx.hir().parent_iter(id))
            // Since you can nest functions we need to collect all until we leave
            // function scope
            .any(|(_id, node)| {
                if let Node::Item(item) = node {
                    if let ItemKind::Fn { .. } = item.kind {
                        // Note that we have sorted the item names in the visitor,
                        // so the binary_search gets the same as `contains`, but faster.
                        return names.binary_search(&item.ident.name).is_ok();
                    }
                }
                false
            })
    })
}

/// Checks if `id` has a `#[cfg(test)]` attribute applied
///
/// This only checks directly applied attributes, to see if a node is inside a `#[cfg(test)]` parent
/// use [`is_in_cfg_test`]
pub fn is_cfg_test(tcx: TyCtxt<'_>, id: HirId) -> bool {
    tcx.hir().attrs(id).iter().any(|attr| {
        if attr.has_name(sym::cfg)
            && let Some(items) = attr.meta_item_list()
            && let [item] = &*items
            && item.has_name(sym::test)
        {
            true
        } else {
            false
        }
    })
}

/// Checks if any parent node of `HirId` has `#[cfg(test)]` attribute applied
pub fn is_in_cfg_test(tcx: TyCtxt<'_>, id: HirId) -> bool {
    tcx.hir()
        .parent_id_iter(id)
        .any(|parent_id| is_cfg_test(tcx, parent_id))
}

/// Checks if the node is in a `#[test]` function or has any parent node marked `#[cfg(test)]`
pub fn is_in_test(tcx: TyCtxt<'_>, hir_id: HirId) -> bool {
    is_in_test_function(tcx, hir_id) || is_in_cfg_test(tcx, hir_id)
}

/// Checks if the item of any of its parents has `#[cfg(...)]` attribute applied.
pub fn inherits_cfg(tcx: TyCtxt<'_>, def_id: LocalDefId) -> bool {
    let hir = tcx.hir();

    tcx.has_attr(def_id, sym::cfg)
        || hir
            .parent_iter(tcx.local_def_id_to_hir_id(def_id))
            .flat_map(|(parent_id, _)| hir.attrs(parent_id))
            .any(|attr| attr.has_name(sym::cfg))
}

/// Walks up the HIR tree from the given expression in an attempt to find where the value is
/// consumed.
///
/// Termination has three conditions:
/// - The given function returns `Break`. This function will return the value.
/// - The consuming node is found. This function will return `Continue(use_node, child_id)`.
/// - No further parent nodes are found. This will trigger a debug assert or return `None`.
///
/// This allows walking through `if`, `match`, `break`, and block expressions to find where the
/// value produced by the expression is consumed.
pub fn walk_to_expr_usage<'tcx, T>(
    cx: &LateContext<'tcx>,
    e: &Expr<'tcx>,
    mut f: impl FnMut(HirId, Node<'tcx>, HirId) -> ControlFlow<T>,
) -> Option<ControlFlow<T, (Node<'tcx>, HirId)>> {
    let map = cx.tcx.hir();
    let mut iter = map.parent_iter(e.hir_id);
    let mut child_id = e.hir_id;

    while let Some((parent_id, parent)) = iter.next() {
        if let ControlFlow::Break(x) = f(parent_id, parent, child_id) {
            return Some(ControlFlow::Break(x));
        }
        let parent_expr = match parent {
            Node::Expr(e) => e,
            Node::Block(Block { expr: Some(body), .. }) | Node::Arm(Arm { body, .. }) if body.hir_id == child_id => {
                child_id = parent_id;
                continue;
            },
            Node::Arm(a) if a.body.hir_id == child_id => {
                child_id = parent_id;
                continue;
            },
            _ => return Some(ControlFlow::Continue((parent, child_id))),
        };
        match parent_expr.kind {
            ExprKind::If(child, ..) | ExprKind::Match(child, ..) if child.hir_id != child_id => child_id = parent_id,
            ExprKind::Break(Destination { target_id: Ok(id), .. }, _) => {
                child_id = id;
                iter = map.parent_iter(id);
            },
            ExprKind::Block(..) | ExprKind::DropTemps(_) => child_id = parent_id,
            _ => return Some(ControlFlow::Continue((parent, child_id))),
        }
    }
    debug_assert!(false, "no parent node found for `{child_id:?}`");
    None
}

/// A type definition as it would be viewed from within a function.
#[derive(Clone, Copy)]
pub enum DefinedTy<'tcx> {
    // Used for locals and closures defined within the function.
    Hir(&'tcx hir::Ty<'tcx>),
    /// Used for function signatures, and constant and static values. The type is
    /// in the context of its definition site. We also track the `def_id` of its
    /// definition site.
    ///
    /// WARNING: As the `ty` in in the scope of the definition, not of the function
    /// using it, you must be very careful with how you use it. Using it in the wrong
    /// scope easily results in ICEs.
    Mir {
        def_site_def_id: Option<DefId>,
        ty: Binder<'tcx, Ty<'tcx>>,
    },
}

/// The context an expressions value is used in.
pub struct ExprUseCtxt<'tcx> {
    /// The parent node which consumes the value.
    pub node: Node<'tcx>,
    /// The child id of the node the value came from.
    pub child_id: HirId,
    /// Any adjustments applied to the type.
    pub adjustments: &'tcx [Adjustment<'tcx>],
    /// Whether the type must unify with another code path.
    pub is_ty_unified: bool,
    /// Whether the value will be moved before it's used.
    pub moved_before_use: bool,
    /// Whether the use site has the same `SyntaxContext` as the value.
    pub same_ctxt: bool,
}
impl<'tcx> ExprUseCtxt<'tcx> {
    pub fn use_node(&self, cx: &LateContext<'tcx>) -> ExprUseNode<'tcx> {
        match self.node {
            Node::LetStmt(l) => ExprUseNode::LetStmt(l),
            Node::ExprField(field) => ExprUseNode::Field(field),

            Node::Item(&Item {
                kind: ItemKind::Static(..) | ItemKind::Const(..),
                owner_id,
                ..
            })
            | Node::TraitItem(&TraitItem {
                kind: TraitItemKind::Const(..),
                owner_id,
                ..
            })
            | Node::ImplItem(&ImplItem {
                kind: ImplItemKind::Const(..),
                owner_id,
                ..
            }) => ExprUseNode::ConstStatic(owner_id),

            Node::Item(&Item {
                kind: ItemKind::Fn { .. },
                owner_id,
                ..
            })
            | Node::TraitItem(&TraitItem {
                kind: TraitItemKind::Fn(..),
                owner_id,
                ..
            })
            | Node::ImplItem(&ImplItem {
                kind: ImplItemKind::Fn(..),
                owner_id,
                ..
            }) => ExprUseNode::Return(owner_id),

            Node::Expr(use_expr) => match use_expr.kind {
                ExprKind::Ret(_) => ExprUseNode::Return(OwnerId {
                    def_id: cx.tcx.hir().body_owner_def_id(cx.enclosing_body.unwrap()),
                }),

                ExprKind::Closure(closure) => ExprUseNode::Return(OwnerId { def_id: closure.def_id }),
                ExprKind::Call(func, args) => match args.iter().position(|arg| arg.hir_id == self.child_id) {
                    Some(i) => ExprUseNode::FnArg(func, i),
                    None => ExprUseNode::Callee,
                },
                ExprKind::MethodCall(name, _, args, _) => ExprUseNode::MethodArg(
                    use_expr.hir_id,
                    name.args,
                    args.iter()
                        .position(|arg| arg.hir_id == self.child_id)
                        .map_or(0, |i| i + 1),
                ),
                ExprKind::Field(_, name) => ExprUseNode::FieldAccess(name),
                ExprKind::AddrOf(kind, mutbl, _) => ExprUseNode::AddrOf(kind, mutbl),
                _ => ExprUseNode::Other,
            },
            _ => ExprUseNode::Other,
        }
    }
}

/// The node which consumes a value.
pub enum ExprUseNode<'tcx> {
    /// Assignment to, or initializer for, a local
    LetStmt(&'tcx LetStmt<'tcx>),
    /// Initializer for a const or static item.
    ConstStatic(OwnerId),
    /// Implicit or explicit return from a function.
    Return(OwnerId),
    /// Initialization of a struct field.
    Field(&'tcx ExprField<'tcx>),
    /// An argument to a function.
    FnArg(&'tcx Expr<'tcx>, usize),
    /// An argument to a method.
    MethodArg(HirId, Option<&'tcx GenericArgs<'tcx>>, usize),
    /// The callee of a function call.
    Callee,
    /// Access of a field.
    FieldAccess(Ident),
    /// Borrow expression.
    AddrOf(ast::BorrowKind, Mutability),
    Other,
}
impl<'tcx> ExprUseNode<'tcx> {
    /// Checks if the value is returned from the function.
    pub fn is_return(&self) -> bool {
        matches!(self, Self::Return(_))
    }

    /// Checks if the value is used as a method call receiver.
    pub fn is_recv(&self) -> bool {
        matches!(self, Self::MethodArg(_, _, 0))
    }

    /// Gets the needed type as it's defined without any type inference.
    pub fn defined_ty(&self, cx: &LateContext<'tcx>) -> Option<DefinedTy<'tcx>> {
        match *self {
            Self::LetStmt(LetStmt { ty: Some(ty), .. }) => Some(DefinedTy::Hir(ty)),
            Self::ConstStatic(id) => Some(DefinedTy::Mir {
                def_site_def_id: Some(id.def_id.to_def_id()),
                ty: Binder::dummy(cx.tcx.type_of(id).instantiate_identity()),
            }),
            Self::Return(id) => {
                if let Node::Expr(Expr {
                    kind: ExprKind::Closure(c),
                    ..
                }) = cx.tcx.hir_node_by_def_id(id.def_id)
                {
                    match c.fn_decl.output {
                        FnRetTy::DefaultReturn(_) => None,
                        FnRetTy::Return(ty) => Some(DefinedTy::Hir(ty)),
                    }
                } else {
                    let ty = cx.tcx.fn_sig(id).instantiate_identity().output();
                    Some(DefinedTy::Mir {
                        def_site_def_id: Some(id.def_id.to_def_id()),
                        ty,
                    })
                }
            },
            Self::Field(field) => match get_parent_expr_for_hir(cx, field.hir_id) {
                Some(Expr {
                    hir_id,
                    kind: ExprKind::Struct(path, ..),
                    ..
                }) => adt_and_variant_of_res(cx, cx.qpath_res(path, *hir_id))
                    .and_then(|(adt, variant)| {
                        variant
                            .fields
                            .iter()
                            .find(|f| f.name == field.ident.name)
                            .map(|f| (adt, f))
                    })
                    .map(|(adt, field_def)| DefinedTy::Mir {
                        def_site_def_id: Some(adt.did()),
                        ty: Binder::dummy(cx.tcx.type_of(field_def.did).instantiate_identity()),
                    }),
                _ => None,
            },
            Self::FnArg(callee, i) => {
                let sig = expr_sig(cx, callee)?;
                let (hir_ty, ty) = sig.input_with_hir(i)?;
                Some(match hir_ty {
                    Some(hir_ty) => DefinedTy::Hir(hir_ty),
                    None => DefinedTy::Mir {
                        def_site_def_id: sig.predicates_id(),
                        ty,
                    },
                })
            },
            Self::MethodArg(id, _, i) => {
                let id = cx.typeck_results().type_dependent_def_id(id)?;
                let sig = cx.tcx.fn_sig(id).skip_binder();
                Some(DefinedTy::Mir {
                    def_site_def_id: Some(id),
                    ty: sig.input(i),
                })
            },
            Self::LetStmt(_) | Self::FieldAccess(..) | Self::Callee | Self::Other | Self::AddrOf(..) => None,
        }
    }
}

/// Gets the context an expression's value is used in.
pub fn expr_use_ctxt<'tcx>(cx: &LateContext<'tcx>, e: &'tcx Expr<'tcx>) -> ExprUseCtxt<'tcx> {
    let mut adjustments = [].as_slice();
    let mut is_ty_unified = false;
    let mut moved_before_use = false;
    let mut same_ctxt = true;
    let ctxt = e.span.ctxt();
    let node = walk_to_expr_usage(cx, e, &mut |parent_id, parent, child_id| -> ControlFlow<!> {
        if adjustments.is_empty()
            && let Node::Expr(e) = cx.tcx.hir_node(child_id)
        {
            adjustments = cx.typeck_results().expr_adjustments(e);
        }
        same_ctxt &= cx.tcx.hir().span(parent_id).ctxt() == ctxt;
        if let Node::Expr(e) = parent {
            match e.kind {
                ExprKind::If(e, _, _) | ExprKind::Match(e, _, _) if e.hir_id != child_id => {
                    is_ty_unified = true;
                    moved_before_use = true;
                },
                ExprKind::Block(_, Some(_)) | ExprKind::Break(..) => {
                    is_ty_unified = true;
                    moved_before_use = true;
                },
                ExprKind::Block(..) => moved_before_use = true,
                _ => {},
            }
        }
        ControlFlow::Continue(())
    });
    match node {
        Some(ControlFlow::Continue((node, child_id))) => ExprUseCtxt {
            node,
            child_id,
            adjustments,
            is_ty_unified,
            moved_before_use,
            same_ctxt,
        },
        #[allow(unreachable_patterns)]
        Some(ControlFlow::Break(_)) => unreachable!("type of node is ControlFlow<!>"),
        None => ExprUseCtxt {
            node: Node::Crate(cx.tcx.hir().root_module()),
            child_id: HirId::INVALID,
            adjustments: &[],
            is_ty_unified: true,
            moved_before_use: true,
            same_ctxt: false,
        },
    }
}

/// Tokenizes the input while keeping the text associated with each token.
pub fn tokenize_with_text(s: &str) -> impl Iterator<Item = (TokenKind, &str, InnerSpan)> {
    let mut pos = 0;
    tokenize(s).map(move |t| {
        let end = pos + t.len;
        let range = pos as usize..end as usize;
        let inner = InnerSpan::new(range.start, range.end);
        pos = end;
        (t.kind, s.get(range).unwrap_or_default(), inner)
    })
}

/// Checks whether a given span has any comment token
/// This checks for all types of comment: line "//", block "/**", doc "///" "//!"
pub fn span_contains_comment(sm: &SourceMap, span: Span) -> bool {
    let Ok(snippet) = sm.span_to_snippet(span) else {
        return false;
    };
    return tokenize(&snippet).any(|token| {
        matches!(
            token.kind,
            TokenKind::BlockComment { .. } | TokenKind::LineComment { .. }
        )
    });
}

/// Returns all the comments a given span contains
///
/// Comments are returned wrapped with their relevant delimiters
pub fn span_extract_comment(sm: &SourceMap, span: Span) -> String {
    span_extract_comments(sm, span).join("\n")
}

/// Returns all the comments a given span contains.
///
/// Comments are returned wrapped with their relevant delimiters.
pub fn span_extract_comments(sm: &SourceMap, span: Span) -> Vec<String> {
    let snippet = sm.span_to_snippet(span).unwrap_or_default();
    tokenize_with_text(&snippet)
        .filter(|(t, ..)| matches!(t, TokenKind::BlockComment { .. } | TokenKind::LineComment { .. }))
        .map(|(_, s, _)| s.to_string())
        .collect::<Vec<_>>()
}

pub fn span_find_starting_semi(sm: &SourceMap, span: Span) -> Span {
    sm.span_take_while(span, |&ch| ch == ' ' || ch == ';')
}

/// Returns whether the given let pattern and else body can be turned into a question mark
///
/// For this example:
/// ```ignore
/// let FooBar { a, b } = if let Some(a) = ex { a } else { return None };
/// ```
/// We get as parameters:
/// ```ignore
/// pat: Some(a)
/// else_body: return None
/// ```
///
/// And for this example:
/// ```ignore
/// let Some(FooBar { a, b }) = ex else { return None };
/// ```
/// We get as parameters:
/// ```ignore
/// pat: Some(FooBar { a, b })
/// else_body: return None
/// ```
///
/// We output `Some(a)` in the first instance, and `Some(FooBar { a, b })` in the second, because
/// the question mark operator is applicable here. Callers have to check whether we are in a
/// constant or not.
pub fn pat_and_expr_can_be_question_mark<'a, 'hir>(
    cx: &LateContext<'_>,
    pat: &'a Pat<'hir>,
    else_body: &Expr<'_>,
) -> Option<&'a Pat<'hir>> {
    if let PatKind::TupleStruct(pat_path, [inner_pat], _) = pat.kind
        && is_res_lang_ctor(cx, cx.qpath_res(&pat_path, pat.hir_id), OptionSome)
        && !is_refutable(cx, inner_pat)
        && let else_body = peel_blocks(else_body)
        && let ExprKind::Ret(Some(ret_val)) = else_body.kind
        && let ExprKind::Path(ret_path) = ret_val.kind
        && is_res_lang_ctor(cx, cx.qpath_res(&ret_path, ret_val.hir_id), OptionNone)
    {
        Some(inner_pat)
    } else {
        None
    }
}

macro_rules! op_utils {
    ($($name:ident $assign:ident)*) => {
        /// Binary operation traits like `LangItem::Add`
        pub static BINOP_TRAITS: &[LangItem] = &[$(LangItem::$name,)*];

        /// Operator-Assign traits like `LangItem::AddAssign`
        pub static OP_ASSIGN_TRAITS: &[LangItem] = &[$(LangItem::$assign,)*];

        /// Converts `BinOpKind::Add` to `(LangItem::Add, LangItem::AddAssign)`, for example
        pub fn binop_traits(kind: hir::BinOpKind) -> Option<(LangItem, LangItem)> {
            match kind {
                $(hir::BinOpKind::$name => Some((LangItem::$name, LangItem::$assign)),)*
                _ => None,
            }
        }
    };
}

op_utils! {
    Add    AddAssign
    Sub    SubAssign
    Mul    MulAssign
    Div    DivAssign
    Rem    RemAssign
    BitXor BitXorAssign
    BitAnd BitAndAssign
    BitOr  BitOrAssign
    Shl    ShlAssign
    Shr    ShrAssign
}

/// Returns `true` if the pattern is a `PatWild`, or is an ident prefixed with `_`
/// that is not locally used.
pub fn pat_is_wild<'tcx>(cx: &LateContext<'tcx>, pat: &'tcx PatKind<'_>, body: impl Visitable<'tcx>) -> bool {
    match *pat {
        PatKind::Wild => true,
        PatKind::Binding(_, id, ident, None) if ident.as_str().starts_with('_') => {
            !visitors::is_local_used(cx, body, id)
        },
        _ => false,
    }
}

#[derive(Clone, Copy)]
pub enum RequiresSemi {
    Yes,
    No,
}
impl RequiresSemi {
    pub fn requires_semi(self) -> bool {
        matches!(self, Self::Yes)
    }
}

/// Check if the expression return `!`, a type coerced from `!`, or could return `!` if the final
/// expression were turned into a statement.
#[expect(clippy::too_many_lines)]
pub fn is_never_expr<'tcx>(cx: &LateContext<'tcx>, e: &'tcx Expr<'_>) -> Option<RequiresSemi> {
    struct BreakTarget {
        id: HirId,
        unused: bool,
    }

    struct V<'cx, 'tcx> {
        cx: &'cx LateContext<'tcx>,
        break_targets: Vec<BreakTarget>,
        break_targets_for_result_ty: u32,
        in_final_expr: bool,
        requires_semi: bool,
        is_never: bool,
    }

    impl V<'_, '_> {
        fn push_break_target(&mut self, id: HirId) {
            self.break_targets.push(BreakTarget { id, unused: true });
            self.break_targets_for_result_ty += u32::from(self.in_final_expr);
        }
    }

    impl<'tcx> Visitor<'tcx> for V<'_, 'tcx> {
        fn visit_expr(&mut self, e: &'tcx Expr<'_>) {
            // Note: Part of the complexity here comes from the fact that
            // coercions are applied to the innermost expression.
            // e.g. In `let x: u32 = { break () };` the never-to-any coercion
            // is applied to the break expression. This means we can't just
            // check the block's type as it will be `u32` despite the fact
            // that the block always diverges.

            // The rest of the complexity comes from checking blocks which
            // syntactically return a value, but will always diverge before
            // reaching that point.
            // e.g. In `let x = { foo(panic!()) };` the block's type will be the
            // return type of `foo` even though it will never actually run. This
            // can be trivially fixed by adding a semicolon after the call, but
            // we must first detect that a semicolon is needed to make that
            // suggestion.

            if self.is_never && self.break_targets.is_empty() {
                if self.in_final_expr && !self.requires_semi {
                    // This expression won't ever run, but we still need to check
                    // if it can affect the type of the final expression.
                    match e.kind {
                        ExprKind::DropTemps(e) => self.visit_expr(e),
                        ExprKind::If(_, then, Some(else_)) => {
                            self.visit_expr(then);
                            self.visit_expr(else_);
                        },
                        ExprKind::Match(_, arms, _) => {
                            for arm in arms {
                                self.visit_expr(arm.body);
                            }
                        },
                        ExprKind::Loop(b, ..) => {
                            self.push_break_target(e.hir_id);
                            self.in_final_expr = false;
                            self.visit_block(b);
                            self.break_targets.pop();
                        },
                        ExprKind::Block(b, _) => {
                            if b.targeted_by_break {
                                self.push_break_target(b.hir_id);
                                self.visit_block(b);
                                self.break_targets.pop();
                            } else {
                                self.visit_block(b);
                            }
                        },
                        _ => {
                            self.requires_semi = !self.cx.typeck_results().expr_ty(e).is_never();
                        },
                    }
                }
                return;
            }
            match e.kind {
                ExprKind::DropTemps(e) => self.visit_expr(e),
                ExprKind::Ret(None) | ExprKind::Continue(_) => self.is_never = true,
                ExprKind::Ret(Some(e)) | ExprKind::Become(e) => {
                    self.in_final_expr = false;
                    self.visit_expr(e);
                    self.is_never = true;
                },
                ExprKind::Break(dest, e) => {
                    if let Some(e) = e {
                        self.in_final_expr = false;
                        self.visit_expr(e);
                    }
                    if let Ok(id) = dest.target_id
                        && let Some((i, target)) = self
                            .break_targets
                            .iter_mut()
                            .enumerate()
                            .find(|(_, target)| target.id == id)
                    {
                        target.unused &= self.is_never;
                        if i < self.break_targets_for_result_ty as usize {
                            self.requires_semi = true;
                        }
                    }
                    self.is_never = true;
                },
                ExprKind::If(cond, then, else_) => {
                    let in_final_expr = mem::replace(&mut self.in_final_expr, false);
                    self.visit_expr(cond);
                    self.in_final_expr = in_final_expr;

                    if self.is_never {
                        self.visit_expr(then);
                        if let Some(else_) = else_ {
                            self.visit_expr(else_);
                        }
                    } else {
                        self.visit_expr(then);
                        let is_never = mem::replace(&mut self.is_never, false);
                        if let Some(else_) = else_ {
                            self.visit_expr(else_);
                            self.is_never &= is_never;
                        }
                    }
                },
                ExprKind::Match(scrutinee, arms, _) => {
                    let in_final_expr = mem::replace(&mut self.in_final_expr, false);
                    self.visit_expr(scrutinee);
                    self.in_final_expr = in_final_expr;

                    if self.is_never {
                        for arm in arms {
                            self.visit_arm(arm);
                        }
                    } else {
                        let mut is_never = true;
                        for arm in arms {
                            self.is_never = false;
                            if let Some(guard) = arm.guard {
                                let in_final_expr = mem::replace(&mut self.in_final_expr, false);
                                self.visit_expr(guard);
                                self.in_final_expr = in_final_expr;
                                // The compiler doesn't consider diverging guards as causing the arm to diverge.
                                self.is_never = false;
                            }
                            self.visit_expr(arm.body);
                            is_never &= self.is_never;
                        }
                        self.is_never = is_never;
                    }
                },
                ExprKind::Loop(b, _, _, _) => {
                    self.push_break_target(e.hir_id);
                    self.in_final_expr = false;
                    self.visit_block(b);
                    self.is_never = self.break_targets.pop().unwrap().unused;
                },
                ExprKind::Block(b, _) => {
                    if b.targeted_by_break {
                        self.push_break_target(b.hir_id);
                        self.visit_block(b);
                        self.is_never &= self.break_targets.pop().unwrap().unused;
                    } else {
                        self.visit_block(b);
                    }
                },
                _ => {
                    self.in_final_expr = false;
                    walk_expr(self, e);
                    self.is_never |= self.cx.typeck_results().expr_ty(e).is_never();
                },
            }
        }

        fn visit_block(&mut self, b: &'tcx Block<'_>) {
            let in_final_expr = mem::replace(&mut self.in_final_expr, false);
            for s in b.stmts {
                self.visit_stmt(s);
            }
            self.in_final_expr = in_final_expr;
            if let Some(e) = b.expr {
                self.visit_expr(e);
            }
        }

        fn visit_local(&mut self, l: &'tcx LetStmt<'_>) {
            if let Some(e) = l.init {
                self.visit_expr(e);
            }
            if let Some(else_) = l.els {
                let is_never = self.is_never;
                self.visit_block(else_);
                self.is_never = is_never;
            }
        }

        fn visit_arm(&mut self, arm: &Arm<'tcx>) {
            if let Some(guard) = arm.guard {
                let in_final_expr = mem::replace(&mut self.in_final_expr, false);
                self.visit_expr(guard);
                self.in_final_expr = in_final_expr;
            }
            self.visit_expr(arm.body);
        }
    }

    if cx.typeck_results().expr_ty(e).is_never() {
        Some(RequiresSemi::No)
    } else if let ExprKind::Block(b, _) = e.kind
        && !b.targeted_by_break
        && b.expr.is_none()
    {
        // If a block diverges without a final expression then it's type is `!`.
        None
    } else {
        let mut v = V {
            cx,
            break_targets: Vec::new(),
            break_targets_for_result_ty: 0,
            in_final_expr: true,
            requires_semi: false,
            is_never: false,
        };
        v.visit_expr(e);
        v.is_never
            .then_some(if v.requires_semi && matches!(e.kind, ExprKind::Block(..)) {
                RequiresSemi::Yes
            } else {
                RequiresSemi::No
            })
    }
}

/// Produces a path from a local caller to the type of the called method. Suitable for user
/// output/suggestions.
///
/// Returned path can be either absolute (for methods defined non-locally), or relative (for local
/// methods).
pub fn get_path_from_caller_to_method_type<'tcx>(
    tcx: TyCtxt<'tcx>,
    from: LocalDefId,
    method: DefId,
    args: GenericArgsRef<'tcx>,
) -> String {
    let assoc_item = tcx.associated_item(method);
    let def_id = assoc_item.container_id(tcx);
    match assoc_item.container {
        rustc_ty::AssocItemContainer::Trait => get_path_to_callee(tcx, from, def_id),
        rustc_ty::AssocItemContainer::Impl => {
            let ty = tcx.type_of(def_id).instantiate_identity();
            get_path_to_ty(tcx, from, ty, args)
        },
    }
}

fn get_path_to_ty<'tcx>(tcx: TyCtxt<'tcx>, from: LocalDefId, ty: Ty<'tcx>, args: GenericArgsRef<'tcx>) -> String {
    match ty.kind() {
        rustc_ty::Adt(adt, _) => get_path_to_callee(tcx, from, adt.did()),
        // TODO these types need to be recursively resolved as well
        rustc_ty::Array(..)
        | rustc_ty::Dynamic(..)
        | rustc_ty::Never
        | rustc_ty::RawPtr(_, _)
        | rustc_ty::Ref(..)
        | rustc_ty::Slice(_)
        | rustc_ty::Tuple(_) => format!("<{}>", EarlyBinder::bind(ty).instantiate(tcx, args)),
        _ => ty.to_string(),
    }
}

/// Produce a path from some local caller to the callee. Suitable for user output/suggestions.
fn get_path_to_callee(tcx: TyCtxt<'_>, from: LocalDefId, callee: DefId) -> String {
    // only search for a relative path if the call is fully local
    if callee.is_local() {
        let callee_path = tcx.def_path(callee);
        let caller_path = tcx.def_path(from.to_def_id());
        maybe_get_relative_path(&caller_path, &callee_path, 2)
    } else {
        tcx.def_path_str(callee)
    }
}

/// Tries to produce a relative path from `from` to `to`; if such a path would contain more than
/// `max_super` `super` items, produces an absolute path instead. Both `from` and `to` should be in
/// the local crate.
///
/// Suitable for user output/suggestions.
///
/// This ignores use items, and assumes that the target path is visible from the source
/// path (which _should_ be a reasonable assumption since we in order to be able to use an object of
/// certain type T, T is required to be visible).
///
/// TODO make use of `use` items. Maybe we should have something more sophisticated like
/// rust-analyzer does? <https://docs.rs/ra_ap_hir_def/0.0.169/src/ra_ap_hir_def/find_path.rs.html#19-27>
fn maybe_get_relative_path(from: &DefPath, to: &DefPath, max_super: usize) -> String {
    use itertools::EitherOrBoth::{Both, Left, Right};

    // 1. skip the segments common for both paths (regardless of their type)
    let unique_parts = to
        .data
        .iter()
        .zip_longest(from.data.iter())
        .skip_while(|el| matches!(el, Both(l, r) if l == r))
        .map(|el| match el {
            Both(l, r) => Both(l.data, r.data),
            Left(l) => Left(l.data),
            Right(r) => Right(r.data),
        });

    // 2. for the remaining segments, construct relative path using only mod names and `super`
    let mut go_up_by = 0;
    let mut path = Vec::new();
    for el in unique_parts {
        match el {
            Both(l, r) => {
                // consider:
                // a::b::sym:: ::    refers to
                // c::d::e  ::f::sym
                // result should be super::super::c::d::e::f
                //
                // alternatively:
                // a::b::c  ::d::sym refers to
                // e::f::sym:: ::
                // result should be super::super::super::super::e::f
                if let DefPathData::TypeNs(s) = l {
                    path.push(s.to_string());
                }
                if let DefPathData::TypeNs(_) = r {
                    go_up_by += 1;
                }
            },
            // consider:
            // a::b::sym:: ::    refers to
            // c::d::e  ::f::sym
            // when looking at `f`
            Left(DefPathData::TypeNs(sym)) => path.push(sym.to_string()),
            // consider:
            // a::b::c  ::d::sym refers to
            // e::f::sym:: ::
            // when looking at `d`
            Right(DefPathData::TypeNs(_)) => go_up_by += 1,
            _ => {},
        }
    }

    if go_up_by > max_super {
        // `super` chain would be too long, just use the absolute path instead
        once(String::from("crate"))
            .chain(to.data.iter().filter_map(|el| {
                if let DefPathData::TypeNs(sym) = el.data {
                    Some(sym.to_string())
                } else {
                    None
                }
            }))
            .join("::")
    } else {
        repeat(String::from("super")).take(go_up_by).chain(path).join("::")
    }
}

/// Returns true if the specified `HirId` is the top-level expression of a statement or the only
/// expression in a block.
pub fn is_parent_stmt(cx: &LateContext<'_>, id: HirId) -> bool {
    matches!(
        cx.tcx.parent_hir_node(id),
        Node::Stmt(..) | Node::Block(Block { stmts: [], .. })
    )
}

/// Returns true if the given `expr` is a block or resembled as a block,
/// such as `if`, `loop`, `match` expressions etc.
pub fn is_block_like(expr: &Expr<'_>) -> bool {
    matches!(
        expr.kind,
        ExprKind::Block(..) | ExprKind::ConstBlock(..) | ExprKind::If(..) | ExprKind::Loop(..) | ExprKind::Match(..)
    )
}

/// Returns true if the given `expr` is binary expression that needs to be wrapped in parentheses.
pub fn binary_expr_needs_parentheses(expr: &Expr<'_>) -> bool {
    fn contains_block(expr: &Expr<'_>, is_operand: bool) -> bool {
        match expr.kind {
            ExprKind::Binary(_, lhs, _) => contains_block(lhs, true),
            _ if is_block_like(expr) => is_operand,
            _ => false,
        }
    }

    contains_block(expr, false)
}

/// Returns true if the specified expression is in a receiver position.
pub fn is_receiver_of_method_call(cx: &LateContext<'_>, expr: &Expr<'_>) -> bool {
    if let Some(parent_expr) = get_parent_expr(cx, expr)
        && let ExprKind::MethodCall(_, receiver, ..) = parent_expr.kind
        && receiver.hir_id == expr.hir_id
    {
        return true;
    }
    false
}<|MERGE_RESOLUTION|>--- conflicted
+++ resolved
@@ -1640,6 +1640,7 @@
 
 /// Checks whether the given expression is a constant literal of the given value.
 pub fn is_integer_literal(expr: &Expr<'_>, value: u128) -> bool {
+    // FIXME: use constant folding
     if let ExprKind::Lit(spanned) = expr.kind {
         if let LitKind::Int(v, _) = spanned.node {
             return v == value;
@@ -1776,11 +1777,7 @@
                 },
             }
         },
-<<<<<<< HEAD
         PatKind::Expr(..) | PatKind::Range(..) | PatKind::Err(_) | PatKind::Deref(_) | PatKind::Guard(..) => true,
-=======
-        PatKind::Lit(..) | PatKind::Range(..) | PatKind::Err(_) | PatKind::Deref(_) | PatKind::Guard(..) => true,
->>>>>>> 1ebb3474
     }
 }
 
