--- conflicted
+++ resolved
@@ -67,10 +67,7 @@
 
 use if_chain::if_chain;
 use rustc_ast::ast::{self, LitKind};
-<<<<<<< HEAD
-=======
 use rustc_ast::Attribute;
->>>>>>> a4b88179
 use rustc_data_structures::fx::FxHashMap;
 use rustc_data_structures::unhash::UnhashMap;
 use rustc_hir as hir;
@@ -81,15 +78,9 @@
 use rustc_hir::LangItem::{OptionNone, ResultErr, ResultOk};
 use rustc_hir::{
     def, Arm, ArrayLen, BindingAnnotation, Block, BlockCheckMode, Body, Constness, Destination, Expr, ExprKind, FnDecl,
-<<<<<<< HEAD
-    HirId, Impl, ImplItem, ImplItemKind, IsAsync, Item, ItemKind, LangItem, Local, MatchSource,
-    Mutability, Node, Param, Pat, PatKind, Path, PathSegment, PrimTy, QPath, Stmt, StmtKind, TraitItem, TraitItemKind,
-    TraitRef, TyKind, UnOp,
-=======
     HirId, Impl, ImplItem, ImplItemKind, IsAsync, Item, ItemKind, LangItem, Local, MatchSource, Mutability, Node,
     Param, Pat, PatKind, Path, PathSegment, PrimTy, QPath, Stmt, StmtKind, TraitItem, TraitItemKind, TraitRef, TyKind,
     UnOp,
->>>>>>> a4b88179
 };
 use rustc_lint::{LateContext, Level, Lint, LintContext};
 use rustc_middle::hir::place::PlaceBase;
