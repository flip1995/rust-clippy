--- conflicted
+++ resolved
@@ -1706,12 +1706,7 @@
     }
 
     match pat.kind {
-<<<<<<< HEAD
-        PatKind::Wild => false,
-        PatKind::Never => false, // If `!` typechecked then the type is empty, so not refutable.
-=======
         PatKind::Wild | PatKind::Never => false, // If `!` typechecked then the type is empty, so not refutable.
->>>>>>> 740d9fe4
         PatKind::Binding(_, _, _, pat) => pat.map_or(false, |pat| is_refutable(cx, pat)),
         PatKind::Box(pat) | PatKind::Ref(pat, _) => is_refutable(cx, pat),
         PatKind::Lit(..) | PatKind::Range(..) => true,
