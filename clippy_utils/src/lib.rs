#![feature(box_patterns)]
#![feature(in_band_lifetimes)]
#![feature(iter_zip)]
#![cfg_attr(bootstrap, feature(or_patterns))]
#![feature(rustc_private)]
#![recursion_limit = "512"]
#![cfg_attr(feature = "deny-warnings", deny(warnings))]
#![allow(clippy::missing_errors_doc, clippy::missing_panics_doc, clippy::must_use_candidate)]
// warn on the same lints as `clippy_lints`
#![warn(trivial_casts, trivial_numeric_casts)]
// warn on lints, that are included in `rust-lang/rust`s bootstrap
#![warn(rust_2018_idioms, unused_lifetimes)]
// warn on rustc internal lints
#![warn(rustc::internal)]

// FIXME: switch to something more ergonomic here, once available.
// (Currently there is no way to opt into sysroot crates without `extern crate`.)
extern crate rustc_ast;
extern crate rustc_ast_pretty;
extern crate rustc_attr;
extern crate rustc_data_structures;
extern crate rustc_errors;
extern crate rustc_hir;
extern crate rustc_infer;
extern crate rustc_lexer;
extern crate rustc_lint;
extern crate rustc_middle;
extern crate rustc_mir;
extern crate rustc_session;
extern crate rustc_span;
extern crate rustc_target;
extern crate rustc_trait_selection;
extern crate rustc_typeck;

#[macro_use]
pub mod sym_helper;

#[allow(clippy::module_name_repetitions)]
pub mod ast_utils;
pub mod attrs;
pub mod camel_case;
pub mod comparisons;
pub mod consts;
pub mod diagnostics;
pub mod eager_or_lazy;
pub mod higher;
mod hir_utils;
pub mod msrvs;
pub mod numeric_literal;
pub mod paths;
pub mod ptr;
pub mod qualify_min_const_fn;
pub mod source;
pub mod sugg;
pub mod ty;
pub mod usage;
pub mod visitors;

pub use self::attrs::*;
pub use self::hir_utils::{both, count_eq, eq_expr_value, over, SpanlessEq, SpanlessHash};

use std::collections::hash_map::Entry;
use std::hash::BuildHasherDefault;

use if_chain::if_chain;
use rustc_ast::ast::{self, Attribute, BorrowKind, LitKind};
use rustc_data_structures::fx::FxHashMap;
use rustc_hir as hir;
use rustc_hir::def::{DefKind, Res};
use rustc_hir::def_id::DefId;
use rustc_hir::intravisit::{self, walk_expr, ErasedMap, FnKind, NestedVisitorMap, Visitor};
use rustc_hir::LangItem::{ResultErr, ResultOk};
use rustc_hir::{
    def, Arm, BindingAnnotation, Block, Body, Constness, Destination, Expr, ExprKind, FnDecl, GenericArgs, HirId, Impl,
    ImplItem, ImplItemKind, IsAsync, Item, ItemKind, LangItem, Local, MatchSource, Node, Param, Pat, PatKind, Path,
    PathSegment, QPath, Stmt, StmtKind, TraitItem, TraitItemKind, TraitRef, TyKind,
};
use rustc_lint::{LateContext, Level, Lint, LintContext};
use rustc_middle::hir::exports::Export;
use rustc_middle::hir::map::Map;
use rustc_middle::ty as rustc_ty;
use rustc_middle::ty::{layout::IntegerExt, DefIdTree, Ty, TyCtxt, TypeFoldable};
use rustc_semver::RustcVersion;
use rustc_session::Session;
use rustc_span::hygiene::{ExpnKind, MacroKind};
use rustc_span::source_map::original_sp;
use rustc_span::sym;
use rustc_span::symbol::{kw, Symbol};
use rustc_span::{Span, DUMMY_SP};
use rustc_target::abi::Integer;

use crate::consts::{constant, Constant};
use crate::ty::{can_partially_move_ty, is_recursively_primitive_type};

pub fn parse_msrv(msrv: &str, sess: Option<&Session>, span: Option<Span>) -> Option<RustcVersion> {
    if let Ok(version) = RustcVersion::parse(msrv) {
        return Some(version);
    } else if let Some(sess) = sess {
        if let Some(span) = span {
            sess.span_err(span, &format!("`{}` is not a valid Rust version", msrv));
        }
    }
    None
}

pub fn meets_msrv(msrv: Option<&RustcVersion>, lint_msrv: &RustcVersion) -> bool {
    msrv.map_or(true, |msrv| msrv.meets(*lint_msrv))
}

#[macro_export]
macro_rules! extract_msrv_attr {
    (LateContext) => {
        extract_msrv_attr!(@LateContext, ());
    };
    (EarlyContext) => {
        extract_msrv_attr!(@EarlyContext);
    };
    (@$context:ident$(, $call:tt)?) => {
        fn enter_lint_attrs(&mut self, cx: &rustc_lint::$context<'tcx>, attrs: &'tcx [rustc_ast::ast::Attribute]) {
            use $crate::get_unique_inner_attr;
            match get_unique_inner_attr(cx.sess$($call)?, attrs, "msrv") {
                Some(msrv_attr) => {
                    if let Some(msrv) = msrv_attr.value_str() {
                        self.msrv = $crate::parse_msrv(
                            &msrv.to_string(),
                            Some(cx.sess$($call)?),
                            Some(msrv_attr.span),
                        );
                    } else {
                        cx.sess$($call)?.span_err(msrv_attr.span, "bad clippy attribute");
                    }
                },
                _ => (),
            }
        }
    };
}

/// Returns `true` if the two spans come from differing expansions (i.e., one is
/// from a macro and one isn't).
#[must_use]
pub fn differing_macro_contexts(lhs: Span, rhs: Span) -> bool {
    rhs.ctxt() != lhs.ctxt()
}

/// If the given expression is a local binding, find the initializer expression.
/// If that initializer expression is another local binding, find its initializer again.
/// This process repeats as long as possible (but usually no more than once). Initializer
/// expressions with adjustments are ignored. If this is not desired, use [`find_binding_init`]
/// instead.
///
/// Examples:
/// ```ignore
/// let abc = 1;
/// //        ^ output
/// let def = abc;
/// dbg!(def)
/// //   ^^^ input
///
/// // or...
/// let abc = 1;
/// let def = abc + 2;
/// //        ^^^^^^^ output
/// dbg!(def)
/// //   ^^^ input
/// ```
pub fn expr_or_init<'a, 'b, 'tcx: 'b>(cx: &LateContext<'tcx>, mut expr: &'a Expr<'b>) -> &'a Expr<'b> {
    while let Some(init) = path_to_local(expr)
        .and_then(|id| find_binding_init(cx, id))
        .filter(|init| cx.typeck_results().expr_adjustments(init).is_empty())
    {
        expr = init;
    }
    expr
}

/// Finds the initializer expression for a local binding. Returns `None` if the binding is mutable.
/// By only considering immutable bindings, we guarantee that the returned expression represents the
/// value of the binding wherever it is referenced.
///
/// Example: For `let x = 1`, if the `HirId` of `x` is provided, the `Expr` `1` is returned.
/// Note: If you have an expression that references a binding `x`, use `path_to_local` to get the
/// canonical binding `HirId`.
pub fn find_binding_init<'tcx>(cx: &LateContext<'tcx>, hir_id: HirId) -> Option<&'tcx Expr<'tcx>> {
    let hir = cx.tcx.hir();
    if_chain! {
        if let Some(Node::Binding(pat)) = hir.find(hir_id);
        if matches!(pat.kind, PatKind::Binding(BindingAnnotation::Unannotated, ..));
        let parent = hir.get_parent_node(hir_id);
        if let Some(Node::Local(local)) = hir.find(parent);
        then {
            return local.init;
        }
    }
    None
}

/// Returns `true` if the given `NodeId` is inside a constant context
///
/// # Example
///
/// ```rust,ignore
/// if in_constant(cx, expr.hir_id) {
///     // Do something
/// }
/// ```
pub fn in_constant(cx: &LateContext<'_>, id: HirId) -> bool {
    let parent_id = cx.tcx.hir().get_parent_item(id);
    match cx.tcx.hir().get(parent_id) {
        Node::Item(&Item {
            kind: ItemKind::Const(..) | ItemKind::Static(..),
            ..
        })
        | Node::TraitItem(&TraitItem {
            kind: TraitItemKind::Const(..),
            ..
        })
        | Node::ImplItem(&ImplItem {
            kind: ImplItemKind::Const(..),
            ..
        })
        | Node::AnonConst(_) => true,
        Node::Item(&Item {
            kind: ItemKind::Fn(ref sig, ..),
            ..
        })
        | Node::ImplItem(&ImplItem {
            kind: ImplItemKind::Fn(ref sig, _),
            ..
        }) => sig.header.constness == Constness::Const,
        _ => false,
    }
}

/// Checks if a `QPath` resolves to a constructor of a `LangItem`.
/// For example, use this to check whether a function call or a pattern is `Some(..)`.
pub fn is_lang_ctor(cx: &LateContext<'_>, qpath: &QPath<'_>, lang_item: LangItem) -> bool {
    if let QPath::Resolved(_, path) = qpath {
        if let Res::Def(DefKind::Ctor(..), ctor_id) = path.res {
            if let Ok(item_id) = cx.tcx.lang_items().require(lang_item) {
                return cx.tcx.parent(ctor_id) == Some(item_id);
            }
        }
    }
    false
}

/// Returns `true` if this `span` was expanded by any macro.
#[must_use]
pub fn in_macro(span: Span) -> bool {
    if span.from_expansion() {
        !matches!(span.ctxt().outer_expn_data().kind, ExpnKind::Desugaring(..))
    } else {
        false
    }
}

/// Checks if given pattern is a wildcard (`_`)
pub fn is_wild<'tcx>(pat: &impl std::ops::Deref<Target = Pat<'tcx>>) -> bool {
    matches!(pat.kind, PatKind::Wild)
}

/// Checks if the first type parameter is a lang item.
pub fn is_ty_param_lang_item(cx: &LateContext<'_>, qpath: &QPath<'tcx>, item: LangItem) -> Option<&'tcx hir::Ty<'tcx>> {
    let ty = get_qpath_generic_tys(qpath).next()?;

    if let TyKind::Path(qpath) = &ty.kind {
        cx.qpath_res(qpath, ty.hir_id)
            .opt_def_id()
            .map_or(false, |id| {
                cx.tcx.lang_items().require(item).map_or(false, |lang_id| id == lang_id)
            })
            .then(|| ty)
    } else {
        None
    }
}

/// Checks if the first type parameter is a diagnostic item.
pub fn is_ty_param_diagnostic_item(
    cx: &LateContext<'_>,
    qpath: &QPath<'tcx>,
    item: Symbol,
) -> Option<&'tcx hir::Ty<'tcx>> {
    let ty = get_qpath_generic_tys(qpath).next()?;

    if let TyKind::Path(qpath) = &ty.kind {
        cx.qpath_res(qpath, ty.hir_id)
            .opt_def_id()
            .map_or(false, |id| cx.tcx.is_diagnostic_item(item, id))
            .then(|| ty)
    } else {
        None
    }
}

/// Checks if the method call given in `expr` belongs to the given trait.
/// This is a deprecated function, consider using [`is_trait_method`].
pub fn match_trait_method(cx: &LateContext<'_>, expr: &Expr<'_>, path: &[&str]) -> bool {
    let def_id = cx.typeck_results().type_dependent_def_id(expr.hir_id).unwrap();
    let trt_id = cx.tcx.trait_of_item(def_id);
    trt_id.map_or(false, |trt_id| match_def_path(cx, trt_id, path))
}

/// Checks if a method is defined in an impl of a diagnostic item
pub fn is_diag_item_method(cx: &LateContext<'_>, def_id: DefId, diag_item: Symbol) -> bool {
    if let Some(impl_did) = cx.tcx.impl_of_method(def_id) {
        if let Some(adt) = cx.tcx.type_of(impl_did).ty_adt_def() {
            return cx.tcx.is_diagnostic_item(diag_item, adt.did);
        }
    }
    false
}

/// Checks if a method is in a diagnostic item trait
pub fn is_diag_trait_item(cx: &LateContext<'_>, def_id: DefId, diag_item: Symbol) -> bool {
    if let Some(trait_did) = cx.tcx.trait_of_item(def_id) {
        return cx.tcx.is_diagnostic_item(diag_item, trait_did);
    }
    false
}

/// Checks if the method call given in `expr` belongs to the given trait.
pub fn is_trait_method(cx: &LateContext<'_>, expr: &Expr<'_>, diag_item: Symbol) -> bool {
    cx.typeck_results()
        .type_dependent_def_id(expr.hir_id)
        .map_or(false, |did| is_diag_trait_item(cx, did, diag_item))
}

/// Checks if an expression references a variable of the given name.
pub fn match_var(expr: &Expr<'_>, var: Symbol) -> bool {
    if let ExprKind::Path(QPath::Resolved(None, ref path)) = expr.kind {
        if let [p] = path.segments {
            return p.ident.name == var;
        }
    }
    false
}

pub fn last_path_segment<'tcx>(path: &QPath<'tcx>) -> &'tcx PathSegment<'tcx> {
    match *path {
        QPath::Resolved(_, ref path) => path.segments.last().expect("A path must have at least one segment"),
        QPath::TypeRelative(_, ref seg) => seg,
        QPath::LangItem(..) => panic!("last_path_segment: lang item has no path segments"),
    }
}

pub fn get_qpath_generics(path: &QPath<'tcx>) -> Option<&'tcx GenericArgs<'tcx>> {
    match path {
        QPath::Resolved(_, p) => p.segments.last().and_then(|s| s.args),
        QPath::TypeRelative(_, s) => s.args,
        QPath::LangItem(..) => None,
    }
}

pub fn get_qpath_generic_tys(path: &QPath<'tcx>) -> impl Iterator<Item = &'tcx hir::Ty<'tcx>> {
    get_qpath_generics(path)
        .map_or([].as_ref(), |a| a.args)
        .iter()
        .filter_map(|a| {
            if let hir::GenericArg::Type(ty) = a {
                Some(ty)
            } else {
                None
            }
        })
}

pub fn single_segment_path<'tcx>(path: &QPath<'tcx>) -> Option<&'tcx PathSegment<'tcx>> {
    match *path {
        QPath::Resolved(_, ref path) => path.segments.get(0),
        QPath::TypeRelative(_, ref seg) => Some(seg),
        QPath::LangItem(..) => None,
    }
}

/// THIS METHOD IS DEPRECATED and will eventually be removed since it does not match against the
/// entire path or resolved `DefId`. Prefer using `match_def_path`. Consider getting a `DefId` from
/// `QPath::Resolved.1.res.opt_def_id()`.
///
/// Matches a `QPath` against a slice of segment string literals.
///
/// There is also `match_path` if you are dealing with a `rustc_hir::Path` instead of a
/// `rustc_hir::QPath`.
///
/// # Examples
/// ```rust,ignore
/// match_qpath(path, &["std", "rt", "begin_unwind"])
/// ```
pub fn match_qpath(path: &QPath<'_>, segments: &[&str]) -> bool {
    match *path {
        QPath::Resolved(_, ref path) => match_path(path, segments),
        QPath::TypeRelative(ref ty, ref segment) => match ty.kind {
            TyKind::Path(ref inner_path) => {
                if let [prefix @ .., end] = segments {
                    if match_qpath(inner_path, prefix) {
                        return segment.ident.name.as_str() == *end;
                    }
                }
                false
            },
            _ => false,
        },
        QPath::LangItem(..) => false,
    }
}

/// If the expression is a path, resolve it. Otherwise, return `Res::Err`.
pub fn expr_path_res(cx: &LateContext<'_>, expr: &Expr<'_>) -> Res {
    if let ExprKind::Path(p) = &expr.kind {
        cx.qpath_res(p, expr.hir_id)
    } else {
        Res::Err
    }
}

/// Resolves the path to a `DefId` and checks if it matches the given path.
pub fn is_qpath_def_path(cx: &LateContext<'_>, path: &QPath<'_>, hir_id: HirId, segments: &[&str]) -> bool {
    cx.qpath_res(path, hir_id)
        .opt_def_id()
        .map_or(false, |id| match_def_path(cx, id, segments))
}

/// If the expression is a path, resolves it to a `DefId` and checks if it matches the given path.
pub fn is_expr_path_def_path(cx: &LateContext<'_>, expr: &Expr<'_>, segments: &[&str]) -> bool {
    expr_path_res(cx, expr)
        .opt_def_id()
        .map_or(false, |id| match_def_path(cx, id, segments))
}

/// THIS METHOD IS DEPRECATED and will eventually be removed since it does not match against the
/// entire path or resolved `DefId`. Prefer using `match_def_path`. Consider getting a `DefId` from
/// `QPath::Resolved.1.res.opt_def_id()`.
///
/// Matches a `Path` against a slice of segment string literals.
///
/// There is also `match_qpath` if you are dealing with a `rustc_hir::QPath` instead of a
/// `rustc_hir::Path`.
///
/// # Examples
///
/// ```rust,ignore
/// if match_path(&trait_ref.path, &paths::HASH) {
///     // This is the `std::hash::Hash` trait.
/// }
///
/// if match_path(ty_path, &["rustc", "lint", "Lint"]) {
///     // This is a `rustc_middle::lint::Lint`.
/// }
/// ```
pub fn match_path(path: &Path<'_>, segments: &[&str]) -> bool {
    path.segments
        .iter()
        .rev()
        .zip(segments.iter().rev())
        .all(|(a, b)| a.ident.name.as_str() == *b)
}

/// If the expression is a path to a local, returns the canonical `HirId` of the local.
pub fn path_to_local(expr: &Expr<'_>) -> Option<HirId> {
    if let ExprKind::Path(QPath::Resolved(None, ref path)) = expr.kind {
        if let Res::Local(id) = path.res {
            return Some(id);
        }
    }
    None
}

/// Returns true if the expression is a path to a local with the specified `HirId`.
/// Use this function to see if an expression matches a function argument or a match binding.
pub fn path_to_local_id(expr: &Expr<'_>, id: HirId) -> bool {
    path_to_local(expr) == Some(id)
}

/// Gets the definition associated to a path.
#[allow(clippy::shadow_unrelated)] // false positive #6563
pub fn path_to_res(cx: &LateContext<'_>, path: &[&str]) -> Res {
    macro_rules! try_res {
        ($e:expr) => {
            match $e {
                Some(e) => e,
                None => return Res::Err,
            }
        };
    }
    fn item_child_by_name<'tcx>(tcx: TyCtxt<'tcx>, def_id: DefId, name: &str) -> Option<&'tcx Export<HirId>> {
        tcx.item_children(def_id)
            .iter()
            .find(|item| item.ident.name.as_str() == name)
    }

    let (krate, first, path) = match *path {
        [krate, first, ref path @ ..] => (krate, first, path),
        _ => return Res::Err,
    };
    let tcx = cx.tcx;
    let crates = tcx.crates();
    let krate = try_res!(crates.iter().find(|&&num| tcx.crate_name(num).as_str() == krate));
    let first = try_res!(item_child_by_name(tcx, krate.as_def_id(), first));
    let last = path
        .iter()
        .copied()
        // `get_def_path` seems to generate these empty segments for extern blocks.
        // We can just ignore them.
        .filter(|segment| !segment.is_empty())
        // for each segment, find the child item
        .try_fold(first, |item, segment| {
            let def_id = item.res.def_id();
            if let Some(item) = item_child_by_name(tcx, def_id, segment) {
                Some(item)
            } else if matches!(item.res, Res::Def(DefKind::Enum | DefKind::Struct, _)) {
                // it is not a child item so check inherent impl items
                tcx.inherent_impls(def_id)
                    .iter()
                    .find_map(|&impl_def_id| item_child_by_name(tcx, impl_def_id, segment))
            } else {
                None
            }
        });
    try_res!(last).res
}

/// Convenience function to get the `DefId` of a trait by path.
/// It could be a trait or trait alias.
pub fn get_trait_def_id(cx: &LateContext<'_>, path: &[&str]) -> Option<DefId> {
    match path_to_res(cx, path) {
        Res::Def(DefKind::Trait | DefKind::TraitAlias, trait_id) => Some(trait_id),
        _ => None,
    }
}

/// Gets the `hir::TraitRef` of the trait the given method is implemented for.
///
/// Use this if you want to find the `TraitRef` of the `Add` trait in this example:
///
/// ```rust
/// struct Point(isize, isize);
///
/// impl std::ops::Add for Point {
///     type Output = Self;
///
///     fn add(self, other: Self) -> Self {
///         Point(0, 0)
///     }
/// }
/// ```
pub fn trait_ref_of_method<'tcx>(cx: &LateContext<'tcx>, hir_id: HirId) -> Option<&'tcx TraitRef<'tcx>> {
    // Get the implemented trait for the current function
    let parent_impl = cx.tcx.hir().get_parent_item(hir_id);
    if_chain! {
        if parent_impl != hir::CRATE_HIR_ID;
        if let hir::Node::Item(item) = cx.tcx.hir().get(parent_impl);
        if let hir::ItemKind::Impl(impl_) = &item.kind;
        then { return impl_.of_trait.as_ref(); }
    }
    None
}

/// Checks if the top level expression can be moved into a closure as is.
pub fn can_move_expr_to_closure_no_visit(cx: &LateContext<'tcx>, expr: &'tcx Expr<'_>, jump_targets: &[HirId]) -> bool {
    match expr.kind {
        ExprKind::Break(Destination { target_id: Ok(id), .. }, _)
        | ExprKind::Continue(Destination { target_id: Ok(id), .. })
            if jump_targets.contains(&id) =>
        {
            true
        },
        ExprKind::Break(..)
        | ExprKind::Continue(_)
        | ExprKind::Ret(_)
        | ExprKind::Yield(..)
        | ExprKind::InlineAsm(_)
        | ExprKind::LlvmInlineAsm(_) => false,
        // Accessing a field of a local value can only be done if the type isn't
        // partially moved.
        ExprKind::Field(base_expr, _)
            if matches!(
                base_expr.kind,
                ExprKind::Path(QPath::Resolved(_, Path { res: Res::Local(_), .. }))
            ) && can_partially_move_ty(cx, cx.typeck_results().expr_ty(base_expr)) =>
        {
            // TODO: check if the local has been partially moved. Assume it has for now.
            false
        }
        _ => true,
    }
}

/// Checks if the expression can be moved into a closure as is.
pub fn can_move_expr_to_closure(cx: &LateContext<'tcx>, expr: &'tcx Expr<'_>) -> bool {
    struct V<'cx, 'tcx> {
        cx: &'cx LateContext<'tcx>,
        loops: Vec<HirId>,
        allow_closure: bool,
    }
    impl Visitor<'tcx> for V<'_, 'tcx> {
        type Map = ErasedMap<'tcx>;
        fn nested_visit_map(&mut self) -> NestedVisitorMap<Self::Map> {
            NestedVisitorMap::None
        }

        fn visit_expr(&mut self, e: &'tcx Expr<'_>) {
            if !self.allow_closure {
                return;
            }
            if let ExprKind::Loop(b, ..) = e.kind {
                self.loops.push(e.hir_id);
                self.visit_block(b);
                self.loops.pop();
            } else {
                self.allow_closure &= can_move_expr_to_closure_no_visit(self.cx, e, &self.loops);
                walk_expr(self, e);
            }
        }
    }

    let mut v = V {
        cx,
        allow_closure: true,
        loops: Vec::new(),
    };
    v.visit_expr(expr);
    v.allow_closure
}

/// Returns the method names and argument list of nested method call expressions that make up
/// `expr`. method/span lists are sorted with the most recent call first.
pub fn method_calls<'tcx>(
    expr: &'tcx Expr<'tcx>,
    max_depth: usize,
) -> (Vec<Symbol>, Vec<&'tcx [Expr<'tcx>]>, Vec<Span>) {
    let mut method_names = Vec::with_capacity(max_depth);
    let mut arg_lists = Vec::with_capacity(max_depth);
    let mut spans = Vec::with_capacity(max_depth);

    let mut current = expr;
    for _ in 0..max_depth {
        if let ExprKind::MethodCall(path, span, args, _) = &current.kind {
            if args.iter().any(|e| e.span.from_expansion()) {
                break;
            }
            method_names.push(path.ident.name);
            arg_lists.push(&**args);
            spans.push(*span);
            current = &args[0];
        } else {
            break;
        }
    }

    (method_names, arg_lists, spans)
}

/// Matches an `Expr` against a chain of methods, and return the matched `Expr`s.
///
/// For example, if `expr` represents the `.baz()` in `foo.bar().baz()`,
/// `method_chain_args(expr, &["bar", "baz"])` will return a `Vec`
/// containing the `Expr`s for
/// `.bar()` and `.baz()`
pub fn method_chain_args<'a>(expr: &'a Expr<'_>, methods: &[&str]) -> Option<Vec<&'a [Expr<'a>]>> {
    let mut current = expr;
    let mut matched = Vec::with_capacity(methods.len());
    for method_name in methods.iter().rev() {
        // method chains are stored last -> first
        if let ExprKind::MethodCall(ref path, _, ref args, _) = current.kind {
            if path.ident.name.as_str() == *method_name {
                if args.iter().any(|e| e.span.from_expansion()) {
                    return None;
                }
                matched.push(&**args); // build up `matched` backwards
                current = &args[0] // go to parent expression
            } else {
                return None;
            }
        } else {
            return None;
        }
    }
    // Reverse `matched` so that it is in the same order as `methods`.
    matched.reverse();
    Some(matched)
}

/// Returns `true` if the provided `def_id` is an entrypoint to a program.
pub fn is_entrypoint_fn(cx: &LateContext<'_>, def_id: DefId) -> bool {
    cx.tcx
        .entry_fn(())
        .map_or(false, |(entry_fn_def_id, _)| def_id == entry_fn_def_id)
}

/// Returns `true` if the expression is in the program's `#[panic_handler]`.
pub fn is_in_panic_handler(cx: &LateContext<'_>, e: &Expr<'_>) -> bool {
    let parent = cx.tcx.hir().get_parent_item(e.hir_id);
    let def_id = cx.tcx.hir().local_def_id(parent).to_def_id();
    Some(def_id) == cx.tcx.lang_items().panic_impl()
}

/// Gets the name of the item the expression is in, if available.
pub fn get_item_name(cx: &LateContext<'_>, expr: &Expr<'_>) -> Option<Symbol> {
    let parent_id = cx.tcx.hir().get_parent_item(expr.hir_id);
    match cx.tcx.hir().find(parent_id) {
        Some(
            Node::Item(Item { ident, .. })
            | Node::TraitItem(TraitItem { ident, .. })
            | Node::ImplItem(ImplItem { ident, .. }),
        ) => Some(ident.name),
        _ => None,
    }
}

/// Gets the name of a `Pat`, if any.
pub fn get_pat_name(pat: &Pat<'_>) -> Option<Symbol> {
    match pat.kind {
        PatKind::Binding(.., ref spname, _) => Some(spname.name),
        PatKind::Path(ref qpath) => single_segment_path(qpath).map(|ps| ps.ident.name),
        PatKind::Box(ref p) | PatKind::Ref(ref p, _) => get_pat_name(&*p),
        _ => None,
    }
}

pub struct ContainsName {
    pub name: Symbol,
    pub result: bool,
}

impl<'tcx> Visitor<'tcx> for ContainsName {
    type Map = Map<'tcx>;

    fn visit_name(&mut self, _: Span, name: Symbol) {
        if self.name == name {
            self.result = true;
        }
    }
    fn nested_visit_map(&mut self) -> NestedVisitorMap<Self::Map> {
        NestedVisitorMap::None
    }
}

/// Checks if an `Expr` contains a certain name.
pub fn contains_name(name: Symbol, expr: &Expr<'_>) -> bool {
    let mut cn = ContainsName { name, result: false };
    cn.visit_expr(expr);
    cn.result
}

/// Returns `true` if `expr` contains a return expression
pub fn contains_return(expr: &hir::Expr<'_>) -> bool {
    struct RetCallFinder {
        found: bool,
    }

    impl<'tcx> hir::intravisit::Visitor<'tcx> for RetCallFinder {
        type Map = Map<'tcx>;

        fn visit_expr(&mut self, expr: &'tcx hir::Expr<'_>) {
            if self.found {
                return;
            }
            if let hir::ExprKind::Ret(..) = &expr.kind {
                self.found = true;
            } else {
                hir::intravisit::walk_expr(self, expr);
            }
        }

        fn nested_visit_map(&mut self) -> hir::intravisit::NestedVisitorMap<Self::Map> {
            hir::intravisit::NestedVisitorMap::None
        }
    }

    let mut visitor = RetCallFinder { found: false };
    visitor.visit_expr(expr);
    visitor.found
}

struct FindMacroCalls<'a, 'b> {
    names: &'a [&'b str],
    result: Vec<Span>,
}

impl<'a, 'b, 'tcx> Visitor<'tcx> for FindMacroCalls<'a, 'b> {
    type Map = Map<'tcx>;

    fn visit_expr(&mut self, expr: &'tcx Expr<'_>) {
        if self.names.iter().any(|fun| is_expn_of(expr.span, fun).is_some()) {
            self.result.push(expr.span);
        }
        // and check sub-expressions
        intravisit::walk_expr(self, expr);
    }

    fn nested_visit_map(&mut self) -> NestedVisitorMap<Self::Map> {
        NestedVisitorMap::None
    }
}

/// Finds calls of the specified macros in a function body.
pub fn find_macro_calls(names: &[&str], body: &Body<'_>) -> Vec<Span> {
    let mut fmc = FindMacroCalls {
        names,
        result: Vec::new(),
    };
    fmc.visit_expr(&body.value);
    fmc.result
}

/// Extends the span to the beginning of the spans line, incl. whitespaces.
///
/// ```rust,ignore
///        let x = ();
/// //             ^^
/// // will be converted to
///        let x = ();
/// // ^^^^^^^^^^^^^^
/// ```
fn line_span<T: LintContext>(cx: &T, span: Span) -> Span {
    let span = original_sp(span, DUMMY_SP);
    let source_map_and_line = cx.sess().source_map().lookup_line(span.lo()).unwrap();
    let line_no = source_map_and_line.line;
    let line_start = source_map_and_line.sf.lines[line_no];
    Span::new(line_start, span.hi(), span.ctxt())
}

/// Gets the parent node, if any.
pub fn get_parent_node(tcx: TyCtxt<'_>, id: HirId) -> Option<Node<'_>> {
    tcx.hir().parent_iter(id).next().map(|(_, node)| node)
}

/// Gets the parent expression, if any –- this is useful to constrain a lint.
pub fn get_parent_expr<'tcx>(cx: &LateContext<'tcx>, e: &Expr<'_>) -> Option<&'tcx Expr<'tcx>> {
    get_parent_expr_for_hir(cx, e.hir_id)
}

/// This retrieves the parent for the given `HirId` if it's an expression. This is useful for
/// constraint lints
pub fn get_parent_expr_for_hir<'tcx>(cx: &LateContext<'tcx>, hir_id: hir::HirId) -> Option<&'tcx Expr<'tcx>> {
    match get_parent_node(cx.tcx, hir_id) {
        Some(Node::Expr(parent)) => Some(parent),
        _ => None,
    }
}

pub fn get_enclosing_block<'tcx>(cx: &LateContext<'tcx>, hir_id: HirId) -> Option<&'tcx Block<'tcx>> {
    let map = &cx.tcx.hir();
    let enclosing_node = map
        .get_enclosing_scope(hir_id)
        .and_then(|enclosing_id| map.find(enclosing_id));
    enclosing_node.and_then(|node| match node {
        Node::Block(block) => Some(block),
        Node::Item(&Item {
            kind: ItemKind::Fn(_, _, eid),
            ..
        })
        | Node::ImplItem(&ImplItem {
            kind: ImplItemKind::Fn(_, eid),
            ..
        }) => match cx.tcx.hir().body(eid).value.kind {
            ExprKind::Block(ref block, _) => Some(block),
            _ => None,
        },
        _ => None,
    })
}

/// Gets the loop enclosing the given expression, if any.
pub fn get_enclosing_loop(tcx: TyCtxt<'tcx>, expr: &Expr<'_>) -> Option<&'tcx Expr<'tcx>> {
    let map = tcx.hir();
    for (_, node) in map.parent_iter(expr.hir_id) {
        match node {
            Node::Expr(
                e @ Expr {
                    kind: ExprKind::Loop(..),
                    ..
                },
            ) => return Some(e),
            Node::Expr(_) | Node::Stmt(_) | Node::Block(_) | Node::Local(_) | Node::Arm(_) => (),
            _ => break,
        }
    }
    None
}

/// Gets the parent node if it's an impl block.
pub fn get_parent_as_impl(tcx: TyCtxt<'_>, id: HirId) -> Option<&Impl<'_>> {
    let map = tcx.hir();
    match map.parent_iter(id).next() {
        Some((
            _,
            Node::Item(Item {
                kind: ItemKind::Impl(imp),
                ..
            }),
        )) => Some(imp),
        _ => None,
    }
}

/// Checks if the given expression is the else clause of either an `if` or `if let` expression.
pub fn is_else_clause(tcx: TyCtxt<'_>, expr: &Expr<'_>) -> bool {
    let map = tcx.hir();
    let mut iter = map.parent_iter(expr.hir_id);
    match iter.next() {
        Some((arm_id, Node::Arm(..))) => matches!(
            iter.next(),
            Some((
                _,
                Node::Expr(Expr {
                    kind: ExprKind::Match(_, [_, else_arm], MatchSource::IfLetDesugar { .. }),
                    ..
                })
            ))
            if else_arm.hir_id == arm_id
        ),
        Some((
            _,
            Node::Expr(Expr {
                kind: ExprKind::If(_, _, Some(else_expr)),
                ..
            }),
        )) => else_expr.hir_id == expr.hir_id,
        _ => false,
    }
}

/// Checks whether the given expression is a constant integer of the given value.
/// unlike `is_integer_literal`, this version does const folding
pub fn is_integer_const(cx: &LateContext<'_>, e: &Expr<'_>, value: u128) -> bool {
    if is_integer_literal(e, value) {
        return true;
    }
    let map = cx.tcx.hir();
    let parent_item = map.get_parent_item(e.hir_id);
    if let Some((Constant::Int(v), _)) = map
        .maybe_body_owned_by(parent_item)
        .and_then(|body_id| constant(cx, cx.tcx.typeck_body(body_id), e))
    {
        value == v
    } else {
        false
    }
}

/// Checks whether the given expression is a constant literal of the given value.
pub fn is_integer_literal(expr: &Expr<'_>, value: u128) -> bool {
    // FIXME: use constant folding
    if let ExprKind::Lit(ref spanned) = expr.kind {
        if let LitKind::Int(v, _) = spanned.node {
            return v == value;
        }
    }
    false
}

/// Returns `true` if the given `Expr` has been coerced before.
///
/// Examples of coercions can be found in the Nomicon at
/// <https://doc.rust-lang.org/nomicon/coercions.html>.
///
/// See `rustc_middle::ty::adjustment::Adjustment` and `rustc_typeck::check::coercion` for more
/// information on adjustments and coercions.
pub fn is_adjusted(cx: &LateContext<'_>, e: &Expr<'_>) -> bool {
    cx.typeck_results().adjustments().get(e.hir_id).is_some()
}

/// Returns the pre-expansion span if is this comes from an expansion of the
/// macro `name`.
/// See also `is_direct_expn_of`.
#[must_use]
pub fn is_expn_of(mut span: Span, name: &str) -> Option<Span> {
    loop {
        if span.from_expansion() {
            let data = span.ctxt().outer_expn_data();
            let new_span = data.call_site;

<<<<<<< HEAD
            if let ExpnKind::Macro { kind: MacroKind::Bang, name: mac_name, proc_macro: _ } = data.kind {
=======
            if let ExpnKind::Macro {
                kind: MacroKind::Bang,
                name: mac_name,
                proc_macro: _,
            } = data.kind
            {
>>>>>>> 1db7e8d2
                if mac_name.as_str() == name {
                    return Some(new_span);
                }
            }

            span = new_span;
        } else {
            return None;
        }
    }
}

/// Returns the pre-expansion span if the span directly comes from an expansion
/// of the macro `name`.
/// The difference with `is_expn_of` is that in
/// ```rust,ignore
/// foo!(bar!(42));
/// ```
/// `42` is considered expanded from `foo!` and `bar!` by `is_expn_of` but only
/// `bar!` by
/// `is_direct_expn_of`.
#[must_use]
pub fn is_direct_expn_of(span: Span, name: &str) -> Option<Span> {
    if span.from_expansion() {
        let data = span.ctxt().outer_expn_data();
        let new_span = data.call_site;

<<<<<<< HEAD
        if let ExpnKind::Macro { kind: MacroKind::Bang, name: mac_name, proc_macro: _ } = data.kind {
=======
        if let ExpnKind::Macro {
            kind: MacroKind::Bang,
            name: mac_name,
            proc_macro: _,
        } = data.kind
        {
>>>>>>> 1db7e8d2
            if mac_name.as_str() == name {
                return Some(new_span);
            }
        }
    }

    None
}

/// Convenience function to get the return type of a function.
pub fn return_ty<'tcx>(cx: &LateContext<'tcx>, fn_item: hir::HirId) -> Ty<'tcx> {
    let fn_def_id = cx.tcx.hir().local_def_id(fn_item);
    let ret_ty = cx.tcx.fn_sig(fn_def_id).output();
    cx.tcx.erase_late_bound_regions(ret_ty)
}

/// Checks if an expression is constructing a tuple-like enum variant or struct
pub fn is_ctor_or_promotable_const_function(cx: &LateContext<'_>, expr: &Expr<'_>) -> bool {
    if let ExprKind::Call(ref fun, _) = expr.kind {
        if let ExprKind::Path(ref qp) = fun.kind {
            let res = cx.qpath_res(qp, fun.hir_id);
            return match res {
                def::Res::Def(DefKind::Variant | DefKind::Ctor(..), ..) => true,
                def::Res::Def(_, def_id) => cx.tcx.is_promotable_const_fn(def_id),
                _ => false,
            };
        }
    }
    false
}

/// Returns `true` if a pattern is refutable.
// TODO: should be implemented using rustc/mir_build/thir machinery
pub fn is_refutable(cx: &LateContext<'_>, pat: &Pat<'_>) -> bool {
    fn is_enum_variant(cx: &LateContext<'_>, qpath: &QPath<'_>, id: HirId) -> bool {
        matches!(
            cx.qpath_res(qpath, id),
            def::Res::Def(DefKind::Variant, ..) | Res::Def(DefKind::Ctor(def::CtorOf::Variant, _), _)
        )
    }

    fn are_refutable<'a, I: Iterator<Item = &'a Pat<'a>>>(cx: &LateContext<'_>, mut i: I) -> bool {
        i.any(|pat| is_refutable(cx, pat))
    }

    match pat.kind {
        PatKind::Wild => false,
        PatKind::Binding(_, _, _, pat) => pat.map_or(false, |pat| is_refutable(cx, pat)),
        PatKind::Box(ref pat) | PatKind::Ref(ref pat, _) => is_refutable(cx, pat),
        PatKind::Lit(..) | PatKind::Range(..) => true,
        PatKind::Path(ref qpath) => is_enum_variant(cx, qpath, pat.hir_id),
        PatKind::Or(ref pats) => {
            // TODO: should be the honest check, that pats is exhaustive set
            are_refutable(cx, pats.iter().map(|pat| &**pat))
        },
        PatKind::Tuple(ref pats, _) => are_refutable(cx, pats.iter().map(|pat| &**pat)),
        PatKind::Struct(ref qpath, ref fields, _) => {
            is_enum_variant(cx, qpath, pat.hir_id) || are_refutable(cx, fields.iter().map(|field| &*field.pat))
        },
        PatKind::TupleStruct(ref qpath, ref pats, _) => {
            is_enum_variant(cx, qpath, pat.hir_id) || are_refutable(cx, pats.iter().map(|pat| &**pat))
        },
        PatKind::Slice(ref head, ref middle, ref tail) => {
            match &cx.typeck_results().node_type(pat.hir_id).kind() {
                rustc_ty::Slice(..) => {
                    // [..] is the only irrefutable slice pattern.
                    !head.is_empty() || middle.is_none() || !tail.is_empty()
                },
                rustc_ty::Array(..) => {
                    are_refutable(cx, head.iter().chain(middle).chain(tail.iter()).map(|pat| &**pat))
                },
                _ => {
                    // unreachable!()
                    true
                },
            }
        },
    }
}

/// If the pattern is an `or` pattern, call the function once for each sub pattern. Otherwise, call
/// the function once on the given pattern.
pub fn recurse_or_patterns<'tcx, F: FnMut(&'tcx Pat<'tcx>)>(pat: &'tcx Pat<'tcx>, mut f: F) {
    if let PatKind::Or(pats) = pat.kind {
        pats.iter().copied().for_each(f)
    } else {
        f(pat)
    }
}

/// Checks for the `#[automatically_derived]` attribute all `#[derive]`d
/// implementations have.
pub fn is_automatically_derived(attrs: &[ast::Attribute]) -> bool {
    attrs.iter().any(|attr| attr.has_name(sym::automatically_derived))
}

/// Remove blocks around an expression.
///
/// Ie. `x`, `{ x }` and `{{{{ x }}}}` all give `x`. `{ x; y }` and `{}` return
/// themselves.
pub fn remove_blocks<'tcx>(mut expr: &'tcx Expr<'tcx>) -> &'tcx Expr<'tcx> {
    while let ExprKind::Block(ref block, ..) = expr.kind {
        match (block.stmts.is_empty(), block.expr.as_ref()) {
            (true, Some(e)) => expr = e,
            _ => break,
        }
    }
    expr
}

pub fn is_self(slf: &Param<'_>) -> bool {
    if let PatKind::Binding(.., name, _) = slf.pat.kind {
        name.name == kw::SelfLower
    } else {
        false
    }
}

pub fn is_self_ty(slf: &hir::Ty<'_>) -> bool {
    if_chain! {
        if let TyKind::Path(QPath::Resolved(None, ref path)) = slf.kind;
        if let Res::SelfTy(..) = path.res;
        then {
            return true
        }
    }
    false
}

pub fn iter_input_pats<'tcx>(decl: &FnDecl<'_>, body: &'tcx Body<'_>) -> impl Iterator<Item = &'tcx Param<'tcx>> {
    (0..decl.inputs.len()).map(move |i| &body.params[i])
}

/// Checks if a given expression is a match expression expanded from the `?`
/// operator or the `try` macro.
pub fn is_try<'tcx>(cx: &LateContext<'_>, expr: &'tcx Expr<'tcx>) -> Option<&'tcx Expr<'tcx>> {
    fn is_ok(cx: &LateContext<'_>, arm: &Arm<'_>) -> bool {
        if_chain! {
            if let PatKind::TupleStruct(ref path, ref pat, None) = arm.pat.kind;
            if is_lang_ctor(cx, path, ResultOk);
            if let PatKind::Binding(_, hir_id, _, None) = pat[0].kind;
            if path_to_local_id(arm.body, hir_id);
            then {
                return true;
            }
        }
        false
    }

    fn is_err(cx: &LateContext<'_>, arm: &Arm<'_>) -> bool {
        if let PatKind::TupleStruct(ref path, _, _) = arm.pat.kind {
            is_lang_ctor(cx, path, ResultErr)
        } else {
            false
        }
    }

    if let ExprKind::Match(_, ref arms, ref source) = expr.kind {
        // desugared from a `?` operator
        if let MatchSource::TryDesugar = *source {
            return Some(expr);
        }

        if_chain! {
            if arms.len() == 2;
            if arms[0].guard.is_none();
            if arms[1].guard.is_none();
            if (is_ok(cx, &arms[0]) && is_err(cx, &arms[1])) ||
                (is_ok(cx, &arms[1]) && is_err(cx, &arms[0]));
            then {
                return Some(expr);
            }
        }
    }

    None
}

/// Returns `true` if the lint is allowed in the current context
///
/// Useful for skipping long running code when it's unnecessary
pub fn is_allowed(cx: &LateContext<'_>, lint: &'static Lint, id: HirId) -> bool {
    cx.tcx.lint_level_at_node(lint, id).0 == Level::Allow
}

pub fn strip_pat_refs<'hir>(mut pat: &'hir Pat<'hir>) -> &'hir Pat<'hir> {
    while let PatKind::Ref(subpat, _) = pat.kind {
        pat = subpat;
    }
    pat
}

pub fn int_bits(tcx: TyCtxt<'_>, ity: rustc_ty::IntTy) -> u64 {
    Integer::from_int_ty(&tcx, ity).size().bits()
}

#[allow(clippy::cast_possible_wrap)]
/// Turn a constant int byte representation into an i128
pub fn sext(tcx: TyCtxt<'_>, u: u128, ity: rustc_ty::IntTy) -> i128 {
    let amt = 128 - int_bits(tcx, ity);
    ((u as i128) << amt) >> amt
}

#[allow(clippy::cast_sign_loss)]
/// clip unused bytes
pub fn unsext(tcx: TyCtxt<'_>, u: i128, ity: rustc_ty::IntTy) -> u128 {
    let amt = 128 - int_bits(tcx, ity);
    ((u as u128) << amt) >> amt
}

/// clip unused bytes
pub fn clip(tcx: TyCtxt<'_>, u: u128, ity: rustc_ty::UintTy) -> u128 {
    let bits = Integer::from_uint_ty(&tcx, ity).size().bits();
    let amt = 128 - bits;
    (u << amt) >> amt
}

pub fn any_parent_is_automatically_derived(tcx: TyCtxt<'_>, node: HirId) -> bool {
    let map = &tcx.hir();
    let mut prev_enclosing_node = None;
    let mut enclosing_node = node;
    while Some(enclosing_node) != prev_enclosing_node {
        if is_automatically_derived(map.attrs(enclosing_node)) {
            return true;
        }
        prev_enclosing_node = Some(enclosing_node);
        enclosing_node = map.get_parent_item(enclosing_node);
    }
    false
}

/// Matches a function call with the given path and returns the arguments.
///
/// Usage:
///
/// ```rust,ignore
/// if let Some(args) = match_function_call(cx, cmp_max_call, &paths::CMP_MAX);
/// ```
pub fn match_function_call<'tcx>(
    cx: &LateContext<'tcx>,
    expr: &'tcx Expr<'_>,
    path: &[&str],
) -> Option<&'tcx [Expr<'tcx>]> {
    if_chain! {
        if let ExprKind::Call(ref fun, ref args) = expr.kind;
        if let ExprKind::Path(ref qpath) = fun.kind;
        if let Some(fun_def_id) = cx.qpath_res(qpath, fun.hir_id).opt_def_id();
        if match_def_path(cx, fun_def_id, path);
        then {
            return Some(&args)
        }
    };
    None
}

/// Checks if the given `DefId` matches any of the paths. Returns the index of matching path, if
/// any.
pub fn match_any_def_paths(cx: &LateContext<'_>, did: DefId, paths: &[&[&str]]) -> Option<usize> {
    let search_path = cx.get_def_path(did);
    paths
        .iter()
        .position(|p| p.iter().map(|x| Symbol::intern(x)).eq(search_path.iter().copied()))
}

/// Checks if the given `DefId` matches the path.
pub fn match_def_path<'tcx>(cx: &LateContext<'tcx>, did: DefId, syms: &[&str]) -> bool {
    // We should probably move to Symbols in Clippy as well rather than interning every time.
    let path = cx.get_def_path(did);
    syms.iter().map(|x| Symbol::intern(x)).eq(path.iter().copied())
}

pub fn match_panic_call(cx: &LateContext<'_>, expr: &'tcx Expr<'_>) -> Option<&'tcx Expr<'tcx>> {
    if let ExprKind::Call(func, [arg]) = expr.kind {
        expr_path_res(cx, func)
            .opt_def_id()
            .map_or(false, |id| match_panic_def_id(cx, id))
            .then(|| arg)
    } else {
        None
    }
}

pub fn match_panic_def_id(cx: &LateContext<'_>, did: DefId) -> bool {
    match_any_def_paths(
        cx,
        did,
        &[
            &paths::BEGIN_PANIC,
            &paths::BEGIN_PANIC_FMT,
            &paths::PANIC_ANY,
            &paths::PANICKING_PANIC,
            &paths::PANICKING_PANIC_FMT,
            &paths::PANICKING_PANIC_STR,
        ],
    )
    .is_some()
}

/// Returns the list of condition expressions and the list of blocks in a
/// sequence of `if/else`.
/// E.g., this returns `([a, b], [c, d, e])` for the expression
/// `if a { c } else if b { d } else { e }`.
pub fn if_sequence<'tcx>(mut expr: &'tcx Expr<'tcx>) -> (Vec<&'tcx Expr<'tcx>>, Vec<&'tcx Block<'tcx>>) {
    let mut conds = Vec::new();
    let mut blocks: Vec<&Block<'_>> = Vec::new();

    while let ExprKind::If(ref cond, ref then_expr, ref else_expr) = expr.kind {
        conds.push(&**cond);
        if let ExprKind::Block(ref block, _) = then_expr.kind {
            blocks.push(block);
        } else {
            panic!("ExprKind::If node is not an ExprKind::Block");
        }

        if let Some(ref else_expr) = *else_expr {
            expr = else_expr;
        } else {
            break;
        }
    }

    // final `else {..}`
    if !blocks.is_empty() {
        if let ExprKind::Block(ref block, _) = expr.kind {
            blocks.push(&**block);
        }
    }

    (conds, blocks)
}

/// Checks if the given function kind is an async function.
pub fn is_async_fn(kind: FnKind<'_>) -> bool {
    matches!(kind, FnKind::ItemFn(_, _, header, _) if header.asyncness == IsAsync::Async)
}

/// Peels away all the compiler generated code surrounding the body of an async function,
pub fn get_async_fn_body(tcx: TyCtxt<'tcx>, body: &Body<'_>) -> Option<&'tcx Expr<'tcx>> {
    if let ExprKind::Call(
        _,
        &[Expr {
            kind: ExprKind::Closure(_, _, body, _, _),
            ..
        }],
    ) = body.value.kind
    {
        if let ExprKind::Block(
            Block {
                stmts: [],
                expr:
                    Some(Expr {
                        kind: ExprKind::DropTemps(expr),
                        ..
                    }),
                ..
            },
            _,
        ) = tcx.hir().body(body).value.kind
        {
            return Some(expr);
        }
    };
    None
}

// Finds the `#[must_use]` attribute, if any
pub fn must_use_attr(attrs: &[Attribute]) -> Option<&Attribute> {
    attrs.iter().find(|a| a.has_name(sym::must_use))
}

// check if expr is calling method or function with #[must_use] attribute
pub fn is_must_use_func_call(cx: &LateContext<'_>, expr: &Expr<'_>) -> bool {
    let did = match expr.kind {
        ExprKind::Call(ref path, _) => if_chain! {
            if let ExprKind::Path(ref qpath) = path.kind;
            if let def::Res::Def(_, did) = cx.qpath_res(qpath, path.hir_id);
            then {
                Some(did)
            } else {
                None
            }
        },
        ExprKind::MethodCall(_, _, _, _) => cx.typeck_results().type_dependent_def_id(expr.hir_id),
        _ => None,
    };

    did.map_or(false, |did| must_use_attr(&cx.tcx.get_attrs(did)).is_some())
}

/// Gets the node where an expression is either used, or it's type is unified with another branch.
pub fn get_expr_use_or_unification_node(tcx: TyCtxt<'tcx>, expr: &Expr<'_>) -> Option<Node<'tcx>> {
    let map = tcx.hir();
    let mut child_id = expr.hir_id;
    let mut iter = map.parent_iter(child_id);
    loop {
        match iter.next() {
            None => break None,
            Some((id, Node::Block(_))) => child_id = id,
            Some((id, Node::Arm(arm))) if arm.body.hir_id == child_id => child_id = id,
            Some((_, Node::Expr(expr))) => match expr.kind {
                ExprKind::Match(_, [arm], _) if arm.hir_id == child_id => child_id = expr.hir_id,
                ExprKind::Block(..) | ExprKind::DropTemps(_) => child_id = expr.hir_id,
                ExprKind::If(_, then_expr, None) if then_expr.hir_id == child_id => break None,
                _ => break Some(Node::Expr(expr)),
            },
            Some((_, node)) => break Some(node),
        }
    }
}

/// Checks if the result of an expression is used, or it's type is unified with another branch.
pub fn is_expr_used_or_unified(tcx: TyCtxt<'_>, expr: &Expr<'_>) -> bool {
    !matches!(
        get_expr_use_or_unification_node(tcx, expr),
        None | Some(Node::Stmt(Stmt {
            kind: StmtKind::Expr(_)
                | StmtKind::Semi(_)
                | StmtKind::Local(Local {
                    pat: Pat {
                        kind: PatKind::Wild,
                        ..
                    },
                    ..
                }),
            ..
        }))
    )
}

/// Checks if the expression is the final expression returned from a block.
pub fn is_expr_final_block_expr(tcx: TyCtxt<'_>, expr: &Expr<'_>) -> bool {
    matches!(get_parent_node(tcx, expr.hir_id), Some(Node::Block(..)))
}

pub fn is_no_std_crate(cx: &LateContext<'_>) -> bool {
    cx.tcx.hir().attrs(hir::CRATE_HIR_ID).iter().any(|attr| {
        if let ast::AttrKind::Normal(ref attr, _) = attr.kind {
            attr.path == sym::no_std
        } else {
            false
        }
    })
}

/// Check if parent of a hir node is a trait implementation block.
/// For example, `f` in
/// ```rust,ignore
/// impl Trait for S {
///     fn f() {}
/// }
/// ```
pub fn is_trait_impl_item(cx: &LateContext<'_>, hir_id: HirId) -> bool {
    if let Some(Node::Item(item)) = cx.tcx.hir().find(cx.tcx.hir().get_parent_node(hir_id)) {
        matches!(item.kind, ItemKind::Impl(hir::Impl { of_trait: Some(_), .. }))
    } else {
        false
    }
}

/// Check if it's even possible to satisfy the `where` clause for the item.
///
/// `trivial_bounds` feature allows functions with unsatisfiable bounds, for example:
///
/// ```ignore
/// fn foo() where i32: Iterator {
///     for _ in 2i32 {}
/// }
/// ```
pub fn fn_has_unsatisfiable_preds(cx: &LateContext<'_>, did: DefId) -> bool {
    use rustc_trait_selection::traits;
    let predicates = cx
        .tcx
        .predicates_of(did)
        .predicates
        .iter()
        .filter_map(|(p, _)| if p.is_global() { Some(*p) } else { None });
    traits::impossible_predicates(
        cx.tcx,
        traits::elaborate_predicates(cx.tcx, predicates)
            .map(|o| o.predicate)
            .collect::<Vec<_>>(),
    )
}

/// Returns the `DefId` of the callee if the given expression is a function or method call.
pub fn fn_def_id(cx: &LateContext<'_>, expr: &Expr<'_>) -> Option<DefId> {
    match &expr.kind {
        ExprKind::MethodCall(..) => cx.typeck_results().type_dependent_def_id(expr.hir_id),
        ExprKind::Call(
            Expr {
                kind: ExprKind::Path(qpath),
                hir_id: path_hir_id,
                ..
            },
            ..,
        ) => cx.typeck_results().qpath_res(qpath, *path_hir_id).opt_def_id(),
        _ => None,
    }
}

/// This function checks if any of the lints in the slice is enabled for the provided `HirId`.
/// A lint counts as enabled with any of the levels: `Level::Forbid` | `Level::Deny` | `Level::Warn`
///
/// ```ignore
/// #[deny(clippy::YOUR_AWESOME_LINT)]
/// println!("Hello, World!"); // <- Clippy code: run_lints(cx, &[YOUR_AWESOME_LINT], id) == true
///
/// #[allow(clippy::YOUR_AWESOME_LINT)]
/// println!("See you soon!"); // <- Clippy code: run_lints(cx, &[YOUR_AWESOME_LINT], id) == false
/// ```
pub fn run_lints(cx: &LateContext<'_>, lints: &[&'static Lint], id: HirId) -> bool {
    lints.iter().any(|lint| {
        matches!(
            cx.tcx.lint_level_at_node(lint, id),
            (Level::Forbid | Level::Deny | Level::Warn, _)
        )
    })
}

/// Returns Option<String> where String is a textual representation of the type encapsulated in the
/// slice iff the given expression is a slice of primitives (as defined in the
/// `is_recursively_primitive_type` function) and None otherwise.
pub fn is_slice_of_primitives(cx: &LateContext<'_>, expr: &Expr<'_>) -> Option<String> {
    let expr_type = cx.typeck_results().expr_ty_adjusted(expr);
    let expr_kind = expr_type.kind();
    let is_primitive = match expr_kind {
        rustc_ty::Slice(element_type) => is_recursively_primitive_type(element_type),
        rustc_ty::Ref(_, inner_ty, _) if matches!(inner_ty.kind(), &rustc_ty::Slice(_)) => {
            if let rustc_ty::Slice(element_type) = inner_ty.kind() {
                is_recursively_primitive_type(element_type)
            } else {
                unreachable!()
            }
        },
        _ => false,
    };

    if is_primitive {
        // if we have wrappers like Array, Slice or Tuple, print these
        // and get the type enclosed in the slice ref
        match expr_type.peel_refs().walk().nth(1).unwrap().expect_ty().kind() {
            rustc_ty::Slice(..) => return Some("slice".into()),
            rustc_ty::Array(..) => return Some("array".into()),
            rustc_ty::Tuple(..) => return Some("tuple".into()),
            _ => {
                // is_recursively_primitive_type() should have taken care
                // of the rest and we can rely on the type that is found
                let refs_peeled = expr_type.peel_refs();
                return Some(refs_peeled.walk().last().unwrap().to_string());
            },
        }
    }
    None
}

/// returns list of all pairs (a, b) from `exprs` such that `eq(a, b)`
/// `hash` must be comformed with `eq`
pub fn search_same<T, Hash, Eq>(exprs: &[T], hash: Hash, eq: Eq) -> Vec<(&T, &T)>
where
    Hash: Fn(&T) -> u64,
    Eq: Fn(&T, &T) -> bool,
{
    if exprs.len() == 2 && eq(&exprs[0], &exprs[1]) {
        return vec![(&exprs[0], &exprs[1])];
    }

    let mut match_expr_list: Vec<(&T, &T)> = Vec::new();

    let mut map: FxHashMap<_, Vec<&_>> =
        FxHashMap::with_capacity_and_hasher(exprs.len(), BuildHasherDefault::default());

    for expr in exprs {
        match map.entry(hash(expr)) {
            Entry::Occupied(mut o) => {
                for o in o.get() {
                    if eq(o, expr) {
                        match_expr_list.push((o, expr));
                    }
                }
                o.get_mut().push(expr);
            },
            Entry::Vacant(v) => {
                v.insert(vec![expr]);
            },
        }
    }

    match_expr_list
}

/// Peels off all references on the pattern. Returns the underlying pattern and the number of
/// references removed.
pub fn peel_hir_pat_refs(pat: &'a Pat<'a>) -> (&'a Pat<'a>, usize) {
    fn peel(pat: &'a Pat<'a>, count: usize) -> (&'a Pat<'a>, usize) {
        if let PatKind::Ref(pat, _) = pat.kind {
            peel(pat, count + 1)
        } else {
            (pat, count)
        }
    }
    peel(pat, 0)
}

/// Peels of expressions while the given closure returns `Some`.
pub fn peel_hir_expr_while<'tcx>(
    mut expr: &'tcx Expr<'tcx>,
    mut f: impl FnMut(&'tcx Expr<'tcx>) -> Option<&'tcx Expr<'tcx>>,
) -> &'tcx Expr<'tcx> {
    while let Some(e) = f(expr) {
        expr = e;
    }
    expr
}

/// Peels off up to the given number of references on the expression. Returns the underlying
/// expression and the number of references removed.
pub fn peel_n_hir_expr_refs(expr: &'a Expr<'a>, count: usize) -> (&'a Expr<'a>, usize) {
    let mut remaining = count;
    let e = peel_hir_expr_while(expr, |e| match e.kind {
        ExprKind::AddrOf(BorrowKind::Ref, _, e) if remaining != 0 => {
            remaining -= 1;
            Some(e)
        },
        _ => None,
    });
    (e, count - remaining)
}

/// Peels off all references on the expression. Returns the underlying expression and the number of
/// references removed.
pub fn peel_hir_expr_refs(expr: &'a Expr<'a>) -> (&'a Expr<'a>, usize) {
    let mut count = 0;
    let e = peel_hir_expr_while(expr, |e| match e.kind {
        ExprKind::AddrOf(BorrowKind::Ref, _, e) => {
            count += 1;
            Some(e)
        },
        _ => None,
    });
    (e, count)
}

#[macro_export]
macro_rules! unwrap_cargo_metadata {
    ($cx: ident, $lint: ident, $deps: expr) => {{
        let mut command = cargo_metadata::MetadataCommand::new();
        if !$deps {
            command.no_deps();
        }

        match command.exec() {
            Ok(metadata) => metadata,
            Err(err) => {
                span_lint($cx, $lint, DUMMY_SP, &format!("could not read cargo metadata: {}", err));
                return;
            },
        }
    }};
}

pub fn is_hir_ty_cfg_dependant(cx: &LateContext<'_>, ty: &hir::Ty<'_>) -> bool {
    if_chain! {
        if let TyKind::Path(QPath::Resolved(_, path)) = ty.kind;
        if let Res::Def(_, def_id) = path.res;
        then {
            cx.tcx.has_attr(def_id, sym::cfg) || cx.tcx.has_attr(def_id, sym::cfg_attr)
        } else {
            false
        }
    }
}<|MERGE_RESOLUTION|>--- conflicted
+++ resolved
@@ -972,16 +972,12 @@
             let data = span.ctxt().outer_expn_data();
             let new_span = data.call_site;
 
-<<<<<<< HEAD
-            if let ExpnKind::Macro { kind: MacroKind::Bang, name: mac_name, proc_macro: _ } = data.kind {
-=======
             if let ExpnKind::Macro {
                 kind: MacroKind::Bang,
                 name: mac_name,
                 proc_macro: _,
             } = data.kind
             {
->>>>>>> 1db7e8d2
                 if mac_name.as_str() == name {
                     return Some(new_span);
                 }
@@ -1009,16 +1005,12 @@
         let data = span.ctxt().outer_expn_data();
         let new_span = data.call_site;
 
-<<<<<<< HEAD
-        if let ExpnKind::Macro { kind: MacroKind::Bang, name: mac_name, proc_macro: _ } = data.kind {
-=======
         if let ExpnKind::Macro {
             kind: MacroKind::Bang,
             name: mac_name,
             proc_macro: _,
         } = data.kind
         {
->>>>>>> 1db7e8d2
             if mac_name.as_str() == name {
                 return Some(new_span);
             }
