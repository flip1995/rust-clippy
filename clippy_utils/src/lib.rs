#![feature(array_chunks)]
#![feature(box_patterns)]
#![feature(f128)]
#![feature(f16)]
#![feature(if_let_guard)]
#![feature(macro_metavar_expr_concat)]
#![feature(let_chains)]
#![feature(never_type)]
#![feature(rustc_private)]
#![feature(assert_matches)]
#![feature(unwrap_infallible)]
#![feature(array_windows)]
#![recursion_limit = "512"]
#![allow(
    clippy::missing_errors_doc,
    clippy::missing_panics_doc,
    clippy::must_use_candidate,
    rustc::diagnostic_outside_of_impl,
    rustc::untranslatable_diagnostic
)]
#![warn(
    trivial_casts,
    trivial_numeric_casts,
    rust_2018_idioms,
    unused_lifetimes,
    unused_qualifications,
    rustc::internal
)]

// FIXME: switch to something more ergonomic here, once available.
// (Currently there is no way to opt into sysroot crates without `extern crate`.)
extern crate rustc_ast;
extern crate rustc_ast_pretty;
extern crate rustc_attr_parsing;
extern crate rustc_const_eval;
extern crate rustc_data_structures;
// The `rustc_driver` crate seems to be required in order to use the `rust_ast` crate.
#[allow(unused_extern_crates)]
extern crate rustc_driver;
extern crate rustc_errors;
extern crate rustc_hir;
extern crate rustc_hir_typeck;
extern crate rustc_index;
extern crate rustc_infer;
extern crate rustc_lexer;
extern crate rustc_lint;
extern crate rustc_middle;
extern crate rustc_mir_dataflow;
extern crate rustc_session;
extern crate rustc_span;
extern crate rustc_target;
extern crate rustc_trait_selection;
extern crate smallvec;

#[macro_use]
pub mod sym_helper;

pub mod ast_utils;
pub mod attrs;
mod check_proc_macro;
pub mod comparisons;
pub mod consts;
pub mod diagnostics;
pub mod eager_or_lazy;
pub mod higher;
mod hir_utils;
pub mod macros;
pub mod mir;
pub mod msrvs;
pub mod numeric_literal;
pub mod paths;
pub mod ptr;
pub mod qualify_min_const_fn;
pub mod source;
pub mod str_utils;
pub mod sugg;
pub mod ty;
pub mod usage;
pub mod visitors;

pub use self::attrs::*;
pub use self::check_proc_macro::{is_from_proc_macro, is_span_if, is_span_match};
pub use self::hir_utils::{
    HirEqInterExpr, SpanlessEq, SpanlessHash, both, count_eq, eq_expr_value, hash_expr, hash_stmt, is_bool, over,
};

use core::mem;
use core::ops::ControlFlow;
use std::collections::hash_map::Entry;
use std::hash::BuildHasherDefault;
use std::iter::{once, repeat};
use std::sync::{Mutex, MutexGuard, OnceLock};

use itertools::Itertools;
use rustc_ast::ast::{self, LitKind, RangeLimits};
use rustc_data_structures::fx::FxHashMap;
use rustc_data_structures::packed::Pu128;
use rustc_data_structures::unhash::UnhashMap;
use rustc_hir::LangItem::{OptionNone, OptionSome, ResultErr, ResultOk};
use rustc_hir::def::{DefKind, Res};
use rustc_hir::def_id::{CrateNum, DefId, LOCAL_CRATE, LocalDefId, LocalModDefId};
use rustc_hir::definitions::{DefPath, DefPathData};
use rustc_hir::hir_id::{HirIdMap, HirIdSet};
use rustc_hir::intravisit::{FnKind, Visitor, walk_expr};
use rustc_hir::{
    self as hir, Arm, BindingMode, Block, BlockCheckMode, Body, ByRef, Closure, ConstArgKind, ConstContext,
    Destination, Expr, ExprField, ExprKind, FnDecl, FnRetTy, GenericArgs, HirId, Impl, ImplItem, ImplItemKind,
    ImplItemRef, Item, ItemKind, LangItem, LetStmt, MatchSource, Mutability, Node, OwnerId, OwnerNode, Param, Pat,
    PatKind, Path, PathSegment, PrimTy, QPath, Stmt, StmtKind, TraitItem, TraitItemKind, TraitItemRef, TraitRef,
    TyKind, UnOp, def,
};
use rustc_lexer::{TokenKind, tokenize};
use rustc_lint::{LateContext, Level, Lint, LintContext};
use rustc_middle::hir::place::PlaceBase;
use rustc_middle::mir::Const;
use rustc_middle::ty::adjustment::{Adjust, Adjustment, AutoBorrow};
use rustc_middle::ty::fast_reject::SimplifiedType;
use rustc_middle::ty::layout::IntegerExt;
use rustc_middle::ty::{
    self as rustc_ty, Binder, BorrowKind, ClosureKind, EarlyBinder, FloatTy, GenericArgsRef, IntTy, Ty, TyCtxt,
    TypeVisitableExt, UintTy, UpvarCapture,
};
use rustc_span::hygiene::{ExpnKind, MacroKind};
use rustc_span::source_map::SourceMap;
use rustc_span::symbol::{Ident, Symbol, kw};
use rustc_span::{InnerSpan, Span, sym};
use rustc_target::abi::Integer;
use visitors::Visitable;

use crate::consts::{ConstEvalCtxt, Constant, mir_to_const};
use crate::higher::Range;
use crate::ty::{adt_and_variant_of_res, can_partially_move_ty, expr_sig, is_copy, is_recursively_primitive_type};
use crate::visitors::for_each_expr_without_closures;
use rustc_middle::hir::nested_filter;

#[macro_export]
macro_rules! extract_msrv_attr {
    (LateContext) => {
        fn check_attributes(&mut self, cx: &rustc_lint::LateContext<'_>, attrs: &[rustc_hir::Attribute]) {
            let sess = rustc_lint::LintContext::sess(cx);
            self.msrv.check_attributes(sess, attrs);
        }

        fn check_attributes_post(&mut self, cx: &rustc_lint::LateContext<'_>, attrs: &[rustc_hir::Attribute]) {
            let sess = rustc_lint::LintContext::sess(cx);
            self.msrv.check_attributes_post(sess, attrs);
        }
    };
    (EarlyContext) => {
        fn check_attributes(&mut self, cx: &rustc_lint::EarlyContext<'_>, attrs: &[rustc_ast::Attribute]) {
            let sess = rustc_lint::LintContext::sess(cx);
            self.msrv.check_attributes(sess, attrs);
        }

        fn check_attributes_post(&mut self, cx: &rustc_lint::EarlyContext<'_>, attrs: &[rustc_ast::Attribute]) {
            let sess = rustc_lint::LintContext::sess(cx);
            self.msrv.check_attributes_post(sess, attrs);
        }
    };
}

/// If the given expression is a local binding, find the initializer expression.
/// If that initializer expression is another local binding, find its initializer again.
///
/// This process repeats as long as possible (but usually no more than once). Initializer
/// expressions with adjustments are ignored. If this is not desired, use [`find_binding_init`]
/// instead.
///
/// Examples:
/// ```no_run
/// let abc = 1;
/// //        ^ output
/// let def = abc;
/// dbg!(def);
/// //   ^^^ input
///
/// // or...
/// let abc = 1;
/// let def = abc + 2;
/// //        ^^^^^^^ output
/// dbg!(def);
/// //   ^^^ input
/// ```
pub fn expr_or_init<'a, 'b, 'tcx: 'b>(cx: &LateContext<'tcx>, mut expr: &'a Expr<'b>) -> &'a Expr<'b> {
    while let Some(init) = path_to_local(expr)
        .and_then(|id| find_binding_init(cx, id))
        .filter(|init| cx.typeck_results().expr_adjustments(init).is_empty())
    {
        expr = init;
    }
    expr
}

/// Finds the initializer expression for a local binding. Returns `None` if the binding is mutable.
///
/// By only considering immutable bindings, we guarantee that the returned expression represents the
/// value of the binding wherever it is referenced.
///
/// Example: For `let x = 1`, if the `HirId` of `x` is provided, the `Expr` `1` is returned.
/// Note: If you have an expression that references a binding `x`, use `path_to_local` to get the
/// canonical binding `HirId`.
pub fn find_binding_init<'tcx>(cx: &LateContext<'tcx>, hir_id: HirId) -> Option<&'tcx Expr<'tcx>> {
    if let Node::Pat(pat) = cx.tcx.hir_node(hir_id)
        && matches!(pat.kind, PatKind::Binding(BindingMode::NONE, ..))
        && let Node::LetStmt(local) = cx.tcx.parent_hir_node(hir_id)
    {
        return local.init;
    }
    None
}

/// Checks if the given local has an initializer or is from something other than a `let` statement
///
/// e.g. returns true for `x` in `fn f(x: usize) { .. }` and `let x = 1;` but false for `let x;`
pub fn local_is_initialized(cx: &LateContext<'_>, local: HirId) -> bool {
    for (_, node) in cx.tcx.hir().parent_iter(local) {
        match node {
            Node::Pat(..) | Node::PatField(..) => {},
            Node::LetStmt(let_stmt) => return let_stmt.init.is_some(),
            _ => return true,
        }
    }

    false
}

/// Checks if we are currently in a const context (e.g. `const fn`, `static`/`const` initializer).
///
/// The current context is determined based on the current body which is set before calling a lint's
/// entry point (any function on `LateLintPass`). If you need to check in a different context use
/// `tcx.hir().is_inside_const_context(_)`.
///
/// Do not call this unless the `LateContext` has an enclosing body. For release build this case
/// will safely return `false`, but debug builds will ICE. Note that `check_expr`, `check_block`,
/// `check_pat` and a few other entry points will always have an enclosing body. Some entry points
/// like `check_path` or `check_ty` may or may not have one.
pub fn is_in_const_context(cx: &LateContext<'_>) -> bool {
    debug_assert!(cx.enclosing_body.is_some(), "`LateContext` has no enclosing body");
    cx.enclosing_body.is_some_and(|id| {
        cx.tcx
            .hir()
            .body_const_context(cx.tcx.hir().body_owner_def_id(id))
            .is_some()
    })
}

/// Returns `true` if the given `HirId` is inside an always constant context.
///
/// This context includes:
///  * const/static items
///  * const blocks (or inline consts)
///  * associated constants
pub fn is_inside_always_const_context(tcx: TyCtxt<'_>, hir_id: HirId) -> bool {
    use ConstContext::{Const, ConstFn, Static};
    let hir = tcx.hir();
    let Some(ctx) = hir.body_const_context(hir.enclosing_body_owner(hir_id)) else {
        return false;
    };
    match ctx {
        ConstFn => false,
        Static(_) | Const { inline: _ } => true,
    }
}

/// Checks if a `Res` refers to a constructor of a `LangItem`
/// For example, use this to check whether a function call or a pattern is `Some(..)`.
pub fn is_res_lang_ctor(cx: &LateContext<'_>, res: Res, lang_item: LangItem) -> bool {
    if let Res::Def(DefKind::Ctor(..), id) = res
        && let Some(lang_id) = cx.tcx.lang_items().get(lang_item)
        && let Some(id) = cx.tcx.opt_parent(id)
    {
        id == lang_id
    } else {
        false
    }
}

/// Checks if `{ctor_call_id}(...)` is `{enum_item}::{variant_name}(...)`.
pub fn is_enum_variant_ctor(
    cx: &LateContext<'_>,
    enum_item: Symbol,
    variant_name: Symbol,
    ctor_call_id: DefId,
) -> bool {
    let Some(enum_def_id) = cx.tcx.get_diagnostic_item(enum_item) else {
        return false;
    };

    let variants = cx.tcx.adt_def(enum_def_id).variants().iter();
    variants
        .filter(|variant| variant.name == variant_name)
        .filter_map(|variant| variant.ctor.as_ref())
        .any(|(_, ctor_def_id)| *ctor_def_id == ctor_call_id)
}

/// Checks if the `DefId` matches the given diagnostic item or it's constructor.
pub fn is_diagnostic_item_or_ctor(cx: &LateContext<'_>, did: DefId, item: Symbol) -> bool {
    let did = match cx.tcx.def_kind(did) {
        DefKind::Ctor(..) => cx.tcx.parent(did),
        // Constructors for types in external crates seem to have `DefKind::Variant`
        DefKind::Variant => match cx.tcx.opt_parent(did) {
            Some(did) if matches!(cx.tcx.def_kind(did), DefKind::Variant) => did,
            _ => did,
        },
        _ => did,
    };

    cx.tcx.is_diagnostic_item(item, did)
}

/// Checks if the `DefId` matches the given `LangItem` or it's constructor.
pub fn is_lang_item_or_ctor(cx: &LateContext<'_>, did: DefId, item: LangItem) -> bool {
    let did = match cx.tcx.def_kind(did) {
        DefKind::Ctor(..) => cx.tcx.parent(did),
        // Constructors for types in external crates seem to have `DefKind::Variant`
        DefKind::Variant => match cx.tcx.opt_parent(did) {
            Some(did) if matches!(cx.tcx.def_kind(did), DefKind::Variant) => did,
            _ => did,
        },
        _ => did,
    };

    cx.tcx.lang_items().get(item) == Some(did)
}

pub fn is_unit_expr(expr: &Expr<'_>) -> bool {
    matches!(
        expr.kind,
        ExprKind::Block(
            Block {
                stmts: [],
                expr: None,
                ..
            },
            _
        ) | ExprKind::Tup([])
    )
}

/// Checks if given pattern is a wildcard (`_`)
pub fn is_wild(pat: &Pat<'_>) -> bool {
    matches!(pat.kind, PatKind::Wild)
}

/// Checks if the given `QPath` belongs to a type alias.
pub fn is_ty_alias(qpath: &QPath<'_>) -> bool {
    match *qpath {
        QPath::Resolved(_, path) => matches!(path.res, Res::Def(DefKind::TyAlias | DefKind::AssocTy, ..)),
        QPath::TypeRelative(ty, _) if let TyKind::Path(qpath) = ty.kind => is_ty_alias(&qpath),
        _ => false,
    }
}

/// Checks if the method call given in `expr` belongs to the given trait.
/// This is a deprecated function, consider using [`is_trait_method`].
pub fn match_trait_method(cx: &LateContext<'_>, expr: &Expr<'_>, path: &[&str]) -> bool {
    let def_id = cx.typeck_results().type_dependent_def_id(expr.hir_id).unwrap();
    let trt_id = cx.tcx.trait_of_item(def_id);
    trt_id.is_some_and(|trt_id| match_def_path(cx, trt_id, path))
}

/// Checks if the given method call expression calls an inherent method.
pub fn is_inherent_method_call(cx: &LateContext<'_>, expr: &Expr<'_>) -> bool {
    if let Some(method_id) = cx.typeck_results().type_dependent_def_id(expr.hir_id) {
        cx.tcx.trait_of_item(method_id).is_none()
    } else {
        false
    }
}

/// Checks if a method is defined in an impl of a diagnostic item
pub fn is_diag_item_method(cx: &LateContext<'_>, def_id: DefId, diag_item: Symbol) -> bool {
    if let Some(impl_did) = cx.tcx.impl_of_method(def_id) {
        if let Some(adt) = cx.tcx.type_of(impl_did).instantiate_identity().ty_adt_def() {
            return cx.tcx.is_diagnostic_item(diag_item, adt.did());
        }
    }
    false
}

/// Checks if a method is in a diagnostic item trait
pub fn is_diag_trait_item(cx: &LateContext<'_>, def_id: DefId, diag_item: Symbol) -> bool {
    if let Some(trait_did) = cx.tcx.trait_of_item(def_id) {
        return cx.tcx.is_diagnostic_item(diag_item, trait_did);
    }
    false
}

/// Checks if the method call given in `expr` belongs to the given trait.
pub fn is_trait_method(cx: &LateContext<'_>, expr: &Expr<'_>, diag_item: Symbol) -> bool {
    cx.typeck_results()
        .type_dependent_def_id(expr.hir_id)
        .is_some_and(|did| is_diag_trait_item(cx, did, diag_item))
}

/// Checks if the `def_id` belongs to a function that is part of a trait impl.
pub fn is_def_id_trait_method(cx: &LateContext<'_>, def_id: LocalDefId) -> bool {
    if let Node::Item(item) = cx.tcx.parent_hir_node(cx.tcx.local_def_id_to_hir_id(def_id))
        && let ItemKind::Impl(imp) = item.kind
    {
        imp.of_trait.is_some()
    } else {
        false
    }
}

/// Checks if the given expression is a path referring an item on the trait
/// that is marked with the given diagnostic item.
///
/// For checking method call expressions instead of path expressions, use
/// [`is_trait_method`].
///
/// For example, this can be used to find if an expression like `u64::default`
/// refers to an item of the trait `Default`, which is associated with the
/// `diag_item` of `sym::Default`.
pub fn is_trait_item(cx: &LateContext<'_>, expr: &Expr<'_>, diag_item: Symbol) -> bool {
    if let ExprKind::Path(ref qpath) = expr.kind {
        cx.qpath_res(qpath, expr.hir_id)
            .opt_def_id()
            .is_some_and(|def_id| is_diag_trait_item(cx, def_id, diag_item))
    } else {
        false
    }
}

pub fn last_path_segment<'tcx>(path: &QPath<'tcx>) -> &'tcx PathSegment<'tcx> {
    match *path {
        QPath::Resolved(_, path) => path.segments.last().expect("A path must have at least one segment"),
        QPath::TypeRelative(_, seg) => seg,
        QPath::LangItem(..) => panic!("last_path_segment: lang item has no path segments"),
    }
}

pub fn qpath_generic_tys<'tcx>(qpath: &QPath<'tcx>) -> impl Iterator<Item = &'tcx hir::Ty<'tcx>> {
    last_path_segment(qpath)
        .args
        .map_or(&[][..], |a| a.args)
        .iter()
        .filter_map(|a| match a {
            hir::GenericArg::Type(ty) => Some(*ty),
            _ => None,
        })
}

/// THIS METHOD IS DEPRECATED. Matches a `QPath` against a slice of segment string literals.
///
/// This method is deprecated and will eventually be removed since it does not match against the
/// entire path or resolved `DefId`. Prefer using `match_def_path`. Consider getting a `DefId` from
/// `QPath::Resolved.1.res.opt_def_id()`.
///
/// There is also `match_path` if you are dealing with a `rustc_hir::Path` instead of a
/// `rustc_hir::QPath`.
///
/// # Examples
/// ```rust,ignore
/// match_qpath(path, &["std", "rt", "begin_unwind"])
/// ```
pub fn match_qpath(path: &QPath<'_>, segments: &[&str]) -> bool {
    match *path {
        QPath::Resolved(_, path) => match_path(path, segments),
        QPath::TypeRelative(ty, segment) => match ty.kind {
            TyKind::Path(ref inner_path) => {
                if let [prefix @ .., end] = segments {
                    if match_qpath(inner_path, prefix) {
                        return segment.ident.name.as_str() == *end;
                    }
                }
                false
            },
            _ => false,
        },
        QPath::LangItem(..) => false,
    }
}

/// If the expression is a path, resolves it to a `DefId` and checks if it matches the given path.
///
/// Please use `is_path_diagnostic_item` if the target is a diagnostic item.
pub fn is_expr_path_def_path(cx: &LateContext<'_>, expr: &Expr<'_>, segments: &[&str]) -> bool {
    path_def_id(cx, expr).is_some_and(|id| match_def_path(cx, id, segments))
}

/// If `maybe_path` is a path node which resolves to an item, resolves it to a `DefId` and checks if
/// it matches the given lang item.
pub fn is_path_lang_item<'tcx>(cx: &LateContext<'_>, maybe_path: &impl MaybePath<'tcx>, lang_item: LangItem) -> bool {
    path_def_id(cx, maybe_path).is_some_and(|id| cx.tcx.lang_items().get(lang_item) == Some(id))
}

/// If `maybe_path` is a path node which resolves to an item, resolves it to a `DefId` and checks if
/// it matches the given diagnostic item.
pub fn is_path_diagnostic_item<'tcx>(
    cx: &LateContext<'_>,
    maybe_path: &impl MaybePath<'tcx>,
    diag_item: Symbol,
) -> bool {
    path_def_id(cx, maybe_path).is_some_and(|id| cx.tcx.is_diagnostic_item(diag_item, id))
}

/// THIS METHOD IS DEPRECATED. Matches a `Path` against a slice of segment string literals.
///
/// This method is deprecated and will eventually be removed since it does not match against the
/// entire path or resolved `DefId`. Prefer using `match_def_path`. Consider getting a `DefId` from
/// `QPath::Resolved.1.res.opt_def_id()`.
///
/// There is also `match_qpath` if you are dealing with a `rustc_hir::QPath` instead of a
/// `rustc_hir::Path`.
///
/// # Examples
///
/// ```rust,ignore
/// if match_path(&trait_ref.path, &paths::HASH) {
///     // This is the `std::hash::Hash` trait.
/// }
///
/// if match_path(ty_path, &["rustc", "lint", "Lint"]) {
///     // This is a `rustc_middle::lint::Lint`.
/// }
/// ```
pub fn match_path(path: &Path<'_>, segments: &[&str]) -> bool {
    path.segments
        .iter()
        .rev()
        .zip(segments.iter().rev())
        .all(|(a, b)| a.ident.name.as_str() == *b)
}

/// If the expression is a path to a local, returns the canonical `HirId` of the local.
pub fn path_to_local(expr: &Expr<'_>) -> Option<HirId> {
    if let ExprKind::Path(QPath::Resolved(None, path)) = expr.kind {
        if let Res::Local(id) = path.res {
            return Some(id);
        }
    }
    None
}

/// Returns true if the expression is a path to a local with the specified `HirId`.
/// Use this function to see if an expression matches a function argument or a match binding.
pub fn path_to_local_id(expr: &Expr<'_>, id: HirId) -> bool {
    path_to_local(expr) == Some(id)
}

pub trait MaybePath<'hir> {
    fn hir_id(&self) -> HirId;
    fn qpath_opt(&self) -> Option<&QPath<'hir>>;
}

macro_rules! maybe_path {
    ($ty:ident, $kind:ident) => {
        impl<'hir> MaybePath<'hir> for hir::$ty<'hir> {
            fn hir_id(&self) -> HirId {
                self.hir_id
            }
            fn qpath_opt(&self) -> Option<&QPath<'hir>> {
                match &self.kind {
                    hir::$kind::Path(qpath) => Some(qpath),
                    _ => None,
                }
            }
        }
    };
}
maybe_path!(Expr, ExprKind);
maybe_path!(Pat, PatKind);
maybe_path!(Ty, TyKind);

/// If `maybe_path` is a path node, resolves it, otherwise returns `Res::Err`
pub fn path_res<'tcx>(cx: &LateContext<'_>, maybe_path: &impl MaybePath<'tcx>) -> Res {
    match maybe_path.qpath_opt() {
        None => Res::Err,
        Some(qpath) => cx.qpath_res(qpath, maybe_path.hir_id()),
    }
}

/// If `maybe_path` is a path node which resolves to an item, retrieves the item ID
pub fn path_def_id<'tcx>(cx: &LateContext<'_>, maybe_path: &impl MaybePath<'tcx>) -> Option<DefId> {
    path_res(cx, maybe_path).opt_def_id()
}

fn find_primitive_impls<'tcx>(tcx: TyCtxt<'tcx>, name: &str) -> impl Iterator<Item = DefId> + 'tcx {
    let ty = match name {
        "bool" => SimplifiedType::Bool,
        "char" => SimplifiedType::Char,
        "str" => SimplifiedType::Str,
        "array" => SimplifiedType::Array,
        "slice" => SimplifiedType::Slice,
        // FIXME: rustdoc documents these two using just `pointer`.
        //
        // Maybe this is something we should do here too.
        "const_ptr" => SimplifiedType::Ptr(Mutability::Not),
        "mut_ptr" => SimplifiedType::Ptr(Mutability::Mut),
        "isize" => SimplifiedType::Int(IntTy::Isize),
        "i8" => SimplifiedType::Int(IntTy::I8),
        "i16" => SimplifiedType::Int(IntTy::I16),
        "i32" => SimplifiedType::Int(IntTy::I32),
        "i64" => SimplifiedType::Int(IntTy::I64),
        "i128" => SimplifiedType::Int(IntTy::I128),
        "usize" => SimplifiedType::Uint(UintTy::Usize),
        "u8" => SimplifiedType::Uint(UintTy::U8),
        "u16" => SimplifiedType::Uint(UintTy::U16),
        "u32" => SimplifiedType::Uint(UintTy::U32),
        "u64" => SimplifiedType::Uint(UintTy::U64),
        "u128" => SimplifiedType::Uint(UintTy::U128),
        "f32" => SimplifiedType::Float(FloatTy::F32),
        "f64" => SimplifiedType::Float(FloatTy::F64),
        _ => {
            return [].iter().copied();
        },
    };

    tcx.incoherent_impls(ty).iter().copied()
}

fn non_local_item_children_by_name(tcx: TyCtxt<'_>, def_id: DefId, name: Symbol) -> Vec<Res> {
    match tcx.def_kind(def_id) {
        DefKind::Mod | DefKind::Enum | DefKind::Trait => tcx
            .module_children(def_id)
            .iter()
            .filter(|item| item.ident.name == name)
            .map(|child| child.res.expect_non_local())
            .collect(),
        DefKind::Impl { .. } => tcx
            .associated_item_def_ids(def_id)
            .iter()
            .copied()
            .filter(|assoc_def_id| tcx.item_name(*assoc_def_id) == name)
            .map(|assoc_def_id| Res::Def(tcx.def_kind(assoc_def_id), assoc_def_id))
            .collect(),
        _ => Vec::new(),
    }
}

fn local_item_children_by_name(tcx: TyCtxt<'_>, local_id: LocalDefId, name: Symbol) -> Vec<Res> {
    let hir = tcx.hir();

    let root_mod;
    let item_kind = match tcx.hir_node_by_def_id(local_id) {
        Node::Crate(r#mod) => {
            root_mod = ItemKind::Mod(r#mod);
            &root_mod
        },
        Node::Item(item) => &item.kind,
        _ => return Vec::new(),
    };

    let res = |ident: Ident, owner_id: OwnerId| {
        if ident.name == name {
            let def_id = owner_id.to_def_id();
            Some(Res::Def(tcx.def_kind(def_id), def_id))
        } else {
            None
        }
    };

    match item_kind {
        ItemKind::Mod(r#mod) => r#mod
            .item_ids
            .iter()
            .filter_map(|&item_id| res(hir.item(item_id).ident, item_id.owner_id))
            .collect(),
        ItemKind::Impl(r#impl) => r#impl
            .items
            .iter()
            .filter_map(|&ImplItemRef { ident, id, .. }| res(ident, id.owner_id))
            .collect(),
        ItemKind::Trait(.., trait_item_refs) => trait_item_refs
            .iter()
            .filter_map(|&TraitItemRef { ident, id, .. }| res(ident, id.owner_id))
            .collect(),
        _ => Vec::new(),
    }
}

fn item_children_by_name(tcx: TyCtxt<'_>, def_id: DefId, name: Symbol) -> Vec<Res> {
    if let Some(local_id) = def_id.as_local() {
        local_item_children_by_name(tcx, local_id, name)
    } else {
        non_local_item_children_by_name(tcx, def_id, name)
    }
}

/// Finds the crates called `name`, may be multiple due to multiple major versions.
pub fn find_crates(tcx: TyCtxt<'_>, name: Symbol) -> Vec<Res> {
    tcx.crates(())
        .iter()
        .copied()
        .filter(move |&num| tcx.crate_name(num) == name)
        .map(CrateNum::as_def_id)
        .map(|id| Res::Def(tcx.def_kind(id), id))
        .collect()
}

/// Resolves a def path like `std::vec::Vec`.
///
/// Can return multiple resolutions when there are multiple versions of the same crate, e.g.
/// `memchr::memchr` could return the functions from both memchr 1.0 and memchr 2.0.
///
/// Also returns multiple results when there are multiple paths under the same name e.g. `std::vec`
/// would have both a [`DefKind::Mod`] and [`DefKind::Macro`].
///
/// This function is expensive and should be used sparingly.
pub fn def_path_res(tcx: TyCtxt<'_>, path: &[&str]) -> Vec<Res> {
    let (base, path) = match path {
        [primitive] => {
            return vec![PrimTy::from_name(Symbol::intern(primitive)).map_or(Res::Err, Res::PrimTy)];
        },
        [base, path @ ..] => (base, path),
        _ => return Vec::new(),
    };

    let base_sym = Symbol::intern(base);

    let local_crate = if tcx.crate_name(LOCAL_CRATE) == base_sym {
        Some(LOCAL_CRATE.as_def_id())
    } else {
        None
    };

    let crates = find_primitive_impls(tcx, base)
        .chain(local_crate)
        .map(|id| Res::Def(tcx.def_kind(id), id))
        .chain(find_crates(tcx, base_sym))
        .collect();

    def_path_res_with_base(tcx, crates, path)
}

/// Resolves a def path like `vec::Vec` with the base `std`.
///
/// This is lighter than [`def_path_res`], and should be called with [`find_crates`] looking up
/// items from the same crate repeatedly, although should still be used sparingly.
pub fn def_path_res_with_base(tcx: TyCtxt<'_>, mut base: Vec<Res>, mut path: &[&str]) -> Vec<Res> {
    while let [segment, rest @ ..] = path {
        path = rest;
        let segment = Symbol::intern(segment);

        base = base
            .into_iter()
            .filter_map(|res| res.opt_def_id())
            .flat_map(|def_id| {
                // When the current def_id is e.g. `struct S`, check the impl items in
                // `impl S { ... }`
                let inherent_impl_children = tcx
                    .inherent_impls(def_id)
                    .iter()
                    .flat_map(|&impl_def_id| item_children_by_name(tcx, impl_def_id, segment));

                let direct_children = item_children_by_name(tcx, def_id, segment);

                inherent_impl_children.chain(direct_children)
            })
            .collect();
    }

    base
}

/// Resolves a def path like `std::vec::Vec` to its [`DefId`]s, see [`def_path_res`].
pub fn def_path_def_ids(tcx: TyCtxt<'_>, path: &[&str]) -> impl Iterator<Item = DefId> + use<> {
    def_path_res(tcx, path).into_iter().filter_map(|res| res.opt_def_id())
}

/// Convenience function to get the `DefId` of a trait by path.
/// It could be a trait or trait alias.
///
/// This function is expensive and should be used sparingly.
pub fn get_trait_def_id(tcx: TyCtxt<'_>, path: &[&str]) -> Option<DefId> {
    def_path_res(tcx, path).into_iter().find_map(|res| match res {
        Res::Def(DefKind::Trait | DefKind::TraitAlias, trait_id) => Some(trait_id),
        _ => None,
    })
}

/// Gets the `hir::TraitRef` of the trait the given method is implemented for.
///
/// Use this if you want to find the `TraitRef` of the `Add` trait in this example:
///
/// ```no_run
/// struct Point(isize, isize);
///
/// impl std::ops::Add for Point {
///     type Output = Self;
///
///     fn add(self, other: Self) -> Self {
///         Point(0, 0)
///     }
/// }
/// ```
pub fn trait_ref_of_method<'tcx>(cx: &LateContext<'tcx>, def_id: LocalDefId) -> Option<&'tcx TraitRef<'tcx>> {
    // Get the implemented trait for the current function
    let hir_id = cx.tcx.local_def_id_to_hir_id(def_id);
    let parent_impl = cx.tcx.hir().get_parent_item(hir_id);
    if parent_impl != hir::CRATE_OWNER_ID
        && let Node::Item(item) = cx.tcx.hir_node_by_def_id(parent_impl.def_id)
        && let ItemKind::Impl(impl_) = &item.kind
    {
        return impl_.of_trait.as_ref();
    }
    None
}

/// This method will return tuple of projection stack and root of the expression,
/// used in `can_mut_borrow_both`.
///
/// For example, if `e` represents the `v[0].a.b[x]`
/// this method will return a tuple, composed of a `Vec`
/// containing the `Expr`s for `v[0], v[0].a, v[0].a.b, v[0].a.b[x]`
/// and an `Expr` for root of them, `v`
fn projection_stack<'a, 'hir>(mut e: &'a Expr<'hir>) -> (Vec<&'a Expr<'hir>>, &'a Expr<'hir>) {
    let mut result = vec![];
    let root = loop {
        match e.kind {
            ExprKind::Index(ep, _, _) | ExprKind::Field(ep, _) => {
                result.push(e);
                e = ep;
            },
            _ => break e,
        };
    };
    result.reverse();
    (result, root)
}

/// Gets the mutability of the custom deref adjustment, if any.
pub fn expr_custom_deref_adjustment(cx: &LateContext<'_>, e: &Expr<'_>) -> Option<Mutability> {
    cx.typeck_results()
        .expr_adjustments(e)
        .iter()
        .find_map(|a| match a.kind {
            Adjust::Deref(Some(d)) => Some(Some(d.mutbl)),
            Adjust::Deref(None) => None,
            _ => Some(None),
        })
        .and_then(|x| x)
}

/// Checks if two expressions can be mutably borrowed simultaneously
/// and they aren't dependent on borrowing same thing twice
pub fn can_mut_borrow_both(cx: &LateContext<'_>, e1: &Expr<'_>, e2: &Expr<'_>) -> bool {
    let (s1, r1) = projection_stack(e1);
    let (s2, r2) = projection_stack(e2);
    if !eq_expr_value(cx, r1, r2) {
        return true;
    }
    if expr_custom_deref_adjustment(cx, r1).is_some() || expr_custom_deref_adjustment(cx, r2).is_some() {
        return false;
    }

    for (x1, x2) in s1.iter().zip(s2.iter()) {
        if expr_custom_deref_adjustment(cx, x1).is_some() || expr_custom_deref_adjustment(cx, x2).is_some() {
            return false;
        }

        match (&x1.kind, &x2.kind) {
            (ExprKind::Field(_, i1), ExprKind::Field(_, i2)) => {
                if i1 != i2 {
                    return true;
                }
            },
            (ExprKind::Index(_, i1, _), ExprKind::Index(_, i2, _)) => {
                if !eq_expr_value(cx, i1, i2) {
                    return false;
                }
            },
            _ => return false,
        }
    }
    false
}

/// Returns true if the `def_id` associated with the `path` is recognized as a "default-equivalent"
/// constructor from the std library
fn is_default_equivalent_ctor(cx: &LateContext<'_>, def_id: DefId, path: &QPath<'_>) -> bool {
    let std_types_symbols = &[
        sym::Vec,
        sym::VecDeque,
        sym::LinkedList,
        sym::HashMap,
        sym::BTreeMap,
        sym::HashSet,
        sym::BTreeSet,
        sym::BinaryHeap,
    ];

    if let QPath::TypeRelative(_, method) = path {
        if method.ident.name == sym::new {
            if let Some(impl_did) = cx.tcx.impl_of_method(def_id) {
                if let Some(adt) = cx.tcx.type_of(impl_did).instantiate_identity().ty_adt_def() {
                    return std_types_symbols.iter().any(|&symbol| {
                        cx.tcx.is_diagnostic_item(symbol, adt.did()) || Some(adt.did()) == cx.tcx.lang_items().string()
                    });
                }
            }
        }
    }
    false
}

/// Returns true if the expr is equal to `Default::default` when evaluated.
pub fn is_default_equivalent_call(cx: &LateContext<'_>, repl_func: &Expr<'_>) -> bool {
    if let ExprKind::Path(ref repl_func_qpath) = repl_func.kind
        && let Some(repl_def_id) = cx.qpath_res(repl_func_qpath, repl_func.hir_id).opt_def_id()
        && (is_diag_trait_item(cx, repl_def_id, sym::Default)
            || is_default_equivalent_ctor(cx, repl_def_id, repl_func_qpath))
    {
        true
    } else {
        false
    }
}

/// Returns true if the expr is equal to `Default::default()` of it's type when evaluated.
///
/// It doesn't cover all cases, for example indirect function calls (some of std
/// functions are supported) but it is the best we have.
pub fn is_default_equivalent(cx: &LateContext<'_>, e: &Expr<'_>) -> bool {
    match &e.kind {
        ExprKind::Lit(lit) => match lit.node {
            LitKind::Bool(false) | LitKind::Int(Pu128(0), _) => true,
            LitKind::Str(s, _) => s.is_empty(),
            _ => false,
        },
        ExprKind::Tup(items) | ExprKind::Array(items) => items.iter().all(|x| is_default_equivalent(cx, x)),
        ExprKind::Repeat(x, len) => {
            if let ConstArgKind::Anon(anon_const) = len.kind
                && let ExprKind::Lit(const_lit) = cx.tcx.hir().body(anon_const.body).value.kind
                && let LitKind::Int(v, _) = const_lit.node
                && v <= 32
                && is_default_equivalent(cx, x)
            {
                true
            } else {
                false
            }
        },
        ExprKind::Call(repl_func, []) => is_default_equivalent_call(cx, repl_func),
        ExprKind::Call(from_func, [arg]) => is_default_equivalent_from(cx, from_func, arg),
        ExprKind::Path(qpath) => is_res_lang_ctor(cx, cx.qpath_res(qpath, e.hir_id), OptionNone),
        ExprKind::AddrOf(rustc_hir::BorrowKind::Ref, _, expr) => matches!(expr.kind, ExprKind::Array([])),
        _ => false,
    }
}

fn is_default_equivalent_from(cx: &LateContext<'_>, from_func: &Expr<'_>, arg: &Expr<'_>) -> bool {
    if let ExprKind::Path(QPath::TypeRelative(ty, seg)) = from_func.kind
        && seg.ident.name == sym::from
    {
        match arg.kind {
            ExprKind::Lit(hir::Lit {
                node: LitKind::Str(sym, _),
                ..
            }) => return sym.is_empty() && is_path_lang_item(cx, ty, LangItem::String),
            ExprKind::Array([]) => return is_path_diagnostic_item(cx, ty, sym::Vec),
            ExprKind::Repeat(_, len) => {
                if let ConstArgKind::Anon(anon_const) = len.kind
                    && let ExprKind::Lit(const_lit) = cx.tcx.hir().body(anon_const.body).value.kind
                    && let LitKind::Int(v, _) = const_lit.node
                {
                    return v == 0 && is_path_diagnostic_item(cx, ty, sym::Vec);
                }
            },
            _ => (),
        }
    }
    false
}

/// Checks if the top level expression can be moved into a closure as is.
/// Currently checks for:
/// * Break/Continue outside the given loop HIR ids.
/// * Yield/Return statements.
/// * Inline assembly.
/// * Usages of a field of a local where the type of the local can be partially moved.
///
/// For example, given the following function:
///
/// ```no_run
/// fn f<'a>(iter: &mut impl Iterator<Item = (usize, &'a mut String)>) {
///     for item in iter {
///         let s = item.1;
///         if item.0 > 10 {
///             continue;
///         } else {
///             s.clear();
///         }
///     }
/// }
/// ```
///
/// When called on the expression `item.0` this will return false unless the local `item` is in the
/// `ignore_locals` set. The type `(usize, &mut String)` can have the second element moved, so it
/// isn't always safe to move into a closure when only a single field is needed.
///
/// When called on the `continue` expression this will return false unless the outer loop expression
/// is in the `loop_ids` set.
///
/// Note that this check is not recursive, so passing the `if` expression will always return true
/// even though sub-expressions might return false.
pub fn can_move_expr_to_closure_no_visit<'tcx>(
    cx: &LateContext<'tcx>,
    expr: &'tcx Expr<'_>,
    loop_ids: &[HirId],
    ignore_locals: &HirIdSet,
) -> bool {
    match expr.kind {
        ExprKind::Break(Destination { target_id: Ok(id), .. }, _)
        | ExprKind::Continue(Destination { target_id: Ok(id), .. })
            if loop_ids.contains(&id) =>
        {
            true
        },
        ExprKind::Break(..)
        | ExprKind::Continue(_)
        | ExprKind::Ret(_)
        | ExprKind::Yield(..)
        | ExprKind::InlineAsm(_) => false,
        // Accessing a field of a local value can only be done if the type isn't
        // partially moved.
        ExprKind::Field(
            &Expr {
                hir_id,
                kind:
                    ExprKind::Path(QPath::Resolved(
                        _,
                        Path {
                            res: Res::Local(local_id),
                            ..
                        },
                    )),
                ..
            },
            _,
        ) if !ignore_locals.contains(local_id) && can_partially_move_ty(cx, cx.typeck_results().node_type(hir_id)) => {
            // TODO: check if the local has been partially moved. Assume it has for now.
            false
        },
        _ => true,
    }
}

/// How a local is captured by a closure
#[derive(Debug, Clone, Copy, PartialEq, Eq)]
pub enum CaptureKind {
    Value,
    Ref(Mutability),
}
impl CaptureKind {
    pub fn is_imm_ref(self) -> bool {
        self == Self::Ref(Mutability::Not)
    }
}
impl std::ops::BitOr for CaptureKind {
    type Output = Self;
    fn bitor(self, rhs: Self) -> Self::Output {
        match (self, rhs) {
            (CaptureKind::Value, _) | (_, CaptureKind::Value) => CaptureKind::Value,
            (CaptureKind::Ref(Mutability::Mut), CaptureKind::Ref(_))
            | (CaptureKind::Ref(_), CaptureKind::Ref(Mutability::Mut)) => CaptureKind::Ref(Mutability::Mut),
            (CaptureKind::Ref(Mutability::Not), CaptureKind::Ref(Mutability::Not)) => CaptureKind::Ref(Mutability::Not),
        }
    }
}
impl std::ops::BitOrAssign for CaptureKind {
    fn bitor_assign(&mut self, rhs: Self) {
        *self = *self | rhs;
    }
}

/// Given an expression referencing a local, determines how it would be captured in a closure.
///
/// Note as this will walk up to parent expressions until the capture can be determined it should
/// only be used while making a closure somewhere a value is consumed. e.g. a block, match arm, or
/// function argument (other than a receiver).
pub fn capture_local_usage(cx: &LateContext<'_>, e: &Expr<'_>) -> CaptureKind {
    fn pat_capture_kind(cx: &LateContext<'_>, pat: &Pat<'_>) -> CaptureKind {
        let mut capture = CaptureKind::Ref(Mutability::Not);
        pat.each_binding_or_first(&mut |_, id, span, _| match cx
            .typeck_results()
            .extract_binding_mode(cx.sess(), id, span)
            .unwrap()
            .0
        {
            ByRef::No if !is_copy(cx, cx.typeck_results().node_type(id)) => {
                capture = CaptureKind::Value;
            },
            ByRef::Yes(Mutability::Mut) if capture != CaptureKind::Value => {
                capture = CaptureKind::Ref(Mutability::Mut);
            },
            _ => (),
        });
        capture
    }

    debug_assert!(matches!(
        e.kind,
        ExprKind::Path(QPath::Resolved(None, Path { res: Res::Local(_), .. }))
    ));

    let mut child_id = e.hir_id;
    let mut capture = CaptureKind::Value;
    let mut capture_expr_ty = e;

    for (parent_id, parent) in cx.tcx.hir().parent_iter(e.hir_id) {
        if let [
            Adjustment {
                kind: Adjust::Deref(_) | Adjust::Borrow(AutoBorrow::Ref(..)),
                target,
            },
            ref adjust @ ..,
        ] = *cx
            .typeck_results()
            .adjustments()
            .get(child_id)
            .map_or(&[][..], |x| &**x)
        {
            if let rustc_ty::RawPtr(_, mutability) | rustc_ty::Ref(_, _, mutability) =
                *adjust.last().map_or(target, |a| a.target).kind()
            {
                return CaptureKind::Ref(mutability);
            }
        }

        match parent {
            Node::Expr(e) => match e.kind {
                ExprKind::AddrOf(_, mutability, _) => return CaptureKind::Ref(mutability),
                ExprKind::Index(..) | ExprKind::Unary(UnOp::Deref, _) => capture = CaptureKind::Ref(Mutability::Not),
                ExprKind::Assign(lhs, ..) | ExprKind::AssignOp(_, lhs, _) if lhs.hir_id == child_id => {
                    return CaptureKind::Ref(Mutability::Mut);
                },
                ExprKind::Field(..) => {
                    if capture == CaptureKind::Value {
                        capture_expr_ty = e;
                    }
                },
                ExprKind::Let(let_expr) => {
                    let mutability = match pat_capture_kind(cx, let_expr.pat) {
                        CaptureKind::Value => Mutability::Not,
                        CaptureKind::Ref(m) => m,
                    };
                    return CaptureKind::Ref(mutability);
                },
                ExprKind::Match(_, arms, _) => {
                    let mut mutability = Mutability::Not;
                    for capture in arms.iter().map(|arm| pat_capture_kind(cx, arm.pat)) {
                        match capture {
                            CaptureKind::Value => break,
                            CaptureKind::Ref(Mutability::Mut) => mutability = Mutability::Mut,
                            CaptureKind::Ref(Mutability::Not) => (),
                        }
                    }
                    return CaptureKind::Ref(mutability);
                },
                _ => break,
            },
            Node::LetStmt(l) => match pat_capture_kind(cx, l.pat) {
                CaptureKind::Value => break,
                capture @ CaptureKind::Ref(_) => return capture,
            },
            _ => break,
        }

        child_id = parent_id;
    }

    if capture == CaptureKind::Value && is_copy(cx, cx.typeck_results().expr_ty(capture_expr_ty)) {
        // Copy types are never automatically captured by value.
        CaptureKind::Ref(Mutability::Not)
    } else {
        capture
    }
}

/// Checks if the expression can be moved into a closure as is. This will return a list of captures
/// if so, otherwise, `None`.
pub fn can_move_expr_to_closure<'tcx>(cx: &LateContext<'tcx>, expr: &'tcx Expr<'_>) -> Option<HirIdMap<CaptureKind>> {
    struct V<'cx, 'tcx> {
        cx: &'cx LateContext<'tcx>,
        // Stack of potential break targets contained in the expression.
        loops: Vec<HirId>,
        /// Local variables created in the expression. These don't need to be captured.
        locals: HirIdSet,
        /// Whether this expression can be turned into a closure.
        allow_closure: bool,
        /// Locals which need to be captured, and whether they need to be by value, reference, or
        /// mutable reference.
        captures: HirIdMap<CaptureKind>,
    }
    impl<'tcx> Visitor<'tcx> for V<'_, 'tcx> {
        fn visit_expr(&mut self, e: &'tcx Expr<'_>) {
            if !self.allow_closure {
                return;
            }

            match e.kind {
                ExprKind::Path(QPath::Resolved(None, &Path { res: Res::Local(l), .. })) => {
                    if !self.locals.contains(&l) {
                        let cap = capture_local_usage(self.cx, e);
                        self.captures.entry(l).and_modify(|e| *e |= cap).or_insert(cap);
                    }
                },
                ExprKind::Closure(closure) => {
                    for capture in self.cx.typeck_results().closure_min_captures_flattened(closure.def_id) {
                        let local_id = match capture.place.base {
                            PlaceBase::Local(id) => id,
                            PlaceBase::Upvar(var) => var.var_path.hir_id,
                            _ => continue,
                        };
                        if !self.locals.contains(&local_id) {
                            let capture = match capture.info.capture_kind {
                                UpvarCapture::ByValue => CaptureKind::Value,
                                UpvarCapture::ByRef(kind) => match kind {
                                    BorrowKind::Immutable => CaptureKind::Ref(Mutability::Not),
                                    BorrowKind::UniqueImmutable | BorrowKind::Mutable => {
                                        CaptureKind::Ref(Mutability::Mut)
                                    },
                                },
                            };
                            self.captures
                                .entry(local_id)
                                .and_modify(|e| *e |= capture)
                                .or_insert(capture);
                        }
                    }
                },
                ExprKind::Loop(b, ..) => {
                    self.loops.push(e.hir_id);
                    self.visit_block(b);
                    self.loops.pop();
                },
                _ => {
                    self.allow_closure &= can_move_expr_to_closure_no_visit(self.cx, e, &self.loops, &self.locals);
                    walk_expr(self, e);
                },
            }
        }

        fn visit_pat(&mut self, p: &'tcx Pat<'tcx>) {
            p.each_binding_or_first(&mut |_, id, _, _| {
                self.locals.insert(id);
            });
        }
    }

    let mut v = V {
        cx,
        allow_closure: true,
        loops: Vec::new(),
        locals: HirIdSet::default(),
        captures: HirIdMap::default(),
    };
    v.visit_expr(expr);
    v.allow_closure.then_some(v.captures)
}

/// Arguments of a method: the receiver and all the additional arguments.
pub type MethodArguments<'tcx> = Vec<(&'tcx Expr<'tcx>, &'tcx [Expr<'tcx>])>;

/// Returns the method names and argument list of nested method call expressions that make up
/// `expr`. method/span lists are sorted with the most recent call first.
pub fn method_calls<'tcx>(expr: &'tcx Expr<'tcx>, max_depth: usize) -> (Vec<Symbol>, MethodArguments<'tcx>, Vec<Span>) {
    let mut method_names = Vec::with_capacity(max_depth);
    let mut arg_lists = Vec::with_capacity(max_depth);
    let mut spans = Vec::with_capacity(max_depth);

    let mut current = expr;
    for _ in 0..max_depth {
        if let ExprKind::MethodCall(path, receiver, args, _) = &current.kind {
            if receiver.span.from_expansion() || args.iter().any(|e| e.span.from_expansion()) {
                break;
            }
            method_names.push(path.ident.name);
            arg_lists.push((*receiver, &**args));
            spans.push(path.ident.span);
            current = receiver;
        } else {
            break;
        }
    }

    (method_names, arg_lists, spans)
}

/// Matches an `Expr` against a chain of methods, and return the matched `Expr`s.
///
/// For example, if `expr` represents the `.baz()` in `foo.bar().baz()`,
/// `method_chain_args(expr, &["bar", "baz"])` will return a `Vec`
/// containing the `Expr`s for
/// `.bar()` and `.baz()`
pub fn method_chain_args<'a>(expr: &'a Expr<'_>, methods: &[&str]) -> Option<Vec<(&'a Expr<'a>, &'a [Expr<'a>])>> {
    let mut current = expr;
    let mut matched = Vec::with_capacity(methods.len());
    for method_name in methods.iter().rev() {
        // method chains are stored last -> first
        if let ExprKind::MethodCall(path, receiver, args, _) = current.kind {
            if path.ident.name.as_str() == *method_name {
                if receiver.span.from_expansion() || args.iter().any(|e| e.span.from_expansion()) {
                    return None;
                }
                matched.push((receiver, args)); // build up `matched` backwards
                current = receiver; // go to parent expression
            } else {
                return None;
            }
        } else {
            return None;
        }
    }
    // Reverse `matched` so that it is in the same order as `methods`.
    matched.reverse();
    Some(matched)
}

/// Returns `true` if the provided `def_id` is an entrypoint to a program.
pub fn is_entrypoint_fn(cx: &LateContext<'_>, def_id: DefId) -> bool {
    cx.tcx
        .entry_fn(())
        .is_some_and(|(entry_fn_def_id, _)| def_id == entry_fn_def_id)
}

/// Returns `true` if the expression is in the program's `#[panic_handler]`.
pub fn is_in_panic_handler(cx: &LateContext<'_>, e: &Expr<'_>) -> bool {
    let parent = cx.tcx.hir().get_parent_item(e.hir_id);
    Some(parent.to_def_id()) == cx.tcx.lang_items().panic_impl()
}

/// Gets the name of the item the expression is in, if available.
pub fn get_item_name(cx: &LateContext<'_>, expr: &Expr<'_>) -> Option<Symbol> {
    let parent_id = cx.tcx.hir().get_parent_item(expr.hir_id).def_id;
    match cx.tcx.hir_node_by_def_id(parent_id) {
        Node::Item(Item { ident, .. })
        | Node::TraitItem(TraitItem { ident, .. })
        | Node::ImplItem(ImplItem { ident, .. }) => Some(ident.name),
        _ => None,
    }
}

pub struct ContainsName<'a, 'tcx> {
    pub cx: &'a LateContext<'tcx>,
    pub name: Symbol,
}

impl<'tcx> Visitor<'tcx> for ContainsName<'_, 'tcx> {
    type Result = ControlFlow<()>;
    type NestedFilter = nested_filter::OnlyBodies;

    fn visit_name(&mut self, name: Symbol) -> Self::Result {
        if self.name == name {
            ControlFlow::Break(())
        } else {
            ControlFlow::Continue(())
        }
    }

    fn nested_visit_map(&mut self) -> Self::Map {
        self.cx.tcx.hir()
    }
}

/// Checks if an `Expr` contains a certain name.
pub fn contains_name<'tcx>(name: Symbol, expr: &'tcx Expr<'_>, cx: &LateContext<'tcx>) -> bool {
    let mut cn = ContainsName { cx, name };
    cn.visit_expr(expr).is_break()
}

/// Returns `true` if `expr` contains a return expression
pub fn contains_return<'tcx>(expr: impl Visitable<'tcx>) -> bool {
    for_each_expr_without_closures(expr, |e| {
        if matches!(e.kind, ExprKind::Ret(..)) {
            ControlFlow::Break(())
        } else {
            ControlFlow::Continue(())
        }
    })
    .is_some()
}

/// Gets the parent expression, if any –- this is useful to constrain a lint.
pub fn get_parent_expr<'tcx>(cx: &LateContext<'tcx>, e: &Expr<'_>) -> Option<&'tcx Expr<'tcx>> {
    get_parent_expr_for_hir(cx, e.hir_id)
}

/// This retrieves the parent for the given `HirId` if it's an expression. This is useful for
/// constraint lints
pub fn get_parent_expr_for_hir<'tcx>(cx: &LateContext<'tcx>, hir_id: HirId) -> Option<&'tcx Expr<'tcx>> {
    match cx.tcx.parent_hir_node(hir_id) {
        Node::Expr(parent) => Some(parent),
        _ => None,
    }
}

/// Gets the enclosing block, if any.
pub fn get_enclosing_block<'tcx>(cx: &LateContext<'tcx>, hir_id: HirId) -> Option<&'tcx Block<'tcx>> {
    let map = &cx.tcx.hir();
    let enclosing_node = map
        .get_enclosing_scope(hir_id)
        .map(|enclosing_id| cx.tcx.hir_node(enclosing_id));
    enclosing_node.and_then(|node| match node {
        Node::Block(block) => Some(block),
        Node::Item(&Item {
            kind: ItemKind::Fn(_, _, eid),
            ..
        })
        | Node::ImplItem(&ImplItem {
            kind: ImplItemKind::Fn(_, eid),
            ..
        }) => match cx.tcx.hir().body(eid).value.kind {
            ExprKind::Block(block, _) => Some(block),
            _ => None,
        },
        _ => None,
    })
}

/// Gets the loop or closure enclosing the given expression, if any.
pub fn get_enclosing_loop_or_multi_call_closure<'tcx>(
    cx: &LateContext<'tcx>,
    expr: &Expr<'_>,
) -> Option<&'tcx Expr<'tcx>> {
    for (_, node) in cx.tcx.hir().parent_iter(expr.hir_id) {
        match node {
            Node::Expr(e) => match e.kind {
                ExprKind::Closure { .. }
                    if let rustc_ty::Closure(_, subs) = cx.typeck_results().expr_ty(e).kind()
                        && subs.as_closure().kind() == ClosureKind::FnOnce => {},

                // Note: A closure's kind is determined by how it's used, not it's captures.
                ExprKind::Closure { .. } | ExprKind::Loop(..) => return Some(e),
                _ => (),
            },
            Node::Stmt(_) | Node::Block(_) | Node::LetStmt(_) | Node::Arm(_) | Node::ExprField(_) => (),
            _ => break,
        }
    }
    None
}

/// Gets the parent node if it's an impl block.
pub fn get_parent_as_impl(tcx: TyCtxt<'_>, id: HirId) -> Option<&Impl<'_>> {
    match tcx.hir().parent_iter(id).next() {
        Some((
            _,
            Node::Item(Item {
                kind: ItemKind::Impl(imp),
                ..
            }),
        )) => Some(imp),
        _ => None,
    }
}

/// Removes blocks around an expression, only if the block contains just one expression
/// and no statements. Unsafe blocks are not removed.
///
/// Examples:
///  * `{}`               -> `{}`
///  * `{ x }`            -> `x`
///  * `{{ x }}`          -> `x`
///  * `{ x; }`           -> `{ x; }`
///  * `{ x; y }`         -> `{ x; y }`
///  * `{ unsafe { x } }` -> `unsafe { x }`
pub fn peel_blocks<'a>(mut expr: &'a Expr<'a>) -> &'a Expr<'a> {
    while let ExprKind::Block(
        Block {
            stmts: [],
            expr: Some(inner),
            rules: BlockCheckMode::DefaultBlock,
            ..
        },
        _,
    ) = expr.kind
    {
        expr = inner;
    }
    expr
}

/// Removes blocks around an expression, only if the block contains just one expression
/// or just one expression statement with a semicolon. Unsafe blocks are not removed.
///
/// Examples:
///  * `{}`               -> `{}`
///  * `{ x }`            -> `x`
///  * `{ x; }`           -> `x`
///  * `{{ x; }}`         -> `x`
///  * `{ x; y }`         -> `{ x; y }`
///  * `{ unsafe { x } }` -> `unsafe { x }`
pub fn peel_blocks_with_stmt<'a>(mut expr: &'a Expr<'a>) -> &'a Expr<'a> {
    while let ExprKind::Block(
        Block {
            stmts: [],
            expr: Some(inner),
            rules: BlockCheckMode::DefaultBlock,
            ..
        }
        | Block {
            stmts:
                [
                    Stmt {
                        kind: StmtKind::Expr(inner) | StmtKind::Semi(inner),
                        ..
                    },
                ],
            expr: None,
            rules: BlockCheckMode::DefaultBlock,
            ..
        },
        _,
    ) = expr.kind
    {
        expr = inner;
    }
    expr
}

/// Checks if the given expression is the else clause of either an `if` or `if let` expression.
pub fn is_else_clause(tcx: TyCtxt<'_>, expr: &Expr<'_>) -> bool {
    let mut iter = tcx.hir().parent_iter(expr.hir_id);
    match iter.next() {
        Some((
            _,
            Node::Expr(Expr {
                kind: ExprKind::If(_, _, Some(else_expr)),
                ..
            }),
        )) => else_expr.hir_id == expr.hir_id,
        _ => false,
    }
}

/// Checks if the given expression is a part of `let else`
/// returns `true` for both the `init` and the `else` part
pub fn is_inside_let_else(tcx: TyCtxt<'_>, expr: &Expr<'_>) -> bool {
    let mut child_id = expr.hir_id;
    for (parent_id, node) in tcx.hir().parent_iter(child_id) {
        if let Node::LetStmt(LetStmt {
            init: Some(init),
            els: Some(els),
            ..
        }) = node
            && (init.hir_id == child_id || els.hir_id == child_id)
        {
            return true;
        }

        child_id = parent_id;
    }

    false
}

/// Checks if the given expression is the else clause of a `let else` expression
pub fn is_else_clause_in_let_else(tcx: TyCtxt<'_>, expr: &Expr<'_>) -> bool {
    let mut child_id = expr.hir_id;
    for (parent_id, node) in tcx.hir().parent_iter(child_id) {
        if let Node::LetStmt(LetStmt { els: Some(els), .. }) = node
            && els.hir_id == child_id
        {
            return true;
        }

        child_id = parent_id;
    }

    false
}

/// Checks whether the given `Expr` is a range equivalent to a `RangeFull`.
///
/// For the lower bound, this means that:
/// - either there is none
/// - or it is the smallest value that can be represented by the range's integer type
///
/// For the upper bound, this means that:
/// - either there is none
/// - or it is the largest value that can be represented by the range's integer type and is
///   inclusive
/// - or it is a call to some container's `len` method and is exclusive, and the range is passed to
///   a method call on that same container (e.g. `v.drain(..v.len())`)
///
/// If the given `Expr` is not some kind of range, the function returns `false`.
pub fn is_range_full(cx: &LateContext<'_>, expr: &Expr<'_>, container_path: Option<&Path<'_>>) -> bool {
    let ty = cx.typeck_results().expr_ty(expr);
    if let Some(Range { start, end, limits }) = Range::hir(expr) {
        let start_is_none_or_min = start.is_none_or(|start| {
            if let rustc_ty::Adt(_, subst) = ty.kind()
                && let bnd_ty = subst.type_at(0)
                && let Some(min_val) = bnd_ty.numeric_min_val(cx.tcx)
                && let Some(min_const) = mir_to_const(cx.tcx, Const::from_ty_const(min_val, bnd_ty, cx.tcx))
                && let Some(start_const) = ConstEvalCtxt::new(cx).eval(start)
            {
                start_const == min_const
            } else {
                false
            }
        });
        let end_is_none_or_max = end.is_none_or(|end| match limits {
            RangeLimits::Closed => {
                if let rustc_ty::Adt(_, subst) = ty.kind()
                    && let bnd_ty = subst.type_at(0)
                    && let Some(max_val) = bnd_ty.numeric_max_val(cx.tcx)
                    && let Some(max_const) = mir_to_const(cx.tcx, Const::from_ty_const(max_val, bnd_ty, cx.tcx))
                    && let Some(end_const) = ConstEvalCtxt::new(cx).eval(end)
                {
                    end_const == max_const
                } else {
                    false
                }
            },
            RangeLimits::HalfOpen => {
                if let Some(container_path) = container_path
                    && let ExprKind::MethodCall(name, self_arg, [], _) = end.kind
                    && name.ident.name == sym::len
                    && let ExprKind::Path(QPath::Resolved(None, path)) = self_arg.kind
                {
                    container_path.res == path.res
                } else {
                    false
                }
            },
        });
        return start_is_none_or_min && end_is_none_or_max;
    }
    false
}

/// Checks whether the given expression is a constant integer of the given value.
/// unlike `is_integer_literal`, this version does const folding
pub fn is_integer_const(cx: &LateContext<'_>, e: &Expr<'_>, value: u128) -> bool {
    if is_integer_literal(e, value) {
        return true;
    }
    let enclosing_body = cx.tcx.hir().enclosing_body_owner(e.hir_id);
    if let Some(Constant::Int(v)) =
        ConstEvalCtxt::with_env(cx.tcx, cx.typing_env(), cx.tcx.typeck(enclosing_body)).eval(e)
    {
        return value == v;
    }
    false
}

/// Checks whether the given expression is a constant literal of the given value.
pub fn is_integer_literal(expr: &Expr<'_>, value: u128) -> bool {
    // FIXME: use constant folding
    if let ExprKind::Lit(spanned) = expr.kind {
        if let LitKind::Int(v, _) = spanned.node {
            return v == value;
        }
    }
    false
}

/// Returns `true` if the given `Expr` has been coerced before.
///
/// Examples of coercions can be found in the Nomicon at
/// <https://doc.rust-lang.org/nomicon/coercions.html>.
///
/// See `rustc_middle::ty::adjustment::Adjustment` and `rustc_hir_analysis::check::coercion` for
/// more information on adjustments and coercions.
pub fn is_adjusted(cx: &LateContext<'_>, e: &Expr<'_>) -> bool {
    cx.typeck_results().adjustments().get(e.hir_id).is_some()
}

/// Returns the pre-expansion span if this comes from an expansion of the
/// macro `name`.
/// See also [`is_direct_expn_of`].
#[must_use]
pub fn is_expn_of(mut span: Span, name: &str) -> Option<Span> {
    loop {
        if span.from_expansion() {
            let data = span.ctxt().outer_expn_data();
            let new_span = data.call_site;

            if let ExpnKind::Macro(MacroKind::Bang, mac_name) = data.kind {
                if mac_name.as_str() == name {
                    return Some(new_span);
                }
            }

            span = new_span;
        } else {
            return None;
        }
    }
}

/// Returns the pre-expansion span if the span directly comes from an expansion
/// of the macro `name`.
/// The difference with [`is_expn_of`] is that in
/// ```no_run
/// # macro_rules! foo { ($name:tt!$args:tt) => { $name!$args } }
/// # macro_rules! bar { ($e:expr) => { $e } }
/// foo!(bar!(42));
/// ```
/// `42` is considered expanded from `foo!` and `bar!` by `is_expn_of` but only
/// from `bar!` by `is_direct_expn_of`.
#[must_use]
pub fn is_direct_expn_of(span: Span, name: &str) -> Option<Span> {
    if span.from_expansion() {
        let data = span.ctxt().outer_expn_data();
        let new_span = data.call_site;

        if let ExpnKind::Macro(MacroKind::Bang, mac_name) = data.kind {
            if mac_name.as_str() == name {
                return Some(new_span);
            }
        }
    }

    None
}

/// Convenience function to get the return type of a function.
pub fn return_ty<'tcx>(cx: &LateContext<'tcx>, fn_def_id: OwnerId) -> Ty<'tcx> {
    let ret_ty = cx.tcx.fn_sig(fn_def_id).instantiate_identity().output();
    cx.tcx.instantiate_bound_regions_with_erased(ret_ty)
}

/// Convenience function to get the nth argument type of a function.
pub fn nth_arg<'tcx>(cx: &LateContext<'tcx>, fn_def_id: OwnerId, nth: usize) -> Ty<'tcx> {
    let arg = cx.tcx.fn_sig(fn_def_id).instantiate_identity().input(nth);
    cx.tcx.instantiate_bound_regions_with_erased(arg)
}

/// Checks if an expression is constructing a tuple-like enum variant or struct
pub fn is_ctor_or_promotable_const_function(cx: &LateContext<'_>, expr: &Expr<'_>) -> bool {
    if let ExprKind::Call(fun, _) = expr.kind {
        if let ExprKind::Path(ref qp) = fun.kind {
            let res = cx.qpath_res(qp, fun.hir_id);
            return match res {
                Res::Def(DefKind::Variant | DefKind::Ctor(..), ..) => true,
                Res::Def(_, def_id) => cx.tcx.is_promotable_const_fn(def_id),
                _ => false,
            };
        }
    }
    false
}

/// Returns `true` if a pattern is refutable.
// TODO: should be implemented using rustc/mir_build/thir machinery
pub fn is_refutable(cx: &LateContext<'_>, pat: &Pat<'_>) -> bool {
    fn is_enum_variant(cx: &LateContext<'_>, qpath: &QPath<'_>, id: HirId) -> bool {
        matches!(
            cx.qpath_res(qpath, id),
            Res::Def(DefKind::Variant, ..) | Res::Def(DefKind::Ctor(def::CtorOf::Variant, _), _)
        )
    }

    fn are_refutable<'a, I: IntoIterator<Item = &'a Pat<'a>>>(cx: &LateContext<'_>, i: I) -> bool {
        i.into_iter().any(|pat| is_refutable(cx, pat))
    }

    match pat.kind {
        PatKind::Wild | PatKind::Never => false, // If `!` typechecked then the type is empty, so not refutable.
        PatKind::Binding(_, _, _, pat) => pat.is_some_and(|pat| is_refutable(cx, pat)),
        PatKind::Box(pat) | PatKind::Ref(pat, _) => is_refutable(cx, pat),
        PatKind::Path(ref qpath) => is_enum_variant(cx, qpath, pat.hir_id),
        PatKind::Or(pats) => {
            // TODO: should be the honest check, that pats is exhaustive set
            are_refutable(cx, pats)
        },
        PatKind::Tuple(pats, _) => are_refutable(cx, pats),
        PatKind::Struct(ref qpath, fields, _) => {
            is_enum_variant(cx, qpath, pat.hir_id) || are_refutable(cx, fields.iter().map(|field| field.pat))
        },
        PatKind::TupleStruct(ref qpath, pats, _) => is_enum_variant(cx, qpath, pat.hir_id) || are_refutable(cx, pats),
        PatKind::Slice(head, middle, tail) => {
            match &cx.typeck_results().node_type(pat.hir_id).kind() {
                rustc_ty::Slice(..) => {
                    // [..] is the only irrefutable slice pattern.
                    !head.is_empty() || middle.is_none() || !tail.is_empty()
                },
                rustc_ty::Array(..) => are_refutable(cx, head.iter().chain(middle).chain(tail.iter())),
                _ => {
                    // unreachable!()
                    true
                },
            }
        },
        PatKind::Lit(..) | PatKind::Range(..) | PatKind::Err(_) | PatKind::Deref(_) => true,
    }
}

/// If the pattern is an `or` pattern, call the function once for each sub pattern. Otherwise, call
/// the function once on the given pattern.
pub fn recurse_or_patterns<'tcx, F: FnMut(&'tcx Pat<'tcx>)>(pat: &'tcx Pat<'tcx>, mut f: F) {
    if let PatKind::Or(pats) = pat.kind {
        pats.iter().for_each(f);
    } else {
        f(pat);
    }
}

pub fn is_self(slf: &Param<'_>) -> bool {
    if let PatKind::Binding(.., name, _) = slf.pat.kind {
        name.name == kw::SelfLower
    } else {
        false
    }
}

pub fn is_self_ty(slf: &hir::Ty<'_>) -> bool {
    if let TyKind::Path(QPath::Resolved(None, path)) = slf.kind {
        if let Res::SelfTyParam { .. } | Res::SelfTyAlias { .. } = path.res {
            return true;
        }
    }
    false
}

pub fn iter_input_pats<'tcx>(decl: &FnDecl<'_>, body: &'tcx Body<'_>) -> impl Iterator<Item = &'tcx Param<'tcx>> {
    (0..decl.inputs.len()).map(move |i| &body.params[i])
}

/// Checks if a given expression is a match expression expanded from the `?`
/// operator or the `try` macro.
pub fn is_try<'tcx>(cx: &LateContext<'_>, expr: &'tcx Expr<'tcx>) -> Option<&'tcx Expr<'tcx>> {
    fn is_ok(cx: &LateContext<'_>, arm: &Arm<'_>) -> bool {
        if let PatKind::TupleStruct(ref path, pat, ddpos) = arm.pat.kind
            && ddpos.as_opt_usize().is_none()
            && is_res_lang_ctor(cx, cx.qpath_res(path, arm.pat.hir_id), ResultOk)
            && let PatKind::Binding(_, hir_id, _, None) = pat[0].kind
            && path_to_local_id(arm.body, hir_id)
        {
            return true;
        }
        false
    }

    fn is_err(cx: &LateContext<'_>, arm: &Arm<'_>) -> bool {
        if let PatKind::TupleStruct(ref path, _, _) = arm.pat.kind {
            is_res_lang_ctor(cx, cx.qpath_res(path, arm.pat.hir_id), ResultErr)
        } else {
            false
        }
    }

    if let ExprKind::Match(_, arms, ref source) = expr.kind {
        // desugared from a `?` operator
        if let MatchSource::TryDesugar(_) = *source {
            return Some(expr);
        }

        if arms.len() == 2
            && arms[0].guard.is_none()
            && arms[1].guard.is_none()
            && ((is_ok(cx, &arms[0]) && is_err(cx, &arms[1])) || (is_ok(cx, &arms[1]) && is_err(cx, &arms[0])))
        {
            return Some(expr);
        }
    }

    None
}

/// Returns `true` if the lint is `#[allow]`ed or `#[expect]`ed at any of the `ids`, fulfilling all
/// of the expectations in `ids`
///
/// This should only be used when the lint would otherwise be emitted, for a way to check if a lint
/// is allowed early to skip work see [`is_lint_allowed`]
///
/// To emit at a lint at a different context than the one current see
/// [`span_lint_hir`](diagnostics::span_lint_hir) or
/// [`span_lint_hir_and_then`](diagnostics::span_lint_hir_and_then)
pub fn fulfill_or_allowed(cx: &LateContext<'_>, lint: &'static Lint, ids: impl IntoIterator<Item = HirId>) -> bool {
    let mut suppress_lint = false;

    for id in ids {
        let (level, _) = cx.tcx.lint_level_at_node(lint, id);
        if let Some(expectation) = level.get_expectation_id() {
            cx.fulfill_expectation(expectation);
        }

        match level {
            Level::Allow | Level::Expect(_) => suppress_lint = true,
            Level::Warn | Level::ForceWarn(_) | Level::Deny | Level::Forbid => {},
        }
    }

    suppress_lint
}

/// Returns `true` if the lint is allowed in the current context. This is useful for
/// skipping long running code when it's unnecessary
///
/// This function should check the lint level for the same node, that the lint will
/// be emitted at. If the information is buffered to be emitted at a later point, please
/// make sure to use `span_lint_hir` functions to emit the lint. This ensures that
/// expectations at the checked nodes will be fulfilled.
pub fn is_lint_allowed(cx: &LateContext<'_>, lint: &'static Lint, id: HirId) -> bool {
    cx.tcx.lint_level_at_node(lint, id).0 == Level::Allow
}

pub fn strip_pat_refs<'hir>(mut pat: &'hir Pat<'hir>) -> &'hir Pat<'hir> {
    while let PatKind::Ref(subpat, _) = pat.kind {
        pat = subpat;
    }
    pat
}

pub fn int_bits(tcx: TyCtxt<'_>, ity: IntTy) -> u64 {
    Integer::from_int_ty(&tcx, ity).size().bits()
}

#[expect(clippy::cast_possible_wrap)]
/// Turn a constant int byte representation into an i128
pub fn sext(tcx: TyCtxt<'_>, u: u128, ity: IntTy) -> i128 {
    let amt = 128 - int_bits(tcx, ity);
    ((u as i128) << amt) >> amt
}

#[expect(clippy::cast_sign_loss)]
/// clip unused bytes
pub fn unsext(tcx: TyCtxt<'_>, u: i128, ity: IntTy) -> u128 {
    let amt = 128 - int_bits(tcx, ity);
    ((u as u128) << amt) >> amt
}

/// clip unused bytes
pub fn clip(tcx: TyCtxt<'_>, u: u128, ity: UintTy) -> u128 {
    let bits = Integer::from_uint_ty(&tcx, ity).size().bits();
    let amt = 128 - bits;
    (u << amt) >> amt
}

pub fn has_attr(attrs: &[hir::Attribute], symbol: Symbol) -> bool {
    attrs.iter().any(|attr| attr.has_name(symbol))
}

pub fn has_repr_attr(cx: &LateContext<'_>, hir_id: HirId) -> bool {
    has_attr(cx.tcx.hir().attrs(hir_id), sym::repr)
}

pub fn any_parent_has_attr(tcx: TyCtxt<'_>, node: HirId, symbol: Symbol) -> bool {
    let map = &tcx.hir();
    let mut prev_enclosing_node = None;
    let mut enclosing_node = node;
    while Some(enclosing_node) != prev_enclosing_node {
        if has_attr(map.attrs(enclosing_node), symbol) {
            return true;
        }
        prev_enclosing_node = Some(enclosing_node);
        enclosing_node = map.get_parent_item(enclosing_node).into();
    }

    false
}

/// Checks if the given HIR node is inside an `impl` block with the `automatically_derived`
/// attribute.
pub fn in_automatically_derived(tcx: TyCtxt<'_>, id: HirId) -> bool {
    tcx.hir()
        .parent_owner_iter(id)
        .filter(|(_, node)| matches!(node, OwnerNode::Item(item) if matches!(item.kind, ItemKind::Impl(_))))
        .any(|(id, _)| {
            has_attr(
                tcx.hir().attrs(tcx.local_def_id_to_hir_id(id.def_id)),
                sym::automatically_derived,
            )
        })
}

/// Checks if the given `DefId` matches any of the paths. Returns the index of matching path, if
/// any.
///
/// Please use `tcx.get_diagnostic_name` if the targets are all diagnostic items.
pub fn match_any_def_paths(cx: &LateContext<'_>, did: DefId, paths: &[&[&str]]) -> Option<usize> {
    let search_path = cx.get_def_path(did);
    paths
        .iter()
        .position(|p| p.iter().map(|x| Symbol::intern(x)).eq(search_path.iter().copied()))
}

/// Checks if the given `DefId` matches the path.
pub fn match_def_path(cx: &LateContext<'_>, did: DefId, syms: &[&str]) -> bool {
    // We should probably move to Symbols in Clippy as well rather than interning every time.
    let path = cx.get_def_path(did);
    syms.iter().map(|x| Symbol::intern(x)).eq(path.iter().copied())
}

/// Checks if the given `DefId` matches the `libc` item.
pub fn match_libc_symbol(cx: &LateContext<'_>, did: DefId, name: &str) -> bool {
    let path = cx.get_def_path(did);
    // libc is meant to be used as a flat list of names, but they're all actually defined in different
    // modules based on the target platform. Ignore everything but crate name and the item name.
    path.first().is_some_and(|s| s.as_str() == "libc") && path.last().is_some_and(|s| s.as_str() == name)
}

/// Returns the list of condition expressions and the list of blocks in a
/// sequence of `if/else`.
/// E.g., this returns `([a, b], [c, d, e])` for the expression
/// `if a { c } else if b { d } else { e }`.
pub fn if_sequence<'tcx>(mut expr: &'tcx Expr<'tcx>) -> (Vec<&'tcx Expr<'tcx>>, Vec<&'tcx Block<'tcx>>) {
    let mut conds = Vec::new();
    let mut blocks: Vec<&Block<'_>> = Vec::new();

    while let Some(higher::IfOrIfLet { cond, then, r#else }) = higher::IfOrIfLet::hir(expr) {
        conds.push(cond);
        if let ExprKind::Block(block, _) = then.kind {
            blocks.push(block);
        } else {
            panic!("ExprKind::If node is not an ExprKind::Block");
        }

        if let Some(else_expr) = r#else {
            expr = else_expr;
        } else {
            break;
        }
    }

    // final `else {..}`
    if !blocks.is_empty() {
        if let ExprKind::Block(block, _) = expr.kind {
            blocks.push(block);
        }
    }

    (conds, blocks)
}

/// Checks if the given function kind is an async function.
pub fn is_async_fn(kind: FnKind<'_>) -> bool {
    match kind {
        FnKind::ItemFn(_, _, header) => header.asyncness.is_async(),
        FnKind::Method(_, sig) => sig.header.asyncness.is_async(),
        FnKind::Closure => false,
    }
}

/// Peels away all the compiler generated code surrounding the body of an async function,
pub fn get_async_fn_body<'tcx>(tcx: TyCtxt<'tcx>, body: &Body<'_>) -> Option<&'tcx Expr<'tcx>> {
    if let ExprKind::Closure(&Closure { body, .. }) = body.value.kind {
        if let ExprKind::Block(
            Block {
                stmts: [],
                expr:
                    Some(Expr {
                        kind: ExprKind::DropTemps(expr),
                        ..
                    }),
                ..
            },
            _,
        ) = tcx.hir().body(body).value.kind
        {
            return Some(expr);
        }
    };
    None
}

// check if expr is calling method or function with #[must_use] attribute
pub fn is_must_use_func_call(cx: &LateContext<'_>, expr: &Expr<'_>) -> bool {
    let did = match expr.kind {
        ExprKind::Call(path, _) => {
            if let ExprKind::Path(ref qpath) = path.kind
                && let Res::Def(_, did) = cx.qpath_res(qpath, path.hir_id)
            {
                Some(did)
            } else {
                None
            }
        },
        ExprKind::MethodCall(..) => cx.typeck_results().type_dependent_def_id(expr.hir_id),
        _ => None,
    };

    did.is_some_and(|did| cx.tcx.has_attr(did, sym::must_use))
}

/// Checks if a function's body represents the identity function. Looks for bodies of the form:
/// * `|x| x`
/// * `|x| return x`
/// * `|x| { return x }`
/// * `|x| { return x; }`
/// * `|(x, y)| (x, y)`
///
/// Consider calling [`is_expr_untyped_identity_function`] or [`is_expr_identity_function`] instead.
fn is_body_identity_function(cx: &LateContext<'_>, func: &Body<'_>) -> bool {
    fn check_pat(cx: &LateContext<'_>, pat: &Pat<'_>, expr: &Expr<'_>) -> bool {
        if cx
            .typeck_results()
            .pat_binding_modes()
            .get(pat.hir_id)
            .is_some_and(|mode| matches!(mode.0, ByRef::Yes(_)))
        {
            // If a tuple `(x, y)` is of type `&(i32, i32)`, then due to match ergonomics,
            // the inner patterns become references. Don't consider this the identity function
            // as that changes types.
            return false;
        }

        match (pat.kind, expr.kind) {
            (PatKind::Binding(_, id, _, _), _) => {
                path_to_local_id(expr, id) && cx.typeck_results().expr_adjustments(expr).is_empty()
            },
            (PatKind::Tuple(pats, dotdot), ExprKind::Tup(tup))
                if dotdot.as_opt_usize().is_none() && pats.len() == tup.len() =>
            {
                pats.iter().zip(tup).all(|(pat, expr)| check_pat(cx, pat, expr))
            },
            _ => false,
        }
    }

    let [param] = func.params else {
        return false;
    };

    let mut expr = func.value;
    loop {
        match expr.kind {
            ExprKind::Block(
                &Block {
                    stmts: [],
                    expr: Some(e),
                    ..
                },
                _,
            )
            | ExprKind::Ret(Some(e)) => expr = e,
            ExprKind::Block(
                &Block {
                    stmts: [stmt],
                    expr: None,
                    ..
                },
                _,
            ) => {
                if let StmtKind::Semi(e) | StmtKind::Expr(e) = stmt.kind
                    && let ExprKind::Ret(Some(ret_val)) = e.kind
                {
                    expr = ret_val;
                } else {
                    return false;
                }
            },
            _ => return check_pat(cx, param.pat, expr),
        }
    }
}

/// This is the same as [`is_expr_identity_function`], but does not consider closures
/// with type annotations for its bindings (or similar) as identity functions:
/// * `|x: u8| x`
/// * `std::convert::identity::<u8>`
pub fn is_expr_untyped_identity_function(cx: &LateContext<'_>, expr: &Expr<'_>) -> bool {
    match expr.kind {
        ExprKind::Closure(&Closure { body, fn_decl, .. })
            if fn_decl.inputs.iter().all(|ty| matches!(ty.kind, TyKind::Infer)) =>
        {
            is_body_identity_function(cx, cx.tcx.hir().body(body))
        },
        ExprKind::Path(QPath::Resolved(_, path))
            if path.segments.iter().all(|seg| seg.infer_args)
                && let Some(did) = path.res.opt_def_id() =>
        {
            cx.tcx.is_diagnostic_item(sym::convert_identity, did)
        },
        _ => false,
    }
}

/// Checks if an expression represents the identity function
/// Only examines closures and `std::convert::identity`
///
/// NOTE: If you want to use this function to find out if a closure is unnecessary, you likely want
/// to call [`is_expr_untyped_identity_function`] instead, which makes sure that the closure doesn't
/// have type annotations. This is important because removing a closure with bindings can
/// remove type information that helped type inference before, which can then lead to compile
/// errors.
pub fn is_expr_identity_function(cx: &LateContext<'_>, expr: &Expr<'_>) -> bool {
    match expr.kind {
        ExprKind::Closure(&Closure { body, .. }) => is_body_identity_function(cx, cx.tcx.hir().body(body)),
        _ => path_def_id(cx, expr).is_some_and(|id| cx.tcx.is_diagnostic_item(sym::convert_identity, id)),
    }
}

/// Gets the node where an expression is either used, or it's type is unified with another branch.
/// Returns both the node and the `HirId` of the closest child node.
pub fn get_expr_use_or_unification_node<'tcx>(tcx: TyCtxt<'tcx>, expr: &Expr<'_>) -> Option<(Node<'tcx>, HirId)> {
    let mut child_id = expr.hir_id;
    let mut iter = tcx.hir().parent_iter(child_id);
    loop {
        match iter.next() {
            None => break None,
            Some((id, Node::Block(_))) => child_id = id,
            Some((id, Node::Arm(arm))) if arm.body.hir_id == child_id => child_id = id,
            Some((_, Node::Expr(expr))) => match expr.kind {
                ExprKind::Match(_, [arm], _) if arm.hir_id == child_id => child_id = expr.hir_id,
                ExprKind::Block(..) | ExprKind::DropTemps(_) => child_id = expr.hir_id,
                ExprKind::If(_, then_expr, None) if then_expr.hir_id == child_id => break None,
                _ => break Some((Node::Expr(expr), child_id)),
            },
            Some((_, node)) => break Some((node, child_id)),
        }
    }
}

/// Checks if the result of an expression is used, or it's type is unified with another branch.
pub fn is_expr_used_or_unified(tcx: TyCtxt<'_>, expr: &Expr<'_>) -> bool {
    !matches!(
        get_expr_use_or_unification_node(tcx, expr),
        None | Some((
            Node::Stmt(Stmt {
                kind: StmtKind::Expr(_)
                    | StmtKind::Semi(_)
                    | StmtKind::Let(LetStmt {
                        pat: Pat {
                            kind: PatKind::Wild,
                            ..
                        },
                        ..
                    }),
                ..
            }),
            _
        ))
    )
}

/// Checks if the expression is the final expression returned from a block.
pub fn is_expr_final_block_expr(tcx: TyCtxt<'_>, expr: &Expr<'_>) -> bool {
    matches!(tcx.parent_hir_node(expr.hir_id), Node::Block(..))
}

pub fn std_or_core(cx: &LateContext<'_>) -> Option<&'static str> {
    if !is_no_std_crate(cx) {
        Some("std")
    } else if !is_no_core_crate(cx) {
        Some("core")
    } else {
        None
    }
}

pub fn is_no_std_crate(cx: &LateContext<'_>) -> bool {
<<<<<<< HEAD
    cx.tcx.hir().attrs(hir::CRATE_HIR_ID).iter().any(|attr| {
        attr.name_or_empty() == sym::no_std
    })
}

pub fn is_no_core_crate(cx: &LateContext<'_>) -> bool {
    cx.tcx.hir().attrs(hir::CRATE_HIR_ID).iter().any(|attr| {
        attr.name_or_empty() == sym::no_core
    })
=======
    cx.tcx
        .hir()
        .attrs(hir::CRATE_HIR_ID)
        .iter()
        .any(|attr| attr.name_or_empty() == sym::no_std)
}

pub fn is_no_core_crate(cx: &LateContext<'_>) -> bool {
    cx.tcx
        .hir()
        .attrs(hir::CRATE_HIR_ID)
        .iter()
        .any(|attr| attr.name_or_empty() == sym::no_core)
>>>>>>> a5f7789d
}

/// Check if parent of a hir node is a trait implementation block.
/// For example, `f` in
/// ```no_run
/// # struct S;
/// # trait Trait { fn f(); }
/// impl Trait for S {
///     fn f() {}
/// }
/// ```
pub fn is_trait_impl_item(cx: &LateContext<'_>, hir_id: HirId) -> bool {
    if let Node::Item(item) = cx.tcx.parent_hir_node(hir_id) {
        matches!(item.kind, ItemKind::Impl(Impl { of_trait: Some(_), .. }))
    } else {
        false
    }
}

/// Check if it's even possible to satisfy the `where` clause for the item.
///
/// `trivial_bounds` feature allows functions with unsatisfiable bounds, for example:
///
/// ```ignore
/// fn foo() where i32: Iterator {
///     for _ in 2i32 {}
/// }
/// ```
pub fn fn_has_unsatisfiable_preds(cx: &LateContext<'_>, did: DefId) -> bool {
    use rustc_trait_selection::traits;
    let predicates = cx
        .tcx
        .predicates_of(did)
        .predicates
        .iter()
        .filter_map(|(p, _)| if p.is_global() { Some(*p) } else { None });
    traits::impossible_predicates(cx.tcx, traits::elaborate(cx.tcx, predicates).collect::<Vec<_>>())
}

/// Returns the `DefId` of the callee if the given expression is a function or method call.
pub fn fn_def_id(cx: &LateContext<'_>, expr: &Expr<'_>) -> Option<DefId> {
    fn_def_id_with_node_args(cx, expr).map(|(did, _)| did)
}

/// Returns the `DefId` of the callee if the given expression is a function or method call,
/// as well as its node args.
pub fn fn_def_id_with_node_args<'tcx>(
    cx: &LateContext<'tcx>,
    expr: &Expr<'_>,
) -> Option<(DefId, GenericArgsRef<'tcx>)> {
    let typeck = cx.typeck_results();
    match &expr.kind {
        ExprKind::MethodCall(..) => Some((
            typeck.type_dependent_def_id(expr.hir_id)?,
            typeck.node_args(expr.hir_id),
        )),
        ExprKind::Call(
            Expr {
                kind: ExprKind::Path(qpath),
                hir_id: path_hir_id,
                ..
            },
            ..,
        ) => {
            // Only return Fn-like DefIds, not the DefIds of statics/consts/etc that contain or
            // deref to fn pointers, dyn Fn, impl Fn - #8850
            if let Res::Def(DefKind::Fn | DefKind::Ctor(..) | DefKind::AssocFn, id) =
                typeck.qpath_res(qpath, *path_hir_id)
            {
                Some((id, typeck.node_args(*path_hir_id)))
            } else {
                None
            }
        },
        _ => None,
    }
}

/// Returns `Option<String>` where String is a textual representation of the type encapsulated in
/// the slice iff the given expression is a slice of primitives.
///
/// (As defined in the `is_recursively_primitive_type` function.) Returns `None` otherwise.
pub fn is_slice_of_primitives(cx: &LateContext<'_>, expr: &Expr<'_>) -> Option<String> {
    let expr_type = cx.typeck_results().expr_ty_adjusted(expr);
    let expr_kind = expr_type.kind();
    let is_primitive = match expr_kind {
        rustc_ty::Slice(element_type) => is_recursively_primitive_type(*element_type),
        rustc_ty::Ref(_, inner_ty, _) if matches!(inner_ty.kind(), &rustc_ty::Slice(_)) => {
            if let rustc_ty::Slice(element_type) = inner_ty.kind() {
                is_recursively_primitive_type(*element_type)
            } else {
                unreachable!()
            }
        },
        _ => false,
    };

    if is_primitive {
        // if we have wrappers like Array, Slice or Tuple, print these
        // and get the type enclosed in the slice ref
        match expr_type.peel_refs().walk().nth(1).unwrap().expect_ty().kind() {
            rustc_ty::Slice(..) => return Some("slice".into()),
            rustc_ty::Array(..) => return Some("array".into()),
            rustc_ty::Tuple(..) => return Some("tuple".into()),
            _ => {
                // is_recursively_primitive_type() should have taken care
                // of the rest and we can rely on the type that is found
                let refs_peeled = expr_type.peel_refs();
                return Some(refs_peeled.walk().last().unwrap().to_string());
            },
        }
    }
    None
}

/// Returns list of all pairs `(a, b)` where `eq(a, b) == true`
/// and `a` is before `b` in `exprs` for all `a` and `b` in
/// `exprs`
///
/// Given functions `eq` and `hash` such that `eq(a, b) == true`
/// implies `hash(a) == hash(b)`
pub fn search_same<T, Hash, Eq>(exprs: &[T], mut hash: Hash, mut eq: Eq) -> Vec<(&T, &T)>
where
    Hash: FnMut(&T) -> u64,
    Eq: FnMut(&T, &T) -> bool,
{
    match exprs {
        [a, b] if eq(a, b) => return vec![(a, b)],
        _ if exprs.len() <= 2 => return vec![],
        _ => {},
    }

    let mut match_expr_list: Vec<(&T, &T)> = Vec::new();

    let mut map: UnhashMap<u64, Vec<&_>> =
        UnhashMap::with_capacity_and_hasher(exprs.len(), BuildHasherDefault::default());

    for expr in exprs {
        match map.entry(hash(expr)) {
            Entry::Occupied(mut o) => {
                for o in o.get() {
                    if eq(o, expr) {
                        match_expr_list.push((o, expr));
                    }
                }
                o.get_mut().push(expr);
            },
            Entry::Vacant(v) => {
                v.insert(vec![expr]);
            },
        }
    }

    match_expr_list
}

/// Peels off all references on the pattern. Returns the underlying pattern and the number of
/// references removed.
pub fn peel_hir_pat_refs<'a>(pat: &'a Pat<'a>) -> (&'a Pat<'a>, usize) {
    fn peel<'a>(pat: &'a Pat<'a>, count: usize) -> (&'a Pat<'a>, usize) {
        if let PatKind::Ref(pat, _) = pat.kind {
            peel(pat, count + 1)
        } else {
            (pat, count)
        }
    }
    peel(pat, 0)
}

/// Peels of expressions while the given closure returns `Some`.
pub fn peel_hir_expr_while<'tcx>(
    mut expr: &'tcx Expr<'tcx>,
    mut f: impl FnMut(&'tcx Expr<'tcx>) -> Option<&'tcx Expr<'tcx>>,
) -> &'tcx Expr<'tcx> {
    while let Some(e) = f(expr) {
        expr = e;
    }
    expr
}

/// Peels off up to the given number of references on the expression. Returns the underlying
/// expression and the number of references removed.
pub fn peel_n_hir_expr_refs<'a>(expr: &'a Expr<'a>, count: usize) -> (&'a Expr<'a>, usize) {
    let mut remaining = count;
    let e = peel_hir_expr_while(expr, |e| match e.kind {
        ExprKind::AddrOf(ast::BorrowKind::Ref, _, e) if remaining != 0 => {
            remaining -= 1;
            Some(e)
        },
        _ => None,
    });
    (e, count - remaining)
}

/// Peels off all unary operators of an expression. Returns the underlying expression and the number
/// of operators removed.
pub fn peel_hir_expr_unary<'a>(expr: &'a Expr<'a>) -> (&'a Expr<'a>, usize) {
    let mut count: usize = 0;
    let mut curr_expr = expr;
    while let ExprKind::Unary(_, local_expr) = curr_expr.kind {
        count = count.wrapping_add(1);
        curr_expr = local_expr;
    }
    (curr_expr, count)
}

/// Peels off all references on the expression. Returns the underlying expression and the number of
/// references removed.
pub fn peel_hir_expr_refs<'a>(expr: &'a Expr<'a>) -> (&'a Expr<'a>, usize) {
    let mut count = 0;
    let e = peel_hir_expr_while(expr, |e| match e.kind {
        ExprKind::AddrOf(ast::BorrowKind::Ref, _, e) => {
            count += 1;
            Some(e)
        },
        _ => None,
    });
    (e, count)
}

/// Peels off all references on the type. Returns the underlying type and the number of references
/// removed.
pub fn peel_hir_ty_refs<'a>(mut ty: &'a hir::Ty<'a>) -> (&'a hir::Ty<'a>, usize) {
    let mut count = 0;
    loop {
        match &ty.kind {
            TyKind::Ref(_, ref_ty) => {
                ty = ref_ty.ty;
                count += 1;
            },
            _ => break (ty, count),
        }
    }
}

/// Peels off all references on the type. Returns the underlying type and the number of references
/// removed.
pub fn peel_middle_ty_refs(mut ty: Ty<'_>) -> (Ty<'_>, usize) {
    let mut count = 0;
    while let rustc_ty::Ref(_, dest_ty, _) = ty.kind() {
        ty = *dest_ty;
        count += 1;
    }
    (ty, count)
}

/// Removes `AddrOf` operators (`&`) or deref operators (`*`), but only if a reference type is
/// dereferenced. An overloaded deref such as `Vec` to slice would not be removed.
pub fn peel_ref_operators<'hir>(cx: &LateContext<'_>, mut expr: &'hir Expr<'hir>) -> &'hir Expr<'hir> {
    loop {
        match expr.kind {
            ExprKind::AddrOf(_, _, e) => expr = e,
            ExprKind::Unary(UnOp::Deref, e) if cx.typeck_results().expr_ty(e).is_ref() => expr = e,
            _ => break,
        }
    }
    expr
}

pub fn is_hir_ty_cfg_dependant(cx: &LateContext<'_>, ty: &hir::Ty<'_>) -> bool {
    if let TyKind::Path(QPath::Resolved(_, path)) = ty.kind {
        if let Res::Def(_, def_id) = path.res {
            return cx.tcx.has_attr(def_id, sym::cfg) || cx.tcx.has_attr(def_id, sym::cfg_attr);
        }
    }
    false
}

static TEST_ITEM_NAMES_CACHE: OnceLock<Mutex<FxHashMap<LocalModDefId, Vec<Symbol>>>> = OnceLock::new();

fn with_test_item_names(tcx: TyCtxt<'_>, module: LocalModDefId, f: impl Fn(&[Symbol]) -> bool) -> bool {
    let cache = TEST_ITEM_NAMES_CACHE.get_or_init(|| Mutex::new(FxHashMap::default()));
    let mut map: MutexGuard<'_, FxHashMap<LocalModDefId, Vec<Symbol>>> = cache.lock().unwrap();
    let value = map.entry(module);
    match value {
        Entry::Occupied(entry) => f(entry.get()),
        Entry::Vacant(entry) => {
            let mut names = Vec::new();
            for id in tcx.hir().module_items(module) {
                if matches!(tcx.def_kind(id.owner_id), DefKind::Const)
                    && let item = tcx.hir().item(id)
                    && let ItemKind::Const(ty, _generics, _body) = item.kind
                {
                    if let TyKind::Path(QPath::Resolved(_, path)) = ty.kind {
                        // We could also check for the type name `test::TestDescAndFn`
                        if let Res::Def(DefKind::Struct, _) = path.res {
                            let has_test_marker = tcx
                                .hir()
                                .attrs(item.hir_id())
                                .iter()
                                .any(|a| a.has_name(sym::rustc_test_marker));
                            if has_test_marker {
                                names.push(item.ident.name);
                            }
                        }
                    }
                }
            }
            names.sort_unstable();
            f(entry.insert(names))
        },
    }
}

/// Checks if the function containing the given `HirId` is a `#[test]` function
///
/// Note: Add `//@compile-flags: --test` to UI tests with a `#[test]` function
pub fn is_in_test_function(tcx: TyCtxt<'_>, id: HirId) -> bool {
    with_test_item_names(tcx, tcx.parent_module(id), |names| {
        let node = tcx.hir_node(id);
        once((id, node))
            .chain(tcx.hir().parent_iter(id))
            // Since you can nest functions we need to collect all until we leave
            // function scope
            .any(|(_id, node)| {
                if let Node::Item(item) = node {
                    if let ItemKind::Fn(_, _, _) = item.kind {
                        // Note that we have sorted the item names in the visitor,
                        // so the binary_search gets the same as `contains`, but faster.
                        return names.binary_search(&item.ident.name).is_ok();
                    }
                }
                false
            })
    })
}

/// Checks if `id` has a `#[cfg(test)]` attribute applied
///
/// This only checks directly applied attributes, to see if a node is inside a `#[cfg(test)]` parent
/// use [`is_in_cfg_test`]
pub fn is_cfg_test(tcx: TyCtxt<'_>, id: HirId) -> bool {
    tcx.hir().attrs(id).iter().any(|attr| {
        if attr.has_name(sym::cfg)
            && let Some(items) = attr.meta_item_list()
            && let [item] = &*items
            && item.has_name(sym::test)
        {
            true
        } else {
            false
        }
    })
}

/// Checks if any parent node of `HirId` has `#[cfg(test)]` attribute applied
pub fn is_in_cfg_test(tcx: TyCtxt<'_>, id: HirId) -> bool {
    tcx.hir()
        .parent_id_iter(id)
        .any(|parent_id| is_cfg_test(tcx, parent_id))
}

/// Checks if the node is in a `#[test]` function or has any parent node marked `#[cfg(test)]`
pub fn is_in_test(tcx: TyCtxt<'_>, hir_id: HirId) -> bool {
    is_in_test_function(tcx, hir_id) || is_in_cfg_test(tcx, hir_id)
}

/// Checks if the item of any of its parents has `#[cfg(...)]` attribute applied.
pub fn inherits_cfg(tcx: TyCtxt<'_>, def_id: LocalDefId) -> bool {
    let hir = tcx.hir();

    tcx.has_attr(def_id, sym::cfg)
        || hir
            .parent_iter(tcx.local_def_id_to_hir_id(def_id))
            .flat_map(|(parent_id, _)| hir.attrs(parent_id))
            .any(|attr| attr.has_name(sym::cfg))
}

/// Walks up the HIR tree from the given expression in an attempt to find where the value is
/// consumed.
///
/// Termination has three conditions:
/// - The given function returns `Break`. This function will return the value.
/// - The consuming node is found. This function will return `Continue(use_node, child_id)`.
/// - No further parent nodes are found. This will trigger a debug assert or return `None`.
///
/// This allows walking through `if`, `match`, `break`, and block expressions to find where the
/// value produced by the expression is consumed.
pub fn walk_to_expr_usage<'tcx, T>(
    cx: &LateContext<'tcx>,
    e: &Expr<'tcx>,
    mut f: impl FnMut(HirId, Node<'tcx>, HirId) -> ControlFlow<T>,
) -> Option<ControlFlow<T, (Node<'tcx>, HirId)>> {
    let map = cx.tcx.hir();
    let mut iter = map.parent_iter(e.hir_id);
    let mut child_id = e.hir_id;

    while let Some((parent_id, parent)) = iter.next() {
        if let ControlFlow::Break(x) = f(parent_id, parent, child_id) {
            return Some(ControlFlow::Break(x));
        }
        let parent_expr = match parent {
            Node::Expr(e) => e,
            Node::Block(Block { expr: Some(body), .. }) | Node::Arm(Arm { body, .. }) if body.hir_id == child_id => {
                child_id = parent_id;
                continue;
            },
            Node::Arm(a) if a.body.hir_id == child_id => {
                child_id = parent_id;
                continue;
            },
            _ => return Some(ControlFlow::Continue((parent, child_id))),
        };
        match parent_expr.kind {
            ExprKind::If(child, ..) | ExprKind::Match(child, ..) if child.hir_id != child_id => child_id = parent_id,
            ExprKind::Break(Destination { target_id: Ok(id), .. }, _) => {
                child_id = id;
                iter = map.parent_iter(id);
            },
            ExprKind::Block(..) | ExprKind::DropTemps(_) => child_id = parent_id,
            _ => return Some(ControlFlow::Continue((parent, child_id))),
        }
    }
    debug_assert!(false, "no parent node found for `{child_id:?}`");
    None
}

/// A type definition as it would be viewed from within a function.
#[derive(Clone, Copy)]
pub enum DefinedTy<'tcx> {
    // Used for locals and closures defined within the function.
    Hir(&'tcx hir::Ty<'tcx>),
    /// Used for function signatures, and constant and static values. The type is
    /// in the context of its definition site. We also track the `def_id` of its
    /// definition site.
    ///
    /// WARNING: As the `ty` in in the scope of the definition, not of the function
    /// using it, you must be very careful with how you use it. Using it in the wrong
    /// scope easily results in ICEs.
    Mir {
        def_site_def_id: Option<DefId>,
        ty: Binder<'tcx, Ty<'tcx>>,
    },
}

/// The context an expressions value is used in.
pub struct ExprUseCtxt<'tcx> {
    /// The parent node which consumes the value.
    pub node: Node<'tcx>,
    /// The child id of the node the value came from.
    pub child_id: HirId,
    /// Any adjustments applied to the type.
    pub adjustments: &'tcx [Adjustment<'tcx>],
    /// Whether the type must unify with another code path.
    pub is_ty_unified: bool,
    /// Whether the value will be moved before it's used.
    pub moved_before_use: bool,
    /// Whether the use site has the same `SyntaxContext` as the value.
    pub same_ctxt: bool,
}
impl<'tcx> ExprUseCtxt<'tcx> {
    pub fn use_node(&self, cx: &LateContext<'tcx>) -> ExprUseNode<'tcx> {
        match self.node {
            Node::LetStmt(l) => ExprUseNode::LetStmt(l),
            Node::ExprField(field) => ExprUseNode::Field(field),

            Node::Item(&Item {
                kind: ItemKind::Static(..) | ItemKind::Const(..),
                owner_id,
                ..
            })
            | Node::TraitItem(&TraitItem {
                kind: TraitItemKind::Const(..),
                owner_id,
                ..
            })
            | Node::ImplItem(&ImplItem {
                kind: ImplItemKind::Const(..),
                owner_id,
                ..
            }) => ExprUseNode::ConstStatic(owner_id),

            Node::Item(&Item {
                kind: ItemKind::Fn(..),
                owner_id,
                ..
            })
            | Node::TraitItem(&TraitItem {
                kind: TraitItemKind::Fn(..),
                owner_id,
                ..
            })
            | Node::ImplItem(&ImplItem {
                kind: ImplItemKind::Fn(..),
                owner_id,
                ..
            }) => ExprUseNode::Return(owner_id),

            Node::Expr(use_expr) => match use_expr.kind {
                ExprKind::Ret(_) => ExprUseNode::Return(OwnerId {
                    def_id: cx.tcx.hir().body_owner_def_id(cx.enclosing_body.unwrap()),
                }),

                ExprKind::Closure(closure) => ExprUseNode::Return(OwnerId { def_id: closure.def_id }),
                ExprKind::Call(func, args) => match args.iter().position(|arg| arg.hir_id == self.child_id) {
                    Some(i) => ExprUseNode::FnArg(func, i),
                    None => ExprUseNode::Callee,
                },
                ExprKind::MethodCall(name, _, args, _) => ExprUseNode::MethodArg(
                    use_expr.hir_id,
                    name.args,
                    args.iter()
                        .position(|arg| arg.hir_id == self.child_id)
                        .map_or(0, |i| i + 1),
                ),
                ExprKind::Field(_, name) => ExprUseNode::FieldAccess(name),
                ExprKind::AddrOf(kind, mutbl, _) => ExprUseNode::AddrOf(kind, mutbl),
                _ => ExprUseNode::Other,
            },
            _ => ExprUseNode::Other,
        }
    }
}

/// The node which consumes a value.
pub enum ExprUseNode<'tcx> {
    /// Assignment to, or initializer for, a local
    LetStmt(&'tcx LetStmt<'tcx>),
    /// Initializer for a const or static item.
    ConstStatic(OwnerId),
    /// Implicit or explicit return from a function.
    Return(OwnerId),
    /// Initialization of a struct field.
    Field(&'tcx ExprField<'tcx>),
    /// An argument to a function.
    FnArg(&'tcx Expr<'tcx>, usize),
    /// An argument to a method.
    MethodArg(HirId, Option<&'tcx GenericArgs<'tcx>>, usize),
    /// The callee of a function call.
    Callee,
    /// Access of a field.
    FieldAccess(Ident),
    /// Borrow expression.
    AddrOf(ast::BorrowKind, Mutability),
    Other,
}
impl<'tcx> ExprUseNode<'tcx> {
    /// Checks if the value is returned from the function.
    pub fn is_return(&self) -> bool {
        matches!(self, Self::Return(_))
    }

    /// Checks if the value is used as a method call receiver.
    pub fn is_recv(&self) -> bool {
        matches!(self, Self::MethodArg(_, _, 0))
    }

    /// Gets the needed type as it's defined without any type inference.
    pub fn defined_ty(&self, cx: &LateContext<'tcx>) -> Option<DefinedTy<'tcx>> {
        match *self {
            Self::LetStmt(LetStmt { ty: Some(ty), .. }) => Some(DefinedTy::Hir(ty)),
            Self::ConstStatic(id) => Some(DefinedTy::Mir {
                def_site_def_id: Some(id.def_id.to_def_id()),
                ty: Binder::dummy(cx.tcx.type_of(id).instantiate_identity()),
            }),
            Self::Return(id) => {
                if let Node::Expr(Expr {
                    kind: ExprKind::Closure(c),
                    ..
                }) = cx.tcx.hir_node_by_def_id(id.def_id)
                {
                    match c.fn_decl.output {
                        FnRetTy::DefaultReturn(_) => None,
                        FnRetTy::Return(ty) => Some(DefinedTy::Hir(ty)),
                    }
                } else {
                    let ty = cx.tcx.fn_sig(id).instantiate_identity().output();
                    Some(DefinedTy::Mir {
                        def_site_def_id: Some(id.def_id.to_def_id()),
                        ty,
                    })
                }
            },
            Self::Field(field) => match get_parent_expr_for_hir(cx, field.hir_id) {
                Some(Expr {
                    hir_id,
                    kind: ExprKind::Struct(path, ..),
                    ..
                }) => adt_and_variant_of_res(cx, cx.qpath_res(path, *hir_id))
                    .and_then(|(adt, variant)| {
                        variant
                            .fields
                            .iter()
                            .find(|f| f.name == field.ident.name)
                            .map(|f| (adt, f))
                    })
                    .map(|(adt, field_def)| DefinedTy::Mir {
                        def_site_def_id: Some(adt.did()),
                        ty: Binder::dummy(cx.tcx.type_of(field_def.did).instantiate_identity()),
                    }),
                _ => None,
            },
            Self::FnArg(callee, i) => {
                let sig = expr_sig(cx, callee)?;
                let (hir_ty, ty) = sig.input_with_hir(i)?;
                Some(match hir_ty {
                    Some(hir_ty) => DefinedTy::Hir(hir_ty),
                    None => DefinedTy::Mir {
                        def_site_def_id: sig.predicates_id(),
                        ty,
                    },
                })
            },
            Self::MethodArg(id, _, i) => {
                let id = cx.typeck_results().type_dependent_def_id(id)?;
                let sig = cx.tcx.fn_sig(id).skip_binder();
                Some(DefinedTy::Mir {
                    def_site_def_id: Some(id),
                    ty: sig.input(i),
                })
            },
            Self::LetStmt(_) | Self::FieldAccess(..) | Self::Callee | Self::Other | Self::AddrOf(..) => None,
        }
    }
}

/// Gets the context an expression's value is used in.
pub fn expr_use_ctxt<'tcx>(cx: &LateContext<'tcx>, e: &'tcx Expr<'tcx>) -> ExprUseCtxt<'tcx> {
    let mut adjustments = [].as_slice();
    let mut is_ty_unified = false;
    let mut moved_before_use = false;
    let mut same_ctxt = true;
    let ctxt = e.span.ctxt();
    let node = walk_to_expr_usage(cx, e, &mut |parent_id, parent, child_id| -> ControlFlow<!> {
        if adjustments.is_empty()
            && let Node::Expr(e) = cx.tcx.hir_node(child_id)
        {
            adjustments = cx.typeck_results().expr_adjustments(e);
        }
        same_ctxt &= cx.tcx.hir().span(parent_id).ctxt() == ctxt;
        if let Node::Expr(e) = parent {
            match e.kind {
                ExprKind::If(e, _, _) | ExprKind::Match(e, _, _) if e.hir_id != child_id => {
                    is_ty_unified = true;
                    moved_before_use = true;
                },
                ExprKind::Block(_, Some(_)) | ExprKind::Break(..) => {
                    is_ty_unified = true;
                    moved_before_use = true;
                },
                ExprKind::Block(..) => moved_before_use = true,
                _ => {},
            }
        }
        ControlFlow::Continue(())
    });
    match node {
        Some(ControlFlow::Continue((node, child_id))) => ExprUseCtxt {
            node,
            child_id,
            adjustments,
            is_ty_unified,
            moved_before_use,
            same_ctxt,
        },
        #[allow(unreachable_patterns)]
        Some(ControlFlow::Break(_)) => unreachable!("type of node is ControlFlow<!>"),
        None => ExprUseCtxt {
            node: Node::Crate(cx.tcx.hir().root_module()),
            child_id: HirId::INVALID,
            adjustments: &[],
            is_ty_unified: true,
            moved_before_use: true,
            same_ctxt: false,
        },
    }
}

/// Tokenizes the input while keeping the text associated with each token.
pub fn tokenize_with_text(s: &str) -> impl Iterator<Item = (TokenKind, &str, InnerSpan)> {
    let mut pos = 0;
    tokenize(s).map(move |t| {
        let end = pos + t.len;
        let range = pos as usize..end as usize;
        let inner = InnerSpan::new(range.start, range.end);
        pos = end;
        (t.kind, s.get(range).unwrap_or_default(), inner)
    })
}

/// Checks whether a given span has any comment token
/// This checks for all types of comment: line "//", block "/**", doc "///" "//!"
pub fn span_contains_comment(sm: &SourceMap, span: Span) -> bool {
    let Ok(snippet) = sm.span_to_snippet(span) else {
        return false;
    };
    return tokenize(&snippet).any(|token| {
        matches!(
            token.kind,
            TokenKind::BlockComment { .. } | TokenKind::LineComment { .. }
        )
    });
}

/// Returns all the comments a given span contains
///
/// Comments are returned wrapped with their relevant delimiters
pub fn span_extract_comment(sm: &SourceMap, span: Span) -> String {
    span_extract_comments(sm, span).join("\n")
}

/// Returns all the comments a given span contains.
///
/// Comments are returned wrapped with their relevant delimiters.
pub fn span_extract_comments(sm: &SourceMap, span: Span) -> Vec<String> {
    let snippet = sm.span_to_snippet(span).unwrap_or_default();
    tokenize_with_text(&snippet)
        .filter(|(t, ..)| matches!(t, TokenKind::BlockComment { .. } | TokenKind::LineComment { .. }))
        .map(|(_, s, _)| s.to_string())
        .collect::<Vec<_>>()
}

pub fn span_find_starting_semi(sm: &SourceMap, span: Span) -> Span {
    sm.span_take_while(span, |&ch| ch == ' ' || ch == ';')
}

/// Returns whether the given let pattern and else body can be turned into a question mark
///
/// For this example:
/// ```ignore
/// let FooBar { a, b } = if let Some(a) = ex { a } else { return None };
/// ```
/// We get as parameters:
/// ```ignore
/// pat: Some(a)
/// else_body: return None
/// ```
///
/// And for this example:
/// ```ignore
/// let Some(FooBar { a, b }) = ex else { return None };
/// ```
/// We get as parameters:
/// ```ignore
/// pat: Some(FooBar { a, b })
/// else_body: return None
/// ```
///
/// We output `Some(a)` in the first instance, and `Some(FooBar { a, b })` in the second, because
/// the question mark operator is applicable here. Callers have to check whether we are in a
/// constant or not.
pub fn pat_and_expr_can_be_question_mark<'a, 'hir>(
    cx: &LateContext<'_>,
    pat: &'a Pat<'hir>,
    else_body: &Expr<'_>,
) -> Option<&'a Pat<'hir>> {
    if let PatKind::TupleStruct(pat_path, [inner_pat], _) = pat.kind
        && is_res_lang_ctor(cx, cx.qpath_res(&pat_path, pat.hir_id), OptionSome)
        && !is_refutable(cx, inner_pat)
        && let else_body = peel_blocks(else_body)
        && let ExprKind::Ret(Some(ret_val)) = else_body.kind
        && let ExprKind::Path(ret_path) = ret_val.kind
        && is_res_lang_ctor(cx, cx.qpath_res(&ret_path, ret_val.hir_id), OptionNone)
    {
        Some(inner_pat)
    } else {
        None
    }
}

macro_rules! op_utils {
    ($($name:ident $assign:ident)*) => {
        /// Binary operation traits like `LangItem::Add`
        pub static BINOP_TRAITS: &[LangItem] = &[$(LangItem::$name,)*];

        /// Operator-Assign traits like `LangItem::AddAssign`
        pub static OP_ASSIGN_TRAITS: &[LangItem] = &[$(LangItem::$assign,)*];

        /// Converts `BinOpKind::Add` to `(LangItem::Add, LangItem::AddAssign)`, for example
        pub fn binop_traits(kind: hir::BinOpKind) -> Option<(LangItem, LangItem)> {
            match kind {
                $(hir::BinOpKind::$name => Some((LangItem::$name, LangItem::$assign)),)*
                _ => None,
            }
        }
    };
}

op_utils! {
    Add    AddAssign
    Sub    SubAssign
    Mul    MulAssign
    Div    DivAssign
    Rem    RemAssign
    BitXor BitXorAssign
    BitAnd BitAndAssign
    BitOr  BitOrAssign
    Shl    ShlAssign
    Shr    ShrAssign
}

/// Returns `true` if the pattern is a `PatWild`, or is an ident prefixed with `_`
/// that is not locally used.
pub fn pat_is_wild<'tcx>(cx: &LateContext<'tcx>, pat: &'tcx PatKind<'_>, body: impl Visitable<'tcx>) -> bool {
    match *pat {
        PatKind::Wild => true,
        PatKind::Binding(_, id, ident, None) if ident.as_str().starts_with('_') => {
            !visitors::is_local_used(cx, body, id)
        },
        _ => false,
    }
}

#[derive(Clone, Copy)]
pub enum RequiresSemi {
    Yes,
    No,
}
impl RequiresSemi {
    pub fn requires_semi(self) -> bool {
        matches!(self, Self::Yes)
    }
}

/// Check if the expression return `!`, a type coerced from `!`, or could return `!` if the final
/// expression were turned into a statement.
#[expect(clippy::too_many_lines)]
pub fn is_never_expr<'tcx>(cx: &LateContext<'tcx>, e: &'tcx Expr<'_>) -> Option<RequiresSemi> {
    struct BreakTarget {
        id: HirId,
        unused: bool,
    }

    struct V<'cx, 'tcx> {
        cx: &'cx LateContext<'tcx>,
        break_targets: Vec<BreakTarget>,
        break_targets_for_result_ty: u32,
        in_final_expr: bool,
        requires_semi: bool,
        is_never: bool,
    }

    impl V<'_, '_> {
        fn push_break_target(&mut self, id: HirId) {
            self.break_targets.push(BreakTarget { id, unused: true });
            self.break_targets_for_result_ty += u32::from(self.in_final_expr);
        }
    }

    impl<'tcx> Visitor<'tcx> for V<'_, 'tcx> {
        fn visit_expr(&mut self, e: &'tcx Expr<'_>) {
            // Note: Part of the complexity here comes from the fact that
            // coercions are applied to the innermost expression.
            // e.g. In `let x: u32 = { break () };` the never-to-any coercion
            // is applied to the break expression. This means we can't just
            // check the block's type as it will be `u32` despite the fact
            // that the block always diverges.

            // The rest of the complexity comes from checking blocks which
            // syntactically return a value, but will always diverge before
            // reaching that point.
            // e.g. In `let x = { foo(panic!()) };` the block's type will be the
            // return type of `foo` even though it will never actually run. This
            // can be trivially fixed by adding a semicolon after the call, but
            // we must first detect that a semicolon is needed to make that
            // suggestion.

            if self.is_never && self.break_targets.is_empty() {
                if self.in_final_expr && !self.requires_semi {
                    // This expression won't ever run, but we still need to check
                    // if it can affect the type of the final expression.
                    match e.kind {
                        ExprKind::DropTemps(e) => self.visit_expr(e),
                        ExprKind::If(_, then, Some(else_)) => {
                            self.visit_expr(then);
                            self.visit_expr(else_);
                        },
                        ExprKind::Match(_, arms, _) => {
                            for arm in arms {
                                self.visit_expr(arm.body);
                            }
                        },
                        ExprKind::Loop(b, ..) => {
                            self.push_break_target(e.hir_id);
                            self.in_final_expr = false;
                            self.visit_block(b);
                            self.break_targets.pop();
                        },
                        ExprKind::Block(b, _) => {
                            if b.targeted_by_break {
                                self.push_break_target(b.hir_id);
                                self.visit_block(b);
                                self.break_targets.pop();
                            } else {
                                self.visit_block(b);
                            }
                        },
                        _ => {
                            self.requires_semi = !self.cx.typeck_results().expr_ty(e).is_never();
                        },
                    }
                }
                return;
            }
            match e.kind {
                ExprKind::DropTemps(e) => self.visit_expr(e),
                ExprKind::Ret(None) | ExprKind::Continue(_) => self.is_never = true,
                ExprKind::Ret(Some(e)) | ExprKind::Become(e) => {
                    self.in_final_expr = false;
                    self.visit_expr(e);
                    self.is_never = true;
                },
                ExprKind::Break(dest, e) => {
                    if let Some(e) = e {
                        self.in_final_expr = false;
                        self.visit_expr(e);
                    }
                    if let Ok(id) = dest.target_id
                        && let Some((i, target)) = self
                            .break_targets
                            .iter_mut()
                            .enumerate()
                            .find(|(_, target)| target.id == id)
                    {
                        target.unused &= self.is_never;
                        if i < self.break_targets_for_result_ty as usize {
                            self.requires_semi = true;
                        }
                    }
                    self.is_never = true;
                },
                ExprKind::If(cond, then, else_) => {
                    let in_final_expr = mem::replace(&mut self.in_final_expr, false);
                    self.visit_expr(cond);
                    self.in_final_expr = in_final_expr;

                    if self.is_never {
                        self.visit_expr(then);
                        if let Some(else_) = else_ {
                            self.visit_expr(else_);
                        }
                    } else {
                        self.visit_expr(then);
                        let is_never = mem::replace(&mut self.is_never, false);
                        if let Some(else_) = else_ {
                            self.visit_expr(else_);
                            self.is_never &= is_never;
                        }
                    }
                },
                ExprKind::Match(scrutinee, arms, _) => {
                    let in_final_expr = mem::replace(&mut self.in_final_expr, false);
                    self.visit_expr(scrutinee);
                    self.in_final_expr = in_final_expr;

                    if self.is_never {
                        for arm in arms {
                            self.visit_arm(arm);
                        }
                    } else {
                        let mut is_never = true;
                        for arm in arms {
                            self.is_never = false;
                            if let Some(guard) = arm.guard {
                                let in_final_expr = mem::replace(&mut self.in_final_expr, false);
                                self.visit_expr(guard);
                                self.in_final_expr = in_final_expr;
                                // The compiler doesn't consider diverging guards as causing the arm to diverge.
                                self.is_never = false;
                            }
                            self.visit_expr(arm.body);
                            is_never &= self.is_never;
                        }
                        self.is_never = is_never;
                    }
                },
                ExprKind::Loop(b, _, _, _) => {
                    self.push_break_target(e.hir_id);
                    self.in_final_expr = false;
                    self.visit_block(b);
                    self.is_never = self.break_targets.pop().unwrap().unused;
                },
                ExprKind::Block(b, _) => {
                    if b.targeted_by_break {
                        self.push_break_target(b.hir_id);
                        self.visit_block(b);
                        self.is_never &= self.break_targets.pop().unwrap().unused;
                    } else {
                        self.visit_block(b);
                    }
                },
                _ => {
                    self.in_final_expr = false;
                    walk_expr(self, e);
                    self.is_never |= self.cx.typeck_results().expr_ty(e).is_never();
                },
            }
        }

        fn visit_block(&mut self, b: &'tcx Block<'_>) {
            let in_final_expr = mem::replace(&mut self.in_final_expr, false);
            for s in b.stmts {
                self.visit_stmt(s);
            }
            self.in_final_expr = in_final_expr;
            if let Some(e) = b.expr {
                self.visit_expr(e);
            }
        }

        fn visit_local(&mut self, l: &'tcx LetStmt<'_>) {
            if let Some(e) = l.init {
                self.visit_expr(e);
            }
            if let Some(else_) = l.els {
                let is_never = self.is_never;
                self.visit_block(else_);
                self.is_never = is_never;
            }
        }

        fn visit_arm(&mut self, arm: &Arm<'tcx>) {
            if let Some(guard) = arm.guard {
                let in_final_expr = mem::replace(&mut self.in_final_expr, false);
                self.visit_expr(guard);
                self.in_final_expr = in_final_expr;
            }
            self.visit_expr(arm.body);
        }
    }

    if cx.typeck_results().expr_ty(e).is_never() {
        Some(RequiresSemi::No)
    } else if let ExprKind::Block(b, _) = e.kind
        && !b.targeted_by_break
        && b.expr.is_none()
    {
        // If a block diverges without a final expression then it's type is `!`.
        None
    } else {
        let mut v = V {
            cx,
            break_targets: Vec::new(),
            break_targets_for_result_ty: 0,
            in_final_expr: true,
            requires_semi: false,
            is_never: false,
        };
        v.visit_expr(e);
        v.is_never
            .then_some(if v.requires_semi && matches!(e.kind, ExprKind::Block(..)) {
                RequiresSemi::Yes
            } else {
                RequiresSemi::No
            })
    }
}

/// Produces a path from a local caller to the type of the called method. Suitable for user
/// output/suggestions.
///
/// Returned path can be either absolute (for methods defined non-locally), or relative (for local
/// methods).
pub fn get_path_from_caller_to_method_type<'tcx>(
    tcx: TyCtxt<'tcx>,
    from: LocalDefId,
    method: DefId,
    args: GenericArgsRef<'tcx>,
) -> String {
    let assoc_item = tcx.associated_item(method);
    let def_id = assoc_item.container_id(tcx);
    match assoc_item.container {
        rustc_ty::AssocItemContainer::Trait => get_path_to_callee(tcx, from, def_id),
        rustc_ty::AssocItemContainer::Impl => {
            let ty = tcx.type_of(def_id).instantiate_identity();
            get_path_to_ty(tcx, from, ty, args)
        },
    }
}

fn get_path_to_ty<'tcx>(tcx: TyCtxt<'tcx>, from: LocalDefId, ty: Ty<'tcx>, args: GenericArgsRef<'tcx>) -> String {
    match ty.kind() {
        rustc_ty::Adt(adt, _) => get_path_to_callee(tcx, from, adt.did()),
        // TODO these types need to be recursively resolved as well
        rustc_ty::Array(..)
        | rustc_ty::Dynamic(..)
        | rustc_ty::Never
        | rustc_ty::RawPtr(_, _)
        | rustc_ty::Ref(..)
        | rustc_ty::Slice(_)
        | rustc_ty::Tuple(_) => format!("<{}>", EarlyBinder::bind(ty).instantiate(tcx, args)),
        _ => ty.to_string(),
    }
}

/// Produce a path from some local caller to the callee. Suitable for user output/suggestions.
fn get_path_to_callee(tcx: TyCtxt<'_>, from: LocalDefId, callee: DefId) -> String {
    // only search for a relative path if the call is fully local
    if callee.is_local() {
        let callee_path = tcx.def_path(callee);
        let caller_path = tcx.def_path(from.to_def_id());
        maybe_get_relative_path(&caller_path, &callee_path, 2)
    } else {
        tcx.def_path_str(callee)
    }
}

/// Tries to produce a relative path from `from` to `to`; if such a path would contain more than
/// `max_super` `super` items, produces an absolute path instead. Both `from` and `to` should be in
/// the local crate.
///
/// Suitable for user output/suggestions.
///
/// This ignores use items, and assumes that the target path is visible from the source
/// path (which _should_ be a reasonable assumption since we in order to be able to use an object of
/// certain type T, T is required to be visible).
///
/// TODO make use of `use` items. Maybe we should have something more sophisticated like
/// rust-analyzer does? <https://docs.rs/ra_ap_hir_def/0.0.169/src/ra_ap_hir_def/find_path.rs.html#19-27>
fn maybe_get_relative_path(from: &DefPath, to: &DefPath, max_super: usize) -> String {
    use itertools::EitherOrBoth::{Both, Left, Right};

    // 1. skip the segments common for both paths (regardless of their type)
    let unique_parts = to
        .data
        .iter()
        .zip_longest(from.data.iter())
        .skip_while(|el| matches!(el, Both(l, r) if l == r))
        .map(|el| match el {
            Both(l, r) => Both(l.data, r.data),
            Left(l) => Left(l.data),
            Right(r) => Right(r.data),
        });

    // 2. for the remaining segments, construct relative path using only mod names and `super`
    let mut go_up_by = 0;
    let mut path = Vec::new();
    for el in unique_parts {
        match el {
            Both(l, r) => {
                // consider:
                // a::b::sym:: ::    refers to
                // c::d::e  ::f::sym
                // result should be super::super::c::d::e::f
                //
                // alternatively:
                // a::b::c  ::d::sym refers to
                // e::f::sym:: ::
                // result should be super::super::super::super::e::f
                if let DefPathData::TypeNs(s) = l {
                    path.push(s.to_string());
                }
                if let DefPathData::TypeNs(_) = r {
                    go_up_by += 1;
                }
            },
            // consider:
            // a::b::sym:: ::    refers to
            // c::d::e  ::f::sym
            // when looking at `f`
            Left(DefPathData::TypeNs(sym)) => path.push(sym.to_string()),
            // consider:
            // a::b::c  ::d::sym refers to
            // e::f::sym:: ::
            // when looking at `d`
            Right(DefPathData::TypeNs(_)) => go_up_by += 1,
            _ => {},
        }
    }

    if go_up_by > max_super {
        // `super` chain would be too long, just use the absolute path instead
        once(String::from("crate"))
            .chain(to.data.iter().filter_map(|el| {
                if let DefPathData::TypeNs(sym) = el.data {
                    Some(sym.to_string())
                } else {
                    None
                }
            }))
            .join("::")
    } else {
        repeat(String::from("super")).take(go_up_by).chain(path).join("::")
    }
}

/// Returns true if the specified `HirId` is the top-level expression of a statement or the only
/// expression in a block.
pub fn is_parent_stmt(cx: &LateContext<'_>, id: HirId) -> bool {
    matches!(
        cx.tcx.parent_hir_node(id),
        Node::Stmt(..) | Node::Block(Block { stmts: [], .. })
    )
}

/// Returns true if the given `expr` is a block or resembled as a block,
/// such as `if`, `loop`, `match` expressions etc.
pub fn is_block_like(expr: &Expr<'_>) -> bool {
    matches!(
        expr.kind,
        ExprKind::Block(..) | ExprKind::ConstBlock(..) | ExprKind::If(..) | ExprKind::Loop(..) | ExprKind::Match(..)
    )
}

/// Returns true if the given `expr` is binary expression that needs to be wrapped in parentheses.
pub fn binary_expr_needs_parentheses(expr: &Expr<'_>) -> bool {
    fn contains_block(expr: &Expr<'_>, is_operand: bool) -> bool {
        match expr.kind {
            ExprKind::Binary(_, lhs, _) => contains_block(lhs, true),
            _ if is_block_like(expr) => is_operand,
            _ => false,
        }
    }

    contains_block(expr, false)
}

/// Returns true if the specified expression is in a receiver position.
pub fn is_receiver_of_method_call(cx: &LateContext<'_>, expr: &Expr<'_>) -> bool {
    if let Some(parent_expr) = get_parent_expr(cx, expr)
        && let ExprKind::MethodCall(_, receiver, ..) = parent_expr.kind
        && receiver.hir_id == expr.hir_id
    {
        return true;
    }
    false
}<|MERGE_RESOLUTION|>--- conflicted
+++ resolved
@@ -2236,17 +2236,6 @@
 }
 
 pub fn is_no_std_crate(cx: &LateContext<'_>) -> bool {
-<<<<<<< HEAD
-    cx.tcx.hir().attrs(hir::CRATE_HIR_ID).iter().any(|attr| {
-        attr.name_or_empty() == sym::no_std
-    })
-}
-
-pub fn is_no_core_crate(cx: &LateContext<'_>) -> bool {
-    cx.tcx.hir().attrs(hir::CRATE_HIR_ID).iter().any(|attr| {
-        attr.name_or_empty() == sym::no_core
-    })
-=======
     cx.tcx
         .hir()
         .attrs(hir::CRATE_HIR_ID)
@@ -2260,7 +2249,6 @@
         .attrs(hir::CRATE_HIR_ID)
         .iter()
         .any(|attr| attr.name_or_empty() == sym::no_core)
->>>>>>> a5f7789d
 }
 
 /// Check if parent of a hir node is a trait implementation block.
