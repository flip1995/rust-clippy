--- conflicted
+++ resolved
@@ -77,32 +77,20 @@
 use rustc_hir::itemlikevisit::ItemLikeVisitor;
 use rustc_hir::LangItem::{OptionNone, ResultErr, ResultOk};
 use rustc_hir::{
-<<<<<<< HEAD
-    def, Arm, ArrayLen, BindingAnnotation, Block, BlockCheckMode, Body, Constness, Destination, Expr,
-    ExprKind, FnDecl, ForeignItem, HirId, Impl, ImplItem, ImplItemKind, IsAsync, Item, ItemKind, LangItem, Local,
-    MatchSource, Mutability, Node, Param, Pat, PatKind, Path, PathSegment, PrimTy, QPath, Stmt, StmtKind,
-    TraitItem, TraitItemKind, TraitRef, TyKind, UnOp,
-=======
     def, Arm, ArrayLen, BindingAnnotation, Block, BlockCheckMode, Body, Constness, Destination, Expr, ExprKind, FnDecl,
     ForeignItem, HirId, Impl, ImplItem, ImplItemKind, IsAsync, Item, ItemKind, LangItem, Local, MatchSource,
     Mutability, Node, Param, Pat, PatKind, Path, PathSegment, PrimTy, QPath, Stmt, StmtKind, TraitItem, TraitItemKind,
     TraitRef, TyKind, UnOp,
->>>>>>> 7f34a278
 };
 use rustc_lint::{LateContext, Level, Lint, LintContext};
 use rustc_middle::hir::place::PlaceBase;
 use rustc_middle::ty as rustc_ty;
 use rustc_middle::ty::adjustment::{Adjust, Adjustment, AutoBorrow};
 use rustc_middle::ty::binding::BindingMode;
-<<<<<<< HEAD
-use rustc_middle::ty::{IntTy, UintTy, FloatTy};
-use rustc_middle::ty::fast_reject::SimplifiedTypeGen::*;
-=======
 use rustc_middle::ty::fast_reject::SimplifiedTypeGen::{
     ArraySimplifiedType, BoolSimplifiedType, CharSimplifiedType, FloatSimplifiedType, IntSimplifiedType,
     PtrSimplifiedType, SliceSimplifiedType, StrSimplifiedType, UintSimplifiedType,
 };
->>>>>>> 7f34a278
 use rustc_middle::ty::{layout::IntegerExt, BorrowKind, DefIdTree, Ty, TyCtxt, TypeAndMut, TypeFoldable, UpvarCapture};
 use rustc_middle::ty::{FloatTy, IntTy, UintTy};
 use rustc_semver::RustcVersion;
@@ -537,11 +525,7 @@
     let tcx = cx.tcx;
     let starts = find_primitive(tcx, base)
         .chain(find_crate(tcx, base))
-<<<<<<< HEAD
-        .flat_map(|id| item_child_by_name(tcx, id, first));
-=======
         .filter_map(|id| item_child_by_name(tcx, id, first));
->>>>>>> 7f34a278
 
     for first in starts {
         let last = path
