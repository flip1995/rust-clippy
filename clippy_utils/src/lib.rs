#![feature(box_patterns)]
#![feature(in_band_lifetimes)]
#![feature(or_patterns)]
#![feature(rustc_private)]
#![recursion_limit = "512"]
#![allow(clippy::missing_errors_doc, clippy::missing_panics_doc, clippy::must_use_candidate)]

// FIXME: switch to something more ergonomic here, once available.
// (Currently there is no way to opt into sysroot crates without `extern crate`.)
extern crate rustc_ast;
extern crate rustc_ast_pretty;
extern crate rustc_data_structures;
extern crate rustc_errors;
extern crate rustc_hir;
extern crate rustc_infer;
extern crate rustc_lexer;
extern crate rustc_lint;
extern crate rustc_middle;
extern crate rustc_mir;
extern crate rustc_session;
extern crate rustc_span;
extern crate rustc_target;
extern crate rustc_trait_selection;
extern crate rustc_typeck;

#[macro_use]
pub mod sym_helper;

#[allow(clippy::module_name_repetitions)]
pub mod ast_utils;
pub mod attrs;
pub mod camel_case;
pub mod comparisons;
pub mod consts;
mod diagnostics;
pub mod eager_or_lazy;
pub mod higher;
mod hir_utils;
pub mod numeric_literal;
pub mod paths;
pub mod ptr;
pub mod qualify_min_const_fn;
pub mod sugg;
pub mod usage;
pub mod visitors;

pub use self::attrs::*;
pub use self::diagnostics::*;
pub use self::hir_utils::{both, eq_expr_value, over, SpanlessEq, SpanlessHash};

use std::borrow::Cow;
use std::collections::hash_map::Entry;
use std::hash::BuildHasherDefault;

use if_chain::if_chain;
use rustc_ast::ast::{self, Attribute, BorrowKind, LitKind, Mutability};
use rustc_data_structures::fx::FxHashMap;
use rustc_errors::Applicability;
use rustc_hir as hir;
use rustc_hir::def::{CtorKind, CtorOf, DefKind, Res};
use rustc_hir::def_id::{DefId, LOCAL_CRATE};
use rustc_hir::intravisit::{self, NestedVisitorMap, Visitor};
use rustc_hir::Node;
use rustc_hir::{
<<<<<<< HEAD
    def, Arm, Block, Body, Constness, Expr, ExprKind, FnDecl, HirId, ImplItem, ImplItemKind, Item, ItemKind,
    MatchSource, Param, Pat, PatKind, Path, PathSegment, QPath, TraitItem, TraitItemKind, TraitRef, TyKind, Unsafety,
=======
    def, Arm, Block, Body, Constness, Expr, ExprKind, FnDecl, GenericArgs, HirId, Impl, ImplItem, ImplItemKind, Item,
    ItemKind, LangItem, MatchSource, Param, Pat, PatKind, Path, PathSegment, QPath, TraitItem, TraitItemKind, TraitRef,
    TyKind, Unsafety,
>>>>>>> 6cad9bde
};
use rustc_infer::infer::TyCtxtInferExt;
use rustc_lint::{LateContext, Level, Lint, LintContext};
use rustc_middle::hir::exports::Export;
use rustc_middle::hir::map::Map;
use rustc_middle::ty::subst::{GenericArg, GenericArgKind};
use rustc_middle::ty::{self, layout::IntegerExt, DefIdTree, IntTy, Ty, TyCtxt, TypeFoldable, UintTy};
use rustc_semver::RustcVersion;
use rustc_session::Session;
use rustc_span::hygiene::{self, ExpnKind, MacroKind};
use rustc_span::source_map::original_sp;
use rustc_span::sym;
use rustc_span::symbol::{kw, Symbol};
use rustc_span::{BytePos, Pos, Span, SyntaxContext, DUMMY_SP};
use rustc_target::abi::Integer;
use rustc_trait_selection::traits::query::normalize::AtExt;
use smallvec::SmallVec;

use crate::consts::{constant, Constant};
use std::collections::HashMap;

pub fn parse_msrv(msrv: &str, sess: Option<&Session>, span: Option<Span>) -> Option<RustcVersion> {
    if let Ok(version) = RustcVersion::parse(msrv) {
        return Some(version);
    } else if let Some(sess) = sess {
        if let Some(span) = span {
            sess.span_err(span, &format!("`{}` is not a valid Rust version", msrv));
        }
    }
    None
}

pub fn meets_msrv(msrv: Option<&RustcVersion>, lint_msrv: &RustcVersion) -> bool {
    msrv.map_or(true, |msrv| msrv.meets(*lint_msrv))
}

#[macro_export]
macro_rules! extract_msrv_attr {
    (LateContext) => {
        extract_msrv_attr!(@LateContext, ());
    };
    (EarlyContext) => {
        extract_msrv_attr!(@EarlyContext);
    };
    (@$context:ident$(, $call:tt)?) => {
        fn enter_lint_attrs(&mut self, cx: &rustc_lint::$context<'tcx>, attrs: &'tcx [rustc_ast::ast::Attribute]) {
            use $crate::get_unique_inner_attr;
            match get_unique_inner_attr(cx.sess$($call)?, attrs, "msrv") {
                Some(msrv_attr) => {
                    if let Some(msrv) = msrv_attr.value_str() {
                        self.msrv = $crate::parse_msrv(
                            &msrv.to_string(),
                            Some(cx.sess$($call)?),
                            Some(msrv_attr.span),
                        );
                    } else {
                        cx.sess$($call)?.span_err(msrv_attr.span, "bad clippy attribute");
                    }
                },
                _ => (),
            }
        }
    };
}

/// Returns `true` if the two spans come from differing expansions (i.e., one is
/// from a macro and one isn't).
#[must_use]
pub fn differing_macro_contexts(lhs: Span, rhs: Span) -> bool {
    rhs.ctxt() != lhs.ctxt()
}

/// Returns `true` if the given `NodeId` is inside a constant context
///
/// # Example
///
/// ```rust,ignore
/// if in_constant(cx, expr.hir_id) {
///     // Do something
/// }
/// ```
pub fn in_constant(cx: &LateContext<'_>, id: HirId) -> bool {
    let parent_id = cx.tcx.hir().get_parent_item(id);
    match cx.tcx.hir().get(parent_id) {
        Node::Item(&Item {
            kind: ItemKind::Const(..) | ItemKind::Static(..),
            ..
        })
        | Node::TraitItem(&TraitItem {
            kind: TraitItemKind::Const(..),
            ..
        })
        | Node::ImplItem(&ImplItem {
            kind: ImplItemKind::Const(..),
            ..
        })
        | Node::AnonConst(_) => true,
        Node::Item(&Item {
            kind: ItemKind::Fn(ref sig, ..),
            ..
        })
        | Node::ImplItem(&ImplItem {
            kind: ImplItemKind::Fn(ref sig, _),
            ..
        }) => sig.header.constness == Constness::Const,
        _ => false,
    }
}

/// Returns `true` if this `span` was expanded by any macro.
#[must_use]
pub fn in_macro(span: Span) -> bool {
    if span.from_expansion() {
        !matches!(span.ctxt().outer_expn_data().kind, ExpnKind::Desugaring(..))
    } else {
        false
    }
}

// If the snippet is empty, it's an attribute that was inserted during macro
// expansion and we want to ignore those, because they could come from external
// sources that the user has no control over.
// For some reason these attributes don't have any expansion info on them, so
// we have to check it this way until there is a better way.
pub fn is_present_in_source<T: LintContext>(cx: &T, span: Span) -> bool {
    if let Some(snippet) = snippet_opt(cx, span) {
        if snippet.is_empty() {
            return false;
        }
    }
    true
}

/// Checks if given pattern is a wildcard (`_`)
pub fn is_wild<'tcx>(pat: &impl std::ops::Deref<Target = Pat<'tcx>>) -> bool {
    matches!(pat.kind, PatKind::Wild)
}

/// Checks if type is struct, enum or union type with the given def path.
///
/// If the type is a diagnostic item, use `is_type_diagnostic_item` instead.
/// If you change the signature, remember to update the internal lint `MatchTypeOnDiagItem`
pub fn match_type(cx: &LateContext<'_>, ty: Ty<'_>, path: &[&str]) -> bool {
    match ty.kind() {
        ty::Adt(adt, _) => match_def_path(cx, adt.did, path),
        _ => false,
    }
}

/// Checks if the type is equal to a diagnostic item
///
/// If you change the signature, remember to update the internal lint `MatchTypeOnDiagItem`
pub fn is_type_diagnostic_item(cx: &LateContext<'_>, ty: Ty<'_>, diag_item: Symbol) -> bool {
    match ty.kind() {
        ty::Adt(adt, _) => cx.tcx.is_diagnostic_item(diag_item, adt.did),
        _ => false,
    }
}

/// Checks if the type is equal to a lang item
pub fn is_type_lang_item(cx: &LateContext<'_>, ty: Ty<'_>, lang_item: hir::LangItem) -> bool {
    match ty.kind() {
        ty::Adt(adt, _) => cx.tcx.lang_items().require(lang_item).unwrap() == adt.did,
        _ => false,
    }
}

/// Checks if the first type parameter is a lang item.
pub fn is_ty_param_lang_item(cx: &LateContext<'_>, qpath: &QPath<'tcx>, item: LangItem) -> Option<&'tcx hir::Ty<'tcx>> {
    let ty = get_qpath_generic_tys(qpath).next()?;

    if let TyKind::Path(qpath) = &ty.kind {
        cx.qpath_res(qpath, ty.hir_id)
            .opt_def_id()
            .map_or(false, |id| {
                cx.tcx.lang_items().require(item).map_or(false, |lang_id| id == lang_id)
            })
            .then(|| ty)
    } else {
        None
    }
}

/// Checks if the first type parameter is a diagnostic item.
pub fn is_ty_param_diagnostic_item(
    cx: &LateContext<'_>,
    qpath: &QPath<'tcx>,
    item: Symbol,
) -> Option<&'tcx hir::Ty<'tcx>> {
    let ty = get_qpath_generic_tys(qpath).next()?;

    if let TyKind::Path(qpath) = &ty.kind {
        cx.qpath_res(qpath, ty.hir_id)
            .opt_def_id()
            .map_or(false, |id| cx.tcx.is_diagnostic_item(item, id))
            .then(|| ty)
    } else {
        None
    }
}

/// Return `true` if the passed `typ` is `isize` or `usize`.
pub fn is_isize_or_usize(typ: Ty<'_>) -> bool {
    matches!(typ.kind(), ty::Int(IntTy::Isize) | ty::Uint(UintTy::Usize))
}

/// Checks if the method call given in `expr` belongs to the given trait.
pub fn match_trait_method(cx: &LateContext<'_>, expr: &Expr<'_>, path: &[&str]) -> bool {
    let def_id = cx.typeck_results().type_dependent_def_id(expr.hir_id).unwrap();
    let trt_id = cx.tcx.trait_of_item(def_id);
    trt_id.map_or(false, |trt_id| match_def_path(cx, trt_id, path))
}

/// Checks if the method call given in `expr` belongs to a trait or other container with a given
/// diagnostic item
pub fn is_diagnostic_assoc_item(cx: &LateContext<'_>, def_id: DefId, diag_item: Symbol) -> bool {
    cx.tcx
        .opt_associated_item(def_id)
        .and_then(|associated_item| match associated_item.container {
            ty::TraitContainer(assoc_def_id) => Some(assoc_def_id),
            ty::ImplContainer(assoc_def_id) => match cx.tcx.type_of(assoc_def_id).kind() {
                ty::Adt(adt, _) => Some(adt.did),
                ty::Slice(_) => cx.tcx.get_diagnostic_item(sym::slice), // this isn't perfect but it works
                _ => None,
            },
        })
        .map_or(false, |assoc_def_id| cx.tcx.is_diagnostic_item(diag_item, assoc_def_id))
}

/// Checks if an expression references a variable of the given name.
pub fn match_var(expr: &Expr<'_>, var: Symbol) -> bool {
    if let ExprKind::Path(QPath::Resolved(None, ref path)) = expr.kind {
        if let [p] = path.segments {
            return p.ident.name == var;
        }
    }
    false
}

pub fn last_path_segment<'tcx>(path: &QPath<'tcx>) -> &'tcx PathSegment<'tcx> {
    match *path {
        QPath::Resolved(_, ref path) => path.segments.last().expect("A path must have at least one segment"),
        QPath::TypeRelative(_, ref seg) => seg,
        QPath::LangItem(..) => panic!("last_path_segment: lang item has no path segments"),
    }
}

pub fn get_qpath_generics(path: &QPath<'tcx>) -> Option<&'tcx GenericArgs<'tcx>> {
    match path {
        QPath::Resolved(_, p) => p.segments.last().and_then(|s| s.args),
        QPath::TypeRelative(_, s) => s.args,
        QPath::LangItem(..) => None,
    }
}

pub fn get_qpath_generic_tys(path: &QPath<'tcx>) -> impl Iterator<Item = &'tcx hir::Ty<'tcx>> {
    get_qpath_generics(path)
        .map_or([].as_ref(), |a| a.args)
        .iter()
        .filter_map(|a| {
            if let hir::GenericArg::Type(ty) = a {
                Some(ty)
            } else {
                None
            }
        })
}

pub fn single_segment_path<'tcx>(path: &QPath<'tcx>) -> Option<&'tcx PathSegment<'tcx>> {
    match *path {
        QPath::Resolved(_, ref path) => path.segments.get(0),
        QPath::TypeRelative(_, ref seg) => Some(seg),
        QPath::LangItem(..) => None,
    }
}

/// Matches a `QPath` against a slice of segment string literals.
///
/// There is also `match_path` if you are dealing with a `rustc_hir::Path` instead of a
/// `rustc_hir::QPath`.
///
/// # Examples
/// ```rust,ignore
/// match_qpath(path, &["std", "rt", "begin_unwind"])
/// ```
pub fn match_qpath(path: &QPath<'_>, segments: &[&str]) -> bool {
    match *path {
        QPath::Resolved(_, ref path) => match_path(path, segments),
        QPath::TypeRelative(ref ty, ref segment) => match ty.kind {
            TyKind::Path(ref inner_path) => {
                if let [prefix @ .., end] = segments {
                    if match_qpath(inner_path, prefix) {
                        return segment.ident.name.as_str() == *end;
                    }
                }
                false
            },
            _ => false,
        },
        QPath::LangItem(..) => false,
    }
}

/// Matches a `Path` against a slice of segment string literals.
///
/// There is also `match_qpath` if you are dealing with a `rustc_hir::QPath` instead of a
/// `rustc_hir::Path`.
///
/// # Examples
///
/// ```rust,ignore
/// if match_path(&trait_ref.path, &paths::HASH) {
///     // This is the `std::hash::Hash` trait.
/// }
///
/// if match_path(ty_path, &["rustc", "lint", "Lint"]) {
///     // This is a `rustc_middle::lint::Lint`.
/// }
/// ```
pub fn match_path(path: &Path<'_>, segments: &[&str]) -> bool {
    path.segments
        .iter()
        .rev()
        .zip(segments.iter().rev())
        .all(|(a, b)| a.ident.name.as_str() == *b)
}

/// Matches a `Path` against a slice of segment string literals, e.g.
///
/// # Examples
/// ```rust,ignore
/// match_path_ast(path, &["std", "rt", "begin_unwind"])
/// ```
pub fn match_path_ast(path: &ast::Path, segments: &[&str]) -> bool {
    path.segments
        .iter()
        .rev()
        .zip(segments.iter().rev())
        .all(|(a, b)| a.ident.name.as_str() == *b)
}

/// If the expression is a path to a local, returns the canonical `HirId` of the local.
pub fn path_to_local(expr: &Expr<'_>) -> Option<HirId> {
    if let ExprKind::Path(QPath::Resolved(None, ref path)) = expr.kind {
        if let Res::Local(id) = path.res {
            return Some(id);
        }
    }
    None
}

/// Returns true if the expression is a path to a local with the specified `HirId`.
/// Use this function to see if an expression matches a function argument or a match binding.
pub fn path_to_local_id(expr: &Expr<'_>, id: HirId) -> bool {
    path_to_local(expr) == Some(id)
}

/// Gets the definition associated to a path.
#[allow(clippy::shadow_unrelated)] // false positive #6563
pub fn path_to_res(cx: &LateContext<'_>, path: &[&str]) -> Res {
    macro_rules! try_res {
        ($e:expr) => {
            match $e {
                Some(e) => e,
                None => return Res::Err,
            }
        };
    }
    fn item_child_by_name<'tcx>(tcx: TyCtxt<'tcx>, def_id: DefId, name: &str) -> Option<&'tcx Export<HirId>> {
        tcx.item_children(def_id)
            .iter()
            .find(|item| item.ident.name.as_str() == name)
    }

    let (krate, first, path) = match *path {
        [krate, first, ref path @ ..] => (krate, first, path),
        _ => return Res::Err,
    };
    let tcx = cx.tcx;
    let crates = tcx.crates();
    let krate = try_res!(crates.iter().find(|&&num| tcx.crate_name(num).as_str() == krate));
    let first = try_res!(item_child_by_name(tcx, krate.as_def_id(), first));
    let last = path
        .iter()
        .copied()
        // `get_def_path` seems to generate these empty segments for extern blocks.
        // We can just ignore them.
        .filter(|segment| !segment.is_empty())
        // for each segment, find the child item
        .try_fold(first, |item, segment| {
            let def_id = item.res.def_id();
            if let Some(item) = item_child_by_name(tcx, def_id, segment) {
                Some(item)
            } else if matches!(item.res, Res::Def(DefKind::Enum | DefKind::Struct, _)) {
                // it is not a child item so check inherent impl items
                tcx.inherent_impls(def_id)
                    .iter()
                    .find_map(|&impl_def_id| item_child_by_name(tcx, impl_def_id, segment))
            } else {
                None
            }
        });
    try_res!(last).res
}

/// Convenience function to get the `DefId` of a trait by path.
/// It could be a trait or trait alias.
pub fn get_trait_def_id(cx: &LateContext<'_>, path: &[&str]) -> Option<DefId> {
    match path_to_res(cx, path) {
        Res::Def(DefKind::Trait | DefKind::TraitAlias, trait_id) => Some(trait_id),
        _ => None,
    }
}

/// Checks whether a type implements a trait.
/// See also `get_trait_def_id`.
pub fn implements_trait<'tcx>(
    cx: &LateContext<'tcx>,
    ty: Ty<'tcx>,
    trait_id: DefId,
    ty_params: &[GenericArg<'tcx>],
) -> bool {
    // Do not check on infer_types to avoid panic in evaluate_obligation.
    if ty.has_infer_types() {
        return false;
    }
    let ty = cx.tcx.erase_regions(ty);
    if ty.has_escaping_bound_vars() {
        return false;
    }
    let ty_params = cx.tcx.mk_substs(ty_params.iter());
    cx.tcx.type_implements_trait((trait_id, ty, ty_params, cx.param_env))
}

/// Gets the `hir::TraitRef` of the trait the given method is implemented for.
///
/// Use this if you want to find the `TraitRef` of the `Add` trait in this example:
///
/// ```rust
/// struct Point(isize, isize);
///
/// impl std::ops::Add for Point {
///     type Output = Self;
///
///     fn add(self, other: Self) -> Self {
///         Point(0, 0)
///     }
/// }
/// ```
pub fn trait_ref_of_method<'tcx>(cx: &LateContext<'tcx>, hir_id: HirId) -> Option<&'tcx TraitRef<'tcx>> {
    // Get the implemented trait for the current function
    let parent_impl = cx.tcx.hir().get_parent_item(hir_id);
    if_chain! {
        if parent_impl != hir::CRATE_HIR_ID;
        if let hir::Node::Item(item) = cx.tcx.hir().get(parent_impl);
        if let hir::ItemKind::Impl(impl_) = &item.kind;
        then { return impl_.of_trait.as_ref(); }
    }
    None
}

/// Checks whether this type implements `Drop`.
pub fn has_drop<'tcx>(cx: &LateContext<'tcx>, ty: Ty<'tcx>) -> bool {
    match ty.ty_adt_def() {
        Some(def) => def.has_dtor(cx.tcx),
        None => false,
    }
}

/// Checks whether a type can be partially moved.
pub fn can_partially_move_ty(cx: &LateContext<'tcx>, ty: Ty<'tcx>) -> bool {
    if has_drop(cx, ty) || is_copy(cx, ty) {
        return false;
    }
    match ty.kind() {
        ty::Param(_) => false,
        ty::Adt(def, subs) => def.all_fields().any(|f| !is_copy(cx, f.ty(cx.tcx, subs))),
        _ => true,
    }
}

/// Returns the method names and argument list of nested method call expressions that make up
/// `expr`. method/span lists are sorted with the most recent call first.
pub fn method_calls<'tcx>(
    expr: &'tcx Expr<'tcx>,
    max_depth: usize,
) -> (Vec<Symbol>, Vec<&'tcx [Expr<'tcx>]>, Vec<Span>) {
    let mut method_names = Vec::with_capacity(max_depth);
    let mut arg_lists = Vec::with_capacity(max_depth);
    let mut spans = Vec::with_capacity(max_depth);

    let mut current = expr;
    for _ in 0..max_depth {
        if let ExprKind::MethodCall(path, span, args, _) = &current.kind {
            if args.iter().any(|e| e.span.from_expansion()) {
                break;
            }
            method_names.push(path.ident.name);
            arg_lists.push(&**args);
            spans.push(*span);
            current = &args[0];
        } else {
            break;
        }
    }

    (method_names, arg_lists, spans)
}

/// Matches an `Expr` against a chain of methods, and return the matched `Expr`s.
///
/// For example, if `expr` represents the `.baz()` in `foo.bar().baz()`,
/// `method_chain_args(expr, &["bar", "baz"])` will return a `Vec`
/// containing the `Expr`s for
/// `.bar()` and `.baz()`
pub fn method_chain_args<'a>(expr: &'a Expr<'_>, methods: &[&str]) -> Option<Vec<&'a [Expr<'a>]>> {
    let mut current = expr;
    let mut matched = Vec::with_capacity(methods.len());
    for method_name in methods.iter().rev() {
        // method chains are stored last -> first
        if let ExprKind::MethodCall(ref path, _, ref args, _) = current.kind {
            if path.ident.name.as_str() == *method_name {
                if args.iter().any(|e| e.span.from_expansion()) {
                    return None;
                }
                matched.push(&**args); // build up `matched` backwards
                current = &args[0] // go to parent expression
            } else {
                return None;
            }
        } else {
            return None;
        }
    }
    // Reverse `matched` so that it is in the same order as `methods`.
    matched.reverse();
    Some(matched)
}

/// Returns `true` if the provided `def_id` is an entrypoint to a program.
pub fn is_entrypoint_fn(cx: &LateContext<'_>, def_id: DefId) -> bool {
    cx.tcx
        .entry_fn(LOCAL_CRATE)
        .map_or(false, |(entry_fn_def_id, _)| def_id == entry_fn_def_id.to_def_id())
}

/// Returns `true` if the expression is in the program's `#[panic_handler]`.
pub fn is_in_panic_handler(cx: &LateContext<'_>, e: &Expr<'_>) -> bool {
    let parent = cx.tcx.hir().get_parent_item(e.hir_id);
    let def_id = cx.tcx.hir().local_def_id(parent).to_def_id();
    Some(def_id) == cx.tcx.lang_items().panic_impl()
}

/// Gets the name of the item the expression is in, if available.
pub fn get_item_name(cx: &LateContext<'_>, expr: &Expr<'_>) -> Option<Symbol> {
    let parent_id = cx.tcx.hir().get_parent_item(expr.hir_id);
    match cx.tcx.hir().find(parent_id) {
        Some(
            Node::Item(Item { ident, .. })
            | Node::TraitItem(TraitItem { ident, .. })
            | Node::ImplItem(ImplItem { ident, .. }),
        ) => Some(ident.name),
        _ => None,
    }
}

/// Gets the name of a `Pat`, if any.
pub fn get_pat_name(pat: &Pat<'_>) -> Option<Symbol> {
    match pat.kind {
        PatKind::Binding(.., ref spname, _) => Some(spname.name),
        PatKind::Path(ref qpath) => single_segment_path(qpath).map(|ps| ps.ident.name),
        PatKind::Box(ref p) | PatKind::Ref(ref p, _) => get_pat_name(&*p),
        _ => None,
    }
}

struct ContainsName {
    name: Symbol,
    result: bool,
}

impl<'tcx> Visitor<'tcx> for ContainsName {
    type Map = Map<'tcx>;

    fn visit_name(&mut self, _: Span, name: Symbol) {
        if self.name == name {
            self.result = true;
        }
    }
    fn nested_visit_map(&mut self) -> NestedVisitorMap<Self::Map> {
        NestedVisitorMap::None
    }
}

/// Checks if an `Expr` contains a certain name.
pub fn contains_name(name: Symbol, expr: &Expr<'_>) -> bool {
    let mut cn = ContainsName { name, result: false };
    cn.visit_expr(expr);
    cn.result
}

/// Returns `true` if `expr` contains a return expression
pub fn contains_return(expr: &hir::Expr<'_>) -> bool {
    struct RetCallFinder {
        found: bool,
    }

    impl<'tcx> hir::intravisit::Visitor<'tcx> for RetCallFinder {
        type Map = Map<'tcx>;

        fn visit_expr(&mut self, expr: &'tcx hir::Expr<'_>) {
            if self.found {
                return;
            }
            if let hir::ExprKind::Ret(..) = &expr.kind {
                self.found = true;
            } else {
                hir::intravisit::walk_expr(self, expr);
            }
        }

        fn nested_visit_map(&mut self) -> hir::intravisit::NestedVisitorMap<Self::Map> {
            hir::intravisit::NestedVisitorMap::None
        }
    }

    let mut visitor = RetCallFinder { found: false };
    visitor.visit_expr(expr);
    visitor.found
}

struct FindMacroCalls<'a, 'b> {
    names: &'a [&'b str],
    result: Vec<Span>,
}

impl<'a, 'b, 'tcx> Visitor<'tcx> for FindMacroCalls<'a, 'b> {
    type Map = Map<'tcx>;

    fn visit_expr(&mut self, expr: &'tcx Expr<'_>) {
        if self.names.iter().any(|fun| is_expn_of(expr.span, fun).is_some()) {
            self.result.push(expr.span);
        }
        // and check sub-expressions
        intravisit::walk_expr(self, expr);
    }

    fn nested_visit_map(&mut self) -> NestedVisitorMap<Self::Map> {
        NestedVisitorMap::None
    }
}

/// Finds calls of the specified macros in a function body.
pub fn find_macro_calls(names: &[&str], body: &Body<'_>) -> Vec<Span> {
    let mut fmc = FindMacroCalls {
        names,
        result: Vec::new(),
    };
    fmc.visit_expr(&body.value);
    fmc.result
}

/// Converts a span to a code snippet if available, otherwise use default.
///
/// This is useful if you want to provide suggestions for your lint or more generally, if you want
/// to convert a given `Span` to a `str`.
///
/// # Example
/// ```rust,ignore
/// snippet(cx, expr.span, "..")
/// ```
pub fn snippet<'a, T: LintContext>(cx: &T, span: Span, default: &'a str) -> Cow<'a, str> {
    snippet_opt(cx, span).map_or_else(|| Cow::Borrowed(default), From::from)
}

/// Same as `snippet`, but it adapts the applicability level by following rules:
///
/// - Applicability level `Unspecified` will never be changed.
/// - If the span is inside a macro, change the applicability level to `MaybeIncorrect`.
/// - If the default value is used and the applicability level is `MachineApplicable`, change it to
/// `HasPlaceholders`
pub fn snippet_with_applicability<'a, T: LintContext>(
    cx: &T,
    span: Span,
    default: &'a str,
    applicability: &mut Applicability,
) -> Cow<'a, str> {
    if *applicability != Applicability::Unspecified && span.from_expansion() {
        *applicability = Applicability::MaybeIncorrect;
    }
    snippet_opt(cx, span).map_or_else(
        || {
            if *applicability == Applicability::MachineApplicable {
                *applicability = Applicability::HasPlaceholders;
            }
            Cow::Borrowed(default)
        },
        From::from,
    )
}

/// Same as `snippet`, but should only be used when it's clear that the input span is
/// not a macro argument.
pub fn snippet_with_macro_callsite<'a, T: LintContext>(cx: &T, span: Span, default: &'a str) -> Cow<'a, str> {
    snippet(cx, span.source_callsite(), default)
}

/// Converts a span to a code snippet. Returns `None` if not available.
pub fn snippet_opt<T: LintContext>(cx: &T, span: Span) -> Option<String> {
    cx.sess().source_map().span_to_snippet(span).ok()
}

/// Converts a span (from a block) to a code snippet if available, otherwise use default.
///
/// This trims the code of indentation, except for the first line. Use it for blocks or block-like
/// things which need to be printed as such.
///
/// The `indent_relative_to` arg can be used, to provide a span, where the indentation of the
/// resulting snippet of the given span.
///
/// # Example
///
/// ```rust,ignore
/// snippet_block(cx, block.span, "..", None)
/// // where, `block` is the block of the if expr
///     if x {
///         y;
///     }
/// // will return the snippet
/// {
///     y;
/// }
/// ```
///
/// ```rust,ignore
/// snippet_block(cx, block.span, "..", Some(if_expr.span))
/// // where, `block` is the block of the if expr
///     if x {
///         y;
///     }
/// // will return the snippet
/// {
///         y;
///     } // aligned with `if`
/// ```
/// Note that the first line of the snippet always has 0 indentation.
pub fn snippet_block<'a, T: LintContext>(
    cx: &T,
    span: Span,
    default: &'a str,
    indent_relative_to: Option<Span>,
) -> Cow<'a, str> {
    let snip = snippet(cx, span, default);
    let indent = indent_relative_to.and_then(|s| indent_of(cx, s));
    reindent_multiline(snip, true, indent)
}

/// Same as `snippet_block`, but adapts the applicability level by the rules of
/// `snippet_with_applicability`.
pub fn snippet_block_with_applicability<'a, T: LintContext>(
    cx: &T,
    span: Span,
    default: &'a str,
    indent_relative_to: Option<Span>,
    applicability: &mut Applicability,
) -> Cow<'a, str> {
    let snip = snippet_with_applicability(cx, span, default, applicability);
    let indent = indent_relative_to.and_then(|s| indent_of(cx, s));
    reindent_multiline(snip, true, indent)
}

/// Same as `snippet_with_applicability`, but first walks the span up to the given context. This
/// will result in the macro call, rather then the expansion, if the span is from a child context.
/// If the span is not from a child context, it will be used directly instead.
///
/// e.g. Given the expression `&vec![]`, getting a snippet from the span for `vec![]` as a HIR node
/// would result in `box []`. If given the context of the address of expression, this function will
/// correctly get a snippet of `vec![]`.
pub fn snippet_with_context(
    cx: &LateContext<'_>,
    span: Span,
    outer: SyntaxContext,
    default: &'a str,
    applicability: &mut Applicability,
) -> Cow<'a, str> {
    let outer_span = hygiene::walk_chain(span, outer);
    let span = if outer_span.ctxt() == outer {
        outer_span
    } else {
        // The span is from a macro argument, and the outer context is the macro using the argument
        if *applicability != Applicability::Unspecified {
            *applicability = Applicability::MaybeIncorrect;
        }
        // TODO: get the argument span.
        span
    };

    snippet_with_applicability(cx, span, default, applicability)
}

/// Returns a new Span that extends the original Span to the first non-whitespace char of the first
/// line.
///
/// ```rust,ignore
///     let x = ();
/// //          ^^
/// // will be converted to
///     let x = ();
/// //  ^^^^^^^^^^
/// ```
pub fn first_line_of_span<T: LintContext>(cx: &T, span: Span) -> Span {
    first_char_in_first_line(cx, span).map_or(span, |first_char_pos| span.with_lo(first_char_pos))
}

fn first_char_in_first_line<T: LintContext>(cx: &T, span: Span) -> Option<BytePos> {
    let line_span = line_span(cx, span);
    snippet_opt(cx, line_span).and_then(|snip| {
        snip.find(|c: char| !c.is_whitespace())
            .map(|pos| line_span.lo() + BytePos::from_usize(pos))
    })
}

/// Returns the indentation of the line of a span
///
/// ```rust,ignore
/// let x = ();
/// //      ^^ -- will return 0
///     let x = ();
/// //          ^^ -- will return 4
/// ```
pub fn indent_of<T: LintContext>(cx: &T, span: Span) -> Option<usize> {
    snippet_opt(cx, line_span(cx, span)).and_then(|snip| snip.find(|c: char| !c.is_whitespace()))
}

/// Returns the positon just before rarrow
///
/// ```rust,ignore
/// fn into(self) -> () {}
///              ^
/// // in case of unformatted code
/// fn into2(self)-> () {}
///               ^
/// fn into3(self)   -> () {}
///               ^
/// ```
pub fn position_before_rarrow(s: &str) -> Option<usize> {
    s.rfind("->").map(|rpos| {
        let mut rpos = rpos;
        let chars: Vec<char> = s.chars().collect();
        while rpos > 1 {
            if let Some(c) = chars.get(rpos - 1) {
                if c.is_whitespace() {
                    rpos -= 1;
                    continue;
                }
            }
            break;
        }
        rpos
    })
}

/// Extends the span to the beginning of the spans line, incl. whitespaces.
///
/// ```rust,ignore
///        let x = ();
/// //             ^^
/// // will be converted to
///        let x = ();
/// // ^^^^^^^^^^^^^^
/// ```
fn line_span<T: LintContext>(cx: &T, span: Span) -> Span {
    let span = original_sp(span, DUMMY_SP);
    let source_map_and_line = cx.sess().source_map().lookup_line(span.lo()).unwrap();
    let line_no = source_map_and_line.line;
    let line_start = source_map_and_line.sf.lines[line_no];
    Span::new(line_start, span.hi(), span.ctxt())
}

/// Like `snippet_block`, but add braces if the expr is not an `ExprKind::Block`.
/// Also takes an `Option<String>` which can be put inside the braces.
pub fn expr_block<'a, T: LintContext>(
    cx: &T,
    expr: &Expr<'_>,
    option: Option<String>,
    default: &'a str,
    indent_relative_to: Option<Span>,
) -> Cow<'a, str> {
    let code = snippet_block(cx, expr.span, default, indent_relative_to);
    let string = option.unwrap_or_default();
    if expr.span.from_expansion() {
        Cow::Owned(format!("{{ {} }}", snippet_with_macro_callsite(cx, expr.span, default)))
    } else if let ExprKind::Block(_, _) = expr.kind {
        Cow::Owned(format!("{}{}", code, string))
    } else if string.is_empty() {
        Cow::Owned(format!("{{ {} }}", code))
    } else {
        Cow::Owned(format!("{{\n{};\n{}\n}}", code, string))
    }
}

/// Reindent a multiline string with possibility of ignoring the first line.
#[allow(clippy::needless_pass_by_value)]
pub fn reindent_multiline(s: Cow<'_, str>, ignore_first: bool, indent: Option<usize>) -> Cow<'_, str> {
    let s_space = reindent_multiline_inner(&s, ignore_first, indent, ' ');
    let s_tab = reindent_multiline_inner(&s_space, ignore_first, indent, '\t');
    reindent_multiline_inner(&s_tab, ignore_first, indent, ' ').into()
}

fn reindent_multiline_inner(s: &str, ignore_first: bool, indent: Option<usize>, ch: char) -> String {
    let x = s
        .lines()
        .skip(ignore_first as usize)
        .filter_map(|l| {
            if l.is_empty() {
                None
            } else {
                // ignore empty lines
                Some(l.char_indices().find(|&(_, x)| x != ch).unwrap_or((l.len(), ch)).0)
            }
        })
        .min()
        .unwrap_or(0);
    let indent = indent.unwrap_or(0);
    s.lines()
        .enumerate()
        .map(|(i, l)| {
            if (ignore_first && i == 0) || l.is_empty() {
                l.to_owned()
            } else if x > indent {
                l.split_at(x - indent).1.to_owned()
            } else {
                " ".repeat(indent - x) + l
            }
        })
        .collect::<Vec<String>>()
        .join("\n")
}

/// Gets the parent expression, if any –- this is useful to constrain a lint.
pub fn get_parent_expr<'tcx>(cx: &LateContext<'tcx>, e: &Expr<'_>) -> Option<&'tcx Expr<'tcx>> {
    let map = &cx.tcx.hir();
    let hir_id = e.hir_id;
    let parent_id = map.get_parent_node(hir_id);
    if hir_id == parent_id {
        return None;
    }
    map.find(parent_id).and_then(|node| {
        if let Node::Expr(parent) = node {
            Some(parent)
        } else {
            None
        }
    })
}

pub fn get_enclosing_block<'tcx>(cx: &LateContext<'tcx>, hir_id: HirId) -> Option<&'tcx Block<'tcx>> {
    let map = &cx.tcx.hir();
    let enclosing_node = map
        .get_enclosing_scope(hir_id)
        .and_then(|enclosing_id| map.find(enclosing_id));
    enclosing_node.and_then(|node| match node {
        Node::Block(block) => Some(block),
        Node::Item(&Item {
            kind: ItemKind::Fn(_, _, eid),
            ..
        })
        | Node::ImplItem(&ImplItem {
            kind: ImplItemKind::Fn(_, eid),
            ..
        }) => match cx.tcx.hir().body(eid).value.kind {
            ExprKind::Block(ref block, _) => Some(block),
            _ => None,
        },
        _ => None,
    })
}

/// Gets the parent node if it's an impl block.
pub fn get_parent_as_impl(tcx: TyCtxt<'_>, id: HirId) -> Option<&Impl<'_>> {
    let map = tcx.hir();
    match map.parent_iter(id).next() {
        Some((
            _,
            Node::Item(Item {
                kind: ItemKind::Impl(imp),
                ..
            }),
        )) => Some(imp),
        _ => None,
    }
}

/// Returns the base type for HIR references and pointers.
pub fn walk_ptrs_hir_ty<'tcx>(ty: &'tcx hir::Ty<'tcx>) -> &'tcx hir::Ty<'tcx> {
    match ty.kind {
        TyKind::Ptr(ref mut_ty) | TyKind::Rptr(_, ref mut_ty) => walk_ptrs_hir_ty(&mut_ty.ty),
        _ => ty,
    }
}

/// Returns the base type for references and raw pointers, and count reference
/// depth.
pub fn walk_ptrs_ty_depth(ty: Ty<'_>) -> (Ty<'_>, usize) {
    fn inner(ty: Ty<'_>, depth: usize) -> (Ty<'_>, usize) {
        match ty.kind() {
            ty::Ref(_, ty, _) => inner(ty, depth + 1),
            _ => (ty, depth),
        }
    }
    inner(ty, 0)
}

/// Checks whether the given expression is a constant integer of the given value.
/// unlike `is_integer_literal`, this version does const folding
pub fn is_integer_const(cx: &LateContext<'_>, e: &Expr<'_>, value: u128) -> bool {
    if is_integer_literal(e, value) {
        return true;
    }
    let map = cx.tcx.hir();
    let parent_item = map.get_parent_item(e.hir_id);
    if let Some((Constant::Int(v), _)) = map
        .maybe_body_owned_by(parent_item)
        .and_then(|body_id| constant(cx, cx.tcx.typeck_body(body_id), e))
    {
        value == v
    } else {
        false
    }
}

/// Checks whether the given expression is a constant literal of the given value.
pub fn is_integer_literal(expr: &Expr<'_>, value: u128) -> bool {
    // FIXME: use constant folding
    if let ExprKind::Lit(ref spanned) = expr.kind {
        if let LitKind::Int(v, _) = spanned.node {
            return v == value;
        }
    }
    false
}

/// Returns `true` if the given `Expr` has been coerced before.
///
/// Examples of coercions can be found in the Nomicon at
/// <https://doc.rust-lang.org/nomicon/coercions.html>.
///
/// See `rustc_middle::ty::adjustment::Adjustment` and `rustc_typeck::check::coercion` for more
/// information on adjustments and coercions.
pub fn is_adjusted(cx: &LateContext<'_>, e: &Expr<'_>) -> bool {
    cx.typeck_results().adjustments().get(e.hir_id).is_some()
}

/// Returns the pre-expansion span if is this comes from an expansion of the
/// macro `name`.
/// See also `is_direct_expn_of`.
#[must_use]
pub fn is_expn_of(mut span: Span, name: &str) -> Option<Span> {
    loop {
        if span.from_expansion() {
            let data = span.ctxt().outer_expn_data();
            let new_span = data.call_site;

            if let ExpnKind::Macro(MacroKind::Bang, mac_name) = data.kind {
                if mac_name.as_str() == name {
                    return Some(new_span);
                }
            }

            span = new_span;
        } else {
            return None;
        }
    }
}

/// Returns the pre-expansion span if the span directly comes from an expansion
/// of the macro `name`.
/// The difference with `is_expn_of` is that in
/// ```rust,ignore
/// foo!(bar!(42));
/// ```
/// `42` is considered expanded from `foo!` and `bar!` by `is_expn_of` but only
/// `bar!` by
/// `is_direct_expn_of`.
#[must_use]
pub fn is_direct_expn_of(span: Span, name: &str) -> Option<Span> {
    if span.from_expansion() {
        let data = span.ctxt().outer_expn_data();
        let new_span = data.call_site;

        if let ExpnKind::Macro(MacroKind::Bang, mac_name) = data.kind {
            if mac_name.as_str() == name {
                return Some(new_span);
            }
        }
    }

    None
}

/// Convenience function to get the return type of a function.
pub fn return_ty<'tcx>(cx: &LateContext<'tcx>, fn_item: hir::HirId) -> Ty<'tcx> {
    let fn_def_id = cx.tcx.hir().local_def_id(fn_item);
    let ret_ty = cx.tcx.fn_sig(fn_def_id).output();
    cx.tcx.erase_late_bound_regions(ret_ty)
}

/// Walks into `ty` and returns `true` if any inner type is the same as `other_ty`
pub fn contains_ty(ty: Ty<'_>, other_ty: Ty<'_>) -> bool {
    ty.walk().any(|inner| match inner.unpack() {
        GenericArgKind::Type(inner_ty) => ty::TyS::same_type(other_ty, inner_ty),
        GenericArgKind::Lifetime(_) | GenericArgKind::Const(_) => false,
    })
}

/// Returns `true` if the given type is an `unsafe` function.
pub fn type_is_unsafe_function<'tcx>(cx: &LateContext<'tcx>, ty: Ty<'tcx>) -> bool {
    match ty.kind() {
        ty::FnDef(..) | ty::FnPtr(_) => ty.fn_sig(cx.tcx).unsafety() == Unsafety::Unsafe,
        _ => false,
    }
}

pub fn is_copy<'tcx>(cx: &LateContext<'tcx>, ty: Ty<'tcx>) -> bool {
    ty.is_copy_modulo_regions(cx.tcx.at(DUMMY_SP), cx.param_env)
}

/// Checks if an expression is constructing a tuple-like enum variant or struct
pub fn is_ctor_or_promotable_const_function(cx: &LateContext<'_>, expr: &Expr<'_>) -> bool {
    if let ExprKind::Call(ref fun, _) = expr.kind {
        if let ExprKind::Path(ref qp) = fun.kind {
            let res = cx.qpath_res(qp, fun.hir_id);
            return match res {
                def::Res::Def(DefKind::Variant | DefKind::Ctor(..), ..) => true,
                def::Res::Def(_, def_id) => cx.tcx.is_promotable_const_fn(def_id),
                _ => false,
            };
        }
    }
    false
}

/// Returns `true` if a pattern is refutable.
// TODO: should be implemented using rustc/mir_build/thir machinery
pub fn is_refutable(cx: &LateContext<'_>, pat: &Pat<'_>) -> bool {
    fn is_enum_variant(cx: &LateContext<'_>, qpath: &QPath<'_>, id: HirId) -> bool {
        matches!(
            cx.qpath_res(qpath, id),
            def::Res::Def(DefKind::Variant, ..) | Res::Def(DefKind::Ctor(def::CtorOf::Variant, _), _)
        )
    }

    fn are_refutable<'a, I: Iterator<Item = &'a Pat<'a>>>(cx: &LateContext<'_>, mut i: I) -> bool {
        i.any(|pat| is_refutable(cx, pat))
    }

    match pat.kind {
        PatKind::Wild => false,
        PatKind::Binding(_, _, _, pat) => pat.map_or(false, |pat| is_refutable(cx, pat)),
        PatKind::Box(ref pat) | PatKind::Ref(ref pat, _) => is_refutable(cx, pat),
        PatKind::Lit(..) | PatKind::Range(..) => true,
        PatKind::Path(ref qpath) => is_enum_variant(cx, qpath, pat.hir_id),
        PatKind::Or(ref pats) => {
            // TODO: should be the honest check, that pats is exhaustive set
            are_refutable(cx, pats.iter().map(|pat| &**pat))
        },
        PatKind::Tuple(ref pats, _) => are_refutable(cx, pats.iter().map(|pat| &**pat)),
        PatKind::Struct(ref qpath, ref fields, _) => {
            is_enum_variant(cx, qpath, pat.hir_id) || are_refutable(cx, fields.iter().map(|field| &*field.pat))
        },
        PatKind::TupleStruct(ref qpath, ref pats, _) => {
            is_enum_variant(cx, qpath, pat.hir_id) || are_refutable(cx, pats.iter().map(|pat| &**pat))
        },
        PatKind::Slice(ref head, ref middle, ref tail) => {
            match &cx.typeck_results().node_type(pat.hir_id).kind() {
                ty::Slice(..) => {
                    // [..] is the only irrefutable slice pattern.
                    !head.is_empty() || middle.is_none() || !tail.is_empty()
                },
                ty::Array(..) => are_refutable(cx, head.iter().chain(middle).chain(tail.iter()).map(|pat| &**pat)),
                _ => {
                    // unreachable!()
                    true
                },
            }
        },
    }
}

/// Checks for the `#[automatically_derived]` attribute all `#[derive]`d
/// implementations have.
pub fn is_automatically_derived(attrs: &[ast::Attribute]) -> bool {
    attrs.iter().any(|attr| attr.has_name(sym::automatically_derived))
}

/// Remove blocks around an expression.
///
/// Ie. `x`, `{ x }` and `{{{{ x }}}}` all give `x`. `{ x; y }` and `{}` return
/// themselves.
pub fn remove_blocks<'tcx>(mut expr: &'tcx Expr<'tcx>) -> &'tcx Expr<'tcx> {
    while let ExprKind::Block(ref block, ..) = expr.kind {
        match (block.stmts.is_empty(), block.expr.as_ref()) {
            (true, Some(e)) => expr = e,
            _ => break,
        }
    }
    expr
}

pub fn is_self(slf: &Param<'_>) -> bool {
    if let PatKind::Binding(.., name, _) = slf.pat.kind {
        name.name == kw::SelfLower
    } else {
        false
    }
}

pub fn is_self_ty(slf: &hir::Ty<'_>) -> bool {
    if_chain! {
        if let TyKind::Path(QPath::Resolved(None, ref path)) = slf.kind;
        if let Res::SelfTy(..) = path.res;
        then {
            return true
        }
    }
    false
}

pub fn iter_input_pats<'tcx>(decl: &FnDecl<'_>, body: &'tcx Body<'_>) -> impl Iterator<Item = &'tcx Param<'tcx>> {
    (0..decl.inputs.len()).map(move |i| &body.params[i])
}

/// Checks if a given expression is a match expression expanded from the `?`
/// operator or the `try` macro.
pub fn is_try<'tcx>(expr: &'tcx Expr<'tcx>) -> Option<&'tcx Expr<'tcx>> {
    fn is_ok(arm: &Arm<'_>) -> bool {
        if_chain! {
            if let PatKind::TupleStruct(ref path, ref pat, None) = arm.pat.kind;
            if match_qpath(path, &paths::RESULT_OK[1..]);
            if let PatKind::Binding(_, hir_id, _, None) = pat[0].kind;
            if path_to_local_id(arm.body, hir_id);
            then {
                return true;
            }
        }
        false
    }

    fn is_err(arm: &Arm<'_>) -> bool {
        if let PatKind::TupleStruct(ref path, _, _) = arm.pat.kind {
            match_qpath(path, &paths::RESULT_ERR[1..])
        } else {
            false
        }
    }

    if let ExprKind::Match(_, ref arms, ref source) = expr.kind {
        // desugared from a `?` operator
        if let MatchSource::TryDesugar = *source {
            return Some(expr);
        }

        if_chain! {
            if arms.len() == 2;
            if arms[0].guard.is_none();
            if arms[1].guard.is_none();
            if (is_ok(&arms[0]) && is_err(&arms[1])) ||
                (is_ok(&arms[1]) && is_err(&arms[0]));
            then {
                return Some(expr);
            }
        }
    }

    None
}

/// Returns `true` if the lint is allowed in the current context
///
/// Useful for skipping long running code when it's unnecessary
pub fn is_allowed(cx: &LateContext<'_>, lint: &'static Lint, id: HirId) -> bool {
    cx.tcx.lint_level_at_node(lint, id).0 == Level::Allow
}

pub fn strip_pat_refs<'hir>(mut pat: &'hir Pat<'hir>) -> &'hir Pat<'hir> {
    while let PatKind::Ref(subpat, _) = pat.kind {
        pat = subpat;
    }
    pat
}

pub fn int_bits(tcx: TyCtxt<'_>, ity: ty::IntTy) -> u64 {
    Integer::from_int_ty(&tcx, ity).size().bits()
}

#[allow(clippy::cast_possible_wrap)]
/// Turn a constant int byte representation into an i128
pub fn sext(tcx: TyCtxt<'_>, u: u128, ity: ty::IntTy) -> i128 {
    let amt = 128 - int_bits(tcx, ity);
    ((u as i128) << amt) >> amt
}

#[allow(clippy::cast_sign_loss)]
/// clip unused bytes
pub fn unsext(tcx: TyCtxt<'_>, u: i128, ity: ty::IntTy) -> u128 {
    let amt = 128 - int_bits(tcx, ity);
    ((u as u128) << amt) >> amt
}

/// clip unused bytes
pub fn clip(tcx: TyCtxt<'_>, u: u128, ity: ty::UintTy) -> u128 {
    let bits = Integer::from_uint_ty(&tcx, ity).size().bits();
    let amt = 128 - bits;
    (u << amt) >> amt
}

/// Removes block comments from the given `Vec` of lines.
///
/// # Examples
///
/// ```rust,ignore
/// without_block_comments(vec!["/*", "foo", "*/"]);
/// // => vec![]
///
/// without_block_comments(vec!["bar", "/*", "foo", "*/"]);
/// // => vec!["bar"]
/// ```
pub fn without_block_comments(lines: Vec<&str>) -> Vec<&str> {
    let mut without = vec![];

    let mut nest_level = 0;

    for line in lines {
        if line.contains("/*") {
            nest_level += 1;
            continue;
        } else if line.contains("*/") {
            nest_level -= 1;
            continue;
        }

        if nest_level == 0 {
            without.push(line);
        }
    }

    without
}

pub fn any_parent_is_automatically_derived(tcx: TyCtxt<'_>, node: HirId) -> bool {
    let map = &tcx.hir();
    let mut prev_enclosing_node = None;
    let mut enclosing_node = node;
    while Some(enclosing_node) != prev_enclosing_node {
        if is_automatically_derived(map.attrs(enclosing_node)) {
            return true;
        }
        prev_enclosing_node = Some(enclosing_node);
        enclosing_node = map.get_parent_item(enclosing_node);
    }
    false
}

/// Returns true if ty has `iter` or `iter_mut` methods
pub fn has_iter_method(cx: &LateContext<'_>, probably_ref_ty: Ty<'_>) -> Option<Symbol> {
    // FIXME: instead of this hard-coded list, we should check if `<adt>::iter`
    // exists and has the desired signature. Unfortunately FnCtxt is not exported
    // so we can't use its `lookup_method` method.
    let into_iter_collections: &[Symbol] = &[
        sym::vec_type,
        sym::option_type,
        sym::result_type,
        sym::BTreeMap,
        sym::BTreeSet,
        sym::vecdeque_type,
        sym::LinkedList,
        sym::BinaryHeap,
        sym::hashset_type,
        sym::hashmap_type,
        sym::PathBuf,
        sym::Path,
        sym::Receiver,
    ];

    let ty_to_check = match probably_ref_ty.kind() {
        ty::Ref(_, ty_to_check, _) => ty_to_check,
        _ => probably_ref_ty,
    };

    let def_id = match ty_to_check.kind() {
        ty::Array(..) => return Some(sym::array),
        ty::Slice(..) => return Some(sym::slice),
        ty::Adt(adt, _) => adt.did,
        _ => return None,
    };

    for &name in into_iter_collections {
        if cx.tcx.is_diagnostic_item(name, def_id) {
            return Some(cx.tcx.item_name(def_id));
        }
    }
    None
}

/// Matches a function call with the given path and returns the arguments.
///
/// Usage:
///
/// ```rust,ignore
/// if let Some(args) = match_function_call(cx, cmp_max_call, &paths::CMP_MAX);
/// ```
pub fn match_function_call<'tcx>(
    cx: &LateContext<'tcx>,
    expr: &'tcx Expr<'_>,
    path: &[&str],
) -> Option<&'tcx [Expr<'tcx>]> {
    if_chain! {
        if let ExprKind::Call(ref fun, ref args) = expr.kind;
        if let ExprKind::Path(ref qpath) = fun.kind;
        if let Some(fun_def_id) = cx.qpath_res(qpath, fun.hir_id).opt_def_id();
        if match_def_path(cx, fun_def_id, path);
        then {
            return Some(&args)
        }
    };
    None
}

// FIXME: Per https://doc.rust-lang.org/nightly/nightly-rustc/rustc_trait_selection/infer/at/struct.At.html#method.normalize
// this function can be removed once the `normalizie` method does not panic when normalization does
// not succeed
/// Checks if `Ty` is normalizable. This function is useful
/// to avoid crashes on `layout_of`.
pub fn is_normalizable<'tcx>(cx: &LateContext<'tcx>, param_env: ty::ParamEnv<'tcx>, ty: Ty<'tcx>) -> bool {
    is_normalizable_helper(cx, param_env, ty, &mut HashMap::new())
}

fn is_normalizable_helper<'tcx>(
    cx: &LateContext<'tcx>,
    param_env: ty::ParamEnv<'tcx>,
    ty: Ty<'tcx>,
    cache: &mut HashMap<Ty<'tcx>, bool>,
) -> bool {
    if let Some(&cached_result) = cache.get(ty) {
        return cached_result;
    }
    // prevent recursive loops, false-negative is better than endless loop leading to stack overflow
    cache.insert(ty, false);
    let result = cx.tcx.infer_ctxt().enter(|infcx| {
        let cause = rustc_middle::traits::ObligationCause::dummy();
        if infcx.at(&cause, param_env).normalize(ty).is_ok() {
            match ty.kind() {
                ty::Adt(def, substs) => def.variants.iter().all(|variant| {
                    variant
                        .fields
                        .iter()
                        .all(|field| is_normalizable_helper(cx, param_env, field.ty(cx.tcx, substs), cache))
                }),
                _ => ty.walk().all(|generic_arg| match generic_arg.unpack() {
                    GenericArgKind::Type(inner_ty) if inner_ty != ty => {
                        is_normalizable_helper(cx, param_env, inner_ty, cache)
                    },
                    _ => true, // if inner_ty == ty, we've already checked it
                }),
            }
        } else {
            false
        }
    });
    cache.insert(ty, result);
    result
}

pub fn match_def_path<'tcx>(cx: &LateContext<'tcx>, did: DefId, syms: &[&str]) -> bool {
    // We have to convert `syms` to `&[Symbol]` here because rustc's `match_def_path`
    // accepts only that. We should probably move to Symbols in Clippy as well.
    let syms = syms.iter().map(|p| Symbol::intern(p)).collect::<Vec<Symbol>>();
    cx.match_def_path(did, &syms)
}

pub fn match_panic_call<'tcx>(cx: &LateContext<'tcx>, expr: &'tcx Expr<'_>) -> Option<&'tcx [Expr<'tcx>]> {
    match_function_call(cx, expr, &paths::BEGIN_PANIC)
        .or_else(|| match_function_call(cx, expr, &paths::BEGIN_PANIC_FMT))
        .or_else(|| match_function_call(cx, expr, &paths::PANIC_ANY))
        .or_else(|| match_function_call(cx, expr, &paths::PANICKING_PANIC))
        .or_else(|| match_function_call(cx, expr, &paths::PANICKING_PANIC_FMT))
        .or_else(|| match_function_call(cx, expr, &paths::PANICKING_PANIC_STR))
}

pub fn match_panic_def_id(cx: &LateContext<'_>, did: DefId) -> bool {
    match_def_path(cx, did, &paths::BEGIN_PANIC)
        || match_def_path(cx, did, &paths::BEGIN_PANIC_FMT)
        || match_def_path(cx, did, &paths::PANIC_ANY)
        || match_def_path(cx, did, &paths::PANICKING_PANIC)
        || match_def_path(cx, did, &paths::PANICKING_PANIC_FMT)
        || match_def_path(cx, did, &paths::PANICKING_PANIC_STR)
}

/// Returns the list of condition expressions and the list of blocks in a
/// sequence of `if/else`.
/// E.g., this returns `([a, b], [c, d, e])` for the expression
/// `if a { c } else if b { d } else { e }`.
pub fn if_sequence<'tcx>(
    mut expr: &'tcx Expr<'tcx>,
) -> (SmallVec<[&'tcx Expr<'tcx>; 1]>, SmallVec<[&'tcx Block<'tcx>; 1]>) {
    let mut conds = SmallVec::new();
    let mut blocks: SmallVec<[&Block<'_>; 1]> = SmallVec::new();

    while let ExprKind::If(ref cond, ref then_expr, ref else_expr) = expr.kind {
        conds.push(&**cond);
        if let ExprKind::Block(ref block, _) = then_expr.kind {
            blocks.push(block);
        } else {
            panic!("ExprKind::If node is not an ExprKind::Block");
        }

        if let Some(ref else_expr) = *else_expr {
            expr = else_expr;
        } else {
            break;
        }
    }

    // final `else {..}`
    if !blocks.is_empty() {
        if let ExprKind::Block(ref block, _) = expr.kind {
            blocks.push(&**block);
        }
    }

    (conds, blocks)
}

pub fn parent_node_is_if_expr(expr: &Expr<'_>, cx: &LateContext<'_>) -> bool {
    let map = cx.tcx.hir();
    let parent_id = map.get_parent_node(expr.hir_id);
    let parent_node = map.get(parent_id);
    matches!(
        parent_node,
        Node::Expr(Expr {
            kind: ExprKind::If(_, _, _),
            ..
        })
    )
}

// Finds the attribute with the given name, if any
pub fn attr_by_name<'a>(attrs: &'a [Attribute], name: &'_ str) -> Option<&'a Attribute> {
    attrs
        .iter()
        .find(|attr| attr.ident().map_or(false, |ident| ident.as_str() == name))
}

// Finds the `#[must_use]` attribute, if any
pub fn must_use_attr(attrs: &[Attribute]) -> Option<&Attribute> {
    attr_by_name(attrs, "must_use")
}

// Returns whether the type has #[must_use] attribute
pub fn is_must_use_ty<'tcx>(cx: &LateContext<'tcx>, ty: Ty<'tcx>) -> bool {
    match ty.kind() {
        ty::Adt(ref adt, _) => must_use_attr(&cx.tcx.get_attrs(adt.did)).is_some(),
        ty::Foreign(ref did) => must_use_attr(&cx.tcx.get_attrs(*did)).is_some(),
        ty::Slice(ref ty)
        | ty::Array(ref ty, _)
        | ty::RawPtr(ty::TypeAndMut { ref ty, .. })
        | ty::Ref(_, ref ty, _) => {
            // for the Array case we don't need to care for the len == 0 case
            // because we don't want to lint functions returning empty arrays
            is_must_use_ty(cx, *ty)
        },
        ty::Tuple(ref substs) => substs.types().any(|ty| is_must_use_ty(cx, ty)),
        ty::Opaque(ref def_id, _) => {
            for (predicate, _) in cx.tcx.explicit_item_bounds(*def_id) {
                if let ty::PredicateKind::Trait(trait_predicate, _) = predicate.kind().skip_binder() {
                    if must_use_attr(&cx.tcx.get_attrs(trait_predicate.trait_ref.def_id)).is_some() {
                        return true;
                    }
                }
            }
            false
        },
        ty::Dynamic(binder, _) => {
            for predicate in binder.iter() {
                if let ty::ExistentialPredicate::Trait(ref trait_ref) = predicate.skip_binder() {
                    if must_use_attr(&cx.tcx.get_attrs(trait_ref.def_id)).is_some() {
                        return true;
                    }
                }
            }
            false
        },
        _ => false,
    }
}

// check if expr is calling method or function with #[must_use] attribute
pub fn is_must_use_func_call(cx: &LateContext<'_>, expr: &Expr<'_>) -> bool {
    let did = match expr.kind {
        ExprKind::Call(ref path, _) => if_chain! {
            if let ExprKind::Path(ref qpath) = path.kind;
            if let def::Res::Def(_, did) = cx.qpath_res(qpath, path.hir_id);
            then {
                Some(did)
            } else {
                None
            }
        },
        ExprKind::MethodCall(_, _, _, _) => cx.typeck_results().type_dependent_def_id(expr.hir_id),
        _ => None,
    };

    did.map_or(false, |did| must_use_attr(&cx.tcx.get_attrs(did)).is_some())
}

pub fn is_no_std_crate(cx: &LateContext<'_>) -> bool {
    cx.tcx.hir().attrs(hir::CRATE_HIR_ID).iter().any(|attr| {
        if let ast::AttrKind::Normal(ref attr, _) = attr.kind {
            attr.path == sym::no_std
        } else {
            false
        }
    })
}

/// Check if parent of a hir node is a trait implementation block.
/// For example, `f` in
/// ```rust,ignore
/// impl Trait for S {
///     fn f() {}
/// }
/// ```
pub fn is_trait_impl_item(cx: &LateContext<'_>, hir_id: HirId) -> bool {
    if let Some(Node::Item(item)) = cx.tcx.hir().find(cx.tcx.hir().get_parent_node(hir_id)) {
        matches!(item.kind, ItemKind::Impl(hir::Impl { of_trait: Some(_), .. }))
    } else {
        false
    }
}

/// Check if it's even possible to satisfy the `where` clause for the item.
///
/// `trivial_bounds` feature allows functions with unsatisfiable bounds, for example:
///
/// ```ignore
/// fn foo() where i32: Iterator {
///     for _ in 2i32 {}
/// }
/// ```
pub fn fn_has_unsatisfiable_preds(cx: &LateContext<'_>, did: DefId) -> bool {
    use rustc_trait_selection::traits;
    let predicates = cx
        .tcx
        .predicates_of(did)
        .predicates
        .iter()
        .filter_map(|(p, _)| if p.is_global() { Some(*p) } else { None });
    traits::impossible_predicates(
        cx.tcx,
        traits::elaborate_predicates(cx.tcx, predicates)
            .map(|o| o.predicate)
            .collect::<Vec<_>>(),
    )
}

/// Returns the `DefId` of the callee if the given expression is a function or method call.
pub fn fn_def_id(cx: &LateContext<'_>, expr: &Expr<'_>) -> Option<DefId> {
    match &expr.kind {
        ExprKind::MethodCall(..) => cx.typeck_results().type_dependent_def_id(expr.hir_id),
        ExprKind::Call(
            Expr {
                kind: ExprKind::Path(qpath),
                hir_id: path_hir_id,
                ..
            },
            ..,
        ) => cx.typeck_results().qpath_res(qpath, *path_hir_id).opt_def_id(),
        _ => None,
    }
}

pub fn run_lints(cx: &LateContext<'_>, lints: &[&'static Lint], id: HirId) -> bool {
    lints.iter().any(|lint| {
        matches!(
            cx.tcx.lint_level_at_node(lint, id),
            (Level::Forbid | Level::Deny | Level::Warn, _)
        )
    })
}

/// Returns true iff the given type is a primitive (a bool or char, any integer or floating-point
/// number type, a str, or an array, slice, or tuple of those types).
pub fn is_recursively_primitive_type(ty: Ty<'_>) -> bool {
    match ty.kind() {
        ty::Bool | ty::Char | ty::Int(_) | ty::Uint(_) | ty::Float(_) | ty::Str => true,
        ty::Ref(_, inner, _) if *inner.kind() == ty::Str => true,
        ty::Array(inner_type, _) | ty::Slice(inner_type) => is_recursively_primitive_type(inner_type),
        ty::Tuple(inner_types) => inner_types.types().all(is_recursively_primitive_type),
        _ => false,
    }
}

/// Returns Option<String> where String is a textual representation of the type encapsulated in the
/// slice iff the given expression is a slice of primitives (as defined in the
/// `is_recursively_primitive_type` function) and None otherwise.
pub fn is_slice_of_primitives(cx: &LateContext<'_>, expr: &Expr<'_>) -> Option<String> {
    let expr_type = cx.typeck_results().expr_ty_adjusted(expr);
    let expr_kind = expr_type.kind();
    let is_primitive = match expr_kind {
        ty::Slice(element_type) => is_recursively_primitive_type(element_type),
        ty::Ref(_, inner_ty, _) if matches!(inner_ty.kind(), &ty::Slice(_)) => {
            if let ty::Slice(element_type) = inner_ty.kind() {
                is_recursively_primitive_type(element_type)
            } else {
                unreachable!()
            }
        },
        _ => false,
    };

    if is_primitive {
        // if we have wrappers like Array, Slice or Tuple, print these
        // and get the type enclosed in the slice ref
        match expr_type.peel_refs().walk().nth(1).unwrap().expect_ty().kind() {
            ty::Slice(..) => return Some("slice".into()),
            ty::Array(..) => return Some("array".into()),
            ty::Tuple(..) => return Some("tuple".into()),
            _ => {
                // is_recursively_primitive_type() should have taken care
                // of the rest and we can rely on the type that is found
                let refs_peeled = expr_type.peel_refs();
                return Some(refs_peeled.walk().last().unwrap().to_string());
            },
        }
    }
    None
}

/// returns list of all pairs (a, b) from `exprs` such that `eq(a, b)`
/// `hash` must be comformed with `eq`
pub fn search_same<T, Hash, Eq>(exprs: &[T], hash: Hash, eq: Eq) -> Vec<(&T, &T)>
where
    Hash: Fn(&T) -> u64,
    Eq: Fn(&T, &T) -> bool,
{
    if exprs.len() == 2 && eq(&exprs[0], &exprs[1]) {
        return vec![(&exprs[0], &exprs[1])];
    }

    let mut match_expr_list: Vec<(&T, &T)> = Vec::new();

    let mut map: FxHashMap<_, Vec<&_>> =
        FxHashMap::with_capacity_and_hasher(exprs.len(), BuildHasherDefault::default());

    for expr in exprs {
        match map.entry(hash(expr)) {
            Entry::Occupied(mut o) => {
                for o in o.get() {
                    if eq(o, expr) {
                        match_expr_list.push((o, expr));
                    }
                }
                o.get_mut().push(expr);
            },
            Entry::Vacant(v) => {
                v.insert(vec![expr]);
            },
        }
    }

    match_expr_list
}

/// Peels off all references on the pattern. Returns the underlying pattern and the number of
/// references removed.
pub fn peel_hir_pat_refs(pat: &'a Pat<'a>) -> (&'a Pat<'a>, usize) {
    fn peel(pat: &'a Pat<'a>, count: usize) -> (&'a Pat<'a>, usize) {
        if let PatKind::Ref(pat, _) = pat.kind {
            peel(pat, count + 1)
        } else {
            (pat, count)
        }
    }
    peel(pat, 0)
}

/// Peels off up to the given number of references on the expression. Returns the underlying
/// expression and the number of references removed.
pub fn peel_n_hir_expr_refs(expr: &'a Expr<'a>, count: usize) -> (&'a Expr<'a>, usize) {
    fn f(expr: &'a Expr<'a>, count: usize, target: usize) -> (&'a Expr<'a>, usize) {
        match expr.kind {
            ExprKind::AddrOf(_, _, expr) if count != target => f(expr, count + 1, target),
            _ => (expr, count),
        }
    }
    f(expr, 0, count)
}

/// Peels off all references on the expression. Returns the underlying expression and the number of
/// references removed.
pub fn peel_hir_expr_refs(expr: &'a Expr<'a>) -> (&'a Expr<'a>, usize) {
    fn f(expr: &'a Expr<'a>, count: usize) -> (&'a Expr<'a>, usize) {
        match expr.kind {
            ExprKind::AddrOf(BorrowKind::Ref, _, expr) => f(expr, count + 1),
            _ => (expr, count),
        }
    }
    f(expr, 0)
}

/// Peels off all references on the type. Returns the underlying type and the number of references
/// removed.
pub fn peel_mid_ty_refs(ty: Ty<'_>) -> (Ty<'_>, usize) {
    fn peel(ty: Ty<'_>, count: usize) -> (Ty<'_>, usize) {
        if let ty::Ref(_, ty, _) = ty.kind() {
            peel(ty, count + 1)
        } else {
            (ty, count)
        }
    }
    peel(ty, 0)
}

/// Peels off all references on the type.Returns the underlying type, the number of references
/// removed, and whether the pointer is ultimately mutable or not.
pub fn peel_mid_ty_refs_is_mutable(ty: Ty<'_>) -> (Ty<'_>, usize, Mutability) {
    fn f(ty: Ty<'_>, count: usize, mutability: Mutability) -> (Ty<'_>, usize, Mutability) {
        match ty.kind() {
            ty::Ref(_, ty, Mutability::Mut) => f(ty, count + 1, mutability),
            ty::Ref(_, ty, Mutability::Not) => f(ty, count + 1, Mutability::Not),
            _ => (ty, count, mutability),
        }
    }
    f(ty, 0, Mutability::Mut)
}

#[macro_export]
macro_rules! unwrap_cargo_metadata {
    ($cx: ident, $lint: ident, $deps: expr) => {{
        let mut command = cargo_metadata::MetadataCommand::new();
        if !$deps {
            command.no_deps();
        }

        match command.exec() {
            Ok(metadata) => metadata,
            Err(err) => {
                span_lint($cx, $lint, DUMMY_SP, &format!("could not read cargo metadata: {}", err));
                return;
            },
        }
    }};
}

pub fn is_hir_ty_cfg_dependant(cx: &LateContext<'_>, ty: &hir::Ty<'_>) -> bool {
    if_chain! {
        if let TyKind::Path(QPath::Resolved(_, path)) = ty.kind;
        if let Res::Def(_, def_id) = path.res;
        then {
            cx.tcx.has_attr(def_id, sym::cfg) || cx.tcx.has_attr(def_id, sym::cfg_attr)
        } else {
            false
        }
    }
}

/// Check if the resolution of a given path is an `Ok` variant of `Result`.
pub fn is_ok_ctor(cx: &LateContext<'_>, res: Res) -> bool {
    if let Some(ok_id) = cx.tcx.lang_items().result_ok_variant() {
        if let Res::Def(DefKind::Ctor(CtorOf::Variant, CtorKind::Fn), id) = res {
            if let Some(variant_id) = cx.tcx.parent(id) {
                return variant_id == ok_id;
            }
        }
    }
    false
}

/// Check if the resolution of a given path is a `Some` variant of `Option`.
pub fn is_some_ctor(cx: &LateContext<'_>, res: Res) -> bool {
    if let Some(some_id) = cx.tcx.lang_items().option_some_variant() {
        if let Res::Def(DefKind::Ctor(CtorOf::Variant, CtorKind::Fn), id) = res {
            if let Some(variant_id) = cx.tcx.parent(id) {
                return variant_id == some_id;
            }
        }
    }
    false
}

#[cfg(test)]
mod test {
    use super::{reindent_multiline, without_block_comments};

    #[test]
    fn test_reindent_multiline_single_line() {
        assert_eq!("", reindent_multiline("".into(), false, None));
        assert_eq!("...", reindent_multiline("...".into(), false, None));
        assert_eq!("...", reindent_multiline("    ...".into(), false, None));
        assert_eq!("...", reindent_multiline("\t...".into(), false, None));
        assert_eq!("...", reindent_multiline("\t\t...".into(), false, None));
    }

    #[test]
    #[rustfmt::skip]
    fn test_reindent_multiline_block() {
        assert_eq!("\
    if x {
        y
    } else {
        z
    }", reindent_multiline("    if x {
            y
        } else {
            z
        }".into(), false, None));
        assert_eq!("\
    if x {
    \ty
    } else {
    \tz
    }", reindent_multiline("    if x {
        \ty
        } else {
        \tz
        }".into(), false, None));
    }

    #[test]
    #[rustfmt::skip]
    fn test_reindent_multiline_empty_line() {
        assert_eq!("\
    if x {
        y

    } else {
        z
    }", reindent_multiline("    if x {
            y

        } else {
            z
        }".into(), false, None));
    }

    #[test]
    #[rustfmt::skip]
    fn test_reindent_multiline_lines_deeper() {
        assert_eq!("\
        if x {
            y
        } else {
            z
        }", reindent_multiline("\
    if x {
        y
    } else {
        z
    }".into(), true, Some(8)));
    }

    #[test]
    fn test_without_block_comments_lines_without_block_comments() {
        let result = without_block_comments(vec!["/*", "", "*/"]);
        println!("result: {:?}", result);
        assert!(result.is_empty());

        let result = without_block_comments(vec!["", "/*", "", "*/", "#[crate_type = \"lib\"]", "/*", "", "*/", ""]);
        assert_eq!(result, vec!["", "#[crate_type = \"lib\"]", ""]);

        let result = without_block_comments(vec!["/* rust", "", "*/"]);
        assert!(result.is_empty());

        let result = without_block_comments(vec!["/* one-line comment */"]);
        assert!(result.is_empty());

        let result = without_block_comments(vec!["/* nested", "/* multi-line", "comment", "*/", "test", "*/"]);
        assert!(result.is_empty());

        let result = without_block_comments(vec!["/* nested /* inline /* comment */ test */ */"]);
        assert!(result.is_empty());

        let result = without_block_comments(vec!["foo", "bar", "baz"]);
        assert_eq!(result, vec!["foo", "bar", "baz"]);
    }
}<|MERGE_RESOLUTION|>--- conflicted
+++ resolved
@@ -62,14 +62,9 @@
 use rustc_hir::intravisit::{self, NestedVisitorMap, Visitor};
 use rustc_hir::Node;
 use rustc_hir::{
-<<<<<<< HEAD
-    def, Arm, Block, Body, Constness, Expr, ExprKind, FnDecl, HirId, ImplItem, ImplItemKind, Item, ItemKind,
-    MatchSource, Param, Pat, PatKind, Path, PathSegment, QPath, TraitItem, TraitItemKind, TraitRef, TyKind, Unsafety,
-=======
     def, Arm, Block, Body, Constness, Expr, ExprKind, FnDecl, GenericArgs, HirId, Impl, ImplItem, ImplItemKind, Item,
     ItemKind, LangItem, MatchSource, Param, Pat, PatKind, Path, PathSegment, QPath, TraitItem, TraitItemKind, TraitRef,
     TyKind, Unsafety,
->>>>>>> 6cad9bde
 };
 use rustc_infer::infer::TyCtxtInferExt;
 use rustc_lint::{LateContext, Level, Lint, LintContext};
