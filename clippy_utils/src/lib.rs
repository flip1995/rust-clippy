#![feature(array_chunks)]
#![feature(box_patterns)]
#![feature(control_flow_enum)]
#![feature(let_chains)]
#![feature(lint_reasons)]
#![feature(never_type)]
#![feature(once_cell)]
#![feature(rustc_private)]
#![recursion_limit = "512"]
#![cfg_attr(feature = "deny-warnings", deny(warnings))]
#![allow(clippy::missing_errors_doc, clippy::missing_panics_doc, clippy::must_use_candidate)]
// warn on the same lints as `clippy_lints`
#![warn(trivial_casts, trivial_numeric_casts)]
// warn on lints, that are included in `rust-lang/rust`s bootstrap
#![warn(rust_2018_idioms, unused_lifetimes)]
// warn on rustc internal lints
#![warn(rustc::internal)]

// FIXME: switch to something more ergonomic here, once available.
// (Currently there is no way to opt into sysroot crates without `extern crate`.)
extern crate rustc_ast;
extern crate rustc_ast_pretty;
extern crate rustc_attr;
extern crate rustc_data_structures;
extern crate rustc_errors;
extern crate rustc_hir;
extern crate rustc_hir_typeck;
extern crate rustc_index;
extern crate rustc_infer;
extern crate rustc_lexer;
extern crate rustc_lint;
extern crate rustc_middle;
extern crate rustc_mir_dataflow;
extern crate rustc_parse_format;
extern crate rustc_session;
extern crate rustc_span;
extern crate rustc_target;
extern crate rustc_trait_selection;

#[macro_use]
pub mod sym_helper;

pub mod ast_utils;
pub mod attrs;
mod check_proc_macro;
pub mod comparisons;
pub mod consts;
pub mod diagnostics;
pub mod eager_or_lazy;
pub mod higher;
mod hir_utils;
pub mod macros;
pub mod mir;
pub mod msrvs;
pub mod numeric_literal;
pub mod paths;
pub mod ptr;
pub mod qualify_min_const_fn;
pub mod source;
pub mod str_utils;
pub mod sugg;
pub mod ty;
pub mod usage;
pub mod visitors;

pub use self::attrs::*;
pub use self::check_proc_macro::{is_from_proc_macro, is_span_if, is_span_match};
pub use self::hir_utils::{
    both, count_eq, eq_expr_value, hash_expr, hash_stmt, is_bool, over, HirEqInterExpr, SpanlessEq, SpanlessHash,
};

use core::ops::ControlFlow;
use std::collections::hash_map::Entry;
use std::hash::BuildHasherDefault;
use std::sync::OnceLock;
use std::sync::{Mutex, MutexGuard};

use if_chain::if_chain;
use rustc_ast::ast::{self, LitKind};
use rustc_ast::Attribute;
use rustc_data_structures::fx::FxHashMap;
use rustc_data_structures::unhash::UnhashMap;
use rustc_hir::def::{DefKind, Res};
use rustc_hir::def_id::{CrateNum, DefId, LocalDefId, LOCAL_CRATE};
use rustc_hir::hir_id::{HirIdMap, HirIdSet};
use rustc_hir::intravisit::{walk_expr, FnKind, Visitor};
use rustc_hir::LangItem::{OptionNone, ResultErr, ResultOk};
use rustc_hir::{
<<<<<<< HEAD
    def, Arm, ArrayLen, BindingAnnotation, Block, BlockCheckMode, Body, Closure, Constness,
    Destination, Expr, ExprKind, FnDecl, HirId, Impl, ImplItem, ImplItemKind, Item, ItemKind,
    LangItem, Local, MatchSource, Mutability, Node, Param, Pat, PatKind, Path, PathSegment, PrimTy,
    QPath, Stmt, StmtKind, TraitItem, TraitItemKind, TraitRef, TyKind, UnOp,
=======
    self as hir, def, Arm, ArrayLen, BindingAnnotation, Block, BlockCheckMode, Body, Closure, Constness, Destination,
    Expr, ExprKind, FnDecl, HirId, Impl, ImplItem, ImplItemKind, ImplItemRef, IsAsync, Item, ItemKind, LangItem, Local,
    MatchSource, Mutability, Node, OwnerId, Param, Pat, PatKind, Path, PathSegment, PrimTy, QPath, Stmt, StmtKind,
    TraitItem, TraitItemKind, TraitItemRef, TraitRef, TyKind, UnOp,
>>>>>>> a7d5cd72
};
use rustc_lexer::{tokenize, TokenKind};
use rustc_lint::{LateContext, Level, Lint, LintContext};
use rustc_middle::hir::place::PlaceBase;
use rustc_middle::ty as rustc_ty;
use rustc_middle::ty::adjustment::{Adjust, Adjustment, AutoBorrow};
use rustc_middle::ty::binding::BindingMode;
use rustc_middle::ty::fast_reject::SimplifiedTypeGen::{
    ArraySimplifiedType, BoolSimplifiedType, CharSimplifiedType, FloatSimplifiedType, IntSimplifiedType,
    PtrSimplifiedType, SliceSimplifiedType, StrSimplifiedType, UintSimplifiedType,
};
use rustc_middle::ty::{
    layout::IntegerExt, BorrowKind, ClosureKind, DefIdTree, Ty, TyCtxt, TypeAndMut, TypeVisitable, UpvarCapture,
};
use rustc_middle::ty::{FloatTy, IntTy, UintTy};
use rustc_semver::RustcVersion;
use rustc_session::Session;
use rustc_span::hygiene::{ExpnKind, MacroKind};
use rustc_span::source_map::SourceMap;
use rustc_span::sym;
use rustc_span::symbol::{kw, Ident, Symbol};
use rustc_span::Span;
use rustc_target::abi::Integer;

use crate::consts::{constant, Constant};
use crate::ty::{can_partially_move_ty, expr_sig, is_copy, is_recursively_primitive_type, ty_is_fn_once_param};
use crate::visitors::for_each_expr;

pub fn parse_msrv(msrv: &str, sess: Option<&Session>, span: Option<Span>) -> Option<RustcVersion> {
    if let Ok(version) = RustcVersion::parse(msrv) {
        return Some(version);
    } else if let Some(sess) = sess {
        if let Some(span) = span {
            sess.span_err(span, format!("`{msrv}` is not a valid Rust version"));
        }
    }
    None
}

pub fn meets_msrv(msrv: Option<RustcVersion>, lint_msrv: RustcVersion) -> bool {
    msrv.map_or(true, |msrv| msrv.meets(lint_msrv))
}

#[macro_export]
macro_rules! extract_msrv_attr {
    ($context:ident) => {
        fn enter_lint_attrs(&mut self, cx: &rustc_lint::$context<'_>, attrs: &[rustc_ast::ast::Attribute]) {
            let sess = rustc_lint::LintContext::sess(cx);
            match $crate::get_unique_inner_attr(sess, attrs, "msrv") {
                Some(msrv_attr) => {
                    if let Some(msrv) = msrv_attr.value_str() {
                        self.msrv = $crate::parse_msrv(&msrv.to_string(), Some(sess), Some(msrv_attr.span));
                    } else {
                        sess.span_err(msrv_attr.span, "bad clippy attribute");
                    }
                },
                _ => (),
            }
        }
    };
}

/// If the given expression is a local binding, find the initializer expression.
/// If that initializer expression is another local binding, find its initializer again.
/// This process repeats as long as possible (but usually no more than once). Initializer
/// expressions with adjustments are ignored. If this is not desired, use [`find_binding_init`]
/// instead.
///
/// Examples:
/// ```
/// let abc = 1;
/// //        ^ output
/// let def = abc;
/// dbg!(def);
/// //   ^^^ input
///
/// // or...
/// let abc = 1;
/// let def = abc + 2;
/// //        ^^^^^^^ output
/// dbg!(def);
/// //   ^^^ input
/// ```
pub fn expr_or_init<'a, 'b, 'tcx: 'b>(cx: &LateContext<'tcx>, mut expr: &'a Expr<'b>) -> &'a Expr<'b> {
    while let Some(init) = path_to_local(expr)
        .and_then(|id| find_binding_init(cx, id))
        .filter(|init| cx.typeck_results().expr_adjustments(init).is_empty())
    {
        expr = init;
    }
    expr
}

/// Finds the initializer expression for a local binding. Returns `None` if the binding is mutable.
/// By only considering immutable bindings, we guarantee that the returned expression represents the
/// value of the binding wherever it is referenced.
///
/// Example: For `let x = 1`, if the `HirId` of `x` is provided, the `Expr` `1` is returned.
/// Note: If you have an expression that references a binding `x`, use `path_to_local` to get the
/// canonical binding `HirId`.
pub fn find_binding_init<'tcx>(cx: &LateContext<'tcx>, hir_id: HirId) -> Option<&'tcx Expr<'tcx>> {
    let hir = cx.tcx.hir();
    if_chain! {
        if let Some(Node::Pat(pat)) = hir.find(hir_id);
        if matches!(pat.kind, PatKind::Binding(BindingAnnotation::NONE, ..));
        let parent = hir.get_parent_node(hir_id);
        if let Some(Node::Local(local)) = hir.find(parent);
        then {
            return local.init;
        }
    }
    None
}

/// Returns `true` if the given `NodeId` is inside a constant context
///
/// # Example
///
/// ```rust,ignore
/// if in_constant(cx, expr.hir_id) {
///     // Do something
/// }
/// ```
pub fn in_constant(cx: &LateContext<'_>, id: HirId) -> bool {
    let parent_id = cx.tcx.hir().get_parent_item(id).def_id;
    match cx.tcx.hir().get_by_def_id(parent_id) {
        Node::Item(&Item {
            kind: ItemKind::Const(..) | ItemKind::Static(..),
            ..
        })
        | Node::TraitItem(&TraitItem {
            kind: TraitItemKind::Const(..),
            ..
        })
        | Node::ImplItem(&ImplItem {
            kind: ImplItemKind::Const(..),
            ..
        })
        | Node::AnonConst(_) => true,
        Node::Item(&Item {
            kind: ItemKind::Fn(ref sig, ..),
            ..
        })
        | Node::ImplItem(&ImplItem {
            kind: ImplItemKind::Fn(ref sig, _),
            ..
        }) => sig.header.constness == Constness::Const,
        _ => false,
    }
}

/// Checks if a `Res` refers to a constructor of a `LangItem`
/// For example, use this to check whether a function call or a pattern is `Some(..)`.
pub fn is_res_lang_ctor(cx: &LateContext<'_>, res: Res, lang_item: LangItem) -> bool {
    if let Res::Def(DefKind::Ctor(..), id) = res
        && let Some(lang_id) = cx.tcx.lang_items().get(lang_item)
        && let Some(id) = cx.tcx.opt_parent(id)
    {
        id == lang_id
    } else {
        false
    }
}

pub fn is_res_diagnostic_ctor(cx: &LateContext<'_>, res: Res, diag_item: Symbol) -> bool {
    if let Res::Def(DefKind::Ctor(..), id) = res
        && let Some(id) = cx.tcx.opt_parent(id)
    {
        cx.tcx.is_diagnostic_item(diag_item, id)
    } else {
        false
    }
}

/// Checks if a `QPath` resolves to a constructor of a diagnostic item.
pub fn is_diagnostic_ctor(cx: &LateContext<'_>, qpath: &QPath<'_>, diagnostic_item: Symbol) -> bool {
    if let QPath::Resolved(_, path) = qpath {
        if let Res::Def(DefKind::Ctor(..), ctor_id) = path.res {
            return cx.tcx.is_diagnostic_item(diagnostic_item, cx.tcx.parent(ctor_id));
        }
    }
    false
}

/// Checks if the `DefId` matches the given diagnostic item or it's constructor.
pub fn is_diagnostic_item_or_ctor(cx: &LateContext<'_>, did: DefId, item: Symbol) -> bool {
    let did = match cx.tcx.def_kind(did) {
        DefKind::Ctor(..) => cx.tcx.parent(did),
        // Constructors for types in external crates seem to have `DefKind::Variant`
        DefKind::Variant => match cx.tcx.opt_parent(did) {
            Some(did) if matches!(cx.tcx.def_kind(did), DefKind::Variant) => did,
            _ => did,
        },
        _ => did,
    };

    cx.tcx.is_diagnostic_item(item, did)
}

/// Checks if the `DefId` matches the given `LangItem` or it's constructor.
pub fn is_lang_item_or_ctor(cx: &LateContext<'_>, did: DefId, item: LangItem) -> bool {
    let did = match cx.tcx.def_kind(did) {
        DefKind::Ctor(..) => cx.tcx.parent(did),
        // Constructors for types in external crates seem to have `DefKind::Variant`
        DefKind::Variant => match cx.tcx.opt_parent(did) {
            Some(did) if matches!(cx.tcx.def_kind(did), DefKind::Variant) => did,
            _ => did,
        },
        _ => did,
    };

    cx.tcx.lang_items().get(item) == Some(did)
}

pub fn is_unit_expr(expr: &Expr<'_>) -> bool {
    matches!(
        expr.kind,
        ExprKind::Block(
            Block {
                stmts: [],
                expr: None,
                ..
            },
            _
        ) | ExprKind::Tup([])
    )
}

/// Checks if given pattern is a wildcard (`_`)
pub fn is_wild(pat: &Pat<'_>) -> bool {
    matches!(pat.kind, PatKind::Wild)
}

/// Checks if the method call given in `expr` belongs to the given trait.
/// This is a deprecated function, consider using [`is_trait_method`].
pub fn match_trait_method(cx: &LateContext<'_>, expr: &Expr<'_>, path: &[&str]) -> bool {
    let def_id = cx.typeck_results().type_dependent_def_id(expr.hir_id).unwrap();
    let trt_id = cx.tcx.trait_of_item(def_id);
    trt_id.map_or(false, |trt_id| match_def_path(cx, trt_id, path))
}

/// Checks if a method is defined in an impl of a diagnostic item
pub fn is_diag_item_method(cx: &LateContext<'_>, def_id: DefId, diag_item: Symbol) -> bool {
    if let Some(impl_did) = cx.tcx.impl_of_method(def_id) {
        if let Some(adt) = cx.tcx.type_of(impl_did).ty_adt_def() {
            return cx.tcx.is_diagnostic_item(diag_item, adt.did());
        }
    }
    false
}

/// Checks if a method is in a diagnostic item trait
pub fn is_diag_trait_item(cx: &LateContext<'_>, def_id: DefId, diag_item: Symbol) -> bool {
    if let Some(trait_did) = cx.tcx.trait_of_item(def_id) {
        return cx.tcx.is_diagnostic_item(diag_item, trait_did);
    }
    false
}

/// Checks if the method call given in `expr` belongs to the given trait.
pub fn is_trait_method(cx: &LateContext<'_>, expr: &Expr<'_>, diag_item: Symbol) -> bool {
    cx.typeck_results()
        .type_dependent_def_id(expr.hir_id)
        .map_or(false, |did| is_diag_trait_item(cx, did, diag_item))
}

/// Checks if the given expression is a path referring an item on the trait
/// that is marked with the given diagnostic item.
///
/// For checking method call expressions instead of path expressions, use
/// [`is_trait_method`].
///
/// For example, this can be used to find if an expression like `u64::default`
/// refers to an item of the trait `Default`, which is associated with the
/// `diag_item` of `sym::Default`.
pub fn is_trait_item(cx: &LateContext<'_>, expr: &Expr<'_>, diag_item: Symbol) -> bool {
    if let hir::ExprKind::Path(ref qpath) = expr.kind {
        cx.qpath_res(qpath, expr.hir_id)
            .opt_def_id()
            .map_or(false, |def_id| is_diag_trait_item(cx, def_id, diag_item))
    } else {
        false
    }
}

pub fn last_path_segment<'tcx>(path: &QPath<'tcx>) -> &'tcx PathSegment<'tcx> {
    match *path {
        QPath::Resolved(_, path) => path.segments.last().expect("A path must have at least one segment"),
        QPath::TypeRelative(_, seg) => seg,
        QPath::LangItem(..) => panic!("last_path_segment: lang item has no path segments"),
    }
}

pub fn qpath_generic_tys<'tcx>(qpath: &QPath<'tcx>) -> impl Iterator<Item = &'tcx hir::Ty<'tcx>> {
    last_path_segment(qpath)
        .args
        .map_or(&[][..], |a| a.args)
        .iter()
        .filter_map(|a| match a {
            hir::GenericArg::Type(ty) => Some(*ty),
            _ => None,
        })
}

/// THIS METHOD IS DEPRECATED and will eventually be removed since it does not match against the
/// entire path or resolved `DefId`. Prefer using `match_def_path`. Consider getting a `DefId` from
/// `QPath::Resolved.1.res.opt_def_id()`.
///
/// Matches a `QPath` against a slice of segment string literals.
///
/// There is also `match_path` if you are dealing with a `rustc_hir::Path` instead of a
/// `rustc_hir::QPath`.
///
/// # Examples
/// ```rust,ignore
/// match_qpath(path, &["std", "rt", "begin_unwind"])
/// ```
pub fn match_qpath(path: &QPath<'_>, segments: &[&str]) -> bool {
    match *path {
        QPath::Resolved(_, path) => match_path(path, segments),
        QPath::TypeRelative(ty, segment) => match ty.kind {
            TyKind::Path(ref inner_path) => {
                if let [prefix @ .., end] = segments {
                    if match_qpath(inner_path, prefix) {
                        return segment.ident.name.as_str() == *end;
                    }
                }
                false
            },
            _ => false,
        },
        QPath::LangItem(..) => false,
    }
}

/// If the expression is a path, resolves it to a `DefId` and checks if it matches the given path.
///
/// Please use `is_path_diagnostic_item` if the target is a diagnostic item.
pub fn is_expr_path_def_path(cx: &LateContext<'_>, expr: &Expr<'_>, segments: &[&str]) -> bool {
    path_def_id(cx, expr).map_or(false, |id| match_def_path(cx, id, segments))
}

/// If `maybe_path` is a path node which resolves to an item, resolves it to a `DefId` and checks if
/// it matches the given lang item.
<<<<<<< HEAD
pub fn is_path_lang_item<'tcx>(
    cx: &LateContext<'_>,
    maybe_path: &impl MaybePath<'tcx>,
    lang_item: LangItem,
) -> bool {
=======
pub fn is_path_lang_item<'tcx>(cx: &LateContext<'_>, maybe_path: &impl MaybePath<'tcx>, lang_item: LangItem) -> bool {
>>>>>>> a7d5cd72
    path_def_id(cx, maybe_path).map_or(false, |id| cx.tcx.lang_items().get(lang_item) == Some(id))
}

/// If `maybe_path` is a path node which resolves to an item, resolves it to a `DefId` and checks if
/// it matches the given diagnostic item.
pub fn is_path_diagnostic_item<'tcx>(
    cx: &LateContext<'_>,
    maybe_path: &impl MaybePath<'tcx>,
    diag_item: Symbol,
) -> bool {
    path_def_id(cx, maybe_path).map_or(false, |id| cx.tcx.is_diagnostic_item(diag_item, id))
}

/// THIS METHOD IS DEPRECATED and will eventually be removed since it does not match against the
/// entire path or resolved `DefId`. Prefer using `match_def_path`. Consider getting a `DefId` from
/// `QPath::Resolved.1.res.opt_def_id()`.
///
/// Matches a `Path` against a slice of segment string literals.
///
/// There is also `match_qpath` if you are dealing with a `rustc_hir::QPath` instead of a
/// `rustc_hir::Path`.
///
/// # Examples
///
/// ```rust,ignore
/// if match_path(&trait_ref.path, &paths::HASH) {
///     // This is the `std::hash::Hash` trait.
/// }
///
/// if match_path(ty_path, &["rustc", "lint", "Lint"]) {
///     // This is a `rustc_middle::lint::Lint`.
/// }
/// ```
pub fn match_path(path: &Path<'_>, segments: &[&str]) -> bool {
    path.segments
        .iter()
        .rev()
        .zip(segments.iter().rev())
        .all(|(a, b)| a.ident.name.as_str() == *b)
}

/// If the expression is a path to a local, returns the canonical `HirId` of the local.
pub fn path_to_local(expr: &Expr<'_>) -> Option<HirId> {
    if let ExprKind::Path(QPath::Resolved(None, path)) = expr.kind {
        if let Res::Local(id) = path.res {
            return Some(id);
        }
    }
    None
}

/// Returns true if the expression is a path to a local with the specified `HirId`.
/// Use this function to see if an expression matches a function argument or a match binding.
pub fn path_to_local_id(expr: &Expr<'_>, id: HirId) -> bool {
    path_to_local(expr) == Some(id)
}

pub trait MaybePath<'hir> {
    fn hir_id(&self) -> HirId;
    fn qpath_opt(&self) -> Option<&QPath<'hir>>;
}

macro_rules! maybe_path {
    ($ty:ident, $kind:ident) => {
        impl<'hir> MaybePath<'hir> for hir::$ty<'hir> {
            fn hir_id(&self) -> HirId {
                self.hir_id
            }
            fn qpath_opt(&self) -> Option<&QPath<'hir>> {
                match &self.kind {
                    hir::$kind::Path(qpath) => Some(qpath),
                    _ => None,
                }
            }
        }
    };
}
maybe_path!(Expr, ExprKind);
maybe_path!(Pat, PatKind);
maybe_path!(Ty, TyKind);

/// If `maybe_path` is a path node, resolves it, otherwise returns `Res::Err`
pub fn path_res<'tcx>(cx: &LateContext<'_>, maybe_path: &impl MaybePath<'tcx>) -> Res {
    match maybe_path.qpath_opt() {
        None => Res::Err,
        Some(qpath) => cx.qpath_res(qpath, maybe_path.hir_id()),
    }
}

/// If `maybe_path` is a path node which resolves to an item, retrieves the item ID
pub fn path_def_id<'tcx>(cx: &LateContext<'_>, maybe_path: &impl MaybePath<'tcx>) -> Option<DefId> {
    path_res(cx, maybe_path).opt_def_id()
}

fn find_primitive_impls<'tcx>(tcx: TyCtxt<'tcx>, name: &str) -> impl Iterator<Item = DefId> + 'tcx {
    let ty = match name {
        "bool" => BoolSimplifiedType,
        "char" => CharSimplifiedType,
        "str" => StrSimplifiedType,
        "array" => ArraySimplifiedType,
        "slice" => SliceSimplifiedType,
        // FIXME: rustdoc documents these two using just `pointer`.
        //
        // Maybe this is something we should do here too.
        "const_ptr" => PtrSimplifiedType(Mutability::Not),
        "mut_ptr" => PtrSimplifiedType(Mutability::Mut),
        "isize" => IntSimplifiedType(IntTy::Isize),
        "i8" => IntSimplifiedType(IntTy::I8),
        "i16" => IntSimplifiedType(IntTy::I16),
        "i32" => IntSimplifiedType(IntTy::I32),
        "i64" => IntSimplifiedType(IntTy::I64),
        "i128" => IntSimplifiedType(IntTy::I128),
        "usize" => UintSimplifiedType(UintTy::Usize),
        "u8" => UintSimplifiedType(UintTy::U8),
        "u16" => UintSimplifiedType(UintTy::U16),
        "u32" => UintSimplifiedType(UintTy::U32),
        "u64" => UintSimplifiedType(UintTy::U64),
        "u128" => UintSimplifiedType(UintTy::U128),
        "f32" => FloatSimplifiedType(FloatTy::F32),
        "f64" => FloatSimplifiedType(FloatTy::F64),
        _ => return [].iter().copied(),
    };

    tcx.incoherent_impls(ty).iter().copied()
}

fn non_local_item_children_by_name(tcx: TyCtxt<'_>, def_id: DefId, name: Symbol) -> Vec<Res> {
    match tcx.def_kind(def_id) {
        DefKind::Mod | DefKind::Enum | DefKind::Trait => tcx
            .module_children(def_id)
            .iter()
            .filter(|item| item.ident.name == name)
            .map(|child| child.res.expect_non_local())
            .collect(),
        DefKind::Impl => tcx
            .associated_item_def_ids(def_id)
            .iter()
            .copied()
            .filter(|assoc_def_id| tcx.item_name(*assoc_def_id) == name)
            .map(|assoc_def_id| Res::Def(tcx.def_kind(assoc_def_id), assoc_def_id))
            .collect(),
        _ => Vec::new(),
    }
}

fn local_item_children_by_name(tcx: TyCtxt<'_>, local_id: LocalDefId, name: Symbol) -> Vec<Res> {
    let hir = tcx.hir();

    let root_mod;
    let item_kind = match hir.find_by_def_id(local_id) {
        Some(Node::Crate(r#mod)) => {
            root_mod = ItemKind::Mod(r#mod);
            &root_mod
        },
        Some(Node::Item(item)) => &item.kind,
        _ => return Vec::new(),
    };

    let res = |ident: Ident, owner_id: OwnerId| {
        if ident.name == name {
            let def_id = owner_id.to_def_id();
            Some(Res::Def(tcx.def_kind(def_id), def_id))
        } else {
            None
        }
    };

    match item_kind {
        ItemKind::Mod(r#mod) => r#mod
            .item_ids
            .iter()
            .filter_map(|&item_id| res(hir.item(item_id).ident, item_id.owner_id))
            .collect(),
        ItemKind::Impl(r#impl) => r#impl
            .items
            .iter()
            .filter_map(|&ImplItemRef { ident, id, .. }| res(ident, id.owner_id))
            .collect(),
        ItemKind::Trait(.., trait_item_refs) => trait_item_refs
            .iter()
            .filter_map(|&TraitItemRef { ident, id, .. }| res(ident, id.owner_id))
            .collect(),
        _ => Vec::new(),
    }
}

fn item_children_by_name(tcx: TyCtxt<'_>, def_id: DefId, name: Symbol) -> Vec<Res> {
    if let Some(local_id) = def_id.as_local() {
        local_item_children_by_name(tcx, local_id, name)
    } else {
        non_local_item_children_by_name(tcx, def_id, name)
    }
}

/// Resolves a def path like `std::vec::Vec`.
///
/// Can return multiple resolutions when there are multiple versions of the same crate, e.g.
/// `memchr::memchr` could return the functions from both memchr 1.0 and memchr 2.0.
///
/// Also returns multiple results when there are mulitple paths under the same name e.g. `std::vec`
/// would have both a [`DefKind::Mod`] and [`DefKind::Macro`].
///
/// This function is expensive and should be used sparingly.
pub fn def_path_res(cx: &LateContext<'_>, path: &[&str]) -> Vec<Res> {
    fn find_crates(tcx: TyCtxt<'_>, name: Symbol) -> impl Iterator<Item = DefId> + '_ {
        tcx.crates(())
            .iter()
            .copied()
            .filter(move |&num| tcx.crate_name(num) == name)
            .map(CrateNum::as_def_id)
    }

    let tcx = cx.tcx;

    let (base, mut path) = match *path {
        [primitive] => {
            return vec![PrimTy::from_name(Symbol::intern(primitive)).map_or(Res::Err, Res::PrimTy)];
        },
        [base, ref path @ ..] => (base, path),
        _ => return Vec::new(),
    };

    let base_sym = Symbol::intern(base);

    let local_crate = if tcx.crate_name(LOCAL_CRATE) == base_sym {
        Some(LOCAL_CRATE.as_def_id())
    } else {
        None
    };

    let starts = find_primitive_impls(tcx, base)
        .chain(find_crates(tcx, base_sym))
        .chain(local_crate)
        .map(|id| Res::Def(tcx.def_kind(id), id));

    let mut resolutions: Vec<Res> = starts.collect();

    while let [segment, rest @ ..] = path {
        path = rest;
        let segment = Symbol::intern(segment);

        resolutions = resolutions
            .into_iter()
            .filter_map(|res| res.opt_def_id())
            .flat_map(|def_id| {
                // When the current def_id is e.g. `struct S`, check the impl items in
                // `impl S { ... }`
                let inherent_impl_children = tcx
                    .inherent_impls(def_id)
                    .iter()
                    .flat_map(|&impl_def_id| item_children_by_name(tcx, impl_def_id, segment));

                let direct_children = item_children_by_name(tcx, def_id, segment);

                inherent_impl_children.chain(direct_children)
            })
            .collect();
    }

    resolutions
}

/// Resolves a def path like `std::vec::Vec` to its [`DefId`]s, see [`def_path_res`].
pub fn def_path_def_ids(cx: &LateContext<'_>, path: &[&str]) -> impl Iterator<Item = DefId> {
    def_path_res(cx, path).into_iter().filter_map(|res| res.opt_def_id())
}

/// Convenience function to get the `DefId` of a trait by path.
/// It could be a trait or trait alias.
///
/// This function is expensive and should be used sparingly.
pub fn get_trait_def_id(cx: &LateContext<'_>, path: &[&str]) -> Option<DefId> {
    def_path_res(cx, path).into_iter().find_map(|res| match res {
        Res::Def(DefKind::Trait | DefKind::TraitAlias, trait_id) => Some(trait_id),
        _ => None,
    })
}

/// Gets the `hir::TraitRef` of the trait the given method is implemented for.
///
/// Use this if you want to find the `TraitRef` of the `Add` trait in this example:
///
/// ```rust
/// struct Point(isize, isize);
///
/// impl std::ops::Add for Point {
///     type Output = Self;
///
///     fn add(self, other: Self) -> Self {
///         Point(0, 0)
///     }
/// }
/// ```
pub fn trait_ref_of_method<'tcx>(cx: &LateContext<'tcx>, def_id: LocalDefId) -> Option<&'tcx TraitRef<'tcx>> {
    // Get the implemented trait for the current function
    let hir_id = cx.tcx.hir().local_def_id_to_hir_id(def_id);
    let parent_impl = cx.tcx.hir().get_parent_item(hir_id);
    if_chain! {
        if parent_impl != hir::CRATE_OWNER_ID;
        if let hir::Node::Item(item) = cx.tcx.hir().get_by_def_id(parent_impl.def_id);
        if let hir::ItemKind::Impl(impl_) = &item.kind;
        then {
            return impl_.of_trait.as_ref();
        }
    }
    None
}

/// This method will return tuple of projection stack and root of the expression,
/// used in `can_mut_borrow_both`.
///
/// For example, if `e` represents the `v[0].a.b[x]`
/// this method will return a tuple, composed of a `Vec`
/// containing the `Expr`s for `v[0], v[0].a, v[0].a.b, v[0].a.b[x]`
/// and an `Expr` for root of them, `v`
fn projection_stack<'a, 'hir>(mut e: &'a Expr<'hir>) -> (Vec<&'a Expr<'hir>>, &'a Expr<'hir>) {
    let mut result = vec![];
    let root = loop {
        match e.kind {
            ExprKind::Index(ep, _) | ExprKind::Field(ep, _) => {
                result.push(e);
                e = ep;
            },
            _ => break e,
        };
    };
    result.reverse();
    (result, root)
}

/// Gets the mutability of the custom deref adjustment, if any.
pub fn expr_custom_deref_adjustment(cx: &LateContext<'_>, e: &Expr<'_>) -> Option<Mutability> {
    cx.typeck_results()
        .expr_adjustments(e)
        .iter()
        .find_map(|a| match a.kind {
            Adjust::Deref(Some(d)) => Some(Some(d.mutbl)),
            Adjust::Deref(None) => None,
            _ => Some(None),
        })
        .and_then(|x| x)
}

/// Checks if two expressions can be mutably borrowed simultaneously
/// and they aren't dependent on borrowing same thing twice
pub fn can_mut_borrow_both(cx: &LateContext<'_>, e1: &Expr<'_>, e2: &Expr<'_>) -> bool {
    let (s1, r1) = projection_stack(e1);
    let (s2, r2) = projection_stack(e2);
    if !eq_expr_value(cx, r1, r2) {
        return true;
    }
    if expr_custom_deref_adjustment(cx, r1).is_some() || expr_custom_deref_adjustment(cx, r2).is_some() {
        return false;
    }

    for (x1, x2) in s1.iter().zip(s2.iter()) {
        if expr_custom_deref_adjustment(cx, x1).is_some() || expr_custom_deref_adjustment(cx, x2).is_some() {
            return false;
        }

        match (&x1.kind, &x2.kind) {
            (ExprKind::Field(_, i1), ExprKind::Field(_, i2)) => {
                if i1 != i2 {
                    return true;
                }
            },
            (ExprKind::Index(_, i1), ExprKind::Index(_, i2)) => {
                if !eq_expr_value(cx, i1, i2) {
                    return false;
                }
            },
            _ => return false,
        }
    }
    false
}

/// Returns true if the `def_id` associated with the `path` is recognized as a "default-equivalent"
/// constructor from the std library
fn is_default_equivalent_ctor(cx: &LateContext<'_>, def_id: DefId, path: &QPath<'_>) -> bool {
    let std_types_symbols = &[
        sym::Vec,
        sym::VecDeque,
        sym::LinkedList,
        sym::HashMap,
        sym::BTreeMap,
        sym::HashSet,
        sym::BTreeSet,
        sym::BinaryHeap,
    ];

    if let QPath::TypeRelative(_, method) = path {
        if method.ident.name == sym::new {
            if let Some(impl_did) = cx.tcx.impl_of_method(def_id) {
                if let Some(adt) = cx.tcx.type_of(impl_did).ty_adt_def() {
<<<<<<< HEAD
                    return std_types_symbols
                        .iter()
                        .any(|&symbol| cx.tcx.is_diagnostic_item(symbol, adt.did()) || Some(adt.did()) == cx.tcx.lang_items().string());
=======
                    return std_types_symbols.iter().any(|&symbol| {
                        cx.tcx.is_diagnostic_item(symbol, adt.did()) || Some(adt.did()) == cx.tcx.lang_items().string()
                    });
>>>>>>> a7d5cd72
                }
            }
        }
    }
    false
}

/// Return true if the expr is equal to `Default::default` when evaluated.
pub fn is_default_equivalent_call(cx: &LateContext<'_>, repl_func: &Expr<'_>) -> bool {
    if_chain! {
        if let hir::ExprKind::Path(ref repl_func_qpath) = repl_func.kind;
        if let Some(repl_def_id) = cx.qpath_res(repl_func_qpath, repl_func.hir_id).opt_def_id();
        if is_diag_trait_item(cx, repl_def_id, sym::Default)
            || is_default_equivalent_ctor(cx, repl_def_id, repl_func_qpath);
        then { true } else { false }
    }
}

/// Returns true if the expr is equal to `Default::default()` of it's type when evaluated.
/// It doesn't cover all cases, for example indirect function calls (some of std
/// functions are supported) but it is the best we have.
pub fn is_default_equivalent(cx: &LateContext<'_>, e: &Expr<'_>) -> bool {
    match &e.kind {
        ExprKind::Lit(lit) => match lit.node {
            LitKind::Bool(false) | LitKind::Int(0, _) => true,
            LitKind::Str(s, _) => s.is_empty(),
            _ => false,
        },
        ExprKind::Tup(items) | ExprKind::Array(items) => items.iter().all(|x| is_default_equivalent(cx, x)),
        ExprKind::Repeat(x, ArrayLen::Body(len)) => if_chain! {
            if let ExprKind::Lit(ref const_lit) = cx.tcx.hir().body(len.body).value.kind;
            if let LitKind::Int(v, _) = const_lit.node;
            if v <= 32 && is_default_equivalent(cx, x);
            then {
                true
            }
            else {
                false
            }
        },
        ExprKind::Call(repl_func, []) => is_default_equivalent_call(cx, repl_func),
        ExprKind::Call(from_func, [ref arg]) => is_default_equivalent_from(cx, from_func, arg),
        ExprKind::Path(qpath) => is_res_lang_ctor(cx, cx.qpath_res(qpath, e.hir_id), OptionNone),
        ExprKind::AddrOf(rustc_hir::BorrowKind::Ref, _, expr) => matches!(expr.kind, ExprKind::Array([])),
        _ => false,
    }
}

fn is_default_equivalent_from(cx: &LateContext<'_>, from_func: &Expr<'_>, arg: &Expr<'_>) -> bool {
    if let ExprKind::Path(QPath::TypeRelative(ty, seg)) = from_func.kind &&
        seg.ident.name == sym::from
    {
        match arg.kind {
            ExprKind::Lit(hir::Lit {
                node: LitKind::Str(ref sym, _),
                ..
            }) => return sym.is_empty() && is_path_lang_item(cx, ty, LangItem::String),
            ExprKind::Array([]) => return is_path_diagnostic_item(cx, ty, sym::Vec),
            ExprKind::Repeat(_, ArrayLen::Body(len)) => {
                if let ExprKind::Lit(ref const_lit) = cx.tcx.hir().body(len.body).value.kind &&
                    let LitKind::Int(v, _) = const_lit.node
                {
                        return v == 0 && is_path_diagnostic_item(cx, ty, sym::Vec);
                }
            }
            _ => (),
        }
    }
    false
}

/// Checks if the top level expression can be moved into a closure as is.
/// Currently checks for:
/// * Break/Continue outside the given loop HIR ids.
/// * Yield/Return statements.
/// * Inline assembly.
/// * Usages of a field of a local where the type of the local can be partially moved.
///
/// For example, given the following function:
///
/// ```
/// fn f<'a>(iter: &mut impl Iterator<Item = (usize, &'a mut String)>) {
///     for item in iter {
///         let s = item.1;
///         if item.0 > 10 {
///             continue;
///         } else {
///             s.clear();
///         }
///     }
/// }
/// ```
///
/// When called on the expression `item.0` this will return false unless the local `item` is in the
/// `ignore_locals` set. The type `(usize, &mut String)` can have the second element moved, so it
/// isn't always safe to move into a closure when only a single field is needed.
///
/// When called on the `continue` expression this will return false unless the outer loop expression
/// is in the `loop_ids` set.
///
/// Note that this check is not recursive, so passing the `if` expression will always return true
/// even though sub-expressions might return false.
pub fn can_move_expr_to_closure_no_visit<'tcx>(
    cx: &LateContext<'tcx>,
    expr: &'tcx Expr<'_>,
    loop_ids: &[HirId],
    ignore_locals: &HirIdSet,
) -> bool {
    match expr.kind {
        ExprKind::Break(Destination { target_id: Ok(id), .. }, _)
        | ExprKind::Continue(Destination { target_id: Ok(id), .. })
            if loop_ids.contains(&id) =>
        {
            true
        },
        ExprKind::Break(..)
        | ExprKind::Continue(_)
        | ExprKind::Ret(_)
        | ExprKind::Yield(..)
        | ExprKind::InlineAsm(_) => false,
        // Accessing a field of a local value can only be done if the type isn't
        // partially moved.
        ExprKind::Field(
            &Expr {
                hir_id,
                kind:
                    ExprKind::Path(QPath::Resolved(
                        _,
                        Path {
                            res: Res::Local(local_id),
                            ..
                        },
                    )),
                ..
            },
            _,
        ) if !ignore_locals.contains(local_id) && can_partially_move_ty(cx, cx.typeck_results().node_type(hir_id)) => {
            // TODO: check if the local has been partially moved. Assume it has for now.
            false
        },
        _ => true,
    }
}

/// How a local is captured by a closure
#[derive(Debug, Clone, Copy, PartialEq, Eq)]
pub enum CaptureKind {
    Value,
    Ref(Mutability),
}
impl CaptureKind {
    pub fn is_imm_ref(self) -> bool {
        self == Self::Ref(Mutability::Not)
    }
}
impl std::ops::BitOr for CaptureKind {
    type Output = Self;
    fn bitor(self, rhs: Self) -> Self::Output {
        match (self, rhs) {
            (CaptureKind::Value, _) | (_, CaptureKind::Value) => CaptureKind::Value,
            (CaptureKind::Ref(Mutability::Mut), CaptureKind::Ref(_))
            | (CaptureKind::Ref(_), CaptureKind::Ref(Mutability::Mut)) => CaptureKind::Ref(Mutability::Mut),
            (CaptureKind::Ref(Mutability::Not), CaptureKind::Ref(Mutability::Not)) => CaptureKind::Ref(Mutability::Not),
        }
    }
}
impl std::ops::BitOrAssign for CaptureKind {
    fn bitor_assign(&mut self, rhs: Self) {
        *self = *self | rhs;
    }
}

/// Given an expression referencing a local, determines how it would be captured in a closure.
/// Note as this will walk up to parent expressions until the capture can be determined it should
/// only be used while making a closure somewhere a value is consumed. e.g. a block, match arm, or
/// function argument (other than a receiver).
pub fn capture_local_usage(cx: &LateContext<'_>, e: &Expr<'_>) -> CaptureKind {
    fn pat_capture_kind(cx: &LateContext<'_>, pat: &Pat<'_>) -> CaptureKind {
        let mut capture = CaptureKind::Ref(Mutability::Not);
        pat.each_binding_or_first(&mut |_, id, span, _| match cx
            .typeck_results()
            .extract_binding_mode(cx.sess(), id, span)
            .unwrap()
        {
            BindingMode::BindByValue(_) if !is_copy(cx, cx.typeck_results().node_type(id)) => {
                capture = CaptureKind::Value;
            },
            BindingMode::BindByReference(Mutability::Mut) if capture != CaptureKind::Value => {
                capture = CaptureKind::Ref(Mutability::Mut);
            },
            _ => (),
        });
        capture
    }

    debug_assert!(matches!(
        e.kind,
        ExprKind::Path(QPath::Resolved(None, Path { res: Res::Local(_), .. }))
    ));

    let mut child_id = e.hir_id;
    let mut capture = CaptureKind::Value;
    let mut capture_expr_ty = e;

    for (parent_id, parent) in cx.tcx.hir().parent_iter(e.hir_id) {
        if let [
            Adjustment {
                kind: Adjust::Deref(_) | Adjust::Borrow(AutoBorrow::Ref(..)),
                target,
            },
            ref adjust @ ..,
        ] = *cx
            .typeck_results()
            .adjustments()
            .get(child_id)
            .map_or(&[][..], |x| &**x)
        {
            if let rustc_ty::RawPtr(TypeAndMut { mutbl: mutability, .. }) | rustc_ty::Ref(_, _, mutability) =
                *adjust.last().map_or(target, |a| a.target).kind()
            {
                return CaptureKind::Ref(mutability);
            }
        }

        match parent {
            Node::Expr(e) => match e.kind {
                ExprKind::AddrOf(_, mutability, _) => return CaptureKind::Ref(mutability),
                ExprKind::Index(..) | ExprKind::Unary(UnOp::Deref, _) => capture = CaptureKind::Ref(Mutability::Not),
                ExprKind::Assign(lhs, ..) | ExprKind::AssignOp(_, lhs, _) if lhs.hir_id == child_id => {
                    return CaptureKind::Ref(Mutability::Mut);
                },
                ExprKind::Field(..) => {
                    if capture == CaptureKind::Value {
                        capture_expr_ty = e;
                    }
                },
                ExprKind::Let(let_expr) => {
                    let mutability = match pat_capture_kind(cx, let_expr.pat) {
                        CaptureKind::Value => Mutability::Not,
                        CaptureKind::Ref(m) => m,
                    };
                    return CaptureKind::Ref(mutability);
                },
                ExprKind::Match(_, arms, _) => {
                    let mut mutability = Mutability::Not;
                    for capture in arms.iter().map(|arm| pat_capture_kind(cx, arm.pat)) {
                        match capture {
                            CaptureKind::Value => break,
                            CaptureKind::Ref(Mutability::Mut) => mutability = Mutability::Mut,
                            CaptureKind::Ref(Mutability::Not) => (),
                        }
                    }
                    return CaptureKind::Ref(mutability);
                },
                _ => break,
            },
            Node::Local(l) => match pat_capture_kind(cx, l.pat) {
                CaptureKind::Value => break,
                capture @ CaptureKind::Ref(_) => return capture,
            },
            _ => break,
        }

        child_id = parent_id;
    }

    if capture == CaptureKind::Value && is_copy(cx, cx.typeck_results().expr_ty(capture_expr_ty)) {
        // Copy types are never automatically captured by value.
        CaptureKind::Ref(Mutability::Not)
    } else {
        capture
    }
}

/// Checks if the expression can be moved into a closure as is. This will return a list of captures
/// if so, otherwise, `None`.
pub fn can_move_expr_to_closure<'tcx>(cx: &LateContext<'tcx>, expr: &'tcx Expr<'_>) -> Option<HirIdMap<CaptureKind>> {
    struct V<'cx, 'tcx> {
        cx: &'cx LateContext<'tcx>,
        // Stack of potential break targets contained in the expression.
        loops: Vec<HirId>,
        /// Local variables created in the expression. These don't need to be captured.
        locals: HirIdSet,
        /// Whether this expression can be turned into a closure.
        allow_closure: bool,
        /// Locals which need to be captured, and whether they need to be by value, reference, or
        /// mutable reference.
        captures: HirIdMap<CaptureKind>,
    }
    impl<'tcx> Visitor<'tcx> for V<'_, 'tcx> {
        fn visit_expr(&mut self, e: &'tcx Expr<'_>) {
            if !self.allow_closure {
                return;
            }

            match e.kind {
                ExprKind::Path(QPath::Resolved(None, &Path { res: Res::Local(l), .. })) => {
                    if !self.locals.contains(&l) {
                        let cap = capture_local_usage(self.cx, e);
                        self.captures.entry(l).and_modify(|e| *e |= cap).or_insert(cap);
                    }
                },
                ExprKind::Closure { .. } => {
                    let closure_id = self.cx.tcx.hir().local_def_id(e.hir_id);
                    for capture in self.cx.typeck_results().closure_min_captures_flattened(closure_id) {
                        let local_id = match capture.place.base {
                            PlaceBase::Local(id) => id,
                            PlaceBase::Upvar(var) => var.var_path.hir_id,
                            _ => continue,
                        };
                        if !self.locals.contains(&local_id) {
                            let capture = match capture.info.capture_kind {
                                UpvarCapture::ByValue => CaptureKind::Value,
                                UpvarCapture::ByRef(kind) => match kind {
                                    BorrowKind::ImmBorrow => CaptureKind::Ref(Mutability::Not),
                                    BorrowKind::UniqueImmBorrow | BorrowKind::MutBorrow => {
                                        CaptureKind::Ref(Mutability::Mut)
                                    },
                                },
                            };
                            self.captures
                                .entry(local_id)
                                .and_modify(|e| *e |= capture)
                                .or_insert(capture);
                        }
                    }
                },
                ExprKind::Loop(b, ..) => {
                    self.loops.push(e.hir_id);
                    self.visit_block(b);
                    self.loops.pop();
                },
                _ => {
                    self.allow_closure &= can_move_expr_to_closure_no_visit(self.cx, e, &self.loops, &self.locals);
                    walk_expr(self, e);
                },
            }
        }

        fn visit_pat(&mut self, p: &'tcx Pat<'tcx>) {
            p.each_binding_or_first(&mut |_, id, _, _| {
                self.locals.insert(id);
            });
        }
    }

    let mut v = V {
        cx,
        allow_closure: true,
        loops: Vec::new(),
        locals: HirIdSet::default(),
        captures: HirIdMap::default(),
    };
    v.visit_expr(expr);
    v.allow_closure.then_some(v.captures)
}

/// Arguments of a method: the receiver and all the additional arguments.
pub type MethodArguments<'tcx> = Vec<(&'tcx Expr<'tcx>, &'tcx [Expr<'tcx>])>;

/// Returns the method names and argument list of nested method call expressions that make up
/// `expr`. method/span lists are sorted with the most recent call first.
pub fn method_calls<'tcx>(expr: &'tcx Expr<'tcx>, max_depth: usize) -> (Vec<Symbol>, MethodArguments<'tcx>, Vec<Span>) {
    let mut method_names = Vec::with_capacity(max_depth);
    let mut arg_lists = Vec::with_capacity(max_depth);
    let mut spans = Vec::with_capacity(max_depth);

    let mut current = expr;
    for _ in 0..max_depth {
        if let ExprKind::MethodCall(path, receiver, args, _) = &current.kind {
            if receiver.span.from_expansion() || args.iter().any(|e| e.span.from_expansion()) {
                break;
            }
            method_names.push(path.ident.name);
            arg_lists.push((*receiver, &**args));
            spans.push(path.ident.span);
            current = receiver;
        } else {
            break;
        }
    }

    (method_names, arg_lists, spans)
}

/// Matches an `Expr` against a chain of methods, and return the matched `Expr`s.
///
/// For example, if `expr` represents the `.baz()` in `foo.bar().baz()`,
/// `method_chain_args(expr, &["bar", "baz"])` will return a `Vec`
/// containing the `Expr`s for
/// `.bar()` and `.baz()`
pub fn method_chain_args<'a>(expr: &'a Expr<'_>, methods: &[&str]) -> Option<Vec<(&'a Expr<'a>, &'a [Expr<'a>])>> {
    let mut current = expr;
    let mut matched = Vec::with_capacity(methods.len());
    for method_name in methods.iter().rev() {
        // method chains are stored last -> first
        if let ExprKind::MethodCall(path, receiver, args, _) = current.kind {
            if path.ident.name.as_str() == *method_name {
                if receiver.span.from_expansion() || args.iter().any(|e| e.span.from_expansion()) {
                    return None;
                }
                matched.push((receiver, args)); // build up `matched` backwards
                current = receiver; // go to parent expression
            } else {
                return None;
            }
        } else {
            return None;
        }
    }
    // Reverse `matched` so that it is in the same order as `methods`.
    matched.reverse();
    Some(matched)
}

/// Returns `true` if the provided `def_id` is an entrypoint to a program.
pub fn is_entrypoint_fn(cx: &LateContext<'_>, def_id: DefId) -> bool {
    cx.tcx
        .entry_fn(())
        .map_or(false, |(entry_fn_def_id, _)| def_id == entry_fn_def_id)
}

/// Returns `true` if the expression is in the program's `#[panic_handler]`.
pub fn is_in_panic_handler(cx: &LateContext<'_>, e: &Expr<'_>) -> bool {
    let parent = cx.tcx.hir().get_parent_item(e.hir_id);
    Some(parent.to_def_id()) == cx.tcx.lang_items().panic_impl()
}

/// Gets the name of the item the expression is in, if available.
pub fn get_item_name(cx: &LateContext<'_>, expr: &Expr<'_>) -> Option<Symbol> {
    let parent_id = cx.tcx.hir().get_parent_item(expr.hir_id).def_id;
    match cx.tcx.hir().find_by_def_id(parent_id) {
        Some(
            Node::Item(Item { ident, .. })
            | Node::TraitItem(TraitItem { ident, .. })
            | Node::ImplItem(ImplItem { ident, .. }),
        ) => Some(ident.name),
        _ => None,
    }
}

pub struct ContainsName {
    pub name: Symbol,
    pub result: bool,
}

impl<'tcx> Visitor<'tcx> for ContainsName {
    fn visit_name(&mut self, name: Symbol) {
        if self.name == name {
            self.result = true;
        }
    }
}

/// Checks if an `Expr` contains a certain name.
pub fn contains_name(name: Symbol, expr: &Expr<'_>) -> bool {
    let mut cn = ContainsName { name, result: false };
    cn.visit_expr(expr);
    cn.result
}

/// Returns `true` if `expr` contains a return expression
pub fn contains_return(expr: &hir::Expr<'_>) -> bool {
    for_each_expr(expr, |e| {
        if matches!(e.kind, hir::ExprKind::Ret(..)) {
            ControlFlow::Break(())
        } else {
            ControlFlow::Continue(())
        }
    })
    .is_some()
}

/// Gets the parent node, if any.
pub fn get_parent_node(tcx: TyCtxt<'_>, id: HirId) -> Option<Node<'_>> {
    tcx.hir().parent_iter(id).next().map(|(_, node)| node)
}

/// Gets the parent expression, if any –- this is useful to constrain a lint.
pub fn get_parent_expr<'tcx>(cx: &LateContext<'tcx>, e: &Expr<'_>) -> Option<&'tcx Expr<'tcx>> {
    get_parent_expr_for_hir(cx, e.hir_id)
}

/// This retrieves the parent for the given `HirId` if it's an expression. This is useful for
/// constraint lints
pub fn get_parent_expr_for_hir<'tcx>(cx: &LateContext<'tcx>, hir_id: hir::HirId) -> Option<&'tcx Expr<'tcx>> {
    match get_parent_node(cx.tcx, hir_id) {
        Some(Node::Expr(parent)) => Some(parent),
        _ => None,
    }
}

pub fn get_enclosing_block<'tcx>(cx: &LateContext<'tcx>, hir_id: HirId) -> Option<&'tcx Block<'tcx>> {
    let map = &cx.tcx.hir();
    let enclosing_node = map
        .get_enclosing_scope(hir_id)
        .and_then(|enclosing_id| map.find(enclosing_id));
    enclosing_node.and_then(|node| match node {
        Node::Block(block) => Some(block),
        Node::Item(&Item {
            kind: ItemKind::Fn(_, _, eid),
            ..
        })
        | Node::ImplItem(&ImplItem {
            kind: ImplItemKind::Fn(_, eid),
            ..
        }) => match cx.tcx.hir().body(eid).value.kind {
            ExprKind::Block(block, _) => Some(block),
            _ => None,
        },
        _ => None,
    })
}

/// Gets the loop or closure enclosing the given expression, if any.
pub fn get_enclosing_loop_or_multi_call_closure<'tcx>(
    cx: &LateContext<'tcx>,
    expr: &Expr<'_>,
) -> Option<&'tcx Expr<'tcx>> {
    for (_, node) in cx.tcx.hir().parent_iter(expr.hir_id) {
        match node {
            Node::Expr(e) => match e.kind {
                ExprKind::Closure { .. } => {
                    if let rustc_ty::Closure(_, subs) = cx.typeck_results().expr_ty(e).kind()
                        && subs.as_closure().kind() == ClosureKind::FnOnce
                    {
                        continue;
                    }
                    let is_once = walk_to_expr_usage(cx, e, |node, id| {
                        let Node::Expr(e) = node else {
                            return None;
                        };
                        match e.kind {
                            ExprKind::Call(f, _) if f.hir_id == id => Some(()),
                            ExprKind::Call(f, args) => {
                                let i = args.iter().position(|arg| arg.hir_id == id)?;
                                let sig = expr_sig(cx, f)?;
                                let predicates = sig
                                    .predicates_id()
                                    .map_or(cx.param_env, |id| cx.tcx.param_env(id))
                                    .caller_bounds();
                                sig.input(i).and_then(|ty| {
                                    ty_is_fn_once_param(cx.tcx, ty.skip_binder(), predicates).then_some(())
                                })
                            },
                            ExprKind::MethodCall(_, receiver, args, _) => {
                                let i = std::iter::once(receiver)
                                    .chain(args.iter())
                                    .position(|arg| arg.hir_id == id)?;
                                let id = cx.typeck_results().type_dependent_def_id(e.hir_id)?;
                                let ty = cx.tcx.fn_sig(id).skip_binder().inputs()[i];
                                ty_is_fn_once_param(cx.tcx, ty, cx.tcx.param_env(id).caller_bounds()).then_some(())
                            },
                            _ => None,
                        }
                    })
                    .is_some();
                    if !is_once {
                        return Some(e);
                    }
                },
                ExprKind::Loop(..) => return Some(e),
                _ => (),
            },
            Node::Stmt(_) | Node::Block(_) | Node::Local(_) | Node::Arm(_) => (),
            _ => break,
        }
    }
    None
}

/// Gets the parent node if it's an impl block.
pub fn get_parent_as_impl(tcx: TyCtxt<'_>, id: HirId) -> Option<&Impl<'_>> {
    match tcx.hir().parent_iter(id).next() {
        Some((
            _,
            Node::Item(Item {
                kind: ItemKind::Impl(imp),
                ..
            }),
        )) => Some(imp),
        _ => None,
    }
}

/// Removes blocks around an expression, only if the block contains just one expression
/// and no statements. Unsafe blocks are not removed.
///
/// Examples:
///  * `{}`               -> `{}`
///  * `{ x }`            -> `x`
///  * `{{ x }}`          -> `x`
///  * `{ x; }`           -> `{ x; }`
///  * `{ x; y }`         -> `{ x; y }`
///  * `{ unsafe { x } }` -> `unsafe { x }`
pub fn peel_blocks<'a>(mut expr: &'a Expr<'a>) -> &'a Expr<'a> {
    while let ExprKind::Block(
        Block {
            stmts: [],
            expr: Some(inner),
            rules: BlockCheckMode::DefaultBlock,
            ..
        },
        _,
    ) = expr.kind
    {
        expr = inner;
    }
    expr
}

/// Removes blocks around an expression, only if the block contains just one expression
/// or just one expression statement with a semicolon. Unsafe blocks are not removed.
///
/// Examples:
///  * `{}`               -> `{}`
///  * `{ x }`            -> `x`
///  * `{ x; }`           -> `x`
///  * `{{ x; }}`         -> `x`
///  * `{ x; y }`         -> `{ x; y }`
///  * `{ unsafe { x } }` -> `unsafe { x }`
pub fn peel_blocks_with_stmt<'a>(mut expr: &'a Expr<'a>) -> &'a Expr<'a> {
    while let ExprKind::Block(
        Block {
            stmts: [],
            expr: Some(inner),
            rules: BlockCheckMode::DefaultBlock,
            ..
        }
        | Block {
            stmts:
                [
                    Stmt {
                        kind: StmtKind::Expr(inner) | StmtKind::Semi(inner),
                        ..
                    },
                ],
            expr: None,
            rules: BlockCheckMode::DefaultBlock,
            ..
        },
        _,
    ) = expr.kind
    {
        expr = inner;
    }
    expr
}

/// Checks if the given expression is the else clause of either an `if` or `if let` expression.
pub fn is_else_clause(tcx: TyCtxt<'_>, expr: &Expr<'_>) -> bool {
    let mut iter = tcx.hir().parent_iter(expr.hir_id);
    match iter.next() {
        Some((
            _,
            Node::Expr(Expr {
                kind: ExprKind::If(_, _, Some(else_expr)),
                ..
            }),
        )) => else_expr.hir_id == expr.hir_id,
        _ => false,
    }
}

/// Checks whether the given expression is a constant integer of the given value.
/// unlike `is_integer_literal`, this version does const folding
pub fn is_integer_const(cx: &LateContext<'_>, e: &Expr<'_>, value: u128) -> bool {
    if is_integer_literal(e, value) {
        return true;
    }
    let enclosing_body = cx.tcx.hir().enclosing_body_owner(e.hir_id);
    if let Some((Constant::Int(v), _)) = constant(cx, cx.tcx.typeck(enclosing_body), e) {
        return value == v;
    }
    false
}

/// Checks whether the given expression is a constant literal of the given value.
pub fn is_integer_literal(expr: &Expr<'_>, value: u128) -> bool {
    // FIXME: use constant folding
    if let ExprKind::Lit(ref spanned) = expr.kind {
        if let LitKind::Int(v, _) = spanned.node {
            return v == value;
        }
    }
    false
}

/// Returns `true` if the given `Expr` has been coerced before.
///
/// Examples of coercions can be found in the Nomicon at
/// <https://doc.rust-lang.org/nomicon/coercions.html>.
///
/// See `rustc_middle::ty::adjustment::Adjustment` and `rustc_hir_analysis::check::coercion` for
/// more information on adjustments and coercions.
pub fn is_adjusted(cx: &LateContext<'_>, e: &Expr<'_>) -> bool {
    cx.typeck_results().adjustments().get(e.hir_id).is_some()
}

/// Returns the pre-expansion span if this comes from an expansion of the
/// macro `name`.
/// See also [`is_direct_expn_of`].
#[must_use]
pub fn is_expn_of(mut span: Span, name: &str) -> Option<Span> {
    loop {
        if span.from_expansion() {
            let data = span.ctxt().outer_expn_data();
            let new_span = data.call_site;

            if let ExpnKind::Macro(MacroKind::Bang, mac_name) = data.kind {
                if mac_name.as_str() == name {
                    return Some(new_span);
                }
            }

            span = new_span;
        } else {
            return None;
        }
    }
}

/// Returns the pre-expansion span if the span directly comes from an expansion
/// of the macro `name`.
/// The difference with [`is_expn_of`] is that in
/// ```rust
/// # macro_rules! foo { ($name:tt!$args:tt) => { $name!$args } }
/// # macro_rules! bar { ($e:expr) => { $e } }
/// foo!(bar!(42));
/// ```
/// `42` is considered expanded from `foo!` and `bar!` by `is_expn_of` but only
/// from `bar!` by `is_direct_expn_of`.
#[must_use]
pub fn is_direct_expn_of(span: Span, name: &str) -> Option<Span> {
    if span.from_expansion() {
        let data = span.ctxt().outer_expn_data();
        let new_span = data.call_site;

        if let ExpnKind::Macro(MacroKind::Bang, mac_name) = data.kind {
            if mac_name.as_str() == name {
                return Some(new_span);
            }
        }
    }

    None
}

/// Convenience function to get the return type of a function.
pub fn return_ty<'tcx>(cx: &LateContext<'tcx>, fn_item: hir::HirId) -> Ty<'tcx> {
    let fn_def_id = cx.tcx.hir().local_def_id(fn_item);
    let ret_ty = cx.tcx.fn_sig(fn_def_id).output();
    cx.tcx.erase_late_bound_regions(ret_ty)
}

/// Convenience function to get the nth argument type of a function.
pub fn nth_arg<'tcx>(cx: &LateContext<'tcx>, fn_item: hir::HirId, nth: usize) -> Ty<'tcx> {
    let fn_def_id = cx.tcx.hir().local_def_id(fn_item);
    let arg = cx.tcx.fn_sig(fn_def_id).input(nth);
    cx.tcx.erase_late_bound_regions(arg)
}

/// Checks if an expression is constructing a tuple-like enum variant or struct
pub fn is_ctor_or_promotable_const_function(cx: &LateContext<'_>, expr: &Expr<'_>) -> bool {
    if let ExprKind::Call(fun, _) = expr.kind {
        if let ExprKind::Path(ref qp) = fun.kind {
            let res = cx.qpath_res(qp, fun.hir_id);
            return match res {
                def::Res::Def(DefKind::Variant | DefKind::Ctor(..), ..) => true,
                def::Res::Def(_, def_id) => cx.tcx.is_promotable_const_fn(def_id),
                _ => false,
            };
        }
    }
    false
}

/// Returns `true` if a pattern is refutable.
// TODO: should be implemented using rustc/mir_build/thir machinery
pub fn is_refutable(cx: &LateContext<'_>, pat: &Pat<'_>) -> bool {
    fn is_enum_variant(cx: &LateContext<'_>, qpath: &QPath<'_>, id: HirId) -> bool {
        matches!(
            cx.qpath_res(qpath, id),
            def::Res::Def(DefKind::Variant, ..) | Res::Def(DefKind::Ctor(def::CtorOf::Variant, _), _)
        )
    }

    fn are_refutable<'a, I: IntoIterator<Item = &'a Pat<'a>>>(cx: &LateContext<'_>, i: I) -> bool {
        i.into_iter().any(|pat| is_refutable(cx, pat))
    }

    match pat.kind {
        PatKind::Wild => false,
        PatKind::Binding(_, _, _, pat) => pat.map_or(false, |pat| is_refutable(cx, pat)),
        PatKind::Box(pat) | PatKind::Ref(pat, _) => is_refutable(cx, pat),
        PatKind::Lit(..) | PatKind::Range(..) => true,
        PatKind::Path(ref qpath) => is_enum_variant(cx, qpath, pat.hir_id),
        PatKind::Or(pats) => {
            // TODO: should be the honest check, that pats is exhaustive set
            are_refutable(cx, pats)
        },
        PatKind::Tuple(pats, _) => are_refutable(cx, pats),
        PatKind::Struct(ref qpath, fields, _) => {
            is_enum_variant(cx, qpath, pat.hir_id) || are_refutable(cx, fields.iter().map(|field| field.pat))
        },
        PatKind::TupleStruct(ref qpath, pats, _) => is_enum_variant(cx, qpath, pat.hir_id) || are_refutable(cx, pats),
        PatKind::Slice(head, middle, tail) => {
            match &cx.typeck_results().node_type(pat.hir_id).kind() {
                rustc_ty::Slice(..) => {
                    // [..] is the only irrefutable slice pattern.
                    !head.is_empty() || middle.is_none() || !tail.is_empty()
                },
                rustc_ty::Array(..) => are_refutable(cx, head.iter().chain(middle).chain(tail.iter())),
                _ => {
                    // unreachable!()
                    true
                },
            }
        },
    }
}

/// If the pattern is an `or` pattern, call the function once for each sub pattern. Otherwise, call
/// the function once on the given pattern.
pub fn recurse_or_patterns<'tcx, F: FnMut(&'tcx Pat<'tcx>)>(pat: &'tcx Pat<'tcx>, mut f: F) {
    if let PatKind::Or(pats) = pat.kind {
        pats.iter().for_each(f);
    } else {
        f(pat);
    }
}

pub fn is_self(slf: &Param<'_>) -> bool {
    if let PatKind::Binding(.., name, _) = slf.pat.kind {
        name.name == kw::SelfLower
    } else {
        false
    }
}

pub fn is_self_ty(slf: &hir::Ty<'_>) -> bool {
    if let TyKind::Path(QPath::Resolved(None, path)) = slf.kind {
        if let Res::SelfTyParam { .. } | Res::SelfTyAlias { .. } = path.res {
            return true;
        }
    }
    false
}

pub fn iter_input_pats<'tcx>(decl: &FnDecl<'_>, body: &'tcx Body<'_>) -> impl Iterator<Item = &'tcx Param<'tcx>> {
    (0..decl.inputs.len()).map(move |i| &body.params[i])
}

/// Checks if a given expression is a match expression expanded from the `?`
/// operator or the `try` macro.
pub fn is_try<'tcx>(cx: &LateContext<'_>, expr: &'tcx Expr<'tcx>) -> Option<&'tcx Expr<'tcx>> {
    fn is_ok(cx: &LateContext<'_>, arm: &Arm<'_>) -> bool {
        if_chain! {
            if let PatKind::TupleStruct(ref path, pat, ddpos) = arm.pat.kind;
            if ddpos.as_opt_usize().is_none();
            if is_res_lang_ctor(cx, cx.qpath_res(path, arm.pat.hir_id), ResultOk);
            if let PatKind::Binding(_, hir_id, _, None) = pat[0].kind;
            if path_to_local_id(arm.body, hir_id);
            then {
                return true;
            }
        }
        false
    }

    fn is_err(cx: &LateContext<'_>, arm: &Arm<'_>) -> bool {
        if let PatKind::TupleStruct(ref path, _, _) = arm.pat.kind {
            is_res_lang_ctor(cx, cx.qpath_res(path, arm.pat.hir_id), ResultErr)
        } else {
            false
        }
    }

    if let ExprKind::Match(_, arms, ref source) = expr.kind {
        // desugared from a `?` operator
        if *source == MatchSource::TryDesugar {
            return Some(expr);
        }

        if_chain! {
            if arms.len() == 2;
            if arms[0].guard.is_none();
            if arms[1].guard.is_none();
            if (is_ok(cx, &arms[0]) && is_err(cx, &arms[1])) || (is_ok(cx, &arms[1]) && is_err(cx, &arms[0]));
            then {
                return Some(expr);
            }
        }
    }

    None
}

/// Returns `true` if the lint is allowed in the current context. This is useful for
/// skipping long running code when it's unnecessary
///
/// This function should check the lint level for the same node, that the lint will
/// be emitted at. If the information is buffered to be emitted at a later point, please
/// make sure to use `span_lint_hir` functions to emit the lint. This ensures that
/// expectations at the checked nodes will be fulfilled.
pub fn is_lint_allowed(cx: &LateContext<'_>, lint: &'static Lint, id: HirId) -> bool {
    cx.tcx.lint_level_at_node(lint, id).0 == Level::Allow
}

pub fn strip_pat_refs<'hir>(mut pat: &'hir Pat<'hir>) -> &'hir Pat<'hir> {
    while let PatKind::Ref(subpat, _) = pat.kind {
        pat = subpat;
    }
    pat
}

pub fn int_bits(tcx: TyCtxt<'_>, ity: rustc_ty::IntTy) -> u64 {
    Integer::from_int_ty(&tcx, ity).size().bits()
}

#[expect(clippy::cast_possible_wrap)]
/// Turn a constant int byte representation into an i128
pub fn sext(tcx: TyCtxt<'_>, u: u128, ity: rustc_ty::IntTy) -> i128 {
    let amt = 128 - int_bits(tcx, ity);
    ((u as i128) << amt) >> amt
}

#[expect(clippy::cast_sign_loss)]
/// clip unused bytes
pub fn unsext(tcx: TyCtxt<'_>, u: i128, ity: rustc_ty::IntTy) -> u128 {
    let amt = 128 - int_bits(tcx, ity);
    ((u as u128) << amt) >> amt
}

/// clip unused bytes
pub fn clip(tcx: TyCtxt<'_>, u: u128, ity: rustc_ty::UintTy) -> u128 {
    let bits = Integer::from_uint_ty(&tcx, ity).size().bits();
    let amt = 128 - bits;
    (u << amt) >> amt
}

pub fn has_attr(attrs: &[ast::Attribute], symbol: Symbol) -> bool {
    attrs.iter().any(|attr| attr.has_name(symbol))
}

pub fn has_repr_attr(cx: &LateContext<'_>, hir_id: HirId) -> bool {
    has_attr(cx.tcx.hir().attrs(hir_id), sym::repr)
}

pub fn any_parent_has_attr(tcx: TyCtxt<'_>, node: HirId, symbol: Symbol) -> bool {
    let map = &tcx.hir();
    let mut prev_enclosing_node = None;
    let mut enclosing_node = node;
    while Some(enclosing_node) != prev_enclosing_node {
        if has_attr(map.attrs(enclosing_node), symbol) {
            return true;
        }
        prev_enclosing_node = Some(enclosing_node);
        enclosing_node = map.get_parent_item(enclosing_node).into();
    }

    false
}

pub fn any_parent_is_automatically_derived(tcx: TyCtxt<'_>, node: HirId) -> bool {
    any_parent_has_attr(tcx, node, sym::automatically_derived)
}

/// Matches a function call with the given path and returns the arguments.
///
/// Usage:
///
/// ```rust,ignore
/// if let Some(args) = match_function_call(cx, cmp_max_call, &paths::CMP_MAX);
/// ```
/// This function is deprecated. Use [`match_function_call_with_def_id`].
pub fn match_function_call<'tcx>(
    cx: &LateContext<'tcx>,
    expr: &'tcx Expr<'_>,
    path: &[&str],
) -> Option<&'tcx [Expr<'tcx>]> {
    if_chain! {
        if let ExprKind::Call(fun, args) = expr.kind;
        if let ExprKind::Path(ref qpath) = fun.kind;
        if let Some(fun_def_id) = cx.qpath_res(qpath, fun.hir_id).opt_def_id();
        if match_def_path(cx, fun_def_id, path);
        then {
            return Some(args);
        }
    };
    None
}

pub fn match_function_call_with_def_id<'tcx>(
    cx: &LateContext<'tcx>,
    expr: &'tcx Expr<'_>,
    fun_def_id: DefId,
) -> Option<&'tcx [Expr<'tcx>]> {
    if_chain! {
        if let ExprKind::Call(fun, args) = expr.kind;
        if let ExprKind::Path(ref qpath) = fun.kind;
        if cx.qpath_res(qpath, fun.hir_id).opt_def_id() == Some(fun_def_id);
        then {
            return Some(args);
        }
    };
    None
}

/// Checks if the given `DefId` matches any of the paths. Returns the index of matching path, if
/// any.
///
/// Please use `tcx.get_diagnostic_name` if the targets are all diagnostic items.
pub fn match_any_def_paths(cx: &LateContext<'_>, did: DefId, paths: &[&[&str]]) -> Option<usize> {
    let search_path = cx.get_def_path(did);
    paths
        .iter()
        .position(|p| p.iter().map(|x| Symbol::intern(x)).eq(search_path.iter().copied()))
}

/// Checks if the given `DefId` matches the path.
pub fn match_def_path(cx: &LateContext<'_>, did: DefId, syms: &[&str]) -> bool {
    // We should probably move to Symbols in Clippy as well rather than interning every time.
    let path = cx.get_def_path(did);
    syms.iter().map(|x| Symbol::intern(x)).eq(path.iter().copied())
}

/// Checks if the given `DefId` matches the `libc` item.
pub fn match_libc_symbol(cx: &LateContext<'_>, did: DefId, name: &str) -> bool {
    let path = cx.get_def_path(did);
    // libc is meant to be used as a flat list of names, but they're all actually defined in different
    // modules based on the target platform. Ignore everything but crate name and the item name.
    path.first().map_or(false, |s| s.as_str() == "libc") && path.last().map_or(false, |s| s.as_str() == name)
}

/// Returns the list of condition expressions and the list of blocks in a
/// sequence of `if/else`.
/// E.g., this returns `([a, b], [c, d, e])` for the expression
/// `if a { c } else if b { d } else { e }`.
pub fn if_sequence<'tcx>(mut expr: &'tcx Expr<'tcx>) -> (Vec<&'tcx Expr<'tcx>>, Vec<&'tcx Block<'tcx>>) {
    let mut conds = Vec::new();
    let mut blocks: Vec<&Block<'_>> = Vec::new();

    while let Some(higher::IfOrIfLet { cond, then, r#else }) = higher::IfOrIfLet::hir(expr) {
        conds.push(cond);
        if let ExprKind::Block(block, _) = then.kind {
            blocks.push(block);
        } else {
            panic!("ExprKind::If node is not an ExprKind::Block");
        }

        if let Some(else_expr) = r#else {
            expr = else_expr;
        } else {
            break;
        }
    }

    // final `else {..}`
    if !blocks.is_empty() {
        if let ExprKind::Block(block, _) = expr.kind {
            blocks.push(block);
        }
    }

    (conds, blocks)
}

/// Checks if the given function kind is an async function.
pub fn is_async_fn(kind: FnKind<'_>) -> bool {
<<<<<<< HEAD
    matches!(kind, FnKind::ItemFn(_, _, header) if header.asyncness.is_async())
=======
    match kind {
        FnKind::ItemFn(_, _, header) => header.asyncness == IsAsync::Async,
        FnKind::Method(_, sig) => sig.header.asyncness == IsAsync::Async,
        FnKind::Closure => false,
    }
>>>>>>> a7d5cd72
}

/// Peels away all the compiler generated code surrounding the body of an async function,
pub fn get_async_fn_body<'tcx>(tcx: TyCtxt<'tcx>, body: &Body<'_>) -> Option<&'tcx Expr<'tcx>> {
    if let ExprKind::Call(
        _,
        &[
            Expr {
                kind: ExprKind::Closure(&Closure { body, .. }),
                ..
            },
        ],
    ) = body.value.kind
    {
        if let ExprKind::Block(
            Block {
                stmts: [],
                expr:
                    Some(Expr {
                        kind: ExprKind::DropTemps(expr),
                        ..
                    }),
                ..
            },
            _,
        ) = tcx.hir().body(body).value.kind
        {
            return Some(expr);
        }
    };
    None
}

// check if expr is calling method or function with #[must_use] attribute
pub fn is_must_use_func_call(cx: &LateContext<'_>, expr: &Expr<'_>) -> bool {
    let did = match expr.kind {
        ExprKind::Call(path, _) => if_chain! {
            if let ExprKind::Path(ref qpath) = path.kind;
            if let def::Res::Def(_, did) = cx.qpath_res(qpath, path.hir_id);
            then {
                Some(did)
            } else {
                None
            }
        },
        ExprKind::MethodCall(..) => cx.typeck_results().type_dependent_def_id(expr.hir_id),
        _ => None,
    };

    did.map_or(false, |did| cx.tcx.has_attr(did, sym::must_use))
}

/// Checks if an expression represents the identity function
/// Only examines closures and `std::convert::identity`
pub fn is_expr_identity_function(cx: &LateContext<'_>, expr: &Expr<'_>) -> bool {
    /// Checks if a function's body represents the identity function. Looks for bodies of the form:
    /// * `|x| x`
    /// * `|x| return x`
    /// * `|x| { return x }`
    /// * `|x| { return x; }`
    fn is_body_identity_function(cx: &LateContext<'_>, func: &Body<'_>) -> bool {
        let id = if_chain! {
            if let [param] = func.params;
            if let PatKind::Binding(_, id, _, _) = param.pat.kind;
            then {
                id
            } else {
                return false;
            }
        };

        let mut expr = func.value;
        loop {
            match expr.kind {
                #[rustfmt::skip]
                ExprKind::Block(&Block { stmts: [], expr: Some(e), .. }, _, )
                | ExprKind::Ret(Some(e)) => expr = e,
                #[rustfmt::skip]
                ExprKind::Block(&Block { stmts: [stmt], expr: None, .. }, _) => {
                    if_chain! {
                        if let StmtKind::Semi(e) | StmtKind::Expr(e) = stmt.kind;
                        if let ExprKind::Ret(Some(ret_val)) = e.kind;
                        then {
                            expr = ret_val;
                        } else {
                            return false;
                        }
                    }
                },
                _ => return path_to_local_id(expr, id) && cx.typeck_results().expr_adjustments(expr).is_empty(),
            }
        }
    }

    match expr.kind {
        ExprKind::Closure(&Closure { body, .. }) => is_body_identity_function(cx, cx.tcx.hir().body(body)),
        _ => path_def_id(cx, expr).map_or(false, |id| match_def_path(cx, id, &paths::CONVERT_IDENTITY)),
    }
}

/// Gets the node where an expression is either used, or it's type is unified with another branch.
/// Returns both the node and the `HirId` of the closest child node.
pub fn get_expr_use_or_unification_node<'tcx>(tcx: TyCtxt<'tcx>, expr: &Expr<'_>) -> Option<(Node<'tcx>, HirId)> {
    let mut child_id = expr.hir_id;
    let mut iter = tcx.hir().parent_iter(child_id);
    loop {
        match iter.next() {
            None => break None,
            Some((id, Node::Block(_))) => child_id = id,
            Some((id, Node::Arm(arm))) if arm.body.hir_id == child_id => child_id = id,
            Some((_, Node::Expr(expr))) => match expr.kind {
                ExprKind::Match(_, [arm], _) if arm.hir_id == child_id => child_id = expr.hir_id,
                ExprKind::Block(..) | ExprKind::DropTemps(_) => child_id = expr.hir_id,
                ExprKind::If(_, then_expr, None) if then_expr.hir_id == child_id => break None,
                _ => break Some((Node::Expr(expr), child_id)),
            },
            Some((_, node)) => break Some((node, child_id)),
        }
    }
}

/// Checks if the result of an expression is used, or it's type is unified with another branch.
pub fn is_expr_used_or_unified(tcx: TyCtxt<'_>, expr: &Expr<'_>) -> bool {
    !matches!(
        get_expr_use_or_unification_node(tcx, expr),
        None | Some((
            Node::Stmt(Stmt {
                kind: StmtKind::Expr(_)
                    | StmtKind::Semi(_)
                    | StmtKind::Local(Local {
                        pat: Pat {
                            kind: PatKind::Wild,
                            ..
                        },
                        ..
                    }),
                ..
            }),
            _
        ))
    )
}

/// Checks if the expression is the final expression returned from a block.
pub fn is_expr_final_block_expr(tcx: TyCtxt<'_>, expr: &Expr<'_>) -> bool {
    matches!(get_parent_node(tcx, expr.hir_id), Some(Node::Block(..)))
}

pub fn std_or_core(cx: &LateContext<'_>) -> Option<&'static str> {
    if !is_no_std_crate(cx) {
        Some("std")
    } else if !is_no_core_crate(cx) {
        Some("core")
    } else {
        None
    }
}

pub fn is_no_std_crate(cx: &LateContext<'_>) -> bool {
    cx.tcx.hir().attrs(hir::CRATE_HIR_ID).iter().any(|attr| {
        if let ast::AttrKind::Normal(ref normal) = attr.kind {
            normal.item.path == sym::no_std
        } else {
            false
        }
    })
}

pub fn is_no_core_crate(cx: &LateContext<'_>) -> bool {
    cx.tcx.hir().attrs(hir::CRATE_HIR_ID).iter().any(|attr| {
        if let ast::AttrKind::Normal(ref normal) = attr.kind {
            normal.item.path == sym::no_core
        } else {
            false
        }
    })
}

/// Check if parent of a hir node is a trait implementation block.
/// For example, `f` in
/// ```rust
/// # struct S;
/// # trait Trait { fn f(); }
/// impl Trait for S {
///     fn f() {}
/// }
/// ```
pub fn is_trait_impl_item(cx: &LateContext<'_>, hir_id: HirId) -> bool {
    if let Some(Node::Item(item)) = cx.tcx.hir().find(cx.tcx.hir().get_parent_node(hir_id)) {
        matches!(item.kind, ItemKind::Impl(hir::Impl { of_trait: Some(_), .. }))
    } else {
        false
    }
}

/// Check if it's even possible to satisfy the `where` clause for the item.
///
/// `trivial_bounds` feature allows functions with unsatisfiable bounds, for example:
///
/// ```ignore
/// fn foo() where i32: Iterator {
///     for _ in 2i32 {}
/// }
/// ```
pub fn fn_has_unsatisfiable_preds(cx: &LateContext<'_>, did: DefId) -> bool {
    use rustc_trait_selection::traits;
    let predicates = cx
        .tcx
        .predicates_of(did)
        .predicates
        .iter()
        .filter_map(|(p, _)| if p.is_global() { Some(*p) } else { None });
    traits::impossible_predicates(
        cx.tcx,
        traits::elaborate_predicates(cx.tcx, predicates)
            .map(|o| o.predicate)
            .collect::<Vec<_>>(),
    )
}

/// Returns the `DefId` of the callee if the given expression is a function or method call.
pub fn fn_def_id(cx: &LateContext<'_>, expr: &Expr<'_>) -> Option<DefId> {
    match &expr.kind {
        ExprKind::MethodCall(..) => cx.typeck_results().type_dependent_def_id(expr.hir_id),
        ExprKind::Call(
            Expr {
                kind: ExprKind::Path(qpath),
                hir_id: path_hir_id,
                ..
            },
            ..,
        ) => {
            // Only return Fn-like DefIds, not the DefIds of statics/consts/etc that contain or
            // deref to fn pointers, dyn Fn, impl Fn - #8850
            if let Res::Def(DefKind::Fn | DefKind::Ctor(..) | DefKind::AssocFn, id) =
                cx.typeck_results().qpath_res(qpath, *path_hir_id)
            {
                Some(id)
            } else {
                None
            }
        },
        _ => None,
    }
}

/// Returns `Option<String>` where String is a textual representation of the type encapsulated in
/// the slice iff the given expression is a slice of primitives (as defined in the
/// `is_recursively_primitive_type` function) and `None` otherwise.
pub fn is_slice_of_primitives(cx: &LateContext<'_>, expr: &Expr<'_>) -> Option<String> {
    let expr_type = cx.typeck_results().expr_ty_adjusted(expr);
    let expr_kind = expr_type.kind();
    let is_primitive = match expr_kind {
        rustc_ty::Slice(element_type) => is_recursively_primitive_type(*element_type),
        rustc_ty::Ref(_, inner_ty, _) if matches!(inner_ty.kind(), &rustc_ty::Slice(_)) => {
            if let rustc_ty::Slice(element_type) = inner_ty.kind() {
                is_recursively_primitive_type(*element_type)
            } else {
                unreachable!()
            }
        },
        _ => false,
    };

    if is_primitive {
        // if we have wrappers like Array, Slice or Tuple, print these
        // and get the type enclosed in the slice ref
        match expr_type.peel_refs().walk().nth(1).unwrap().expect_ty().kind() {
            rustc_ty::Slice(..) => return Some("slice".into()),
            rustc_ty::Array(..) => return Some("array".into()),
            rustc_ty::Tuple(..) => return Some("tuple".into()),
            _ => {
                // is_recursively_primitive_type() should have taken care
                // of the rest and we can rely on the type that is found
                let refs_peeled = expr_type.peel_refs();
                return Some(refs_peeled.walk().last().unwrap().to_string());
            },
        }
    }
    None
}

/// returns list of all pairs (a, b) from `exprs` such that `eq(a, b)`
/// `hash` must be comformed with `eq`
pub fn search_same<T, Hash, Eq>(exprs: &[T], hash: Hash, eq: Eq) -> Vec<(&T, &T)>
where
    Hash: Fn(&T) -> u64,
    Eq: Fn(&T, &T) -> bool,
{
    match exprs {
        [a, b] if eq(a, b) => return vec![(a, b)],
        _ if exprs.len() <= 2 => return vec![],
        _ => {},
    }

    let mut match_expr_list: Vec<(&T, &T)> = Vec::new();

    let mut map: UnhashMap<u64, Vec<&_>> =
        UnhashMap::with_capacity_and_hasher(exprs.len(), BuildHasherDefault::default());

    for expr in exprs {
        match map.entry(hash(expr)) {
            Entry::Occupied(mut o) => {
                for o in o.get() {
                    if eq(o, expr) {
                        match_expr_list.push((o, expr));
                    }
                }
                o.get_mut().push(expr);
            },
            Entry::Vacant(v) => {
                v.insert(vec![expr]);
            },
        }
    }

    match_expr_list
}

/// Peels off all references on the pattern. Returns the underlying pattern and the number of
/// references removed.
pub fn peel_hir_pat_refs<'a>(pat: &'a Pat<'a>) -> (&'a Pat<'a>, usize) {
    fn peel<'a>(pat: &'a Pat<'a>, count: usize) -> (&'a Pat<'a>, usize) {
        if let PatKind::Ref(pat, _) = pat.kind {
            peel(pat, count + 1)
        } else {
            (pat, count)
        }
    }
    peel(pat, 0)
}

/// Peels of expressions while the given closure returns `Some`.
pub fn peel_hir_expr_while<'tcx>(
    mut expr: &'tcx Expr<'tcx>,
    mut f: impl FnMut(&'tcx Expr<'tcx>) -> Option<&'tcx Expr<'tcx>>,
) -> &'tcx Expr<'tcx> {
    while let Some(e) = f(expr) {
        expr = e;
    }
    expr
}

/// Peels off up to the given number of references on the expression. Returns the underlying
/// expression and the number of references removed.
pub fn peel_n_hir_expr_refs<'a>(expr: &'a Expr<'a>, count: usize) -> (&'a Expr<'a>, usize) {
    let mut remaining = count;
    let e = peel_hir_expr_while(expr, |e| match e.kind {
        ExprKind::AddrOf(ast::BorrowKind::Ref, _, e) if remaining != 0 => {
            remaining -= 1;
            Some(e)
        },
        _ => None,
    });
    (e, count - remaining)
}

/// Peels off all references on the expression. Returns the underlying expression and the number of
/// references removed.
pub fn peel_hir_expr_refs<'a>(expr: &'a Expr<'a>) -> (&'a Expr<'a>, usize) {
    let mut count = 0;
    let e = peel_hir_expr_while(expr, |e| match e.kind {
        ExprKind::AddrOf(ast::BorrowKind::Ref, _, e) => {
            count += 1;
            Some(e)
        },
        _ => None,
    });
    (e, count)
}

/// Peels off all references on the type. Returns the underlying type and the number of references
/// removed.
pub fn peel_hir_ty_refs<'a>(mut ty: &'a hir::Ty<'a>) -> (&'a hir::Ty<'a>, usize) {
    let mut count = 0;
    loop {
        match &ty.kind {
            TyKind::Rptr(_, ref_ty) => {
                ty = ref_ty.ty;
                count += 1;
            },
            _ => break (ty, count),
        }
    }
}

/// Removes `AddrOf` operators (`&`) or deref operators (`*`), but only if a reference type is
/// dereferenced. An overloaded deref such as `Vec` to slice would not be removed.
pub fn peel_ref_operators<'hir>(cx: &LateContext<'_>, mut expr: &'hir Expr<'hir>) -> &'hir Expr<'hir> {
    loop {
        match expr.kind {
            ExprKind::AddrOf(_, _, e) => expr = e,
            ExprKind::Unary(UnOp::Deref, e) if cx.typeck_results().expr_ty(e).is_ref() => expr = e,
            _ => break,
        }
    }
    expr
}

pub fn is_hir_ty_cfg_dependant(cx: &LateContext<'_>, ty: &hir::Ty<'_>) -> bool {
    if let TyKind::Path(QPath::Resolved(_, path)) = ty.kind {
        if let Res::Def(_, def_id) = path.res {
            return cx.tcx.has_attr(def_id, sym::cfg) || cx.tcx.has_attr(def_id, sym::cfg_attr);
        }
    }
    false
}

static TEST_ITEM_NAMES_CACHE: OnceLock<Mutex<FxHashMap<LocalDefId, Vec<Symbol>>>> = OnceLock::new();

fn with_test_item_names(tcx: TyCtxt<'_>, module: LocalDefId, f: impl Fn(&[Symbol]) -> bool) -> bool {
    let cache = TEST_ITEM_NAMES_CACHE.get_or_init(|| Mutex::new(FxHashMap::default()));
    let mut map: MutexGuard<'_, FxHashMap<LocalDefId, Vec<Symbol>>> = cache.lock().unwrap();
    let value = map.entry(module);
    match value {
        Entry::Occupied(entry) => f(entry.get()),
        Entry::Vacant(entry) => {
            let mut names = Vec::new();
            for id in tcx.hir().module_items(module) {
                if matches!(tcx.def_kind(id.owner_id), DefKind::Const)
                    && let item = tcx.hir().item(id)
                    && let ItemKind::Const(ty, _body) = item.kind {
                    if let TyKind::Path(QPath::Resolved(_, path)) = ty.kind {
                        // We could also check for the type name `test::TestDescAndFn`
                        if let Res::Def(DefKind::Struct, _) = path.res {
                            let has_test_marker = tcx
                                .hir()
                                .attrs(item.hir_id())
                                .iter()
                                .any(|a| a.has_name(sym::rustc_test_marker));
                            if has_test_marker {
                                names.push(item.ident.name);
                            }
                        }
                    }
                }
            }
            names.sort_unstable();
            f(entry.insert(names))
        },
    }
}

/// Checks if the function containing the given `HirId` is a `#[test]` function
///
/// Note: Add `// compile-flags: --test` to UI tests with a `#[test]` function
pub fn is_in_test_function(tcx: TyCtxt<'_>, id: hir::HirId) -> bool {
    with_test_item_names(tcx, tcx.parent_module(id), |names| {
        tcx.hir()
            .parent_iter(id)
            // Since you can nest functions we need to collect all until we leave
            // function scope
            .any(|(_id, node)| {
                if let Node::Item(item) = node {
                    if let ItemKind::Fn(_, _, _) = item.kind {
                        // Note that we have sorted the item names in the visitor,
                        // so the binary_search gets the same as `contains`, but faster.
                        return names.binary_search(&item.ident.name).is_ok();
                    }
                }
                false
            })
    })
}

/// Checks if the item containing the given `HirId` has `#[cfg(test)]` attribute applied
///
/// Note: Add `// compile-flags: --test` to UI tests with a `#[cfg(test)]` function
pub fn is_in_cfg_test(tcx: TyCtxt<'_>, id: hir::HirId) -> bool {
    fn is_cfg_test(attr: &Attribute) -> bool {
        if attr.has_name(sym::cfg)
            && let Some(items) = attr.meta_item_list()
            && let [item] = &*items
            && item.has_name(sym::test)
        {
            true
        } else {
            false
        }
    }
    tcx.hir()
        .parent_iter(id)
        .flat_map(|(parent_id, _)| tcx.hir().attrs(parent_id))
        .any(is_cfg_test)
}

/// Checks whether item either has `test` attribute applied, or
/// is a module with `test` in its name.
///
/// Note: Add `// compile-flags: --test` to UI tests with a `#[test]` function
pub fn is_test_module_or_function(tcx: TyCtxt<'_>, item: &Item<'_>) -> bool {
    is_in_test_function(tcx, item.hir_id())
        || matches!(item.kind, ItemKind::Mod(..))
            && item.ident.name.as_str().split('_').any(|a| a == "test" || a == "tests")
}

/// Walks the HIR tree from the given expression, up to the node where the value produced by the
/// expression is consumed. Calls the function for every node encountered this way until it returns
/// `Some`.
///
/// This allows walking through `if`, `match`, `break`, block expressions to find where the value
/// produced by the expression is consumed.
pub fn walk_to_expr_usage<'tcx, T>(
    cx: &LateContext<'tcx>,
    e: &Expr<'tcx>,
    mut f: impl FnMut(Node<'tcx>, HirId) -> Option<T>,
) -> Option<T> {
    let map = cx.tcx.hir();
    let mut iter = map.parent_iter(e.hir_id);
    let mut child_id = e.hir_id;

    while let Some((parent_id, parent)) = iter.next() {
        if let Some(x) = f(parent, child_id) {
            return Some(x);
        }
        let parent = match parent {
            Node::Expr(e) => e,
            Node::Block(Block { expr: Some(body), .. }) | Node::Arm(Arm { body, .. }) if body.hir_id == child_id => {
                child_id = parent_id;
                continue;
            },
            Node::Arm(a) if a.body.hir_id == child_id => {
                child_id = parent_id;
                continue;
            },
            _ => return None,
        };
        match parent.kind {
            ExprKind::If(child, ..) | ExprKind::Match(child, ..) if child.hir_id != child_id => child_id = parent_id,
            ExprKind::Break(Destination { target_id: Ok(id), .. }, _) => {
                child_id = id;
                iter = map.parent_iter(id);
            },
            ExprKind::Block(..) => child_id = parent_id,
            _ => return None,
        }
    }
    None
}

/// Checks whether a given span has any comment token
/// This checks for all types of comment: line "//", block "/**", doc "///" "//!"
pub fn span_contains_comment(sm: &SourceMap, span: Span) -> bool {
    let Ok(snippet) = sm.span_to_snippet(span) else { return false };
    return tokenize(&snippet).any(|token| {
        matches!(
            token.kind,
            TokenKind::BlockComment { .. } | TokenKind::LineComment { .. }
        )
    });
}

/// Return all the comments a given span contains
/// Comments are returned wrapped with their relevant delimiters
pub fn span_extract_comment(sm: &SourceMap, span: Span) -> String {
    let snippet = sm.span_to_snippet(span).unwrap_or_default();
    let mut comments_buf: Vec<String> = Vec::new();
    let mut index: usize = 0;

    for token in tokenize(&snippet) {
        let token_range = index..(index + token.len as usize);
        index += token.len as usize;
        match token.kind {
            TokenKind::BlockComment { .. } | TokenKind::LineComment { .. } => {
                if let Some(comment) = snippet.get(token_range) {
                    comments_buf.push(comment.to_string());
                }
            },
            _ => (),
        }
    }

    comments_buf.join("\n")
}

macro_rules! op_utils {
    ($($name:ident $assign:ident)*) => {
        /// Binary operation traits like `LangItem::Add`
        pub static BINOP_TRAITS: &[LangItem] = &[$(LangItem::$name,)*];

        /// Operator-Assign traits like `LangItem::AddAssign`
        pub static OP_ASSIGN_TRAITS: &[LangItem] = &[$(LangItem::$assign,)*];

        /// Converts `BinOpKind::Add` to `(LangItem::Add, LangItem::AddAssign)`, for example
        pub fn binop_traits(kind: hir::BinOpKind) -> Option<(LangItem, LangItem)> {
            match kind {
                $(hir::BinOpKind::$name => Some((LangItem::$name, LangItem::$assign)),)*
                _ => None,
            }
        }
    };
}

op_utils! {
    Add    AddAssign
    Sub    SubAssign
    Mul    MulAssign
    Div    DivAssign
    Rem    RemAssign
    BitXor BitXorAssign
    BitAnd BitAndAssign
    BitOr  BitOrAssign
    Shl    ShlAssign
    Shr    ShrAssign
}<|MERGE_RESOLUTION|>--- conflicted
+++ resolved
@@ -86,17 +86,10 @@
 use rustc_hir::intravisit::{walk_expr, FnKind, Visitor};
 use rustc_hir::LangItem::{OptionNone, ResultErr, ResultOk};
 use rustc_hir::{
-<<<<<<< HEAD
-    def, Arm, ArrayLen, BindingAnnotation, Block, BlockCheckMode, Body, Closure, Constness,
-    Destination, Expr, ExprKind, FnDecl, HirId, Impl, ImplItem, ImplItemKind, Item, ItemKind,
-    LangItem, Local, MatchSource, Mutability, Node, Param, Pat, PatKind, Path, PathSegment, PrimTy,
-    QPath, Stmt, StmtKind, TraitItem, TraitItemKind, TraitRef, TyKind, UnOp,
-=======
     self as hir, def, Arm, ArrayLen, BindingAnnotation, Block, BlockCheckMode, Body, Closure, Constness, Destination,
     Expr, ExprKind, FnDecl, HirId, Impl, ImplItem, ImplItemKind, ImplItemRef, IsAsync, Item, ItemKind, LangItem, Local,
     MatchSource, Mutability, Node, OwnerId, Param, Pat, PatKind, Path, PathSegment, PrimTy, QPath, Stmt, StmtKind,
     TraitItem, TraitItemKind, TraitItemRef, TraitRef, TyKind, UnOp,
->>>>>>> a7d5cd72
 };
 use rustc_lexer::{tokenize, TokenKind};
 use rustc_lint::{LateContext, Level, Lint, LintContext};
@@ -441,15 +434,7 @@
 
 /// If `maybe_path` is a path node which resolves to an item, resolves it to a `DefId` and checks if
 /// it matches the given lang item.
-<<<<<<< HEAD
-pub fn is_path_lang_item<'tcx>(
-    cx: &LateContext<'_>,
-    maybe_path: &impl MaybePath<'tcx>,
-    lang_item: LangItem,
-) -> bool {
-=======
 pub fn is_path_lang_item<'tcx>(cx: &LateContext<'_>, maybe_path: &impl MaybePath<'tcx>, lang_item: LangItem) -> bool {
->>>>>>> a7d5cd72
     path_def_id(cx, maybe_path).map_or(false, |id| cx.tcx.lang_items().get(lang_item) == Some(id))
 }
 
@@ -845,15 +830,9 @@
         if method.ident.name == sym::new {
             if let Some(impl_did) = cx.tcx.impl_of_method(def_id) {
                 if let Some(adt) = cx.tcx.type_of(impl_did).ty_adt_def() {
-<<<<<<< HEAD
-                    return std_types_symbols
-                        .iter()
-                        .any(|&symbol| cx.tcx.is_diagnostic_item(symbol, adt.did()) || Some(adt.did()) == cx.tcx.lang_items().string());
-=======
                     return std_types_symbols.iter().any(|&symbol| {
                         cx.tcx.is_diagnostic_item(symbol, adt.did()) || Some(adt.did()) == cx.tcx.lang_items().string()
                     });
->>>>>>> a7d5cd72
                 }
             }
         }
@@ -1924,15 +1903,11 @@
 
 /// Checks if the given function kind is an async function.
 pub fn is_async_fn(kind: FnKind<'_>) -> bool {
-<<<<<<< HEAD
-    matches!(kind, FnKind::ItemFn(_, _, header) if header.asyncness.is_async())
-=======
     match kind {
         FnKind::ItemFn(_, _, header) => header.asyncness == IsAsync::Async,
         FnKind::Method(_, sig) => sig.header.asyncness == IsAsync::Async,
         FnKind::Closure => false,
     }
->>>>>>> a7d5cd72
 }
 
 /// Peels away all the compiler generated code surrounding the body of an async function,
