--- conflicted
+++ resolved
@@ -2167,12 +2167,7 @@
         .filter_map(|(p, _)| if p.is_global() { Some(*p) } else { None });
     traits::impossible_predicates(
         cx.tcx,
-<<<<<<< HEAD
-        traits::elaborate(cx.tcx, predicates)
-            .collect::<Vec<_>>(),
-=======
-        traits::elaborate_predicates(cx.tcx, predicates).collect::<Vec<_>>(),
->>>>>>> acc2bc0c
+        traits::elaborate(cx.tcx, predicates).collect::<Vec<_>>(),
     )
 }
 
