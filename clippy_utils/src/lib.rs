#![feature(array_chunks)]
#![feature(box_patterns)]
#![feature(f128)]
#![feature(f16)]
#![feature(if_let_guard)]
#![feature(macro_metavar_expr_concat)]
#![feature(let_chains)]
#![feature(never_type)]
#![feature(rustc_private)]
#![feature(assert_matches)]
#![feature(unwrap_infallible)]
#![feature(array_windows)]
#![recursion_limit = "512"]
#![allow(
    clippy::missing_errors_doc,
    clippy::missing_panics_doc,
    clippy::must_use_candidate,
    rustc::diagnostic_outside_of_impl,
    rustc::untranslatable_diagnostic
)]
#![warn(
    trivial_casts,
    trivial_numeric_casts,
    rust_2018_idioms,
    unused_lifetimes,
    unused_qualifications,
    rustc::internal
)]

// FIXME: switch to something more ergonomic here, once available.
// (Currently there is no way to opt into sysroot crates without `extern crate`.)
extern crate rustc_abi;
extern crate rustc_ast;
extern crate rustc_attr_parsing;
extern crate rustc_const_eval;
extern crate rustc_data_structures;
// The `rustc_driver` crate seems to be required in order to use the `rust_ast` crate.
#[allow(unused_extern_crates)]
extern crate rustc_driver;
extern crate rustc_errors;
extern crate rustc_hir;
extern crate rustc_hir_analysis;
extern crate rustc_hir_typeck;
extern crate rustc_index;
extern crate rustc_infer;
extern crate rustc_lexer;
extern crate rustc_lint;
extern crate rustc_middle;
extern crate rustc_mir_dataflow;
extern crate rustc_session;
extern crate rustc_span;
extern crate rustc_trait_selection;
extern crate smallvec;

#[macro_use]
pub mod sym_helper;

pub mod ast_utils;
pub mod attrs;
mod check_proc_macro;
pub mod comparisons;
pub mod consts;
pub mod diagnostics;
pub mod eager_or_lazy;
pub mod higher;
mod hir_utils;
pub mod macros;
pub mod mir;
pub mod msrvs;
pub mod numeric_literal;
pub mod paths;
pub mod ptr;
pub mod qualify_min_const_fn;
pub mod source;
pub mod str_utils;
pub mod sugg;
pub mod ty;
pub mod usage;
pub mod visitors;

pub use self::attrs::*;
pub use self::check_proc_macro::{is_from_proc_macro, is_span_if, is_span_match};
pub use self::hir_utils::{
    HirEqInterExpr, SpanlessEq, SpanlessHash, both, count_eq, eq_expr_value, hash_expr, hash_stmt, is_bool, over,
};

use core::mem;
use core::ops::ControlFlow;
use std::collections::hash_map::Entry;
use std::hash::BuildHasherDefault;
use std::iter::{once, repeat_n};
use std::sync::{Mutex, MutexGuard, OnceLock};

use itertools::Itertools;
use rustc_abi::Integer;
use rustc_ast::ast::{self, LitKind, RangeLimits};
use rustc_attr_parsing::{AttributeKind, find_attr};
use rustc_data_structures::fx::FxHashMap;
use rustc_data_structures::packed::Pu128;
use rustc_data_structures::unhash::UnhashMap;
use rustc_hir::LangItem::{OptionNone, OptionSome, ResultErr, ResultOk};
use rustc_hir::def::{DefKind, Res};
use rustc_hir::def_id::{CrateNum, DefId, LOCAL_CRATE, LocalDefId, LocalModDefId};
use rustc_hir::definitions::{DefPath, DefPathData};
use rustc_hir::hir_id::{HirIdMap, HirIdSet};
use rustc_hir::intravisit::{FnKind, Visitor, walk_expr};
use rustc_hir::{
    self as hir, Arm, BindingMode, Block, BlockCheckMode, Body, ByRef, Closure, ConstArgKind, ConstContext,
    Destination, Expr, ExprField, ExprKind, FnDecl, FnRetTy, GenericArg, GenericArgs, HirId, Impl, ImplItem,
    ImplItemKind, ImplItemRef, Item, ItemKind, LangItem, LetStmt, MatchSource, Mutability, Node, OwnerId, OwnerNode,
    Param, Pat, PatExpr, PatExprKind, PatKind, Path, PathSegment, PrimTy, QPath, Stmt, StmtKind, TraitFn, TraitItem,
    TraitItemKind, TraitItemRef, TraitRef, TyKind, UnOp, def,
};
use rustc_lexer::{TokenKind, tokenize};
use rustc_lint::{LateContext, Level, Lint, LintContext};
use rustc_middle::hir::place::PlaceBase;
use rustc_middle::mir::{AggregateKind, Operand, RETURN_PLACE, Rvalue, StatementKind, TerminatorKind};
use rustc_middle::ty::adjustment::{Adjust, Adjustment, AutoBorrow};
use rustc_middle::ty::fast_reject::SimplifiedType;
use rustc_middle::ty::layout::IntegerExt;
use rustc_middle::ty::{
    self as rustc_ty, Binder, BorrowKind, ClosureKind, EarlyBinder, FloatTy, GenericArgKind, GenericArgsRef, IntTy, Ty,
    TyCtxt, TypeFlags, TypeVisitableExt, UintTy, UpvarCapture,
};
use rustc_span::hygiene::{ExpnKind, MacroKind};
use rustc_span::source_map::SourceMap;
use rustc_span::symbol::{Ident, Symbol, kw};
use rustc_span::{InnerSpan, Span, sym};
use visitors::{Visitable, for_each_unconsumed_temporary};

use crate::consts::{ConstEvalCtxt, Constant, mir_to_const};
use crate::higher::Range;
use crate::ty::{adt_and_variant_of_res, can_partially_move_ty, expr_sig, is_copy, is_recursively_primitive_type};
use crate::visitors::for_each_expr_without_closures;
use rustc_middle::hir::nested_filter;

#[macro_export]
macro_rules! extract_msrv_attr {
    () => {
        fn check_attributes(&mut self, cx: &rustc_lint::EarlyContext<'_>, attrs: &[rustc_ast::ast::Attribute]) {
            let sess = rustc_lint::LintContext::sess(cx);
            self.msrv.check_attributes(sess, attrs);
        }

        fn check_attributes_post(&mut self, cx: &rustc_lint::EarlyContext<'_>, attrs: &[rustc_ast::ast::Attribute]) {
            let sess = rustc_lint::LintContext::sess(cx);
            self.msrv.check_attributes_post(sess, attrs);
        }
    };
}

/// If the given expression is a local binding, find the initializer expression.
/// If that initializer expression is another local binding, find its initializer again.
///
/// This process repeats as long as possible (but usually no more than once). Initializer
/// expressions with adjustments are ignored. If this is not desired, use [`find_binding_init`]
/// instead.
///
/// Examples:
/// ```no_run
/// let abc = 1;
/// //        ^ output
/// let def = abc;
/// dbg!(def);
/// //   ^^^ input
///
/// // or...
/// let abc = 1;
/// let def = abc + 2;
/// //        ^^^^^^^ output
/// dbg!(def);
/// //   ^^^ input
/// ```
pub fn expr_or_init<'a, 'b, 'tcx: 'b>(cx: &LateContext<'tcx>, mut expr: &'a Expr<'b>) -> &'a Expr<'b> {
    while let Some(init) = path_to_local(expr)
        .and_then(|id| find_binding_init(cx, id))
        .filter(|init| cx.typeck_results().expr_adjustments(init).is_empty())
    {
        expr = init;
    }
    expr
}

/// Finds the initializer expression for a local binding. Returns `None` if the binding is mutable.
///
/// By only considering immutable bindings, we guarantee that the returned expression represents the
/// value of the binding wherever it is referenced.
///
/// Example: For `let x = 1`, if the `HirId` of `x` is provided, the `Expr` `1` is returned.
/// Note: If you have an expression that references a binding `x`, use `path_to_local` to get the
/// canonical binding `HirId`.
pub fn find_binding_init<'tcx>(cx: &LateContext<'tcx>, hir_id: HirId) -> Option<&'tcx Expr<'tcx>> {
    if let Node::Pat(pat) = cx.tcx.hir_node(hir_id)
        && matches!(pat.kind, PatKind::Binding(BindingMode::NONE, ..))
        && let Node::LetStmt(local) = cx.tcx.parent_hir_node(hir_id)
    {
        return local.init;
    }
    None
}

/// Checks if the given local has an initializer or is from something other than a `let` statement
///
/// e.g. returns true for `x` in `fn f(x: usize) { .. }` and `let x = 1;` but false for `let x;`
pub fn local_is_initialized(cx: &LateContext<'_>, local: HirId) -> bool {
    for (_, node) in cx.tcx.hir_parent_iter(local) {
        match node {
            Node::Pat(..) | Node::PatField(..) => {},
            Node::LetStmt(let_stmt) => return let_stmt.init.is_some(),
            _ => return true,
        }
    }

    false
}

/// Checks if we are currently in a const context (e.g. `const fn`, `static`/`const` initializer).
///
/// The current context is determined based on the current body which is set before calling a lint's
/// entry point (any function on `LateLintPass`). If you need to check in a different context use
/// `tcx.hir_is_inside_const_context(_)`.
///
/// Do not call this unless the `LateContext` has an enclosing body. For release build this case
/// will safely return `false`, but debug builds will ICE. Note that `check_expr`, `check_block`,
/// `check_pat` and a few other entry points will always have an enclosing body. Some entry points
/// like `check_path` or `check_ty` may or may not have one.
pub fn is_in_const_context(cx: &LateContext<'_>) -> bool {
    debug_assert!(cx.enclosing_body.is_some(), "`LateContext` has no enclosing body");
    cx.enclosing_body.is_some_and(|id| {
        cx.tcx
            .hir_body_const_context(cx.tcx.hir_body_owner_def_id(id))
            .is_some()
    })
}

/// Returns `true` if the given `HirId` is inside an always constant context.
///
/// This context includes:
///  * const/static items
///  * const blocks (or inline consts)
///  * associated constants
pub fn is_inside_always_const_context(tcx: TyCtxt<'_>, hir_id: HirId) -> bool {
    use ConstContext::{Const, ConstFn, Static};
    let Some(ctx) = tcx.hir_body_const_context(tcx.hir_enclosing_body_owner(hir_id)) else {
        return false;
    };
    match ctx {
        ConstFn => false,
        Static(_) | Const { inline: _ } => true,
    }
}

/// Checks if a `Res` refers to a constructor of a `LangItem`
/// For example, use this to check whether a function call or a pattern is `Some(..)`.
pub fn is_res_lang_ctor(cx: &LateContext<'_>, res: Res, lang_item: LangItem) -> bool {
    if let Res::Def(DefKind::Ctor(..), id) = res
        && let Some(lang_id) = cx.tcx.lang_items().get(lang_item)
        && let Some(id) = cx.tcx.opt_parent(id)
    {
        id == lang_id
    } else {
        false
    }
}

/// Checks if `{ctor_call_id}(...)` is `{enum_item}::{variant_name}(...)`.
pub fn is_enum_variant_ctor(
    cx: &LateContext<'_>,
    enum_item: Symbol,
    variant_name: Symbol,
    ctor_call_id: DefId,
) -> bool {
    let Some(enum_def_id) = cx.tcx.get_diagnostic_item(enum_item) else {
        return false;
    };

    let variants = cx.tcx.adt_def(enum_def_id).variants().iter();
    variants
        .filter(|variant| variant.name == variant_name)
        .filter_map(|variant| variant.ctor.as_ref())
        .any(|(_, ctor_def_id)| *ctor_def_id == ctor_call_id)
}

/// Checks if the `DefId` matches the given diagnostic item or it's constructor.
pub fn is_diagnostic_item_or_ctor(cx: &LateContext<'_>, did: DefId, item: Symbol) -> bool {
    let did = match cx.tcx.def_kind(did) {
        DefKind::Ctor(..) => cx.tcx.parent(did),
        // Constructors for types in external crates seem to have `DefKind::Variant`
        DefKind::Variant => match cx.tcx.opt_parent(did) {
            Some(did) if matches!(cx.tcx.def_kind(did), DefKind::Variant) => did,
            _ => did,
        },
        _ => did,
    };

    cx.tcx.is_diagnostic_item(item, did)
}

/// Checks if the `DefId` matches the given `LangItem` or it's constructor.
pub fn is_lang_item_or_ctor(cx: &LateContext<'_>, did: DefId, item: LangItem) -> bool {
    let did = match cx.tcx.def_kind(did) {
        DefKind::Ctor(..) => cx.tcx.parent(did),
        // Constructors for types in external crates seem to have `DefKind::Variant`
        DefKind::Variant => match cx.tcx.opt_parent(did) {
            Some(did) if matches!(cx.tcx.def_kind(did), DefKind::Variant) => did,
            _ => did,
        },
        _ => did,
    };

    cx.tcx.lang_items().get(item) == Some(did)
}

pub fn is_unit_expr(expr: &Expr<'_>) -> bool {
    matches!(
        expr.kind,
        ExprKind::Block(
            Block {
                stmts: [],
                expr: None,
                ..
            },
            _
        ) | ExprKind::Tup([])
    )
}

/// Checks if given pattern is a wildcard (`_`)
pub fn is_wild(pat: &Pat<'_>) -> bool {
    matches!(pat.kind, PatKind::Wild)
}

// Checks if arm has the form `None => None`
pub fn is_none_arm(cx: &LateContext<'_>, arm: &Arm<'_>) -> bool {
    matches!(
        arm.pat.kind,
        PatKind::Expr(PatExpr { kind: PatExprKind::Path(qpath), .. })
            if is_res_lang_ctor(cx, cx.qpath_res(qpath, arm.pat.hir_id), OptionNone)
    )
}

/// Checks if the given `QPath` belongs to a type alias.
pub fn is_ty_alias(qpath: &QPath<'_>) -> bool {
    match *qpath {
        QPath::Resolved(_, path) => matches!(path.res, Res::Def(DefKind::TyAlias | DefKind::AssocTy, ..)),
        QPath::TypeRelative(ty, _) if let TyKind::Path(qpath) = ty.kind => is_ty_alias(&qpath),
        _ => false,
    }
}

/// Checks if the method call given in `expr` belongs to the given trait.
/// This is a deprecated function, consider using [`is_trait_method`].
pub fn match_trait_method(cx: &LateContext<'_>, expr: &Expr<'_>, path: &[&str]) -> bool {
    let def_id = cx.typeck_results().type_dependent_def_id(expr.hir_id).unwrap();
    let trt_id = cx.tcx.trait_of_item(def_id);
    trt_id.is_some_and(|trt_id| match_def_path(cx, trt_id, path))
}

/// Checks if the given method call expression calls an inherent method.
pub fn is_inherent_method_call(cx: &LateContext<'_>, expr: &Expr<'_>) -> bool {
    if let Some(method_id) = cx.typeck_results().type_dependent_def_id(expr.hir_id) {
        cx.tcx.trait_of_item(method_id).is_none()
    } else {
        false
    }
}

/// Checks if a method is defined in an impl of a diagnostic item
pub fn is_diag_item_method(cx: &LateContext<'_>, def_id: DefId, diag_item: Symbol) -> bool {
    if let Some(impl_did) = cx.tcx.impl_of_method(def_id) {
        if let Some(adt) = cx.tcx.type_of(impl_did).instantiate_identity().ty_adt_def() {
            return cx.tcx.is_diagnostic_item(diag_item, adt.did());
        }
    }
    false
}

/// Checks if a method is in a diagnostic item trait
pub fn is_diag_trait_item(cx: &LateContext<'_>, def_id: DefId, diag_item: Symbol) -> bool {
    if let Some(trait_did) = cx.tcx.trait_of_item(def_id) {
        return cx.tcx.is_diagnostic_item(diag_item, trait_did);
    }
    false
}

/// Checks if the method call given in `expr` belongs to the given trait.
pub fn is_trait_method(cx: &LateContext<'_>, expr: &Expr<'_>, diag_item: Symbol) -> bool {
    cx.typeck_results()
        .type_dependent_def_id(expr.hir_id)
        .is_some_and(|did| is_diag_trait_item(cx, did, diag_item))
}

/// Checks if the `def_id` belongs to a function that is part of a trait impl.
pub fn is_def_id_trait_method(cx: &LateContext<'_>, def_id: LocalDefId) -> bool {
    if let Node::Item(item) = cx.tcx.parent_hir_node(cx.tcx.local_def_id_to_hir_id(def_id))
        && let ItemKind::Impl(imp) = item.kind
    {
        imp.of_trait.is_some()
    } else {
        false
    }
}

/// Checks if the given expression is a path referring an item on the trait
/// that is marked with the given diagnostic item.
///
/// For checking method call expressions instead of path expressions, use
/// [`is_trait_method`].
///
/// For example, this can be used to find if an expression like `u64::default`
/// refers to an item of the trait `Default`, which is associated with the
/// `diag_item` of `sym::Default`.
pub fn is_trait_item(cx: &LateContext<'_>, expr: &Expr<'_>, diag_item: Symbol) -> bool {
    if let ExprKind::Path(ref qpath) = expr.kind {
        cx.qpath_res(qpath, expr.hir_id)
            .opt_def_id()
            .is_some_and(|def_id| is_diag_trait_item(cx, def_id, diag_item))
    } else {
        false
    }
}

pub fn last_path_segment<'tcx>(path: &QPath<'tcx>) -> &'tcx PathSegment<'tcx> {
    match *path {
        QPath::Resolved(_, path) => path.segments.last().expect("A path must have at least one segment"),
        QPath::TypeRelative(_, seg) => seg,
        QPath::LangItem(..) => panic!("last_path_segment: lang item has no path segments"),
    }
}

pub fn qpath_generic_tys<'tcx>(qpath: &QPath<'tcx>) -> impl Iterator<Item = &'tcx hir::Ty<'tcx>> {
    last_path_segment(qpath)
        .args
        .map_or(&[][..], |a| a.args)
        .iter()
        .filter_map(|a| match a {
            GenericArg::Type(ty) => Some(ty.as_unambig_ty()),
            _ => None,
        })
}

/// THIS METHOD IS DEPRECATED. Matches a `QPath` against a slice of segment string literals.
///
/// This method is deprecated and will eventually be removed since it does not match against the
/// entire path or resolved `DefId`. Prefer using `match_def_path`. Consider getting a `DefId` from
/// `QPath::Resolved.1.res.opt_def_id()`.
///
/// There is also `match_path` if you are dealing with a `rustc_hir::Path` instead of a
/// `rustc_hir::QPath`.
///
/// # Examples
/// ```rust,ignore
/// match_qpath(path, &["std", "rt", "begin_unwind"])
/// ```
pub fn match_qpath(path: &QPath<'_>, segments: &[&str]) -> bool {
    match *path {
        QPath::Resolved(_, path) => match_path(path, segments),
        QPath::TypeRelative(ty, segment) => match ty.kind {
            TyKind::Path(ref inner_path) => {
                if let [prefix @ .., end] = segments {
                    if match_qpath(inner_path, prefix) {
                        return segment.ident.name.as_str() == *end;
                    }
                }
                false
            },
            _ => false,
        },
        QPath::LangItem(..) => false,
    }
}

/// If the expression is a path, resolves it to a `DefId` and checks if it matches the given path.
///
/// Please use `is_path_diagnostic_item` if the target is a diagnostic item.
pub fn is_expr_path_def_path(cx: &LateContext<'_>, expr: &Expr<'_>, segments: &[&str]) -> bool {
    path_def_id(cx, expr).is_some_and(|id| match_def_path(cx, id, segments))
}

/// If `maybe_path` is a path node which resolves to an item, resolves it to a `DefId` and checks if
/// it matches the given lang item.
pub fn is_path_lang_item<'tcx>(cx: &LateContext<'_>, maybe_path: &impl MaybePath<'tcx>, lang_item: LangItem) -> bool {
    path_def_id(cx, maybe_path).is_some_and(|id| cx.tcx.lang_items().get(lang_item) == Some(id))
}

/// If `maybe_path` is a path node which resolves to an item, resolves it to a `DefId` and checks if
/// it matches the given diagnostic item.
pub fn is_path_diagnostic_item<'tcx>(
    cx: &LateContext<'_>,
    maybe_path: &impl MaybePath<'tcx>,
    diag_item: Symbol,
) -> bool {
    path_def_id(cx, maybe_path).is_some_and(|id| cx.tcx.is_diagnostic_item(diag_item, id))
}

/// THIS METHOD IS DEPRECATED. Matches a `Path` against a slice of segment string literals.
///
/// This method is deprecated and will eventually be removed since it does not match against the
/// entire path or resolved `DefId`. Prefer using `match_def_path`. Consider getting a `DefId` from
/// `QPath::Resolved.1.res.opt_def_id()`.
///
/// There is also `match_qpath` if you are dealing with a `rustc_hir::QPath` instead of a
/// `rustc_hir::Path`.
///
/// # Examples
///
/// ```rust,ignore
/// if match_path(&trait_ref.path, &paths::HASH) {
///     // This is the `std::hash::Hash` trait.
/// }
///
/// if match_path(ty_path, &["rustc", "lint", "Lint"]) {
///     // This is a `rustc_middle::lint::Lint`.
/// }
/// ```
pub fn match_path(path: &Path<'_>, segments: &[&str]) -> bool {
    path.segments
        .iter()
        .rev()
        .zip(segments.iter().rev())
        .all(|(a, b)| a.ident.name.as_str() == *b)
}

/// If the expression is a path to a local, returns the canonical `HirId` of the local.
pub fn path_to_local(expr: &Expr<'_>) -> Option<HirId> {
    if let ExprKind::Path(QPath::Resolved(None, path)) = expr.kind {
        if let Res::Local(id) = path.res {
            return Some(id);
        }
    }
    None
}

/// Returns true if the expression is a path to a local with the specified `HirId`.
/// Use this function to see if an expression matches a function argument or a match binding.
pub fn path_to_local_id(expr: &Expr<'_>, id: HirId) -> bool {
    path_to_local(expr) == Some(id)
}

pub trait MaybePath<'hir> {
    fn hir_id(&self) -> HirId;
    fn qpath_opt(&self) -> Option<&QPath<'hir>>;
}

macro_rules! maybe_path {
    ($ty:ident, $kind:ident) => {
        impl<'hir> MaybePath<'hir> for hir::$ty<'hir> {
            fn hir_id(&self) -> HirId {
                self.hir_id
            }
            fn qpath_opt(&self) -> Option<&QPath<'hir>> {
                match &self.kind {
                    hir::$kind::Path(qpath) => Some(qpath),
                    _ => None,
                }
            }
        }
    };
}
maybe_path!(Expr, ExprKind);
impl<'hir> MaybePath<'hir> for Pat<'hir> {
    fn hir_id(&self) -> HirId {
        self.hir_id
    }
    fn qpath_opt(&self) -> Option<&QPath<'hir>> {
        match &self.kind {
            PatKind::Expr(PatExpr {
                kind: PatExprKind::Path(qpath),
                ..
            }) => Some(qpath),
            _ => None,
        }
    }
}
maybe_path!(Ty, TyKind);

/// If `maybe_path` is a path node, resolves it, otherwise returns `Res::Err`
pub fn path_res<'tcx>(cx: &LateContext<'_>, maybe_path: &impl MaybePath<'tcx>) -> Res {
    match maybe_path.qpath_opt() {
        None => Res::Err,
        Some(qpath) => cx.qpath_res(qpath, maybe_path.hir_id()),
    }
}

/// If `maybe_path` is a path node which resolves to an item, retrieves the item ID
pub fn path_def_id<'tcx>(cx: &LateContext<'_>, maybe_path: &impl MaybePath<'tcx>) -> Option<DefId> {
    path_res(cx, maybe_path).opt_def_id()
}

fn find_primitive_impls<'tcx>(tcx: TyCtxt<'tcx>, name: &str) -> impl Iterator<Item = DefId> + 'tcx {
    let ty = match name {
        "bool" => SimplifiedType::Bool,
        "char" => SimplifiedType::Char,
        "str" => SimplifiedType::Str,
        "array" => SimplifiedType::Array,
        "slice" => SimplifiedType::Slice,
        // FIXME: rustdoc documents these two using just `pointer`.
        //
        // Maybe this is something we should do here too.
        "const_ptr" => SimplifiedType::Ptr(Mutability::Not),
        "mut_ptr" => SimplifiedType::Ptr(Mutability::Mut),
        "isize" => SimplifiedType::Int(IntTy::Isize),
        "i8" => SimplifiedType::Int(IntTy::I8),
        "i16" => SimplifiedType::Int(IntTy::I16),
        "i32" => SimplifiedType::Int(IntTy::I32),
        "i64" => SimplifiedType::Int(IntTy::I64),
        "i128" => SimplifiedType::Int(IntTy::I128),
        "usize" => SimplifiedType::Uint(UintTy::Usize),
        "u8" => SimplifiedType::Uint(UintTy::U8),
        "u16" => SimplifiedType::Uint(UintTy::U16),
        "u32" => SimplifiedType::Uint(UintTy::U32),
        "u64" => SimplifiedType::Uint(UintTy::U64),
        "u128" => SimplifiedType::Uint(UintTy::U128),
        "f32" => SimplifiedType::Float(FloatTy::F32),
        "f64" => SimplifiedType::Float(FloatTy::F64),
        _ => {
            return [].iter().copied();
        },
    };

    tcx.incoherent_impls(ty).iter().copied()
}

fn non_local_item_children_by_name(tcx: TyCtxt<'_>, def_id: DefId, name: Symbol) -> Vec<Res> {
    match tcx.def_kind(def_id) {
        DefKind::Mod | DefKind::Enum | DefKind::Trait => tcx
            .module_children(def_id)
            .iter()
            .filter(|item| item.ident.name == name)
            .map(|child| child.res.expect_non_local())
            .collect(),
        DefKind::Impl { .. } => tcx
            .associated_item_def_ids(def_id)
            .iter()
            .copied()
            .filter(|assoc_def_id| tcx.item_name(*assoc_def_id) == name)
            .map(|assoc_def_id| Res::Def(tcx.def_kind(assoc_def_id), assoc_def_id))
            .collect(),
        _ => Vec::new(),
    }
}

fn local_item_children_by_name(tcx: TyCtxt<'_>, local_id: LocalDefId, name: Symbol) -> Vec<Res> {
    let root_mod;
    let item_kind = match tcx.hir_node_by_def_id(local_id) {
        Node::Crate(r#mod) => {
            root_mod = ItemKind::Mod(Ident::dummy(), r#mod);
            &root_mod
        },
        Node::Item(item) => &item.kind,
        _ => return Vec::new(),
    };

    let res = |ident: Ident, owner_id: OwnerId| {
        if ident.name == name {
            let def_id = owner_id.to_def_id();
            Some(Res::Def(tcx.def_kind(def_id), def_id))
        } else {
            None
        }
    };

    match item_kind {
        ItemKind::Mod(_, r#mod) => r#mod
            .item_ids
            .iter()
            .filter_map(|&item_id| {
                let ident = tcx.hir_item(item_id).kind.ident()?;
                res(ident, item_id.owner_id)
            })
            .collect(),
        ItemKind::Impl(r#impl) => r#impl
            .items
            .iter()
            .filter_map(|&ImplItemRef { ident, id, .. }| res(ident, id.owner_id))
            .collect(),
        ItemKind::Trait(.., trait_item_refs) => trait_item_refs
            .iter()
            .filter_map(|&TraitItemRef { ident, id, .. }| res(ident, id.owner_id))
            .collect(),
        _ => Vec::new(),
    }
}

fn item_children_by_name(tcx: TyCtxt<'_>, def_id: DefId, name: Symbol) -> Vec<Res> {
    if let Some(local_id) = def_id.as_local() {
        local_item_children_by_name(tcx, local_id, name)
    } else {
        non_local_item_children_by_name(tcx, def_id, name)
    }
}

/// Finds the crates called `name`, may be multiple due to multiple major versions.
pub fn find_crates(tcx: TyCtxt<'_>, name: Symbol) -> Vec<Res> {
    tcx.crates(())
        .iter()
        .copied()
        .filter(move |&num| tcx.crate_name(num) == name)
        .map(CrateNum::as_def_id)
        .map(|id| Res::Def(tcx.def_kind(id), id))
        .collect()
}

/// Resolves a def path like `std::vec::Vec`.
///
/// Can return multiple resolutions when there are multiple versions of the same crate, e.g.
/// `memchr::memchr` could return the functions from both memchr 1.0 and memchr 2.0.
///
/// Also returns multiple results when there are multiple paths under the same name e.g. `std::vec`
/// would have both a [`DefKind::Mod`] and [`DefKind::Macro`].
///
/// This function is expensive and should be used sparingly.
pub fn def_path_res(tcx: TyCtxt<'_>, path: &[&str]) -> Vec<Res> {
    let (base, path) = match path {
        [primitive] => {
            return vec![PrimTy::from_name(Symbol::intern(primitive)).map_or(Res::Err, Res::PrimTy)];
        },
        [base, path @ ..] => (base, path),
        _ => return Vec::new(),
    };

    let base_sym = Symbol::intern(base);

    let local_crate = if tcx.crate_name(LOCAL_CRATE) == base_sym {
        Some(LOCAL_CRATE.as_def_id())
    } else {
        None
    };

    let crates = find_primitive_impls(tcx, base)
        .chain(local_crate)
        .map(|id| Res::Def(tcx.def_kind(id), id))
        .chain(find_crates(tcx, base_sym))
        .collect();

    def_path_res_with_base(tcx, crates, path)
}

/// Resolves a def path like `vec::Vec` with the base `std`.
///
/// This is lighter than [`def_path_res`], and should be called with [`find_crates`] looking up
/// items from the same crate repeatedly, although should still be used sparingly.
pub fn def_path_res_with_base(tcx: TyCtxt<'_>, mut base: Vec<Res>, mut path: &[&str]) -> Vec<Res> {
    while let [segment, rest @ ..] = path {
        path = rest;
        let segment = Symbol::intern(segment);

        base = base
            .into_iter()
            .filter_map(|res| res.opt_def_id())
            .flat_map(|def_id| {
                // When the current def_id is e.g. `struct S`, check the impl items in
                // `impl S { ... }`
                let inherent_impl_children = tcx
                    .inherent_impls(def_id)
                    .iter()
                    .flat_map(|&impl_def_id| item_children_by_name(tcx, impl_def_id, segment));

                let direct_children = item_children_by_name(tcx, def_id, segment);

                inherent_impl_children.chain(direct_children)
            })
            .collect();
    }

    base
}

/// Resolves a def path like `std::vec::Vec` to its [`DefId`]s, see [`def_path_res`].
pub fn def_path_def_ids(tcx: TyCtxt<'_>, path: &[&str]) -> impl Iterator<Item = DefId> + use<> {
    def_path_res(tcx, path).into_iter().filter_map(|res| res.opt_def_id())
}

/// Convenience function to get the `DefId` of a trait by path.
/// It could be a trait or trait alias.
///
/// This function is expensive and should be used sparingly.
pub fn get_trait_def_id(tcx: TyCtxt<'_>, path: &[&str]) -> Option<DefId> {
    def_path_res(tcx, path).into_iter().find_map(|res| match res {
        Res::Def(DefKind::Trait | DefKind::TraitAlias, trait_id) => Some(trait_id),
        _ => None,
    })
}

/// Gets the `hir::TraitRef` of the trait the given method is implemented for.
///
/// Use this if you want to find the `TraitRef` of the `Add` trait in this example:
///
/// ```no_run
/// struct Point(isize, isize);
///
/// impl std::ops::Add for Point {
///     type Output = Self;
///
///     fn add(self, other: Self) -> Self {
///         Point(0, 0)
///     }
/// }
/// ```
pub fn trait_ref_of_method<'tcx>(cx: &LateContext<'tcx>, def_id: LocalDefId) -> Option<&'tcx TraitRef<'tcx>> {
    // Get the implemented trait for the current function
    let hir_id = cx.tcx.local_def_id_to_hir_id(def_id);
    let parent_impl = cx.tcx.hir_get_parent_item(hir_id);
    if parent_impl != hir::CRATE_OWNER_ID
        && let Node::Item(item) = cx.tcx.hir_node_by_def_id(parent_impl.def_id)
        && let ItemKind::Impl(impl_) = &item.kind
    {
        return impl_.of_trait.as_ref();
    }
    None
}

/// This method will return tuple of projection stack and root of the expression,
/// used in `can_mut_borrow_both`.
///
/// For example, if `e` represents the `v[0].a.b[x]`
/// this method will return a tuple, composed of a `Vec`
/// containing the `Expr`s for `v[0], v[0].a, v[0].a.b, v[0].a.b[x]`
/// and an `Expr` for root of them, `v`
fn projection_stack<'a, 'hir>(mut e: &'a Expr<'hir>) -> (Vec<&'a Expr<'hir>>, &'a Expr<'hir>) {
    let mut result = vec![];
    let root = loop {
        match e.kind {
            ExprKind::Index(ep, _, _) | ExprKind::Field(ep, _) => {
                result.push(e);
                e = ep;
            },
            _ => break e,
        }
    };
    result.reverse();
    (result, root)
}

/// Gets the mutability of the custom deref adjustment, if any.
pub fn expr_custom_deref_adjustment(cx: &LateContext<'_>, e: &Expr<'_>) -> Option<Mutability> {
    cx.typeck_results()
        .expr_adjustments(e)
        .iter()
        .find_map(|a| match a.kind {
            Adjust::Deref(Some(d)) => Some(Some(d.mutbl)),
            Adjust::Deref(None) => None,
            _ => Some(None),
        })
        .and_then(|x| x)
}

/// Checks if two expressions can be mutably borrowed simultaneously
/// and they aren't dependent on borrowing same thing twice
pub fn can_mut_borrow_both(cx: &LateContext<'_>, e1: &Expr<'_>, e2: &Expr<'_>) -> bool {
    let (s1, r1) = projection_stack(e1);
    let (s2, r2) = projection_stack(e2);
    if !eq_expr_value(cx, r1, r2) {
        return true;
    }
    if expr_custom_deref_adjustment(cx, r1).is_some() || expr_custom_deref_adjustment(cx, r2).is_some() {
        return false;
    }

    for (x1, x2) in s1.iter().zip(s2.iter()) {
        if expr_custom_deref_adjustment(cx, x1).is_some() || expr_custom_deref_adjustment(cx, x2).is_some() {
            return false;
        }

        match (&x1.kind, &x2.kind) {
            (ExprKind::Field(_, i1), ExprKind::Field(_, i2)) => {
                if i1 != i2 {
                    return true;
                }
            },
            (ExprKind::Index(_, i1, _), ExprKind::Index(_, i2, _)) => {
                if !eq_expr_value(cx, i1, i2) {
                    return false;
                }
            },
            _ => return false,
        }
    }
    false
}

/// Returns true if the `def_id` associated with the `path` is recognized as a "default-equivalent"
/// constructor from the std library
fn is_default_equivalent_ctor(cx: &LateContext<'_>, def_id: DefId, path: &QPath<'_>) -> bool {
    let std_types_symbols = &[
        sym::Vec,
        sym::VecDeque,
        sym::LinkedList,
        sym::HashMap,
        sym::BTreeMap,
        sym::HashSet,
        sym::BTreeSet,
        sym::BinaryHeap,
    ];

    if let QPath::TypeRelative(_, method) = path {
        if method.ident.name == sym::new {
            if let Some(impl_did) = cx.tcx.impl_of_method(def_id) {
                if let Some(adt) = cx.tcx.type_of(impl_did).instantiate_identity().ty_adt_def() {
                    return std_types_symbols.iter().any(|&symbol| {
                        cx.tcx.is_diagnostic_item(symbol, adt.did()) || Some(adt.did()) == cx.tcx.lang_items().string()
                    });
                }
            }
        }
    }
    false
}

/// Returns true if the expr is equal to `Default::default` when evaluated.
pub fn is_default_equivalent_call(
    cx: &LateContext<'_>,
    repl_func: &Expr<'_>,
    whole_call_expr: Option<&Expr<'_>>,
) -> bool {
    if let ExprKind::Path(ref repl_func_qpath) = repl_func.kind
        && let Some(repl_def_id) = cx.qpath_res(repl_func_qpath, repl_func.hir_id).opt_def_id()
        && (is_diag_trait_item(cx, repl_def_id, sym::Default)
            || is_default_equivalent_ctor(cx, repl_def_id, repl_func_qpath))
    {
        return true;
    }

    // Get the type of the whole method call expression, find the exact method definition, look at
    // its body and check if it is similar to the corresponding `Default::default()` body.
    let Some(e) = whole_call_expr else { return false };
    let Some(default_fn_def_id) = cx.tcx.get_diagnostic_item(sym::default_fn) else {
        return false;
    };
    let Some(ty) = cx.tcx.typeck(e.hir_id.owner.def_id).expr_ty_adjusted_opt(e) else {
        return false;
    };
    let args = rustc_ty::GenericArgs::for_item(cx.tcx, default_fn_def_id, |param, _| {
        if let rustc_ty::GenericParamDefKind::Lifetime = param.kind {
            cx.tcx.lifetimes.re_erased.into()
        } else if param.index == 0 && param.name == kw::SelfUpper {
            ty.into()
        } else {
            param.to_error(cx.tcx)
        }
    });
    let instance = rustc_ty::Instance::try_resolve(cx.tcx, cx.typing_env(), default_fn_def_id, args);

    let Ok(Some(instance)) = instance else { return false };
    if let rustc_ty::InstanceKind::Item(def) = instance.def
        && !cx.tcx.is_mir_available(def)
    {
        return false;
    }
    let ExprKind::Path(ref repl_func_qpath) = repl_func.kind else {
        return false;
    };
    let Some(repl_def_id) = cx.qpath_res(repl_func_qpath, repl_func.hir_id).opt_def_id() else {
        return false;
    };

    // Get the MIR Body for the `<Ty as Default>::default()` function.
    // If it is a value or call (either fn or ctor), we compare its `DefId` against the one for the
    // resolution of the expression we had in the path. This lets us identify, for example, that
    // the body of `<Vec<T> as Default>::default()` is a `Vec::new()`, and the field was being
    // initialized to `Vec::new()` as well.
    let body = cx.tcx.instance_mir(instance.def);
    for block_data in body.basic_blocks.iter() {
        if block_data.statements.len() == 1
            && let StatementKind::Assign(assign) = &block_data.statements[0].kind
            && assign.0.local == RETURN_PLACE
            && let Rvalue::Aggregate(kind, _places) = &assign.1
            && let AggregateKind::Adt(did, variant_index, _, _, _) = &**kind
            && let def = cx.tcx.adt_def(did)
            && let variant = &def.variant(*variant_index)
            && variant.fields.is_empty()
            && let Some((_, did)) = variant.ctor
            && did == repl_def_id
        {
            return true;
        } else if block_data.statements.is_empty()
            && let Some(term) = &block_data.terminator
        {
            match &term.kind {
                TerminatorKind::Call {
                    func: Operand::Constant(c),
                    ..
                } if let rustc_ty::FnDef(did, _args) = c.ty().kind()
                    && *did == repl_def_id =>
                {
                    return true;
                },
                TerminatorKind::TailCall {
                    func: Operand::Constant(c),
                    ..
                } if let rustc_ty::FnDef(did, _args) = c.ty().kind()
                    && *did == repl_def_id =>
                {
                    return true;
                },
                _ => {},
            }
        }
    }
    false
}

/// Returns true if the expr is equal to `Default::default()` of its type when evaluated.
///
/// It doesn't cover all cases, like struct literals, but it is a close approximation.
pub fn is_default_equivalent(cx: &LateContext<'_>, e: &Expr<'_>) -> bool {
    match &e.kind {
        ExprKind::Lit(lit) => match lit.node {
            LitKind::Bool(false) | LitKind::Int(Pu128(0), _) => true,
            LitKind::Str(s, _) => s.is_empty(),
            _ => false,
        },
        ExprKind::Tup(items) | ExprKind::Array(items) => items.iter().all(|x| is_default_equivalent(cx, x)),
        ExprKind::Repeat(x, len) => {
            if let ConstArgKind::Anon(anon_const) = len.kind
                && let ExprKind::Lit(const_lit) = cx.tcx.hir_body(anon_const.body).value.kind
                && let LitKind::Int(v, _) = const_lit.node
                && v <= 32
                && is_default_equivalent(cx, x)
            {
                true
            } else {
                false
            }
        },
        ExprKind::Call(repl_func, []) => is_default_equivalent_call(cx, repl_func, Some(e)),
        ExprKind::Call(from_func, [arg]) => is_default_equivalent_from(cx, from_func, arg),
        ExprKind::Path(qpath) => is_res_lang_ctor(cx, cx.qpath_res(qpath, e.hir_id), OptionNone),
        ExprKind::AddrOf(rustc_hir::BorrowKind::Ref, _, expr) => matches!(expr.kind, ExprKind::Array([])),
        _ => false,
    }
}

fn is_default_equivalent_from(cx: &LateContext<'_>, from_func: &Expr<'_>, arg: &Expr<'_>) -> bool {
    if let ExprKind::Path(QPath::TypeRelative(ty, seg)) = from_func.kind
        && seg.ident.name == sym::from
    {
        match arg.kind {
            ExprKind::Lit(hir::Lit {
                node: LitKind::Str(sym, _),
                ..
            }) => return sym.is_empty() && is_path_lang_item(cx, ty, LangItem::String),
            ExprKind::Array([]) => return is_path_diagnostic_item(cx, ty, sym::Vec),
            ExprKind::Repeat(_, len) => {
                if let ConstArgKind::Anon(anon_const) = len.kind
                    && let ExprKind::Lit(const_lit) = cx.tcx.hir_body(anon_const.body).value.kind
                    && let LitKind::Int(v, _) = const_lit.node
                {
                    return v == 0 && is_path_diagnostic_item(cx, ty, sym::Vec);
                }
            },
            _ => (),
        }
    }
    false
}

/// Checks if the top level expression can be moved into a closure as is.
/// Currently checks for:
/// * Break/Continue outside the given loop HIR ids.
/// * Yield/Return statements.
/// * Inline assembly.
/// * Usages of a field of a local where the type of the local can be partially moved.
///
/// For example, given the following function:
///
/// ```no_run
/// fn f<'a>(iter: &mut impl Iterator<Item = (usize, &'a mut String)>) {
///     for item in iter {
///         let s = item.1;
///         if item.0 > 10 {
///             continue;
///         } else {
///             s.clear();
///         }
///     }
/// }
/// ```
///
/// When called on the expression `item.0` this will return false unless the local `item` is in the
/// `ignore_locals` set. The type `(usize, &mut String)` can have the second element moved, so it
/// isn't always safe to move into a closure when only a single field is needed.
///
/// When called on the `continue` expression this will return false unless the outer loop expression
/// is in the `loop_ids` set.
///
/// Note that this check is not recursive, so passing the `if` expression will always return true
/// even though sub-expressions might return false.
pub fn can_move_expr_to_closure_no_visit<'tcx>(
    cx: &LateContext<'tcx>,
    expr: &'tcx Expr<'_>,
    loop_ids: &[HirId],
    ignore_locals: &HirIdSet,
) -> bool {
    match expr.kind {
        ExprKind::Break(Destination { target_id: Ok(id), .. }, _)
        | ExprKind::Continue(Destination { target_id: Ok(id), .. })
            if loop_ids.contains(&id) =>
        {
            true
        },
        ExprKind::Break(..)
        | ExprKind::Continue(_)
        | ExprKind::Ret(_)
        | ExprKind::Yield(..)
        | ExprKind::InlineAsm(_) => false,
        // Accessing a field of a local value can only be done if the type isn't
        // partially moved.
        ExprKind::Field(
            &Expr {
                hir_id,
                kind:
                    ExprKind::Path(QPath::Resolved(
                        _,
                        Path {
                            res: Res::Local(local_id),
                            ..
                        },
                    )),
                ..
            },
            _,
        ) if !ignore_locals.contains(local_id) && can_partially_move_ty(cx, cx.typeck_results().node_type(hir_id)) => {
            // TODO: check if the local has been partially moved. Assume it has for now.
            false
        },
        _ => true,
    }
}

/// How a local is captured by a closure
#[derive(Debug, Clone, Copy, PartialEq, Eq)]
pub enum CaptureKind {
    Value,
    Use,
    Ref(Mutability),
}
impl CaptureKind {
    pub fn is_imm_ref(self) -> bool {
        self == Self::Ref(Mutability::Not)
    }
}
impl std::ops::BitOr for CaptureKind {
    type Output = Self;
    fn bitor(self, rhs: Self) -> Self::Output {
        match (self, rhs) {
            (CaptureKind::Value, _) | (_, CaptureKind::Value) => CaptureKind::Value,
            (CaptureKind::Use, _) | (_, CaptureKind::Use) => CaptureKind::Use,
            (CaptureKind::Ref(Mutability::Mut), CaptureKind::Ref(_))
            | (CaptureKind::Ref(_), CaptureKind::Ref(Mutability::Mut)) => CaptureKind::Ref(Mutability::Mut),
            (CaptureKind::Ref(Mutability::Not), CaptureKind::Ref(Mutability::Not)) => CaptureKind::Ref(Mutability::Not),
        }
    }
}
impl std::ops::BitOrAssign for CaptureKind {
    fn bitor_assign(&mut self, rhs: Self) {
        *self = *self | rhs;
    }
}

/// Given an expression referencing a local, determines how it would be captured in a closure.
///
/// Note as this will walk up to parent expressions until the capture can be determined it should
/// only be used while making a closure somewhere a value is consumed. e.g. a block, match arm, or
/// function argument (other than a receiver).
pub fn capture_local_usage(cx: &LateContext<'_>, e: &Expr<'_>) -> CaptureKind {
    fn pat_capture_kind(cx: &LateContext<'_>, pat: &Pat<'_>) -> CaptureKind {
        let mut capture = CaptureKind::Ref(Mutability::Not);
        pat.each_binding_or_first(&mut |_, id, span, _| match cx
            .typeck_results()
            .extract_binding_mode(cx.sess(), id, span)
            .0
        {
            ByRef::No if !is_copy(cx, cx.typeck_results().node_type(id)) => {
                capture = CaptureKind::Value;
            },
            ByRef::Yes(Mutability::Mut) if capture != CaptureKind::Value => {
                capture = CaptureKind::Ref(Mutability::Mut);
            },
            _ => (),
        });
        capture
    }

    debug_assert!(matches!(
        e.kind,
        ExprKind::Path(QPath::Resolved(None, Path { res: Res::Local(_), .. }))
    ));

    let mut child_id = e.hir_id;
    let mut capture = CaptureKind::Value;
    let mut capture_expr_ty = e;

    for (parent_id, parent) in cx.tcx.hir_parent_iter(e.hir_id) {
        if let [
            Adjustment {
                kind: Adjust::Deref(_) | Adjust::Borrow(AutoBorrow::Ref(..)),
                target,
            },
            ref adjust @ ..,
        ] = *cx
            .typeck_results()
            .adjustments()
            .get(child_id)
            .map_or(&[][..], |x| &**x)
        {
            if let rustc_ty::RawPtr(_, mutability) | rustc_ty::Ref(_, _, mutability) =
                *adjust.last().map_or(target, |a| a.target).kind()
            {
                return CaptureKind::Ref(mutability);
            }
        }

        match parent {
            Node::Expr(e) => match e.kind {
                ExprKind::AddrOf(_, mutability, _) => return CaptureKind::Ref(mutability),
                ExprKind::Index(..) | ExprKind::Unary(UnOp::Deref, _) => capture = CaptureKind::Ref(Mutability::Not),
                ExprKind::Assign(lhs, ..) | ExprKind::AssignOp(_, lhs, _) if lhs.hir_id == child_id => {
                    return CaptureKind::Ref(Mutability::Mut);
                },
                ExprKind::Field(..) => {
                    if capture == CaptureKind::Value {
                        capture_expr_ty = e;
                    }
                },
                ExprKind::Let(let_expr) => {
                    let mutability = match pat_capture_kind(cx, let_expr.pat) {
                        CaptureKind::Value | CaptureKind::Use => Mutability::Not,
                        CaptureKind::Ref(m) => m,
                    };
                    return CaptureKind::Ref(mutability);
                },
                ExprKind::Match(_, arms, _) => {
                    let mut mutability = Mutability::Not;
                    for capture in arms.iter().map(|arm| pat_capture_kind(cx, arm.pat)) {
                        match capture {
                            CaptureKind::Value | CaptureKind::Use => break,
                            CaptureKind::Ref(Mutability::Mut) => mutability = Mutability::Mut,
                            CaptureKind::Ref(Mutability::Not) => (),
                        }
                    }
                    return CaptureKind::Ref(mutability);
                },
                _ => break,
            },
            Node::LetStmt(l) => match pat_capture_kind(cx, l.pat) {
                CaptureKind::Value | CaptureKind::Use => break,
                capture @ CaptureKind::Ref(_) => return capture,
            },
            _ => break,
        }

        child_id = parent_id;
    }

    if capture == CaptureKind::Value && is_copy(cx, cx.typeck_results().expr_ty(capture_expr_ty)) {
        // Copy types are never automatically captured by value.
        CaptureKind::Ref(Mutability::Not)
    } else {
        capture
    }
}

/// Checks if the expression can be moved into a closure as is. This will return a list of captures
/// if so, otherwise, `None`.
pub fn can_move_expr_to_closure<'tcx>(cx: &LateContext<'tcx>, expr: &'tcx Expr<'_>) -> Option<HirIdMap<CaptureKind>> {
    struct V<'cx, 'tcx> {
        cx: &'cx LateContext<'tcx>,
        // Stack of potential break targets contained in the expression.
        loops: Vec<HirId>,
        /// Local variables created in the expression. These don't need to be captured.
        locals: HirIdSet,
        /// Whether this expression can be turned into a closure.
        allow_closure: bool,
        /// Locals which need to be captured, and whether they need to be by value, reference, or
        /// mutable reference.
        captures: HirIdMap<CaptureKind>,
    }
    impl<'tcx> Visitor<'tcx> for V<'_, 'tcx> {
        fn visit_expr(&mut self, e: &'tcx Expr<'_>) {
            if !self.allow_closure {
                return;
            }

            match e.kind {
                ExprKind::Path(QPath::Resolved(None, &Path { res: Res::Local(l), .. })) => {
                    if !self.locals.contains(&l) {
                        let cap = capture_local_usage(self.cx, e);
                        self.captures.entry(l).and_modify(|e| *e |= cap).or_insert(cap);
                    }
                },
                ExprKind::Closure(closure) => {
                    for capture in self.cx.typeck_results().closure_min_captures_flattened(closure.def_id) {
                        let local_id = match capture.place.base {
                            PlaceBase::Local(id) => id,
                            PlaceBase::Upvar(var) => var.var_path.hir_id,
                            _ => continue,
                        };
                        if !self.locals.contains(&local_id) {
                            let capture = match capture.info.capture_kind {
                                UpvarCapture::ByValue => CaptureKind::Value,
                                UpvarCapture::ByUse => CaptureKind::Use,
                                UpvarCapture::ByRef(kind) => match kind {
                                    BorrowKind::Immutable => CaptureKind::Ref(Mutability::Not),
                                    BorrowKind::UniqueImmutable | BorrowKind::Mutable => {
                                        CaptureKind::Ref(Mutability::Mut)
                                    },
                                },
                            };
                            self.captures
                                .entry(local_id)
                                .and_modify(|e| *e |= capture)
                                .or_insert(capture);
                        }
                    }
                },
                ExprKind::Loop(b, ..) => {
                    self.loops.push(e.hir_id);
                    self.visit_block(b);
                    self.loops.pop();
                },
                _ => {
                    self.allow_closure &= can_move_expr_to_closure_no_visit(self.cx, e, &self.loops, &self.locals);
                    walk_expr(self, e);
                },
            }
        }

        fn visit_pat(&mut self, p: &'tcx Pat<'tcx>) {
            p.each_binding_or_first(&mut |_, id, _, _| {
                self.locals.insert(id);
            });
        }
    }

    let mut v = V {
        cx,
        loops: Vec::new(),
        locals: HirIdSet::default(),
        allow_closure: true,
        captures: HirIdMap::default(),
    };
    v.visit_expr(expr);
    v.allow_closure.then_some(v.captures)
}

/// Arguments of a method: the receiver and all the additional arguments.
pub type MethodArguments<'tcx> = Vec<(&'tcx Expr<'tcx>, &'tcx [Expr<'tcx>])>;

/// Returns the method names and argument list of nested method call expressions that make up
/// `expr`. method/span lists are sorted with the most recent call first.
pub fn method_calls<'tcx>(expr: &'tcx Expr<'tcx>, max_depth: usize) -> (Vec<Symbol>, MethodArguments<'tcx>, Vec<Span>) {
    let mut method_names = Vec::with_capacity(max_depth);
    let mut arg_lists = Vec::with_capacity(max_depth);
    let mut spans = Vec::with_capacity(max_depth);

    let mut current = expr;
    for _ in 0..max_depth {
        if let ExprKind::MethodCall(path, receiver, args, _) = &current.kind {
            if receiver.span.from_expansion() || args.iter().any(|e| e.span.from_expansion()) {
                break;
            }
            method_names.push(path.ident.name);
            arg_lists.push((*receiver, &**args));
            spans.push(path.ident.span);
            current = receiver;
        } else {
            break;
        }
    }

    (method_names, arg_lists, spans)
}

/// Matches an `Expr` against a chain of methods, and return the matched `Expr`s.
///
/// For example, if `expr` represents the `.baz()` in `foo.bar().baz()`,
/// `method_chain_args(expr, &["bar", "baz"])` will return a `Vec`
/// containing the `Expr`s for
/// `.bar()` and `.baz()`
pub fn method_chain_args<'a>(expr: &'a Expr<'_>, methods: &[&str]) -> Option<Vec<(&'a Expr<'a>, &'a [Expr<'a>])>> {
    let mut current = expr;
    let mut matched = Vec::with_capacity(methods.len());
    for method_name in methods.iter().rev() {
        // method chains are stored last -> first
        if let ExprKind::MethodCall(path, receiver, args, _) = current.kind {
            if path.ident.name.as_str() == *method_name {
                if receiver.span.from_expansion() || args.iter().any(|e| e.span.from_expansion()) {
                    return None;
                }
                matched.push((receiver, args)); // build up `matched` backwards
                current = receiver; // go to parent expression
            } else {
                return None;
            }
        } else {
            return None;
        }
    }
    // Reverse `matched` so that it is in the same order as `methods`.
    matched.reverse();
    Some(matched)
}

/// Returns `true` if the provided `def_id` is an entrypoint to a program.
pub fn is_entrypoint_fn(cx: &LateContext<'_>, def_id: DefId) -> bool {
    cx.tcx
        .entry_fn(())
        .is_some_and(|(entry_fn_def_id, _)| def_id == entry_fn_def_id)
}

/// Returns `true` if the expression is in the program's `#[panic_handler]`.
pub fn is_in_panic_handler(cx: &LateContext<'_>, e: &Expr<'_>) -> bool {
    let parent = cx.tcx.hir_get_parent_item(e.hir_id);
    Some(parent.to_def_id()) == cx.tcx.lang_items().panic_impl()
}

/// Gets the name of the item the expression is in, if available.
pub fn get_item_name(cx: &LateContext<'_>, expr: &Expr<'_>) -> Option<Symbol> {
    let parent_id = cx.tcx.hir_get_parent_item(expr.hir_id).def_id;
    match cx.tcx.hir_node_by_def_id(parent_id) {
        Node::Item(item) => item.kind.ident().map(|ident| ident.name),
<<<<<<< HEAD
        Node::TraitItem(TraitItem { ident, .. })
        | Node::ImplItem(ImplItem { ident, .. }) => Some(ident.name),
=======
        Node::TraitItem(TraitItem { ident, .. }) | Node::ImplItem(ImplItem { ident, .. }) => Some(ident.name),
>>>>>>> 3f2eea34
        _ => None,
    }
}

pub struct ContainsName<'a, 'tcx> {
    pub cx: &'a LateContext<'tcx>,
    pub name: Symbol,
}

impl<'tcx> Visitor<'tcx> for ContainsName<'_, 'tcx> {
    type Result = ControlFlow<()>;
    type NestedFilter = nested_filter::OnlyBodies;

    fn visit_name(&mut self, name: Symbol) -> Self::Result {
        if self.name == name {
            ControlFlow::Break(())
        } else {
            ControlFlow::Continue(())
        }
    }

    fn maybe_tcx(&mut self) -> Self::MaybeTyCtxt {
        self.cx.tcx
    }
}

/// Checks if an `Expr` contains a certain name.
pub fn contains_name<'tcx>(name: Symbol, expr: &'tcx Expr<'_>, cx: &LateContext<'tcx>) -> bool {
    let mut cn = ContainsName { cx, name };
    cn.visit_expr(expr).is_break()
}

/// Returns `true` if `expr` contains a return expression
pub fn contains_return<'tcx>(expr: impl Visitable<'tcx>) -> bool {
    for_each_expr_without_closures(expr, |e| {
        if matches!(e.kind, ExprKind::Ret(..)) {
            ControlFlow::Break(())
        } else {
            ControlFlow::Continue(())
        }
    })
    .is_some()
}

/// Gets the parent expression, if any –- this is useful to constrain a lint.
pub fn get_parent_expr<'tcx>(cx: &LateContext<'tcx>, e: &Expr<'_>) -> Option<&'tcx Expr<'tcx>> {
    get_parent_expr_for_hir(cx, e.hir_id)
}

/// This retrieves the parent for the given `HirId` if it's an expression. This is useful for
/// constraint lints
pub fn get_parent_expr_for_hir<'tcx>(cx: &LateContext<'tcx>, hir_id: HirId) -> Option<&'tcx Expr<'tcx>> {
    match cx.tcx.parent_hir_node(hir_id) {
        Node::Expr(parent) => Some(parent),
        _ => None,
    }
}

/// Gets the enclosing block, if any.
pub fn get_enclosing_block<'tcx>(cx: &LateContext<'tcx>, hir_id: HirId) -> Option<&'tcx Block<'tcx>> {
    let enclosing_node = cx
        .tcx
        .hir_get_enclosing_scope(hir_id)
        .map(|enclosing_id| cx.tcx.hir_node(enclosing_id));
    enclosing_node.and_then(|node| match node {
        Node::Block(block) => Some(block),
        Node::Item(&Item {
            kind: ItemKind::Fn { body: eid, .. },
            ..
        })
        | Node::ImplItem(&ImplItem {
            kind: ImplItemKind::Fn(_, eid),
            ..
        })
        | Node::TraitItem(&TraitItem {
            kind: TraitItemKind::Fn(_, TraitFn::Provided(eid)),
            ..
        }) => match cx.tcx.hir_body(eid).value.kind {
            ExprKind::Block(block, _) => Some(block),
            _ => None,
        },
        _ => None,
    })
}

/// Gets the loop or closure enclosing the given expression, if any.
pub fn get_enclosing_loop_or_multi_call_closure<'tcx>(
    cx: &LateContext<'tcx>,
    expr: &Expr<'_>,
) -> Option<&'tcx Expr<'tcx>> {
    for (_, node) in cx.tcx.hir_parent_iter(expr.hir_id) {
        match node {
            Node::Expr(e) => match e.kind {
                ExprKind::Closure { .. }
                    if let rustc_ty::Closure(_, subs) = cx.typeck_results().expr_ty(e).kind()
                        && subs.as_closure().kind() == ClosureKind::FnOnce => {},

                // Note: A closure's kind is determined by how it's used, not it's captures.
                ExprKind::Closure { .. } | ExprKind::Loop(..) => return Some(e),
                _ => (),
            },
            Node::Stmt(_) | Node::Block(_) | Node::LetStmt(_) | Node::Arm(_) | Node::ExprField(_) => (),
            _ => break,
        }
    }
    None
}

/// Gets the parent node if it's an impl block.
pub fn get_parent_as_impl(tcx: TyCtxt<'_>, id: HirId) -> Option<&Impl<'_>> {
    match tcx.hir_parent_iter(id).next() {
        Some((
            _,
            Node::Item(Item {
                kind: ItemKind::Impl(imp),
                ..
            }),
        )) => Some(imp),
        _ => None,
    }
}

/// Removes blocks around an expression, only if the block contains just one expression
/// and no statements. Unsafe blocks are not removed.
///
/// Examples:
///  * `{}`               -> `{}`
///  * `{ x }`            -> `x`
///  * `{{ x }}`          -> `x`
///  * `{ x; }`           -> `{ x; }`
///  * `{ x; y }`         -> `{ x; y }`
///  * `{ unsafe { x } }` -> `unsafe { x }`
pub fn peel_blocks<'a>(mut expr: &'a Expr<'a>) -> &'a Expr<'a> {
    while let ExprKind::Block(
        Block {
            stmts: [],
            expr: Some(inner),
            rules: BlockCheckMode::DefaultBlock,
            ..
        },
        _,
    ) = expr.kind
    {
        expr = inner;
    }
    expr
}

/// Removes blocks around an expression, only if the block contains just one expression
/// or just one expression statement with a semicolon. Unsafe blocks are not removed.
///
/// Examples:
///  * `{}`               -> `{}`
///  * `{ x }`            -> `x`
///  * `{ x; }`           -> `x`
///  * `{{ x; }}`         -> `x`
///  * `{ x; y }`         -> `{ x; y }`
///  * `{ unsafe { x } }` -> `unsafe { x }`
pub fn peel_blocks_with_stmt<'a>(mut expr: &'a Expr<'a>) -> &'a Expr<'a> {
    while let ExprKind::Block(
        Block {
            stmts: [],
            expr: Some(inner),
            rules: BlockCheckMode::DefaultBlock,
            ..
        }
        | Block {
            stmts:
                [
                    Stmt {
                        kind: StmtKind::Expr(inner) | StmtKind::Semi(inner),
                        ..
                    },
                ],
            expr: None,
            rules: BlockCheckMode::DefaultBlock,
            ..
        },
        _,
    ) = expr.kind
    {
        expr = inner;
    }
    expr
}

/// Checks if the given expression is the else clause of either an `if` or `if let` expression.
pub fn is_else_clause(tcx: TyCtxt<'_>, expr: &Expr<'_>) -> bool {
    let mut iter = tcx.hir_parent_iter(expr.hir_id);
    match iter.next() {
        Some((
            _,
            Node::Expr(Expr {
                kind: ExprKind::If(_, _, Some(else_expr)),
                ..
            }),
        )) => else_expr.hir_id == expr.hir_id,
        _ => false,
    }
}

/// Checks if the given expression is a part of `let else`
/// returns `true` for both the `init` and the `else` part
pub fn is_inside_let_else(tcx: TyCtxt<'_>, expr: &Expr<'_>) -> bool {
    let mut child_id = expr.hir_id;
    for (parent_id, node) in tcx.hir_parent_iter(child_id) {
        if let Node::LetStmt(LetStmt {
            init: Some(init),
            els: Some(els),
            ..
        }) = node
            && (init.hir_id == child_id || els.hir_id == child_id)
        {
            return true;
        }

        child_id = parent_id;
    }

    false
}

/// Checks if the given expression is the else clause of a `let else` expression
pub fn is_else_clause_in_let_else(tcx: TyCtxt<'_>, expr: &Expr<'_>) -> bool {
    let mut child_id = expr.hir_id;
    for (parent_id, node) in tcx.hir_parent_iter(child_id) {
        if let Node::LetStmt(LetStmt { els: Some(els), .. }) = node
            && els.hir_id == child_id
        {
            return true;
        }

        child_id = parent_id;
    }

    false
}

/// Checks whether the given `Expr` is a range equivalent to a `RangeFull`.
///
/// For the lower bound, this means that:
/// - either there is none
/// - or it is the smallest value that can be represented by the range's integer type
///
/// For the upper bound, this means that:
/// - either there is none
/// - or it is the largest value that can be represented by the range's integer type and is
///   inclusive
/// - or it is a call to some container's `len` method and is exclusive, and the range is passed to
///   a method call on that same container (e.g. `v.drain(..v.len())`)
///
/// If the given `Expr` is not some kind of range, the function returns `false`.
pub fn is_range_full(cx: &LateContext<'_>, expr: &Expr<'_>, container_path: Option<&Path<'_>>) -> bool {
    let ty = cx.typeck_results().expr_ty(expr);
    if let Some(Range { start, end, limits }) = Range::hir(expr) {
        let start_is_none_or_min = start.is_none_or(|start| {
            if let rustc_ty::Adt(_, subst) = ty.kind()
                && let bnd_ty = subst.type_at(0)
                && let Some(min_const) = bnd_ty.numeric_min_val(cx.tcx)
                && let Some(min_const) = mir_to_const(cx.tcx, min_const)
                && let Some(start_const) = ConstEvalCtxt::new(cx).eval(start)
            {
                start_const == min_const
            } else {
                false
            }
        });
        let end_is_none_or_max = end.is_none_or(|end| match limits {
            RangeLimits::Closed => {
                if let rustc_ty::Adt(_, subst) = ty.kind()
                    && let bnd_ty = subst.type_at(0)
                    && let Some(max_const) = bnd_ty.numeric_max_val(cx.tcx)
                    && let Some(max_const) = mir_to_const(cx.tcx, max_const)
                    && let Some(end_const) = ConstEvalCtxt::new(cx).eval(end)
                {
                    end_const == max_const
                } else {
                    false
                }
            },
            RangeLimits::HalfOpen => {
                if let Some(container_path) = container_path
                    && let ExprKind::MethodCall(name, self_arg, [], _) = end.kind
                    && name.ident.name == sym::len
                    && let ExprKind::Path(QPath::Resolved(None, path)) = self_arg.kind
                {
                    container_path.res == path.res
                } else {
                    false
                }
            },
        });
        return start_is_none_or_min && end_is_none_or_max;
    }
    false
}

/// Checks whether the given expression is a constant integer of the given value.
/// unlike `is_integer_literal`, this version does const folding
pub fn is_integer_const(cx: &LateContext<'_>, e: &Expr<'_>, value: u128) -> bool {
    if is_integer_literal(e, value) {
        return true;
    }
    let enclosing_body = cx.tcx.hir_enclosing_body_owner(e.hir_id);
    if let Some(Constant::Int(v)) =
        ConstEvalCtxt::with_env(cx.tcx, cx.typing_env(), cx.tcx.typeck(enclosing_body)).eval(e)
    {
        return value == v;
    }
    false
}

/// Checks whether the given expression is a constant literal of the given value.
pub fn is_integer_literal(expr: &Expr<'_>, value: u128) -> bool {
    // FIXME: use constant folding
    if let ExprKind::Lit(spanned) = expr.kind {
        if let LitKind::Int(v, _) = spanned.node {
            return v == value;
        }
    }
    false
}

/// Checks whether the given expression is a constant literal of the given value.
pub fn is_float_literal(expr: &Expr<'_>, value: f64) -> bool {
    if let ExprKind::Lit(spanned) = expr.kind
        && let LitKind::Float(v, _) = spanned.node
    {
        v.as_str().parse() == Ok(value)
    } else {
        false
    }
}

/// Returns `true` if the given `Expr` has been coerced before.
///
/// Examples of coercions can be found in the Nomicon at
/// <https://doc.rust-lang.org/nomicon/coercions.html>.
///
/// See `rustc_middle::ty::adjustment::Adjustment` and `rustc_hir_analysis::check::coercion` for
/// more information on adjustments and coercions.
pub fn is_adjusted(cx: &LateContext<'_>, e: &Expr<'_>) -> bool {
    cx.typeck_results().adjustments().get(e.hir_id).is_some()
}

/// Returns the pre-expansion span if this comes from an expansion of the
/// macro `name`.
/// See also [`is_direct_expn_of`].
#[must_use]
pub fn is_expn_of(mut span: Span, name: &str) -> Option<Span> {
    loop {
        if span.from_expansion() {
            let data = span.ctxt().outer_expn_data();
            let new_span = data.call_site;

            if let ExpnKind::Macro(MacroKind::Bang, mac_name) = data.kind {
                if mac_name.as_str() == name {
                    return Some(new_span);
                }
            }

            span = new_span;
        } else {
            return None;
        }
    }
}

/// Returns the pre-expansion span if the span directly comes from an expansion
/// of the macro `name`.
/// The difference with [`is_expn_of`] is that in
/// ```no_run
/// # macro_rules! foo { ($name:tt!$args:tt) => { $name!$args } }
/// # macro_rules! bar { ($e:expr) => { $e } }
/// foo!(bar!(42));
/// ```
/// `42` is considered expanded from `foo!` and `bar!` by `is_expn_of` but only
/// from `bar!` by `is_direct_expn_of`.
#[must_use]
pub fn is_direct_expn_of(span: Span, name: &str) -> Option<Span> {
    if span.from_expansion() {
        let data = span.ctxt().outer_expn_data();
        let new_span = data.call_site;

        if let ExpnKind::Macro(MacroKind::Bang, mac_name) = data.kind {
            if mac_name.as_str() == name {
                return Some(new_span);
            }
        }
    }

    None
}

/// Convenience function to get the return type of a function.
pub fn return_ty<'tcx>(cx: &LateContext<'tcx>, fn_def_id: OwnerId) -> Ty<'tcx> {
    let ret_ty = cx.tcx.fn_sig(fn_def_id).instantiate_identity().output();
    cx.tcx.instantiate_bound_regions_with_erased(ret_ty)
}

/// Convenience function to get the nth argument type of a function.
pub fn nth_arg<'tcx>(cx: &LateContext<'tcx>, fn_def_id: OwnerId, nth: usize) -> Ty<'tcx> {
    let arg = cx.tcx.fn_sig(fn_def_id).instantiate_identity().input(nth);
    cx.tcx.instantiate_bound_regions_with_erased(arg)
}

/// Checks if an expression is constructing a tuple-like enum variant or struct
pub fn is_ctor_or_promotable_const_function(cx: &LateContext<'_>, expr: &Expr<'_>) -> bool {
    if let ExprKind::Call(fun, _) = expr.kind {
        if let ExprKind::Path(ref qp) = fun.kind {
            let res = cx.qpath_res(qp, fun.hir_id);
            return match res {
                Res::Def(DefKind::Variant | DefKind::Ctor(..), ..) => true,
                Res::Def(_, def_id) => cx.tcx.is_promotable_const_fn(def_id),
                _ => false,
            };
        }
    }
    false
}

/// Returns `true` if a pattern is refutable.
// TODO: should be implemented using rustc/mir_build/thir machinery
pub fn is_refutable(cx: &LateContext<'_>, pat: &Pat<'_>) -> bool {
    fn is_enum_variant(cx: &LateContext<'_>, qpath: &QPath<'_>, id: HirId) -> bool {
        matches!(
            cx.qpath_res(qpath, id),
            Res::Def(DefKind::Variant, ..) | Res::Def(DefKind::Ctor(def::CtorOf::Variant, _), _)
        )
    }

    fn are_refutable<'a, I: IntoIterator<Item = &'a Pat<'a>>>(cx: &LateContext<'_>, i: I) -> bool {
        i.into_iter().any(|pat| is_refutable(cx, pat))
    }

    match pat.kind {
        PatKind::Wild | PatKind::Never => false, // If `!` typechecked then the type is empty, so not refutable.
        PatKind::Binding(_, _, _, pat) => pat.is_some_and(|pat| is_refutable(cx, pat)),
        PatKind::Box(pat) | PatKind::Ref(pat, _) => is_refutable(cx, pat),
        PatKind::Expr(PatExpr {
            kind: PatExprKind::Path(qpath),
            hir_id,
            ..
        }) => is_enum_variant(cx, qpath, *hir_id),
        PatKind::Or(pats) => {
            // TODO: should be the honest check, that pats is exhaustive set
            are_refutable(cx, pats)
        },
        PatKind::Tuple(pats, _) => are_refutable(cx, pats),
        PatKind::Struct(ref qpath, fields, _) => {
            is_enum_variant(cx, qpath, pat.hir_id) || are_refutable(cx, fields.iter().map(|field| field.pat))
        },
        PatKind::TupleStruct(ref qpath, pats, _) => is_enum_variant(cx, qpath, pat.hir_id) || are_refutable(cx, pats),
        PatKind::Slice(head, middle, tail) => {
            match &cx.typeck_results().node_type(pat.hir_id).kind() {
                rustc_ty::Slice(..) => {
                    // [..] is the only irrefutable slice pattern.
                    !head.is_empty() || middle.is_none() || !tail.is_empty()
                },
                rustc_ty::Array(..) => are_refutable(cx, head.iter().chain(middle).chain(tail.iter())),
                _ => {
                    // unreachable!()
                    true
                },
            }
        },
        PatKind::Expr(..) | PatKind::Range(..) | PatKind::Err(_) | PatKind::Deref(_) | PatKind::Guard(..) => true,
    }
}

/// If the pattern is an `or` pattern, call the function once for each sub pattern. Otherwise, call
/// the function once on the given pattern.
pub fn recurse_or_patterns<'tcx, F: FnMut(&'tcx Pat<'tcx>)>(pat: &'tcx Pat<'tcx>, mut f: F) {
    if let PatKind::Or(pats) = pat.kind {
        pats.iter().for_each(f);
    } else {
        f(pat);
    }
}

pub fn is_self(slf: &Param<'_>) -> bool {
    if let PatKind::Binding(.., name, _) = slf.pat.kind {
        name.name == kw::SelfLower
    } else {
        false
    }
}

pub fn is_self_ty(slf: &hir::Ty<'_>) -> bool {
    if let TyKind::Path(QPath::Resolved(None, path)) = slf.kind {
        if let Res::SelfTyParam { .. } | Res::SelfTyAlias { .. } = path.res {
            return true;
        }
    }
    false
}

pub fn iter_input_pats<'tcx>(decl: &FnDecl<'_>, body: &'tcx Body<'_>) -> impl Iterator<Item = &'tcx Param<'tcx>> {
    (0..decl.inputs.len()).map(move |i| &body.params[i])
}

/// Checks if a given expression is a match expression expanded from the `?`
/// operator or the `try` macro.
pub fn is_try<'tcx>(cx: &LateContext<'_>, expr: &'tcx Expr<'tcx>) -> Option<&'tcx Expr<'tcx>> {
    fn is_ok(cx: &LateContext<'_>, arm: &Arm<'_>) -> bool {
        if let PatKind::TupleStruct(ref path, pat, ddpos) = arm.pat.kind
            && ddpos.as_opt_usize().is_none()
            && is_res_lang_ctor(cx, cx.qpath_res(path, arm.pat.hir_id), ResultOk)
            && let PatKind::Binding(_, hir_id, _, None) = pat[0].kind
            && path_to_local_id(arm.body, hir_id)
        {
            return true;
        }
        false
    }

    fn is_err(cx: &LateContext<'_>, arm: &Arm<'_>) -> bool {
        if let PatKind::TupleStruct(ref path, _, _) = arm.pat.kind {
            is_res_lang_ctor(cx, cx.qpath_res(path, arm.pat.hir_id), ResultErr)
        } else {
            false
        }
    }

    if let ExprKind::Match(_, arms, ref source) = expr.kind {
        // desugared from a `?` operator
        if let MatchSource::TryDesugar(_) = *source {
            return Some(expr);
        }

        if arms.len() == 2
            && arms[0].guard.is_none()
            && arms[1].guard.is_none()
            && ((is_ok(cx, &arms[0]) && is_err(cx, &arms[1])) || (is_ok(cx, &arms[1]) && is_err(cx, &arms[0])))
        {
            return Some(expr);
        }
    }

    None
}

/// Returns `true` if the lint is `#[allow]`ed or `#[expect]`ed at any of the `ids`, fulfilling all
/// of the expectations in `ids`
///
/// This should only be used when the lint would otherwise be emitted, for a way to check if a lint
/// is allowed early to skip work see [`is_lint_allowed`]
///
/// To emit at a lint at a different context than the one current see
/// [`span_lint_hir`](diagnostics::span_lint_hir) or
/// [`span_lint_hir_and_then`](diagnostics::span_lint_hir_and_then)
pub fn fulfill_or_allowed(cx: &LateContext<'_>, lint: &'static Lint, ids: impl IntoIterator<Item = HirId>) -> bool {
    let mut suppress_lint = false;

    for id in ids {
        let (level, _) = cx.tcx.lint_level_at_node(lint, id);
        if let Some(expectation) = level.get_expectation_id() {
            cx.fulfill_expectation(expectation);
        }

        match level {
            Level::Allow | Level::Expect(_) => suppress_lint = true,
            Level::Warn | Level::ForceWarn(_) | Level::Deny | Level::Forbid => {},
        }
    }

    suppress_lint
}

/// Returns `true` if the lint is allowed in the current context. This is useful for
/// skipping long running code when it's unnecessary
///
/// This function should check the lint level for the same node, that the lint will
/// be emitted at. If the information is buffered to be emitted at a later point, please
/// make sure to use `span_lint_hir` functions to emit the lint. This ensures that
/// expectations at the checked nodes will be fulfilled.
pub fn is_lint_allowed(cx: &LateContext<'_>, lint: &'static Lint, id: HirId) -> bool {
    cx.tcx.lint_level_at_node(lint, id).0 == Level::Allow
}

pub fn strip_pat_refs<'hir>(mut pat: &'hir Pat<'hir>) -> &'hir Pat<'hir> {
    while let PatKind::Ref(subpat, _) = pat.kind {
        pat = subpat;
    }
    pat
}

pub fn int_bits(tcx: TyCtxt<'_>, ity: IntTy) -> u64 {
    Integer::from_int_ty(&tcx, ity).size().bits()
}

#[expect(clippy::cast_possible_wrap)]
/// Turn a constant int byte representation into an i128
pub fn sext(tcx: TyCtxt<'_>, u: u128, ity: IntTy) -> i128 {
    let amt = 128 - int_bits(tcx, ity);
    ((u as i128) << amt) >> amt
}

#[expect(clippy::cast_sign_loss)]
/// clip unused bytes
pub fn unsext(tcx: TyCtxt<'_>, u: i128, ity: IntTy) -> u128 {
    let amt = 128 - int_bits(tcx, ity);
    ((u as u128) << amt) >> amt
}

/// clip unused bytes
pub fn clip(tcx: TyCtxt<'_>, u: u128, ity: UintTy) -> u128 {
    let bits = Integer::from_uint_ty(&tcx, ity).size().bits();
    let amt = 128 - bits;
    (u << amt) >> amt
}

pub fn has_attr(attrs: &[hir::Attribute], symbol: Symbol) -> bool {
    attrs.iter().any(|attr| attr.has_name(symbol))
}

pub fn has_repr_attr(cx: &LateContext<'_>, hir_id: HirId) -> bool {
    find_attr!(cx.tcx.hir_attrs(hir_id), AttributeKind::Repr(..))
}

pub fn any_parent_has_attr(tcx: TyCtxt<'_>, node: HirId, symbol: Symbol) -> bool {
    let mut prev_enclosing_node = None;
    let mut enclosing_node = node;
    while Some(enclosing_node) != prev_enclosing_node {
        if has_attr(tcx.hir_attrs(enclosing_node), symbol) {
            return true;
        }
        prev_enclosing_node = Some(enclosing_node);
        enclosing_node = tcx.hir_get_parent_item(enclosing_node).into();
    }

    false
}

/// Checks if the given HIR node is inside an `impl` block with the `automatically_derived`
/// attribute.
pub fn in_automatically_derived(tcx: TyCtxt<'_>, id: HirId) -> bool {
    tcx.hir_parent_owner_iter(id)
        .filter(|(_, node)| matches!(node, OwnerNode::Item(item) if matches!(item.kind, ItemKind::Impl(_))))
        .any(|(id, _)| {
            has_attr(
                tcx.hir_attrs(tcx.local_def_id_to_hir_id(id.def_id)),
                sym::automatically_derived,
            )
        })
}

/// Checks if the given `DefId` matches any of the paths. Returns the index of matching path, if
/// any.
///
/// Please use `tcx.get_diagnostic_name` if the targets are all diagnostic items.
pub fn match_any_def_paths(cx: &LateContext<'_>, did: DefId, paths: &[&[&str]]) -> Option<usize> {
    let search_path = cx.get_def_path(did);
    paths
        .iter()
        .position(|p| p.iter().map(|x| Symbol::intern(x)).eq(search_path.iter().copied()))
}

/// Checks if the given `DefId` matches the path.
pub fn match_def_path(cx: &LateContext<'_>, did: DefId, syms: &[&str]) -> bool {
    // We should probably move to Symbols in Clippy as well rather than interning every time.
    let path = cx.get_def_path(did);
    syms.iter().map(|x| Symbol::intern(x)).eq(path.iter().copied())
}

/// Checks if the given `DefId` matches the `libc` item.
pub fn match_libc_symbol(cx: &LateContext<'_>, did: DefId, name: &str) -> bool {
    let path = cx.get_def_path(did);
    // libc is meant to be used as a flat list of names, but they're all actually defined in different
    // modules based on the target platform. Ignore everything but crate name and the item name.
    path.first().is_some_and(|s| s.as_str() == "libc") && path.last().is_some_and(|s| s.as_str() == name)
}

/// Returns the list of condition expressions and the list of blocks in a
/// sequence of `if/else`.
/// E.g., this returns `([a, b], [c, d, e])` for the expression
/// `if a { c } else if b { d } else { e }`.
pub fn if_sequence<'tcx>(mut expr: &'tcx Expr<'tcx>) -> (Vec<&'tcx Expr<'tcx>>, Vec<&'tcx Block<'tcx>>) {
    let mut conds = Vec::new();
    let mut blocks: Vec<&Block<'_>> = Vec::new();

    while let Some(higher::IfOrIfLet { cond, then, r#else }) = higher::IfOrIfLet::hir(expr) {
        conds.push(cond);
        if let ExprKind::Block(block, _) = then.kind {
            blocks.push(block);
        } else {
            panic!("ExprKind::If node is not an ExprKind::Block");
        }

        if let Some(else_expr) = r#else {
            expr = else_expr;
        } else {
            break;
        }
    }

    // final `else {..}`
    if !blocks.is_empty() {
        if let ExprKind::Block(block, _) = expr.kind {
            blocks.push(block);
        }
    }

    (conds, blocks)
}

/// Checks if the given function kind is an async function.
pub fn is_async_fn(kind: FnKind<'_>) -> bool {
    match kind {
        FnKind::ItemFn(_, _, header) => header.asyncness.is_async(),
        FnKind::Method(_, sig) => sig.header.asyncness.is_async(),
        FnKind::Closure => false,
    }
}

/// Peels away all the compiler generated code surrounding the body of an async function,
pub fn get_async_fn_body<'tcx>(tcx: TyCtxt<'tcx>, body: &Body<'_>) -> Option<&'tcx Expr<'tcx>> {
    if let ExprKind::Closure(&Closure { body, .. }) = body.value.kind {
        if let ExprKind::Block(
            Block {
                stmts: [],
                expr:
                    Some(Expr {
                        kind: ExprKind::DropTemps(expr),
                        ..
                    }),
                ..
            },
            _,
        ) = tcx.hir_body(body).value.kind
        {
            return Some(expr);
        }
    }
    None
}

// check if expr is calling method or function with #[must_use] attribute
pub fn is_must_use_func_call(cx: &LateContext<'_>, expr: &Expr<'_>) -> bool {
    let did = match expr.kind {
        ExprKind::Call(path, _) => {
            if let ExprKind::Path(ref qpath) = path.kind
                && let Res::Def(_, did) = cx.qpath_res(qpath, path.hir_id)
            {
                Some(did)
            } else {
                None
            }
        },
        ExprKind::MethodCall(..) => cx.typeck_results().type_dependent_def_id(expr.hir_id),
        _ => None,
    };

    did.is_some_and(|did| cx.tcx.has_attr(did, sym::must_use))
}

/// Checks if a function's body represents the identity function. Looks for bodies of the form:
/// * `|x| x`
/// * `|x| return x`
/// * `|x| { return x }`
/// * `|x| { return x; }`
/// * `|(x, y)| (x, y)`
///
/// Consider calling [`is_expr_untyped_identity_function`] or [`is_expr_identity_function`] instead.
fn is_body_identity_function(cx: &LateContext<'_>, func: &Body<'_>) -> bool {
    fn check_pat(cx: &LateContext<'_>, pat: &Pat<'_>, expr: &Expr<'_>) -> bool {
        if cx
            .typeck_results()
            .pat_binding_modes()
            .get(pat.hir_id)
            .is_some_and(|mode| matches!(mode.0, ByRef::Yes(_)))
        {
            // If a tuple `(x, y)` is of type `&(i32, i32)`, then due to match ergonomics,
            // the inner patterns become references. Don't consider this the identity function
            // as that changes types.
            return false;
        }

        match (pat.kind, expr.kind) {
            (PatKind::Binding(_, id, _, _), _) => {
                path_to_local_id(expr, id) && cx.typeck_results().expr_adjustments(expr).is_empty()
            },
            (PatKind::Tuple(pats, dotdot), ExprKind::Tup(tup))
                if dotdot.as_opt_usize().is_none() && pats.len() == tup.len() =>
            {
                pats.iter().zip(tup).all(|(pat, expr)| check_pat(cx, pat, expr))
            },
            _ => false,
        }
    }

    let [param] = func.params else {
        return false;
    };

    let mut expr = func.value;
    loop {
        match expr.kind {
            ExprKind::Block(
                &Block {
                    stmts: [],
                    expr: Some(e),
                    ..
                },
                _,
            )
            | ExprKind::Ret(Some(e)) => expr = e,
            ExprKind::Block(
                &Block {
                    stmts: [stmt],
                    expr: None,
                    ..
                },
                _,
            ) => {
                if let StmtKind::Semi(e) | StmtKind::Expr(e) = stmt.kind
                    && let ExprKind::Ret(Some(ret_val)) = e.kind
                {
                    expr = ret_val;
                } else {
                    return false;
                }
            },
            _ => return check_pat(cx, param.pat, expr),
        }
    }
}

/// This is the same as [`is_expr_identity_function`], but does not consider closures
/// with type annotations for its bindings (or similar) as identity functions:
/// * `|x: u8| x`
/// * `std::convert::identity::<u8>`
pub fn is_expr_untyped_identity_function(cx: &LateContext<'_>, expr: &Expr<'_>) -> bool {
    match expr.kind {
        ExprKind::Closure(&Closure { body, fn_decl, .. })
            if fn_decl.inputs.iter().all(|ty| matches!(ty.kind, TyKind::Infer(()))) =>
        {
            is_body_identity_function(cx, cx.tcx.hir_body(body))
        },
        ExprKind::Path(QPath::Resolved(_, path))
            if path.segments.iter().all(|seg| seg.infer_args)
                && let Some(did) = path.res.opt_def_id() =>
        {
            cx.tcx.is_diagnostic_item(sym::convert_identity, did)
        },
        _ => false,
    }
}

/// Checks if an expression represents the identity function
/// Only examines closures and `std::convert::identity`
///
/// NOTE: If you want to use this function to find out if a closure is unnecessary, you likely want
/// to call [`is_expr_untyped_identity_function`] instead, which makes sure that the closure doesn't
/// have type annotations. This is important because removing a closure with bindings can
/// remove type information that helped type inference before, which can then lead to compile
/// errors.
pub fn is_expr_identity_function(cx: &LateContext<'_>, expr: &Expr<'_>) -> bool {
    match expr.kind {
        ExprKind::Closure(&Closure { body, .. }) => is_body_identity_function(cx, cx.tcx.hir_body(body)),
        _ => path_def_id(cx, expr).is_some_and(|id| cx.tcx.is_diagnostic_item(sym::convert_identity, id)),
    }
}

/// Gets the node where an expression is either used, or it's type is unified with another branch.
/// Returns both the node and the `HirId` of the closest child node.
pub fn get_expr_use_or_unification_node<'tcx>(tcx: TyCtxt<'tcx>, expr: &Expr<'_>) -> Option<(Node<'tcx>, HirId)> {
    let mut child_id = expr.hir_id;
    let mut iter = tcx.hir_parent_iter(child_id);
    loop {
        match iter.next() {
            None => break None,
            Some((id, Node::Block(_))) => child_id = id,
            Some((id, Node::Arm(arm))) if arm.body.hir_id == child_id => child_id = id,
            Some((_, Node::Expr(expr))) => match expr.kind {
                ExprKind::Match(_, [arm], _) if arm.hir_id == child_id => child_id = expr.hir_id,
                ExprKind::Block(..) | ExprKind::DropTemps(_) => child_id = expr.hir_id,
                ExprKind::If(_, then_expr, None) if then_expr.hir_id == child_id => break None,
                _ => break Some((Node::Expr(expr), child_id)),
            },
            Some((_, node)) => break Some((node, child_id)),
        }
    }
}

/// Checks if the result of an expression is used, or it's type is unified with another branch.
pub fn is_expr_used_or_unified(tcx: TyCtxt<'_>, expr: &Expr<'_>) -> bool {
    !matches!(
        get_expr_use_or_unification_node(tcx, expr),
        None | Some((
            Node::Stmt(Stmt {
                kind: StmtKind::Expr(_)
                    | StmtKind::Semi(_)
                    | StmtKind::Let(LetStmt {
                        pat: Pat {
                            kind: PatKind::Wild,
                            ..
                        },
                        ..
                    }),
                ..
            }),
            _
        ))
    )
}

/// Checks if the expression is the final expression returned from a block.
pub fn is_expr_final_block_expr(tcx: TyCtxt<'_>, expr: &Expr<'_>) -> bool {
    matches!(tcx.parent_hir_node(expr.hir_id), Node::Block(..))
}

/// Checks if the expression is a temporary value.
// This logic is the same as the one used in rustc's `check_named_place_expr function`.
// https://github.com/rust-lang/rust/blob/3ed2a10d173d6c2e0232776af338ca7d080b1cd4/compiler/rustc_hir_typeck/src/expr.rs#L482-L499
pub fn is_expr_temporary_value(cx: &LateContext<'_>, expr: &Expr<'_>) -> bool {
    !expr.is_place_expr(|base| {
        cx.typeck_results()
            .adjustments()
            .get(base.hir_id)
            .is_some_and(|x| x.iter().any(|adj| matches!(adj.kind, Adjust::Deref(_))))
    })
}

pub fn std_or_core(cx: &LateContext<'_>) -> Option<&'static str> {
    if !is_no_std_crate(cx) {
        Some("std")
    } else if !is_no_core_crate(cx) {
        Some("core")
    } else {
        None
    }
}

pub fn is_no_std_crate(cx: &LateContext<'_>) -> bool {
    cx.tcx
        .hir_attrs(hir::CRATE_HIR_ID)
        .iter()
        .any(|attr| attr.name_or_empty() == sym::no_std)
}

pub fn is_no_core_crate(cx: &LateContext<'_>) -> bool {
    cx.tcx
        .hir_attrs(hir::CRATE_HIR_ID)
        .iter()
        .any(|attr| attr.name_or_empty() == sym::no_core)
}

/// Check if parent of a hir node is a trait implementation block.
/// For example, `f` in
/// ```no_run
/// # struct S;
/// # trait Trait { fn f(); }
/// impl Trait for S {
///     fn f() {}
/// }
/// ```
pub fn is_trait_impl_item(cx: &LateContext<'_>, hir_id: HirId) -> bool {
    if let Node::Item(item) = cx.tcx.parent_hir_node(hir_id) {
        matches!(item.kind, ItemKind::Impl(Impl { of_trait: Some(_), .. }))
    } else {
        false
    }
}

/// Check if it's even possible to satisfy the `where` clause for the item.
///
/// `trivial_bounds` feature allows functions with unsatisfiable bounds, for example:
///
/// ```ignore
/// fn foo() where i32: Iterator {
///     for _ in 2i32 {}
/// }
/// ```
pub fn fn_has_unsatisfiable_preds(cx: &LateContext<'_>, did: DefId) -> bool {
    use rustc_trait_selection::traits;
    let predicates = cx
        .tcx
        .predicates_of(did)
        .predicates
        .iter()
        .filter_map(|(p, _)| if p.is_global() { Some(*p) } else { None });
    traits::impossible_predicates(cx.tcx, traits::elaborate(cx.tcx, predicates).collect::<Vec<_>>())
}

/// Returns the `DefId` of the callee if the given expression is a function or method call.
pub fn fn_def_id(cx: &LateContext<'_>, expr: &Expr<'_>) -> Option<DefId> {
    fn_def_id_with_node_args(cx, expr).map(|(did, _)| did)
}

/// Returns the `DefId` of the callee if the given expression is a function or method call,
/// as well as its node args.
pub fn fn_def_id_with_node_args<'tcx>(
    cx: &LateContext<'tcx>,
    expr: &Expr<'_>,
) -> Option<(DefId, GenericArgsRef<'tcx>)> {
    let typeck = cx.typeck_results();
    match &expr.kind {
        ExprKind::MethodCall(..) => Some((
            typeck.type_dependent_def_id(expr.hir_id)?,
            typeck.node_args(expr.hir_id),
        )),
        ExprKind::Call(
            Expr {
                kind: ExprKind::Path(qpath),
                hir_id: path_hir_id,
                ..
            },
            ..,
        ) => {
            // Only return Fn-like DefIds, not the DefIds of statics/consts/etc that contain or
            // deref to fn pointers, dyn Fn, impl Fn - #8850
            if let Res::Def(DefKind::Fn | DefKind::Ctor(..) | DefKind::AssocFn, id) =
                typeck.qpath_res(qpath, *path_hir_id)
            {
                Some((id, typeck.node_args(*path_hir_id)))
            } else {
                None
            }
        },
        _ => None,
    }
}

/// Returns `Option<String>` where String is a textual representation of the type encapsulated in
/// the slice iff the given expression is a slice of primitives.
///
/// (As defined in the `is_recursively_primitive_type` function.) Returns `None` otherwise.
pub fn is_slice_of_primitives(cx: &LateContext<'_>, expr: &Expr<'_>) -> Option<String> {
    let expr_type = cx.typeck_results().expr_ty_adjusted(expr);
    let expr_kind = expr_type.kind();
    let is_primitive = match expr_kind {
        rustc_ty::Slice(element_type) => is_recursively_primitive_type(*element_type),
        rustc_ty::Ref(_, inner_ty, _) if matches!(inner_ty.kind(), &rustc_ty::Slice(_)) => {
            if let rustc_ty::Slice(element_type) = inner_ty.kind() {
                is_recursively_primitive_type(*element_type)
            } else {
                unreachable!()
            }
        },
        _ => false,
    };

    if is_primitive {
        // if we have wrappers like Array, Slice or Tuple, print these
        // and get the type enclosed in the slice ref
        match expr_type.peel_refs().walk().nth(1).unwrap().expect_ty().kind() {
            rustc_ty::Slice(..) => return Some("slice".into()),
            rustc_ty::Array(..) => return Some("array".into()),
            rustc_ty::Tuple(..) => return Some("tuple".into()),
            _ => {
                // is_recursively_primitive_type() should have taken care
                // of the rest and we can rely on the type that is found
                let refs_peeled = expr_type.peel_refs();
                return Some(refs_peeled.walk().last().unwrap().to_string());
            },
        }
    }
    None
}

/// Returns list of all pairs `(a, b)` where `eq(a, b) == true`
/// and `a` is before `b` in `exprs` for all `a` and `b` in
/// `exprs`
///
/// Given functions `eq` and `hash` such that `eq(a, b) == true`
/// implies `hash(a) == hash(b)`
pub fn search_same<T, Hash, Eq>(exprs: &[T], mut hash: Hash, mut eq: Eq) -> Vec<(&T, &T)>
where
    Hash: FnMut(&T) -> u64,
    Eq: FnMut(&T, &T) -> bool,
{
    match exprs {
        [a, b] if eq(a, b) => return vec![(a, b)],
        _ if exprs.len() <= 2 => return vec![],
        _ => {},
    }

    let mut match_expr_list: Vec<(&T, &T)> = Vec::new();

    let mut map: UnhashMap<u64, Vec<&_>> =
        UnhashMap::with_capacity_and_hasher(exprs.len(), BuildHasherDefault::default());

    for expr in exprs {
        match map.entry(hash(expr)) {
            Entry::Occupied(mut o) => {
                for o in o.get() {
                    if eq(o, expr) {
                        match_expr_list.push((o, expr));
                    }
                }
                o.get_mut().push(expr);
            },
            Entry::Vacant(v) => {
                v.insert(vec![expr]);
            },
        }
    }

    match_expr_list
}

/// Peels off all references on the pattern. Returns the underlying pattern and the number of
/// references removed.
pub fn peel_hir_pat_refs<'a>(pat: &'a Pat<'a>) -> (&'a Pat<'a>, usize) {
    fn peel<'a>(pat: &'a Pat<'a>, count: usize) -> (&'a Pat<'a>, usize) {
        if let PatKind::Ref(pat, _) = pat.kind {
            peel(pat, count + 1)
        } else {
            (pat, count)
        }
    }
    peel(pat, 0)
}

/// Peels of expressions while the given closure returns `Some`.
pub fn peel_hir_expr_while<'tcx>(
    mut expr: &'tcx Expr<'tcx>,
    mut f: impl FnMut(&'tcx Expr<'tcx>) -> Option<&'tcx Expr<'tcx>>,
) -> &'tcx Expr<'tcx> {
    while let Some(e) = f(expr) {
        expr = e;
    }
    expr
}

/// Peels off up to the given number of references on the expression. Returns the underlying
/// expression and the number of references removed.
pub fn peel_n_hir_expr_refs<'a>(expr: &'a Expr<'a>, count: usize) -> (&'a Expr<'a>, usize) {
    let mut remaining = count;
    let e = peel_hir_expr_while(expr, |e| match e.kind {
        ExprKind::AddrOf(ast::BorrowKind::Ref, _, e) if remaining != 0 => {
            remaining -= 1;
            Some(e)
        },
        _ => None,
    });
    (e, count - remaining)
}

/// Peels off all unary operators of an expression. Returns the underlying expression and the number
/// of operators removed.
pub fn peel_hir_expr_unary<'a>(expr: &'a Expr<'a>) -> (&'a Expr<'a>, usize) {
    let mut count: usize = 0;
    let mut curr_expr = expr;
    while let ExprKind::Unary(_, local_expr) = curr_expr.kind {
        count = count.wrapping_add(1);
        curr_expr = local_expr;
    }
    (curr_expr, count)
}

/// Peels off all references on the expression. Returns the underlying expression and the number of
/// references removed.
pub fn peel_hir_expr_refs<'a>(expr: &'a Expr<'a>) -> (&'a Expr<'a>, usize) {
    let mut count = 0;
    let e = peel_hir_expr_while(expr, |e| match e.kind {
        ExprKind::AddrOf(ast::BorrowKind::Ref, _, e) => {
            count += 1;
            Some(e)
        },
        _ => None,
    });
    (e, count)
}

/// Peels off all references on the type. Returns the underlying type and the number of references
/// removed.
pub fn peel_hir_ty_refs<'a>(mut ty: &'a hir::Ty<'a>) -> (&'a hir::Ty<'a>, usize) {
    let mut count = 0;
    loop {
        match &ty.kind {
            TyKind::Ref(_, ref_ty) => {
                ty = ref_ty.ty;
                count += 1;
            },
            _ => break (ty, count),
        }
    }
}

/// Peels off all references on the type. Returns the underlying type and the number of references
/// removed.
pub fn peel_middle_ty_refs(mut ty: Ty<'_>) -> (Ty<'_>, usize) {
    let mut count = 0;
    while let rustc_ty::Ref(_, dest_ty, _) = ty.kind() {
        ty = *dest_ty;
        count += 1;
    }
    (ty, count)
}

/// Removes `AddrOf` operators (`&`) or deref operators (`*`), but only if a reference type is
/// dereferenced. An overloaded deref such as `Vec` to slice would not be removed.
pub fn peel_ref_operators<'hir>(cx: &LateContext<'_>, mut expr: &'hir Expr<'hir>) -> &'hir Expr<'hir> {
    loop {
        match expr.kind {
            ExprKind::AddrOf(_, _, e) => expr = e,
            ExprKind::Unary(UnOp::Deref, e) if cx.typeck_results().expr_ty(e).is_ref() => expr = e,
            _ => break,
        }
    }
    expr
}

pub fn is_hir_ty_cfg_dependant(cx: &LateContext<'_>, ty: &hir::Ty<'_>) -> bool {
    if let TyKind::Path(QPath::Resolved(_, path)) = ty.kind {
        if let Res::Def(_, def_id) = path.res {
            return cx.tcx.has_attr(def_id, sym::cfg) || cx.tcx.has_attr(def_id, sym::cfg_attr);
        }
    }
    false
}

static TEST_ITEM_NAMES_CACHE: OnceLock<Mutex<FxHashMap<LocalModDefId, Vec<Symbol>>>> = OnceLock::new();

fn with_test_item_names(tcx: TyCtxt<'_>, module: LocalModDefId, f: impl Fn(&[Symbol]) -> bool) -> bool {
    let cache = TEST_ITEM_NAMES_CACHE.get_or_init(|| Mutex::new(FxHashMap::default()));
    let mut map: MutexGuard<'_, FxHashMap<LocalModDefId, Vec<Symbol>>> = cache.lock().unwrap();
    let value = map.entry(module);
    match value {
        Entry::Occupied(entry) => f(entry.get()),
        Entry::Vacant(entry) => {
            let mut names = Vec::new();
            for id in tcx.hir_module_free_items(module) {
                if matches!(tcx.def_kind(id.owner_id), DefKind::Const)
                    && let item = tcx.hir_item(id)
                    && let ItemKind::Const(ident, ty, _generics, _body) = item.kind
                {
                    if let TyKind::Path(QPath::Resolved(_, path)) = ty.kind {
                        // We could also check for the type name `test::TestDescAndFn`
                        if let Res::Def(DefKind::Struct, _) = path.res {
                            let has_test_marker = tcx
                                .hir_attrs(item.hir_id())
                                .iter()
                                .any(|a| a.has_name(sym::rustc_test_marker));
                            if has_test_marker {
                                names.push(ident.name);
                            }
                        }
                    }
                }
            }
            names.sort_unstable();
            f(entry.insert(names))
        },
    }
}

/// Checks if the function containing the given `HirId` is a `#[test]` function
///
/// Note: Add `//@compile-flags: --test` to UI tests with a `#[test]` function
pub fn is_in_test_function(tcx: TyCtxt<'_>, id: HirId) -> bool {
    with_test_item_names(tcx, tcx.parent_module(id), |names| {
        let node = tcx.hir_node(id);
        once((id, node))
            .chain(tcx.hir_parent_iter(id))
            // Since you can nest functions we need to collect all until we leave
            // function scope
            .any(|(_id, node)| {
                if let Node::Item(item) = node {
                    if let ItemKind::Fn { ident, .. } = item.kind {
                        // Note that we have sorted the item names in the visitor,
                        // so the binary_search gets the same as `contains`, but faster.
                        return names.binary_search(&ident.name).is_ok();
                    }
                }
                false
            })
    })
}

/// Checks if `id` has a `#[cfg(test)]` attribute applied
///
/// This only checks directly applied attributes, to see if a node is inside a `#[cfg(test)]` parent
/// use [`is_in_cfg_test`]
pub fn is_cfg_test(tcx: TyCtxt<'_>, id: HirId) -> bool {
    tcx.hir_attrs(id).iter().any(|attr| {
        if attr.has_name(sym::cfg)
            && let Some(items) = attr.meta_item_list()
            && let [item] = &*items
            && item.has_name(sym::test)
        {
            true
        } else {
            false
        }
    })
}

/// Checks if any parent node of `HirId` has `#[cfg(test)]` attribute applied
pub fn is_in_cfg_test(tcx: TyCtxt<'_>, id: HirId) -> bool {
    tcx.hir_parent_id_iter(id).any(|parent_id| is_cfg_test(tcx, parent_id))
}

/// Checks if the node is in a `#[test]` function or has any parent node marked `#[cfg(test)]`
pub fn is_in_test(tcx: TyCtxt<'_>, hir_id: HirId) -> bool {
    is_in_test_function(tcx, hir_id) || is_in_cfg_test(tcx, hir_id)
}

/// Checks if the item of any of its parents has `#[cfg(...)]` attribute applied.
pub fn inherits_cfg(tcx: TyCtxt<'_>, def_id: LocalDefId) -> bool {
    tcx.has_attr(def_id, sym::cfg)
        || tcx
            .hir_parent_iter(tcx.local_def_id_to_hir_id(def_id))
            .flat_map(|(parent_id, _)| tcx.hir_attrs(parent_id))
            .any(|attr| attr.has_name(sym::cfg))
}

/// Walks up the HIR tree from the given expression in an attempt to find where the value is
/// consumed.
///
/// Termination has three conditions:
/// - The given function returns `Break`. This function will return the value.
/// - The consuming node is found. This function will return `Continue(use_node, child_id)`.
/// - No further parent nodes are found. This will trigger a debug assert or return `None`.
///
/// This allows walking through `if`, `match`, `break`, and block expressions to find where the
/// value produced by the expression is consumed.
pub fn walk_to_expr_usage<'tcx, T>(
    cx: &LateContext<'tcx>,
    e: &Expr<'tcx>,
    mut f: impl FnMut(HirId, Node<'tcx>, HirId) -> ControlFlow<T>,
) -> Option<ControlFlow<T, (Node<'tcx>, HirId)>> {
    let mut iter = cx.tcx.hir_parent_iter(e.hir_id);
    let mut child_id = e.hir_id;

    while let Some((parent_id, parent)) = iter.next() {
        if let ControlFlow::Break(x) = f(parent_id, parent, child_id) {
            return Some(ControlFlow::Break(x));
        }
        let parent_expr = match parent {
            Node::Expr(e) => e,
            Node::Block(Block { expr: Some(body), .. }) | Node::Arm(Arm { body, .. }) if body.hir_id == child_id => {
                child_id = parent_id;
                continue;
            },
            Node::Arm(a) if a.body.hir_id == child_id => {
                child_id = parent_id;
                continue;
            },
            _ => return Some(ControlFlow::Continue((parent, child_id))),
        };
        match parent_expr.kind {
            ExprKind::If(child, ..) | ExprKind::Match(child, ..) if child.hir_id != child_id => child_id = parent_id,
            ExprKind::Break(Destination { target_id: Ok(id), .. }, _) => {
                child_id = id;
                iter = cx.tcx.hir_parent_iter(id);
            },
            ExprKind::Block(..) | ExprKind::DropTemps(_) => child_id = parent_id,
            _ => return Some(ControlFlow::Continue((parent, child_id))),
        }
    }
    debug_assert!(false, "no parent node found for `{child_id:?}`");
    None
}

/// A type definition as it would be viewed from within a function.
#[derive(Clone, Copy)]
pub enum DefinedTy<'tcx> {
    // Used for locals and closures defined within the function.
    Hir(&'tcx hir::Ty<'tcx>),
    /// Used for function signatures, and constant and static values. The type is
    /// in the context of its definition site. We also track the `def_id` of its
    /// definition site.
    ///
    /// WARNING: As the `ty` in in the scope of the definition, not of the function
    /// using it, you must be very careful with how you use it. Using it in the wrong
    /// scope easily results in ICEs.
    Mir {
        def_site_def_id: Option<DefId>,
        ty: Binder<'tcx, Ty<'tcx>>,
    },
}

/// The context an expressions value is used in.
pub struct ExprUseCtxt<'tcx> {
    /// The parent node which consumes the value.
    pub node: Node<'tcx>,
    /// The child id of the node the value came from.
    pub child_id: HirId,
    /// Any adjustments applied to the type.
    pub adjustments: &'tcx [Adjustment<'tcx>],
    /// Whether the type must unify with another code path.
    pub is_ty_unified: bool,
    /// Whether the value will be moved before it's used.
    pub moved_before_use: bool,
    /// Whether the use site has the same `SyntaxContext` as the value.
    pub same_ctxt: bool,
}
impl<'tcx> ExprUseCtxt<'tcx> {
    pub fn use_node(&self, cx: &LateContext<'tcx>) -> ExprUseNode<'tcx> {
        match self.node {
            Node::LetStmt(l) => ExprUseNode::LetStmt(l),
            Node::ExprField(field) => ExprUseNode::Field(field),

            Node::Item(&Item {
                kind: ItemKind::Static(..) | ItemKind::Const(..),
                owner_id,
                ..
            })
            | Node::TraitItem(&TraitItem {
                kind: TraitItemKind::Const(..),
                owner_id,
                ..
            })
            | Node::ImplItem(&ImplItem {
                kind: ImplItemKind::Const(..),
                owner_id,
                ..
            }) => ExprUseNode::ConstStatic(owner_id),

            Node::Item(&Item {
                kind: ItemKind::Fn { .. },
                owner_id,
                ..
            })
            | Node::TraitItem(&TraitItem {
                kind: TraitItemKind::Fn(..),
                owner_id,
                ..
            })
            | Node::ImplItem(&ImplItem {
                kind: ImplItemKind::Fn(..),
                owner_id,
                ..
            }) => ExprUseNode::Return(owner_id),

            Node::Expr(use_expr) => match use_expr.kind {
                ExprKind::Ret(_) => ExprUseNode::Return(OwnerId {
                    def_id: cx.tcx.hir_body_owner_def_id(cx.enclosing_body.unwrap()),
                }),

                ExprKind::Closure(closure) => ExprUseNode::Return(OwnerId { def_id: closure.def_id }),
                ExprKind::Call(func, args) => match args.iter().position(|arg| arg.hir_id == self.child_id) {
                    Some(i) => ExprUseNode::FnArg(func, i),
                    None => ExprUseNode::Callee,
                },
                ExprKind::MethodCall(name, _, args, _) => ExprUseNode::MethodArg(
                    use_expr.hir_id,
                    name.args,
                    args.iter()
                        .position(|arg| arg.hir_id == self.child_id)
                        .map_or(0, |i| i + 1),
                ),
                ExprKind::Field(_, name) => ExprUseNode::FieldAccess(name),
                ExprKind::AddrOf(kind, mutbl, _) => ExprUseNode::AddrOf(kind, mutbl),
                _ => ExprUseNode::Other,
            },
            _ => ExprUseNode::Other,
        }
    }
}

/// The node which consumes a value.
pub enum ExprUseNode<'tcx> {
    /// Assignment to, or initializer for, a local
    LetStmt(&'tcx LetStmt<'tcx>),
    /// Initializer for a const or static item.
    ConstStatic(OwnerId),
    /// Implicit or explicit return from a function.
    Return(OwnerId),
    /// Initialization of a struct field.
    Field(&'tcx ExprField<'tcx>),
    /// An argument to a function.
    FnArg(&'tcx Expr<'tcx>, usize),
    /// An argument to a method.
    MethodArg(HirId, Option<&'tcx GenericArgs<'tcx>>, usize),
    /// The callee of a function call.
    Callee,
    /// Access of a field.
    FieldAccess(Ident),
    /// Borrow expression.
    AddrOf(ast::BorrowKind, Mutability),
    Other,
}
impl<'tcx> ExprUseNode<'tcx> {
    /// Checks if the value is returned from the function.
    pub fn is_return(&self) -> bool {
        matches!(self, Self::Return(_))
    }

    /// Checks if the value is used as a method call receiver.
    pub fn is_recv(&self) -> bool {
        matches!(self, Self::MethodArg(_, _, 0))
    }

    /// Gets the needed type as it's defined without any type inference.
    pub fn defined_ty(&self, cx: &LateContext<'tcx>) -> Option<DefinedTy<'tcx>> {
        match *self {
            Self::LetStmt(LetStmt { ty: Some(ty), .. }) => Some(DefinedTy::Hir(ty)),
            Self::ConstStatic(id) => Some(DefinedTy::Mir {
                def_site_def_id: Some(id.def_id.to_def_id()),
                ty: Binder::dummy(cx.tcx.type_of(id).instantiate_identity()),
            }),
            Self::Return(id) => {
                if let Node::Expr(Expr {
                    kind: ExprKind::Closure(c),
                    ..
                }) = cx.tcx.hir_node_by_def_id(id.def_id)
                {
                    match c.fn_decl.output {
                        FnRetTy::DefaultReturn(_) => None,
                        FnRetTy::Return(ty) => Some(DefinedTy::Hir(ty)),
                    }
                } else {
                    let ty = cx.tcx.fn_sig(id).instantiate_identity().output();
                    Some(DefinedTy::Mir {
                        def_site_def_id: Some(id.def_id.to_def_id()),
                        ty,
                    })
                }
            },
            Self::Field(field) => match get_parent_expr_for_hir(cx, field.hir_id) {
                Some(Expr {
                    hir_id,
                    kind: ExprKind::Struct(path, ..),
                    ..
                }) => adt_and_variant_of_res(cx, cx.qpath_res(path, *hir_id))
                    .and_then(|(adt, variant)| {
                        variant
                            .fields
                            .iter()
                            .find(|f| f.name == field.ident.name)
                            .map(|f| (adt, f))
                    })
                    .map(|(adt, field_def)| DefinedTy::Mir {
                        def_site_def_id: Some(adt.did()),
                        ty: Binder::dummy(cx.tcx.type_of(field_def.did).instantiate_identity()),
                    }),
                _ => None,
            },
            Self::FnArg(callee, i) => {
                let sig = expr_sig(cx, callee)?;
                let (hir_ty, ty) = sig.input_with_hir(i)?;
                Some(match hir_ty {
                    Some(hir_ty) => DefinedTy::Hir(hir_ty),
                    None => DefinedTy::Mir {
                        def_site_def_id: sig.predicates_id(),
                        ty,
                    },
                })
            },
            Self::MethodArg(id, _, i) => {
                let id = cx.typeck_results().type_dependent_def_id(id)?;
                let sig = cx.tcx.fn_sig(id).skip_binder();
                Some(DefinedTy::Mir {
                    def_site_def_id: Some(id),
                    ty: sig.input(i),
                })
            },
            Self::LetStmt(_) | Self::FieldAccess(..) | Self::Callee | Self::Other | Self::AddrOf(..) => None,
        }
    }
}

/// Gets the context an expression's value is used in.
pub fn expr_use_ctxt<'tcx>(cx: &LateContext<'tcx>, e: &'tcx Expr<'tcx>) -> ExprUseCtxt<'tcx> {
    let mut adjustments = [].as_slice();
    let mut is_ty_unified = false;
    let mut moved_before_use = false;
    let mut same_ctxt = true;
    let ctxt = e.span.ctxt();
    let node = walk_to_expr_usage(cx, e, &mut |parent_id, parent, child_id| -> ControlFlow<!> {
        if adjustments.is_empty()
            && let Node::Expr(e) = cx.tcx.hir_node(child_id)
        {
            adjustments = cx.typeck_results().expr_adjustments(e);
        }
        same_ctxt &= cx.tcx.hir().span(parent_id).ctxt() == ctxt;
        if let Node::Expr(e) = parent {
            match e.kind {
                ExprKind::If(e, _, _) | ExprKind::Match(e, _, _) if e.hir_id != child_id => {
                    is_ty_unified = true;
                    moved_before_use = true;
                },
                ExprKind::Block(_, Some(_)) | ExprKind::Break(..) => {
                    is_ty_unified = true;
                    moved_before_use = true;
                },
                ExprKind::Block(..) => moved_before_use = true,
                _ => {},
            }
        }
        ControlFlow::Continue(())
    });
    match node {
        Some(ControlFlow::Continue((node, child_id))) => ExprUseCtxt {
            node,
            child_id,
            adjustments,
            is_ty_unified,
            moved_before_use,
            same_ctxt,
        },
        #[allow(unreachable_patterns)]
        Some(ControlFlow::Break(_)) => unreachable!("type of node is ControlFlow<!>"),
        None => ExprUseCtxt {
            node: Node::Crate(cx.tcx.hir_root_module()),
            child_id: HirId::INVALID,
            adjustments: &[],
            is_ty_unified: true,
            moved_before_use: true,
            same_ctxt: false,
        },
    }
}

/// Tokenizes the input while keeping the text associated with each token.
pub fn tokenize_with_text(s: &str) -> impl Iterator<Item = (TokenKind, &str, InnerSpan)> {
    let mut pos = 0;
    tokenize(s).map(move |t| {
        let end = pos + t.len;
        let range = pos as usize..end as usize;
        let inner = InnerSpan::new(range.start, range.end);
        pos = end;
        (t.kind, s.get(range).unwrap_or_default(), inner)
    })
}

/// Checks whether a given span has any comment token
/// This checks for all types of comment: line "//", block "/**", doc "///" "//!"
pub fn span_contains_comment(sm: &SourceMap, span: Span) -> bool {
    let Ok(snippet) = sm.span_to_snippet(span) else {
        return false;
    };
    return tokenize(&snippet).any(|token| {
        matches!(
            token.kind,
            TokenKind::BlockComment { .. } | TokenKind::LineComment { .. }
        )
    });
}

/// Returns all the comments a given span contains
///
/// Comments are returned wrapped with their relevant delimiters
pub fn span_extract_comment(sm: &SourceMap, span: Span) -> String {
    span_extract_comments(sm, span).join("\n")
}

/// Returns all the comments a given span contains.
///
/// Comments are returned wrapped with their relevant delimiters.
pub fn span_extract_comments(sm: &SourceMap, span: Span) -> Vec<String> {
    let snippet = sm.span_to_snippet(span).unwrap_or_default();
    tokenize_with_text(&snippet)
        .filter(|(t, ..)| matches!(t, TokenKind::BlockComment { .. } | TokenKind::LineComment { .. }))
        .map(|(_, s, _)| s.to_string())
        .collect::<Vec<_>>()
}

pub fn span_find_starting_semi(sm: &SourceMap, span: Span) -> Span {
    sm.span_take_while(span, |&ch| ch == ' ' || ch == ';')
}

/// Returns whether the given let pattern and else body can be turned into a question mark
///
/// For this example:
/// ```ignore
/// let FooBar { a, b } = if let Some(a) = ex { a } else { return None };
/// ```
/// We get as parameters:
/// ```ignore
/// pat: Some(a)
/// else_body: return None
/// ```
///
/// And for this example:
/// ```ignore
/// let Some(FooBar { a, b }) = ex else { return None };
/// ```
/// We get as parameters:
/// ```ignore
/// pat: Some(FooBar { a, b })
/// else_body: return None
/// ```
///
/// We output `Some(a)` in the first instance, and `Some(FooBar { a, b })` in the second, because
/// the question mark operator is applicable here. Callers have to check whether we are in a
/// constant or not.
pub fn pat_and_expr_can_be_question_mark<'a, 'hir>(
    cx: &LateContext<'_>,
    pat: &'a Pat<'hir>,
    else_body: &Expr<'_>,
) -> Option<&'a Pat<'hir>> {
    if let PatKind::TupleStruct(pat_path, [inner_pat], _) = pat.kind
        && is_res_lang_ctor(cx, cx.qpath_res(&pat_path, pat.hir_id), OptionSome)
        && !is_refutable(cx, inner_pat)
        && let else_body = peel_blocks(else_body)
        && let ExprKind::Ret(Some(ret_val)) = else_body.kind
        && let ExprKind::Path(ret_path) = ret_val.kind
        && is_res_lang_ctor(cx, cx.qpath_res(&ret_path, ret_val.hir_id), OptionNone)
    {
        Some(inner_pat)
    } else {
        None
    }
}

macro_rules! op_utils {
    ($($name:ident $assign:ident)*) => {
        /// Binary operation traits like `LangItem::Add`
        pub static BINOP_TRAITS: &[LangItem] = &[$(LangItem::$name,)*];

        /// Operator-Assign traits like `LangItem::AddAssign`
        pub static OP_ASSIGN_TRAITS: &[LangItem] = &[$(LangItem::$assign,)*];

        /// Converts `BinOpKind::Add` to `(LangItem::Add, LangItem::AddAssign)`, for example
        pub fn binop_traits(kind: hir::BinOpKind) -> Option<(LangItem, LangItem)> {
            match kind {
                $(hir::BinOpKind::$name => Some((LangItem::$name, LangItem::$assign)),)*
                _ => None,
            }
        }
    };
}

op_utils! {
    Add    AddAssign
    Sub    SubAssign
    Mul    MulAssign
    Div    DivAssign
    Rem    RemAssign
    BitXor BitXorAssign
    BitAnd BitAndAssign
    BitOr  BitOrAssign
    Shl    ShlAssign
    Shr    ShrAssign
}

/// Returns `true` if the pattern is a `PatWild`, or is an ident prefixed with `_`
/// that is not locally used.
pub fn pat_is_wild<'tcx>(cx: &LateContext<'tcx>, pat: &'tcx PatKind<'_>, body: impl Visitable<'tcx>) -> bool {
    match *pat {
        PatKind::Wild => true,
        PatKind::Binding(_, id, ident, None) if ident.as_str().starts_with('_') => {
            !visitors::is_local_used(cx, body, id)
        },
        _ => false,
    }
}

#[derive(Clone, Copy)]
pub enum RequiresSemi {
    Yes,
    No,
}
impl RequiresSemi {
    pub fn requires_semi(self) -> bool {
        matches!(self, Self::Yes)
    }
}

/// Check if the expression return `!`, a type coerced from `!`, or could return `!` if the final
/// expression were turned into a statement.
#[expect(clippy::too_many_lines)]
pub fn is_never_expr<'tcx>(cx: &LateContext<'tcx>, e: &'tcx Expr<'_>) -> Option<RequiresSemi> {
    struct BreakTarget {
        id: HirId,
        unused: bool,
    }

    struct V<'cx, 'tcx> {
        cx: &'cx LateContext<'tcx>,
        break_targets: Vec<BreakTarget>,
        break_targets_for_result_ty: u32,
        in_final_expr: bool,
        requires_semi: bool,
        is_never: bool,
    }

    impl V<'_, '_> {
        fn push_break_target(&mut self, id: HirId) {
            self.break_targets.push(BreakTarget { id, unused: true });
            self.break_targets_for_result_ty += u32::from(self.in_final_expr);
        }
    }

    impl<'tcx> Visitor<'tcx> for V<'_, 'tcx> {
        fn visit_expr(&mut self, e: &'tcx Expr<'_>) {
            // Note: Part of the complexity here comes from the fact that
            // coercions are applied to the innermost expression.
            // e.g. In `let x: u32 = { break () };` the never-to-any coercion
            // is applied to the break expression. This means we can't just
            // check the block's type as it will be `u32` despite the fact
            // that the block always diverges.

            // The rest of the complexity comes from checking blocks which
            // syntactically return a value, but will always diverge before
            // reaching that point.
            // e.g. In `let x = { foo(panic!()) };` the block's type will be the
            // return type of `foo` even though it will never actually run. This
            // can be trivially fixed by adding a semicolon after the call, but
            // we must first detect that a semicolon is needed to make that
            // suggestion.

            if self.is_never && self.break_targets.is_empty() {
                if self.in_final_expr && !self.requires_semi {
                    // This expression won't ever run, but we still need to check
                    // if it can affect the type of the final expression.
                    match e.kind {
                        ExprKind::DropTemps(e) => self.visit_expr(e),
                        ExprKind::If(_, then, Some(else_)) => {
                            self.visit_expr(then);
                            self.visit_expr(else_);
                        },
                        ExprKind::Match(_, arms, _) => {
                            for arm in arms {
                                self.visit_expr(arm.body);
                            }
                        },
                        ExprKind::Loop(b, ..) => {
                            self.push_break_target(e.hir_id);
                            self.in_final_expr = false;
                            self.visit_block(b);
                            self.break_targets.pop();
                        },
                        ExprKind::Block(b, _) => {
                            if b.targeted_by_break {
                                self.push_break_target(b.hir_id);
                                self.visit_block(b);
                                self.break_targets.pop();
                            } else {
                                self.visit_block(b);
                            }
                        },
                        _ => {
                            self.requires_semi = !self.cx.typeck_results().expr_ty(e).is_never();
                        },
                    }
                }
                return;
            }
            match e.kind {
                ExprKind::DropTemps(e) => self.visit_expr(e),
                ExprKind::Ret(None) | ExprKind::Continue(_) => self.is_never = true,
                ExprKind::Ret(Some(e)) | ExprKind::Become(e) => {
                    self.in_final_expr = false;
                    self.visit_expr(e);
                    self.is_never = true;
                },
                ExprKind::Break(dest, e) => {
                    if let Some(e) = e {
                        self.in_final_expr = false;
                        self.visit_expr(e);
                    }
                    if let Ok(id) = dest.target_id
                        && let Some((i, target)) = self
                            .break_targets
                            .iter_mut()
                            .enumerate()
                            .find(|(_, target)| target.id == id)
                    {
                        target.unused &= self.is_never;
                        if i < self.break_targets_for_result_ty as usize {
                            self.requires_semi = true;
                        }
                    }
                    self.is_never = true;
                },
                ExprKind::If(cond, then, else_) => {
                    let in_final_expr = mem::replace(&mut self.in_final_expr, false);
                    self.visit_expr(cond);
                    self.in_final_expr = in_final_expr;

                    if self.is_never {
                        self.visit_expr(then);
                        if let Some(else_) = else_ {
                            self.visit_expr(else_);
                        }
                    } else {
                        self.visit_expr(then);
                        let is_never = mem::replace(&mut self.is_never, false);
                        if let Some(else_) = else_ {
                            self.visit_expr(else_);
                            self.is_never &= is_never;
                        }
                    }
                },
                ExprKind::Match(scrutinee, arms, _) => {
                    let in_final_expr = mem::replace(&mut self.in_final_expr, false);
                    self.visit_expr(scrutinee);
                    self.in_final_expr = in_final_expr;

                    if self.is_never {
                        for arm in arms {
                            self.visit_arm(arm);
                        }
                    } else {
                        let mut is_never = true;
                        for arm in arms {
                            self.is_never = false;
                            if let Some(guard) = arm.guard {
                                let in_final_expr = mem::replace(&mut self.in_final_expr, false);
                                self.visit_expr(guard);
                                self.in_final_expr = in_final_expr;
                                // The compiler doesn't consider diverging guards as causing the arm to diverge.
                                self.is_never = false;
                            }
                            self.visit_expr(arm.body);
                            is_never &= self.is_never;
                        }
                        self.is_never = is_never;
                    }
                },
                ExprKind::Loop(b, _, _, _) => {
                    self.push_break_target(e.hir_id);
                    self.in_final_expr = false;
                    self.visit_block(b);
                    self.is_never = self.break_targets.pop().unwrap().unused;
                },
                ExprKind::Block(b, _) => {
                    if b.targeted_by_break {
                        self.push_break_target(b.hir_id);
                        self.visit_block(b);
                        self.is_never &= self.break_targets.pop().unwrap().unused;
                    } else {
                        self.visit_block(b);
                    }
                },
                _ => {
                    self.in_final_expr = false;
                    walk_expr(self, e);
                    self.is_never |= self.cx.typeck_results().expr_ty(e).is_never();
                },
            }
        }

        fn visit_block(&mut self, b: &'tcx Block<'_>) {
            let in_final_expr = mem::replace(&mut self.in_final_expr, false);
            for s in b.stmts {
                self.visit_stmt(s);
            }
            self.in_final_expr = in_final_expr;
            if let Some(e) = b.expr {
                self.visit_expr(e);
            }
        }

        fn visit_local(&mut self, l: &'tcx LetStmt<'_>) {
            if let Some(e) = l.init {
                self.visit_expr(e);
            }
            if let Some(else_) = l.els {
                let is_never = self.is_never;
                self.visit_block(else_);
                self.is_never = is_never;
            }
        }

        fn visit_arm(&mut self, arm: &Arm<'tcx>) {
            if let Some(guard) = arm.guard {
                let in_final_expr = mem::replace(&mut self.in_final_expr, false);
                self.visit_expr(guard);
                self.in_final_expr = in_final_expr;
            }
            self.visit_expr(arm.body);
        }
    }

    if cx.typeck_results().expr_ty(e).is_never() {
        Some(RequiresSemi::No)
    } else if let ExprKind::Block(b, _) = e.kind
        && !b.targeted_by_break
        && b.expr.is_none()
    {
        // If a block diverges without a final expression then it's type is `!`.
        None
    } else {
        let mut v = V {
            cx,
            break_targets: Vec::new(),
            break_targets_for_result_ty: 0,
            in_final_expr: true,
            requires_semi: false,
            is_never: false,
        };
        v.visit_expr(e);
        v.is_never
            .then_some(if v.requires_semi && matches!(e.kind, ExprKind::Block(..)) {
                RequiresSemi::Yes
            } else {
                RequiresSemi::No
            })
    }
}

/// Produces a path from a local caller to the type of the called method. Suitable for user
/// output/suggestions.
///
/// Returned path can be either absolute (for methods defined non-locally), or relative (for local
/// methods).
pub fn get_path_from_caller_to_method_type<'tcx>(
    tcx: TyCtxt<'tcx>,
    from: LocalDefId,
    method: DefId,
    args: GenericArgsRef<'tcx>,
) -> String {
    let assoc_item = tcx.associated_item(method);
    let def_id = assoc_item.container_id(tcx);
    match assoc_item.container {
        rustc_ty::AssocItemContainer::Trait => get_path_to_callee(tcx, from, def_id),
        rustc_ty::AssocItemContainer::Impl => {
            let ty = tcx.type_of(def_id).instantiate_identity();
            get_path_to_ty(tcx, from, ty, args)
        },
    }
}

fn get_path_to_ty<'tcx>(tcx: TyCtxt<'tcx>, from: LocalDefId, ty: Ty<'tcx>, args: GenericArgsRef<'tcx>) -> String {
    match ty.kind() {
        rustc_ty::Adt(adt, _) => get_path_to_callee(tcx, from, adt.did()),
        // TODO these types need to be recursively resolved as well
        rustc_ty::Array(..)
        | rustc_ty::Dynamic(..)
        | rustc_ty::Never
        | rustc_ty::RawPtr(_, _)
        | rustc_ty::Ref(..)
        | rustc_ty::Slice(_)
        | rustc_ty::Tuple(_) => format!("<{}>", EarlyBinder::bind(ty).instantiate(tcx, args)),
        _ => ty.to_string(),
    }
}

/// Produce a path from some local caller to the callee. Suitable for user output/suggestions.
fn get_path_to_callee(tcx: TyCtxt<'_>, from: LocalDefId, callee: DefId) -> String {
    // only search for a relative path if the call is fully local
    if callee.is_local() {
        let callee_path = tcx.def_path(callee);
        let caller_path = tcx.def_path(from.to_def_id());
        maybe_get_relative_path(&caller_path, &callee_path, 2)
    } else {
        tcx.def_path_str(callee)
    }
}

/// Tries to produce a relative path from `from` to `to`; if such a path would contain more than
/// `max_super` `super` items, produces an absolute path instead. Both `from` and `to` should be in
/// the local crate.
///
/// Suitable for user output/suggestions.
///
/// This ignores use items, and assumes that the target path is visible from the source
/// path (which _should_ be a reasonable assumption since we in order to be able to use an object of
/// certain type T, T is required to be visible).
///
/// TODO make use of `use` items. Maybe we should have something more sophisticated like
/// rust-analyzer does? <https://docs.rs/ra_ap_hir_def/0.0.169/src/ra_ap_hir_def/find_path.rs.html#19-27>
fn maybe_get_relative_path(from: &DefPath, to: &DefPath, max_super: usize) -> String {
    use itertools::EitherOrBoth::{Both, Left, Right};

    // 1. skip the segments common for both paths (regardless of their type)
    let unique_parts = to
        .data
        .iter()
        .zip_longest(from.data.iter())
        .skip_while(|el| matches!(el, Both(l, r) if l == r))
        .map(|el| match el {
            Both(l, r) => Both(l.data, r.data),
            Left(l) => Left(l.data),
            Right(r) => Right(r.data),
        });

    // 2. for the remaining segments, construct relative path using only mod names and `super`
    let mut go_up_by = 0;
    let mut path = Vec::new();
    for el in unique_parts {
        match el {
            Both(l, r) => {
                // consider:
                // a::b::sym:: ::    refers to
                // c::d::e  ::f::sym
                // result should be super::super::c::d::e::f
                //
                // alternatively:
                // a::b::c  ::d::sym refers to
                // e::f::sym:: ::
                // result should be super::super::super::super::e::f
                if let DefPathData::TypeNs(Some(s)) = l {
                    path.push(s.to_string());
                }
                if let DefPathData::TypeNs(_) = r {
                    go_up_by += 1;
                }
            },
            // consider:
            // a::b::sym:: ::    refers to
            // c::d::e  ::f::sym
            // when looking at `f`
            Left(DefPathData::TypeNs(Some(sym))) => path.push(sym.to_string()),
            // consider:
            // a::b::c  ::d::sym refers to
            // e::f::sym:: ::
            // when looking at `d`
            Right(DefPathData::TypeNs(_)) => go_up_by += 1,
            _ => {},
        }
    }

    if go_up_by > max_super {
        // `super` chain would be too long, just use the absolute path instead
        once(String::from("crate"))
            .chain(to.data.iter().filter_map(|el| {
                if let DefPathData::TypeNs(Some(sym)) = el.data {
                    Some(sym.to_string())
                } else {
                    None
                }
            }))
            .join("::")
    } else {
        repeat_n(String::from("super"), go_up_by).chain(path).join("::")
    }
}

/// Returns true if the specified `HirId` is the top-level expression of a statement or the only
/// expression in a block.
pub fn is_parent_stmt(cx: &LateContext<'_>, id: HirId) -> bool {
    matches!(
        cx.tcx.parent_hir_node(id),
        Node::Stmt(..) | Node::Block(Block { stmts: [], .. })
    )
}

/// Returns true if the given `expr` is a block or resembled as a block,
/// such as `if`, `loop`, `match` expressions etc.
pub fn is_block_like(expr: &Expr<'_>) -> bool {
    matches!(
        expr.kind,
        ExprKind::Block(..) | ExprKind::ConstBlock(..) | ExprKind::If(..) | ExprKind::Loop(..) | ExprKind::Match(..)
    )
}

/// Returns true if the given `expr` is binary expression that needs to be wrapped in parentheses.
pub fn binary_expr_needs_parentheses(expr: &Expr<'_>) -> bool {
    fn contains_block(expr: &Expr<'_>, is_operand: bool) -> bool {
        match expr.kind {
            ExprKind::Binary(_, lhs, _) | ExprKind::Cast(lhs, _) => contains_block(lhs, true),
            _ if is_block_like(expr) => is_operand,
            _ => false,
        }
    }

    contains_block(expr, false)
}

/// Returns true if the specified expression is in a receiver position.
pub fn is_receiver_of_method_call(cx: &LateContext<'_>, expr: &Expr<'_>) -> bool {
    if let Some(parent_expr) = get_parent_expr(cx, expr)
        && let ExprKind::MethodCall(_, receiver, ..) = parent_expr.kind
        && receiver.hir_id == expr.hir_id
    {
        return true;
    }
    false
}

/// Returns true if `expr` creates any temporary whose type references a non-static lifetime and has
/// a significant drop and does not consume it.
pub fn leaks_droppable_temporary_with_limited_lifetime<'tcx>(cx: &LateContext<'tcx>, expr: &'tcx Expr<'tcx>) -> bool {
    for_each_unconsumed_temporary(cx, expr, |temporary_ty| {
        if temporary_ty.has_significant_drop(cx.tcx, cx.typing_env())
            && temporary_ty
                .walk()
                .any(|arg| matches!(arg.unpack(), GenericArgKind::Lifetime(re) if !re.is_static()))
        {
            ControlFlow::Break(())
        } else {
            ControlFlow::Continue(())
        }
    })
    .is_break()
}

/// Returns true if the specified `expr` requires coercion,
/// meaning that it either has a coercion or propagates a coercion from one of its sub expressions.
///
/// Similar to [`is_adjusted`], this not only checks if an expression's type was adjusted,
/// but also going through extra steps to see if it fits the description of [coercion sites].
///
/// You should used this when you want to avoid suggesting replacing an expression that is currently
/// a coercion site or coercion propagating expression with one that is not.
///
/// [coercion sites]: https://doc.rust-lang.org/stable/reference/type-coercions.html#coercion-sites
pub fn expr_requires_coercion<'tcx>(cx: &LateContext<'tcx>, expr: &Expr<'tcx>) -> bool {
    let expr_ty_is_adjusted = cx
        .typeck_results()
        .expr_adjustments(expr)
        .iter()
        // ignore `NeverToAny` adjustments, such as `panic!` call.
        .any(|adj| !matches!(adj.kind, Adjust::NeverToAny));
    if expr_ty_is_adjusted {
        return true;
    }

    // Identify coercion sites and recursively check if those sites
    // actually have type adjustments.
    match expr.kind {
        ExprKind::Call(_, args) | ExprKind::MethodCall(_, _, args, _) if let Some(def_id) = fn_def_id(cx, expr) => {
            let fn_sig = cx.tcx.fn_sig(def_id).instantiate_identity();

            if !fn_sig.output().skip_binder().has_type_flags(TypeFlags::HAS_TY_PARAM) {
                return false;
            }

            let self_arg_count = usize::from(matches!(expr.kind, ExprKind::MethodCall(..)));
            let mut args_with_ty_param = {
                fn_sig
                    .inputs()
                    .skip_binder()
                    .iter()
                    .skip(self_arg_count)
                    .zip(args)
                    .filter_map(|(arg_ty, arg)| {
                        if arg_ty.has_type_flags(TypeFlags::HAS_TY_PARAM) {
                            Some(arg)
                        } else {
                            None
                        }
                    })
            };
            args_with_ty_param.any(|arg| expr_requires_coercion(cx, arg))
        },
        // Struct/union initialization.
        ExprKind::Struct(qpath, _, _) => {
            let res = cx.typeck_results().qpath_res(qpath, expr.hir_id);
            if let Some((_, v_def)) = adt_and_variant_of_res(cx, res) {
                let rustc_ty::Adt(_, generic_args) = cx.typeck_results().expr_ty_adjusted(expr).kind() else {
                    // This should never happen, but when it does, not linting is the better option.
                    return true;
                };
                v_def
                    .fields
                    .iter()
                    .any(|field| field.ty(cx.tcx, generic_args).has_type_flags(TypeFlags::HAS_TY_PARAM))
            } else {
                false
            }
        },
        // Function results, including the final line of a block or a `return` expression.
        ExprKind::Block(
            &Block {
                expr: Some(ret_expr), ..
            },
            _,
        )
        | ExprKind::Ret(Some(ret_expr)) => expr_requires_coercion(cx, ret_expr),

        // ===== Coercion-propagation expressions =====
        ExprKind::Array(elems) | ExprKind::Tup(elems) => elems.iter().any(|elem| expr_requires_coercion(cx, elem)),
        // Array but with repeating syntax.
        ExprKind::Repeat(rep_elem, _) => expr_requires_coercion(cx, rep_elem),
        // Others that may contain coercion sites.
        ExprKind::If(_, then, maybe_else) => {
            expr_requires_coercion(cx, then) || maybe_else.is_some_and(|e| expr_requires_coercion(cx, e))
        },
        ExprKind::Match(_, arms, _) => arms
            .iter()
            .map(|arm| arm.body)
            .any(|body| expr_requires_coercion(cx, body)),
        _ => false,
    }
}

/// Returns `true` if `expr` designates a mutable static, a mutable local binding, or an expression
/// that can be owned.
pub fn is_mutable(cx: &LateContext<'_>, expr: &Expr<'_>) -> bool {
    if let Some(hir_id) = path_to_local(expr)
        && let Node::Pat(pat) = cx.tcx.hir_node(hir_id)
    {
        matches!(pat.kind, PatKind::Binding(BindingMode::MUT, ..))
    } else if let ExprKind::Path(p) = &expr.kind
        && let Some(mutability) = cx
            .qpath_res(p, expr.hir_id)
            .opt_def_id()
            .and_then(|id| cx.tcx.static_mutability(id))
    {
        mutability == Mutability::Mut
    } else if let ExprKind::Field(parent, _) = expr.kind {
        is_mutable(cx, parent)
    } else {
        true
    }
}

/// Peel `Option<…>` from `hir_ty` as long as the HIR name is `Option` and it corresponds to the
/// `core::Option<_>` type.
pub fn peel_hir_ty_options<'tcx>(cx: &LateContext<'tcx>, mut hir_ty: &'tcx hir::Ty<'tcx>) -> &'tcx hir::Ty<'tcx> {
    let Some(option_def_id) = cx.tcx.get_diagnostic_item(sym::Option) else {
        return hir_ty;
    };
    while let TyKind::Path(QPath::Resolved(None, path)) = hir_ty.kind
        && let Some(segment) = path.segments.last()
        && segment.ident.name == sym::Option
        && let Res::Def(DefKind::Enum, def_id) = segment.res
        && def_id == option_def_id
        && let [GenericArg::Type(arg_ty)] = segment.args().args
    {
        hir_ty = arg_ty.as_unambig_ty();
    }
    hir_ty
}<|MERGE_RESOLUTION|>--- conflicted
+++ resolved
@@ -1420,12 +1420,7 @@
     let parent_id = cx.tcx.hir_get_parent_item(expr.hir_id).def_id;
     match cx.tcx.hir_node_by_def_id(parent_id) {
         Node::Item(item) => item.kind.ident().map(|ident| ident.name),
-<<<<<<< HEAD
-        Node::TraitItem(TraitItem { ident, .. })
-        | Node::ImplItem(ImplItem { ident, .. }) => Some(ident.name),
-=======
         Node::TraitItem(TraitItem { ident, .. }) | Node::ImplItem(ImplItem { ident, .. }) => Some(ident.name),
->>>>>>> 3f2eea34
         _ => None,
     }
 }
