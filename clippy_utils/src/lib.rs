#![feature(array_chunks)]
#![feature(box_patterns)]
#![feature(if_let_guard)]
#![feature(let_chains)]
#![feature(lint_reasons)]
#![feature(never_type)]
#![feature(rustc_private)]
#![feature(assert_matches)]
#![recursion_limit = "512"]
#![cfg_attr(feature = "deny-warnings", deny(warnings))]
#![allow(clippy::missing_errors_doc, clippy::missing_panics_doc, clippy::must_use_candidate)]
// warn on the same lints as `clippy_lints`
#![warn(trivial_casts, trivial_numeric_casts)]
// warn on lints, that are included in `rust-lang/rust`s bootstrap
#![warn(rust_2018_idioms, unused_lifetimes)]
// warn on rustc internal lints
#![warn(rustc::internal)]

// FIXME: switch to something more ergonomic here, once available.
// (Currently there is no way to opt into sysroot crates without `extern crate`.)
extern crate rustc_ast;
extern crate rustc_ast_pretty;
extern crate rustc_attr;
extern crate rustc_const_eval;
extern crate rustc_data_structures;
// The `rustc_driver` crate seems to be required in order to use the `rust_ast` crate.
#[allow(unused_extern_crates)]
extern crate rustc_driver;
extern crate rustc_errors;
extern crate rustc_hir;
extern crate rustc_hir_typeck;
extern crate rustc_index;
extern crate rustc_infer;
extern crate rustc_lexer;
extern crate rustc_lint;
extern crate rustc_middle;
extern crate rustc_mir_dataflow;
extern crate rustc_session;
extern crate rustc_span;
extern crate rustc_target;
extern crate rustc_trait_selection;

#[macro_use]
pub mod sym_helper;

pub mod ast_utils;
pub mod attrs;
mod check_proc_macro;
pub mod comparisons;
pub mod consts;
pub mod diagnostics;
pub mod eager_or_lazy;
pub mod higher;
mod hir_utils;
pub mod macros;
pub mod mir;
pub mod msrvs;
pub mod numeric_literal;
pub mod paths;
pub mod ptr;
pub mod qualify_min_const_fn;
pub mod source;
pub mod str_utils;
pub mod sugg;
pub mod ty;
pub mod usage;
pub mod visitors;

pub use self::attrs::*;
pub use self::check_proc_macro::{is_from_proc_macro, is_span_if, is_span_match};
pub use self::hir_utils::{
    both, count_eq, eq_expr_value, hash_expr, hash_stmt, is_bool, over, HirEqInterExpr, SpanlessEq, SpanlessHash,
};

use core::ops::ControlFlow;
use std::collections::hash_map::Entry;
use std::hash::BuildHasherDefault;
use std::sync::{Mutex, MutexGuard, OnceLock};

use if_chain::if_chain;
use itertools::Itertools;
use rustc_ast::ast::{self, LitKind, RangeLimits};
use rustc_ast::Attribute;
use rustc_data_structures::fx::FxHashMap;
use rustc_data_structures::unhash::UnhashMap;
use rustc_hir::def::{DefKind, Res};
use rustc_hir::def_id::{CrateNum, DefId, LocalDefId, LocalModDefId, LOCAL_CRATE};
use rustc_hir::hir_id::{HirIdMap, HirIdSet};
use rustc_hir::intravisit::{walk_expr, FnKind, Visitor};
use rustc_hir::LangItem::{OptionNone, OptionSome, ResultErr, ResultOk};
use rustc_hir::{
    self as hir, def, Arm, ArrayLen, BindingAnnotation, Block, BlockCheckMode, Body, Closure, Destination, Expr,
    ExprField, ExprKind, FnDecl, FnRetTy, GenericArgs, HirId, Impl, ImplItem, ImplItemKind, ImplItemRef, Item,
    ItemKind, LangItem, Local, MatchSource, Mutability, Node, OwnerId, Param, Pat, PatKind, Path, PathSegment, PrimTy,
    QPath, Stmt, StmtKind, TraitItem, TraitItemKind, TraitItemRef, TraitRef, TyKind, UnOp,
};
use rustc_lexer::{tokenize, TokenKind};
use rustc_lint::{LateContext, Level, Lint, LintContext};
use rustc_middle::hir::place::PlaceBase;
use rustc_middle::mir::Const;
use rustc_middle::ty::adjustment::{Adjust, Adjustment, AutoBorrow};
use rustc_middle::ty::binding::BindingMode;
use rustc_middle::ty::fast_reject::SimplifiedType;
use rustc_middle::ty::layout::IntegerExt;
use rustc_middle::ty::{
    self as rustc_ty, Binder, BorrowKind, ClosureKind, FloatTy, IntTy, ParamEnv, ParamEnvAnd, Ty, TyCtxt, TypeAndMut,
    TypeVisitableExt, UintTy, UpvarCapture,
};
use rustc_span::hygiene::{ExpnKind, MacroKind};
use rustc_span::source_map::SourceMap;
use rustc_span::symbol::{kw, Ident, Symbol};
use rustc_span::{sym, Span};
use rustc_target::abi::Integer;
use visitors::Visitable;

use crate::consts::{constant, miri_to_const, Constant};
use crate::higher::Range;
use crate::ty::{
    adt_and_variant_of_res, can_partially_move_ty, expr_sig, is_copy, is_recursively_primitive_type,
    ty_is_fn_once_param,
};
use crate::visitors::for_each_expr;

use rustc_middle::hir::nested_filter;

#[macro_export]
macro_rules! extract_msrv_attr {
    ($context:ident) => {
        fn enter_lint_attrs(&mut self, cx: &rustc_lint::$context<'_>, attrs: &[rustc_ast::ast::Attribute]) {
            let sess = rustc_lint::LintContext::sess(cx);
            self.msrv.enter_lint_attrs(sess, attrs);
        }

        fn exit_lint_attrs(&mut self, cx: &rustc_lint::$context<'_>, attrs: &[rustc_ast::ast::Attribute]) {
            let sess = rustc_lint::LintContext::sess(cx);
            self.msrv.exit_lint_attrs(sess, attrs);
        }
    };
}

/// If the given expression is a local binding, find the initializer expression.
/// If that initializer expression is another local binding, find its initializer again.
/// This process repeats as long as possible (but usually no more than once). Initializer
/// expressions with adjustments are ignored. If this is not desired, use [`find_binding_init`]
/// instead.
///
/// Examples:
/// ```
/// let abc = 1;
/// //        ^ output
/// let def = abc;
/// dbg!(def);
/// //   ^^^ input
///
/// // or...
/// let abc = 1;
/// let def = abc + 2;
/// //        ^^^^^^^ output
/// dbg!(def);
/// //   ^^^ input
/// ```
pub fn expr_or_init<'a, 'b, 'tcx: 'b>(cx: &LateContext<'tcx>, mut expr: &'a Expr<'b>) -> &'a Expr<'b> {
    while let Some(init) = path_to_local(expr)
        .and_then(|id| find_binding_init(cx, id))
        .filter(|init| cx.typeck_results().expr_adjustments(init).is_empty())
    {
        expr = init;
    }
    expr
}

/// Finds the initializer expression for a local binding. Returns `None` if the binding is mutable.
/// By only considering immutable bindings, we guarantee that the returned expression represents the
/// value of the binding wherever it is referenced.
///
/// Example: For `let x = 1`, if the `HirId` of `x` is provided, the `Expr` `1` is returned.
/// Note: If you have an expression that references a binding `x`, use `path_to_local` to get the
/// canonical binding `HirId`.
pub fn find_binding_init<'tcx>(cx: &LateContext<'tcx>, hir_id: HirId) -> Option<&'tcx Expr<'tcx>> {
    let hir = cx.tcx.hir();
    if_chain! {
        if let Some(Node::Pat(pat)) = hir.find(hir_id);
        if matches!(pat.kind, PatKind::Binding(BindingAnnotation::NONE, ..));
        let parent = hir.parent_id(hir_id);
        if let Some(Node::Local(local)) = hir.find(parent);
        then {
            return local.init;
        }
    }
    None
}

/// Returns `true` if the given `NodeId` is inside a constant context
///
/// # Example
///
/// ```rust,ignore
/// if in_constant(cx, expr.hir_id) {
///     // Do something
/// }
/// ```
pub fn in_constant(cx: &LateContext<'_>, id: HirId) -> bool {
    cx.tcx.hir().is_inside_const_context(id)
}

/// Checks if a `Res` refers to a constructor of a `LangItem`
/// For example, use this to check whether a function call or a pattern is `Some(..)`.
pub fn is_res_lang_ctor(cx: &LateContext<'_>, res: Res, lang_item: LangItem) -> bool {
    if let Res::Def(DefKind::Ctor(..), id) = res
        && let Some(lang_id) = cx.tcx.lang_items().get(lang_item)
        && let Some(id) = cx.tcx.opt_parent(id)
    {
        id == lang_id
    } else {
        false
    }
}

pub fn is_res_diagnostic_ctor(cx: &LateContext<'_>, res: Res, diag_item: Symbol) -> bool {
    if let Res::Def(DefKind::Ctor(..), id) = res
        && let Some(id) = cx.tcx.opt_parent(id)
    {
        cx.tcx.is_diagnostic_item(diag_item, id)
    } else {
        false
    }
}

/// Checks if a `QPath` resolves to a constructor of a diagnostic item.
pub fn is_diagnostic_ctor(cx: &LateContext<'_>, qpath: &QPath<'_>, diagnostic_item: Symbol) -> bool {
    if let QPath::Resolved(_, path) = qpath {
        if let Res::Def(DefKind::Ctor(..), ctor_id) = path.res {
            return cx.tcx.is_diagnostic_item(diagnostic_item, cx.tcx.parent(ctor_id));
        }
    }
    false
}

/// Checks if the `DefId` matches the given diagnostic item or it's constructor.
pub fn is_diagnostic_item_or_ctor(cx: &LateContext<'_>, did: DefId, item: Symbol) -> bool {
    let did = match cx.tcx.def_kind(did) {
        DefKind::Ctor(..) => cx.tcx.parent(did),
        // Constructors for types in external crates seem to have `DefKind::Variant`
        DefKind::Variant => match cx.tcx.opt_parent(did) {
            Some(did) if matches!(cx.tcx.def_kind(did), DefKind::Variant) => did,
            _ => did,
        },
        _ => did,
    };

    cx.tcx.is_diagnostic_item(item, did)
}

/// Checks if the `DefId` matches the given `LangItem` or it's constructor.
pub fn is_lang_item_or_ctor(cx: &LateContext<'_>, did: DefId, item: LangItem) -> bool {
    let did = match cx.tcx.def_kind(did) {
        DefKind::Ctor(..) => cx.tcx.parent(did),
        // Constructors for types in external crates seem to have `DefKind::Variant`
        DefKind::Variant => match cx.tcx.opt_parent(did) {
            Some(did) if matches!(cx.tcx.def_kind(did), DefKind::Variant) => did,
            _ => did,
        },
        _ => did,
    };

    cx.tcx.lang_items().get(item) == Some(did)
}

pub fn is_unit_expr(expr: &Expr<'_>) -> bool {
    matches!(
        expr.kind,
        ExprKind::Block(
            Block {
                stmts: [],
                expr: None,
                ..
            },
            _
        ) | ExprKind::Tup([])
    )
}

/// Checks if given pattern is a wildcard (`_`)
pub fn is_wild(pat: &Pat<'_>) -> bool {
    matches!(pat.kind, PatKind::Wild)
}

/// Checks if the given `QPath` belongs to a type alias.
pub fn is_ty_alias(qpath: &QPath<'_>) -> bool {
    match *qpath {
        QPath::Resolved(_, path) => matches!(path.res, Res::Def(DefKind::TyAlias { .. } | DefKind::AssocTy, ..)),
        QPath::TypeRelative(ty, _) if let TyKind::Path(qpath) = ty.kind => { is_ty_alias(&qpath) },
        _ => false,
    }
}

/// Checks if the method call given in `expr` belongs to the given trait.
/// This is a deprecated function, consider using [`is_trait_method`].
pub fn match_trait_method(cx: &LateContext<'_>, expr: &Expr<'_>, path: &[&str]) -> bool {
    let def_id = cx.typeck_results().type_dependent_def_id(expr.hir_id).unwrap();
    let trt_id = cx.tcx.trait_of_item(def_id);
    trt_id.map_or(false, |trt_id| match_def_path(cx, trt_id, path))
}

/// Checks if a method is defined in an impl of a diagnostic item
pub fn is_diag_item_method(cx: &LateContext<'_>, def_id: DefId, diag_item: Symbol) -> bool {
    if let Some(impl_did) = cx.tcx.impl_of_method(def_id) {
        if let Some(adt) = cx.tcx.type_of(impl_did).instantiate_identity().ty_adt_def() {
            return cx.tcx.is_diagnostic_item(diag_item, adt.did());
        }
    }
    false
}

/// Checks if a method is in a diagnostic item trait
pub fn is_diag_trait_item(cx: &LateContext<'_>, def_id: DefId, diag_item: Symbol) -> bool {
    if let Some(trait_did) = cx.tcx.trait_of_item(def_id) {
        return cx.tcx.is_diagnostic_item(diag_item, trait_did);
    }
    false
}

/// Checks if the method call given in `expr` belongs to the given trait.
pub fn is_trait_method(cx: &LateContext<'_>, expr: &Expr<'_>, diag_item: Symbol) -> bool {
    cx.typeck_results()
        .type_dependent_def_id(expr.hir_id)
        .map_or(false, |did| is_diag_trait_item(cx, did, diag_item))
}

/// Checks if the `def_id` belongs to a function that is part of a trait impl.
pub fn is_def_id_trait_method(cx: &LateContext<'_>, def_id: LocalDefId) -> bool {
    if let Some(hir_id) = cx.tcx.opt_local_def_id_to_hir_id(def_id)
        && let Node::Item(item) = cx.tcx.hir().get_parent(hir_id)
        && let ItemKind::Impl(imp) = item.kind
    {
        imp.of_trait.is_some()
    } else {
        false
    }
}

/// Checks if the given expression is a path referring an item on the trait
/// that is marked with the given diagnostic item.
///
/// For checking method call expressions instead of path expressions, use
/// [`is_trait_method`].
///
/// For example, this can be used to find if an expression like `u64::default`
/// refers to an item of the trait `Default`, which is associated with the
/// `diag_item` of `sym::Default`.
pub fn is_trait_item(cx: &LateContext<'_>, expr: &Expr<'_>, diag_item: Symbol) -> bool {
    if let hir::ExprKind::Path(ref qpath) = expr.kind {
        cx.qpath_res(qpath, expr.hir_id)
            .opt_def_id()
            .map_or(false, |def_id| is_diag_trait_item(cx, def_id, diag_item))
    } else {
        false
    }
}

pub fn last_path_segment<'tcx>(path: &QPath<'tcx>) -> &'tcx PathSegment<'tcx> {
    match *path {
        QPath::Resolved(_, path) => path.segments.last().expect("A path must have at least one segment"),
        QPath::TypeRelative(_, seg) => seg,
        QPath::LangItem(..) => panic!("last_path_segment: lang item has no path segments"),
    }
}

pub fn qpath_generic_tys<'tcx>(qpath: &QPath<'tcx>) -> impl Iterator<Item = &'tcx hir::Ty<'tcx>> {
    last_path_segment(qpath)
        .args
        .map_or(&[][..], |a| a.args)
        .iter()
        .filter_map(|a| match a {
            hir::GenericArg::Type(ty) => Some(*ty),
            _ => None,
        })
}

/// THIS METHOD IS DEPRECATED and will eventually be removed since it does not match against the
/// entire path or resolved `DefId`. Prefer using `match_def_path`. Consider getting a `DefId` from
/// `QPath::Resolved.1.res.opt_def_id()`.
///
/// Matches a `QPath` against a slice of segment string literals.
///
/// There is also `match_path` if you are dealing with a `rustc_hir::Path` instead of a
/// `rustc_hir::QPath`.
///
/// # Examples
/// ```rust,ignore
/// match_qpath(path, &["std", "rt", "begin_unwind"])
/// ```
pub fn match_qpath(path: &QPath<'_>, segments: &[&str]) -> bool {
    match *path {
        QPath::Resolved(_, path) => match_path(path, segments),
        QPath::TypeRelative(ty, segment) => match ty.kind {
            TyKind::Path(ref inner_path) => {
                if let [prefix @ .., end] = segments {
                    if match_qpath(inner_path, prefix) {
                        return segment.ident.name.as_str() == *end;
                    }
                }
                false
            },
            _ => false,
        },
        QPath::LangItem(..) => false,
    }
}

/// If the expression is a path, resolves it to a `DefId` and checks if it matches the given path.
///
/// Please use `is_path_diagnostic_item` if the target is a diagnostic item.
pub fn is_expr_path_def_path(cx: &LateContext<'_>, expr: &Expr<'_>, segments: &[&str]) -> bool {
    path_def_id(cx, expr).map_or(false, |id| match_def_path(cx, id, segments))
}

/// If `maybe_path` is a path node which resolves to an item, resolves it to a `DefId` and checks if
/// it matches the given lang item.
pub fn is_path_lang_item<'tcx>(cx: &LateContext<'_>, maybe_path: &impl MaybePath<'tcx>, lang_item: LangItem) -> bool {
    path_def_id(cx, maybe_path).map_or(false, |id| cx.tcx.lang_items().get(lang_item) == Some(id))
}

/// If `maybe_path` is a path node which resolves to an item, resolves it to a `DefId` and checks if
/// it matches the given diagnostic item.
pub fn is_path_diagnostic_item<'tcx>(
    cx: &LateContext<'_>,
    maybe_path: &impl MaybePath<'tcx>,
    diag_item: Symbol,
) -> bool {
    path_def_id(cx, maybe_path).map_or(false, |id| cx.tcx.is_diagnostic_item(diag_item, id))
}

/// THIS METHOD IS DEPRECATED and will eventually be removed since it does not match against the
/// entire path or resolved `DefId`. Prefer using `match_def_path`. Consider getting a `DefId` from
/// `QPath::Resolved.1.res.opt_def_id()`.
///
/// Matches a `Path` against a slice of segment string literals.
///
/// There is also `match_qpath` if you are dealing with a `rustc_hir::QPath` instead of a
/// `rustc_hir::Path`.
///
/// # Examples
///
/// ```rust,ignore
/// if match_path(&trait_ref.path, &paths::HASH) {
///     // This is the `std::hash::Hash` trait.
/// }
///
/// if match_path(ty_path, &["rustc", "lint", "Lint"]) {
///     // This is a `rustc_middle::lint::Lint`.
/// }
/// ```
pub fn match_path(path: &Path<'_>, segments: &[&str]) -> bool {
    path.segments
        .iter()
        .rev()
        .zip(segments.iter().rev())
        .all(|(a, b)| a.ident.name.as_str() == *b)
}

/// If the expression is a path to a local, returns the canonical `HirId` of the local.
pub fn path_to_local(expr: &Expr<'_>) -> Option<HirId> {
    if let ExprKind::Path(QPath::Resolved(None, path)) = expr.kind {
        if let Res::Local(id) = path.res {
            return Some(id);
        }
    }
    None
}

/// Returns true if the expression is a path to a local with the specified `HirId`.
/// Use this function to see if an expression matches a function argument or a match binding.
pub fn path_to_local_id(expr: &Expr<'_>, id: HirId) -> bool {
    path_to_local(expr) == Some(id)
}

pub trait MaybePath<'hir> {
    fn hir_id(&self) -> HirId;
    fn qpath_opt(&self) -> Option<&QPath<'hir>>;
}

macro_rules! maybe_path {
    ($ty:ident, $kind:ident) => {
        impl<'hir> MaybePath<'hir> for hir::$ty<'hir> {
            fn hir_id(&self) -> HirId {
                self.hir_id
            }
            fn qpath_opt(&self) -> Option<&QPath<'hir>> {
                match &self.kind {
                    hir::$kind::Path(qpath) => Some(qpath),
                    _ => None,
                }
            }
        }
    };
}
maybe_path!(Expr, ExprKind);
maybe_path!(Pat, PatKind);
maybe_path!(Ty, TyKind);

/// If `maybe_path` is a path node, resolves it, otherwise returns `Res::Err`
pub fn path_res<'tcx>(cx: &LateContext<'_>, maybe_path: &impl MaybePath<'tcx>) -> Res {
    match maybe_path.qpath_opt() {
        None => Res::Err,
        Some(qpath) => cx.qpath_res(qpath, maybe_path.hir_id()),
    }
}

/// If `maybe_path` is a path node which resolves to an item, retrieves the item ID
pub fn path_def_id<'tcx>(cx: &LateContext<'_>, maybe_path: &impl MaybePath<'tcx>) -> Option<DefId> {
    path_res(cx, maybe_path).opt_def_id()
}

fn find_primitive_impls<'tcx>(tcx: TyCtxt<'tcx>, name: &str) -> impl Iterator<Item = DefId> + 'tcx {
    let ty = match name {
        "bool" => SimplifiedType::Bool,
        "char" => SimplifiedType::Char,
        "str" => SimplifiedType::Str,
        "array" => SimplifiedType::Array,
        "slice" => SimplifiedType::Slice,
        // FIXME: rustdoc documents these two using just `pointer`.
        //
        // Maybe this is something we should do here too.
        "const_ptr" => SimplifiedType::Ptr(Mutability::Not),
        "mut_ptr" => SimplifiedType::Ptr(Mutability::Mut),
        "isize" => SimplifiedType::Int(IntTy::Isize),
        "i8" => SimplifiedType::Int(IntTy::I8),
        "i16" => SimplifiedType::Int(IntTy::I16),
        "i32" => SimplifiedType::Int(IntTy::I32),
        "i64" => SimplifiedType::Int(IntTy::I64),
        "i128" => SimplifiedType::Int(IntTy::I128),
        "usize" => SimplifiedType::Uint(UintTy::Usize),
        "u8" => SimplifiedType::Uint(UintTy::U8),
        "u16" => SimplifiedType::Uint(UintTy::U16),
        "u32" => SimplifiedType::Uint(UintTy::U32),
        "u64" => SimplifiedType::Uint(UintTy::U64),
        "u128" => SimplifiedType::Uint(UintTy::U128),
        "f32" => SimplifiedType::Float(FloatTy::F32),
        "f64" => SimplifiedType::Float(FloatTy::F64),
        _ => return [].iter().copied(),
    };

    tcx.incoherent_impls(ty).iter().copied()
}

fn non_local_item_children_by_name(tcx: TyCtxt<'_>, def_id: DefId, name: Symbol) -> Vec<Res> {
    match tcx.def_kind(def_id) {
        DefKind::Mod | DefKind::Enum | DefKind::Trait => tcx
            .module_children(def_id)
            .iter()
            .filter(|item| item.ident.name == name)
            .map(|child| child.res.expect_non_local())
            .collect(),
        DefKind::Impl { .. } => tcx
            .associated_item_def_ids(def_id)
            .iter()
            .copied()
            .filter(|assoc_def_id| tcx.item_name(*assoc_def_id) == name)
            .map(|assoc_def_id| Res::Def(tcx.def_kind(assoc_def_id), assoc_def_id))
            .collect(),
        _ => Vec::new(),
    }
}

fn local_item_children_by_name(tcx: TyCtxt<'_>, local_id: LocalDefId, name: Symbol) -> Vec<Res> {
    let hir = tcx.hir();

    let root_mod;
    let item_kind = match hir.find_by_def_id(local_id) {
        Some(Node::Crate(r#mod)) => {
            root_mod = ItemKind::Mod(r#mod);
            &root_mod
        },
        Some(Node::Item(item)) => &item.kind,
        _ => return Vec::new(),
    };

    let res = |ident: Ident, owner_id: OwnerId| {
        if ident.name == name {
            let def_id = owner_id.to_def_id();
            Some(Res::Def(tcx.def_kind(def_id), def_id))
        } else {
            None
        }
    };

    match item_kind {
        ItemKind::Mod(r#mod) => r#mod
            .item_ids
            .iter()
            .filter_map(|&item_id| res(hir.item(item_id).ident, item_id.owner_id))
            .collect(),
        ItemKind::Impl(r#impl) => r#impl
            .items
            .iter()
            .filter_map(|&ImplItemRef { ident, id, .. }| res(ident, id.owner_id))
            .collect(),
        ItemKind::Trait(.., trait_item_refs) => trait_item_refs
            .iter()
            .filter_map(|&TraitItemRef { ident, id, .. }| res(ident, id.owner_id))
            .collect(),
        _ => Vec::new(),
    }
}

fn item_children_by_name(tcx: TyCtxt<'_>, def_id: DefId, name: Symbol) -> Vec<Res> {
    if let Some(local_id) = def_id.as_local() {
        local_item_children_by_name(tcx, local_id, name)
    } else {
        non_local_item_children_by_name(tcx, def_id, name)
    }
}

/// Resolves a def path like `std::vec::Vec`.
///
/// Can return multiple resolutions when there are multiple versions of the same crate, e.g.
/// `memchr::memchr` could return the functions from both memchr 1.0 and memchr 2.0.
///
/// Also returns multiple results when there are multiple paths under the same name e.g. `std::vec`
/// would have both a [`DefKind::Mod`] and [`DefKind::Macro`].
///
/// This function is expensive and should be used sparingly.
pub fn def_path_res(cx: &LateContext<'_>, path: &[&str]) -> Vec<Res> {
    fn find_crates(tcx: TyCtxt<'_>, name: Symbol) -> impl Iterator<Item = DefId> + '_ {
        tcx.crates(())
            .iter()
            .copied()
            .filter(move |&num| tcx.crate_name(num) == name)
            .map(CrateNum::as_def_id)
    }

    let tcx = cx.tcx;

    let (base, mut path) = match *path {
        [primitive] => {
            return vec![PrimTy::from_name(Symbol::intern(primitive)).map_or(Res::Err, Res::PrimTy)];
        },
        [base, ref path @ ..] => (base, path),
        _ => return Vec::new(),
    };

    let base_sym = Symbol::intern(base);

    let local_crate = if tcx.crate_name(LOCAL_CRATE) == base_sym {
        Some(LOCAL_CRATE.as_def_id())
    } else {
        None
    };

    let starts = find_primitive_impls(tcx, base)
        .chain(find_crates(tcx, base_sym))
        .chain(local_crate)
        .map(|id| Res::Def(tcx.def_kind(id), id));

    let mut resolutions: Vec<Res> = starts.collect();

    while let [segment, rest @ ..] = path {
        path = rest;
        let segment = Symbol::intern(segment);

        resolutions = resolutions
            .into_iter()
            .filter_map(|res| res.opt_def_id())
            .flat_map(|def_id| {
                // When the current def_id is e.g. `struct S`, check the impl items in
                // `impl S { ... }`
                let inherent_impl_children = tcx
                    .inherent_impls(def_id)
                    .iter()
                    .flat_map(|&impl_def_id| item_children_by_name(tcx, impl_def_id, segment));

                let direct_children = item_children_by_name(tcx, def_id, segment);

                inherent_impl_children.chain(direct_children)
            })
            .collect();
    }

    resolutions
}

/// Resolves a def path like `std::vec::Vec` to its [`DefId`]s, see [`def_path_res`].
pub fn def_path_def_ids(cx: &LateContext<'_>, path: &[&str]) -> impl Iterator<Item = DefId> {
    def_path_res(cx, path).into_iter().filter_map(|res| res.opt_def_id())
}

/// Convenience function to get the `DefId` of a trait by path.
/// It could be a trait or trait alias.
///
/// This function is expensive and should be used sparingly.
pub fn get_trait_def_id(cx: &LateContext<'_>, path: &[&str]) -> Option<DefId> {
    def_path_res(cx, path).into_iter().find_map(|res| match res {
        Res::Def(DefKind::Trait | DefKind::TraitAlias, trait_id) => Some(trait_id),
        _ => None,
    })
}

/// Gets the `hir::TraitRef` of the trait the given method is implemented for.
///
/// Use this if you want to find the `TraitRef` of the `Add` trait in this example:
///
/// ```rust
/// struct Point(isize, isize);
///
/// impl std::ops::Add for Point {
///     type Output = Self;
///
///     fn add(self, other: Self) -> Self {
///         Point(0, 0)
///     }
/// }
/// ```
pub fn trait_ref_of_method<'tcx>(cx: &LateContext<'tcx>, def_id: LocalDefId) -> Option<&'tcx TraitRef<'tcx>> {
    // Get the implemented trait for the current function
    let hir_id = cx.tcx.hir().local_def_id_to_hir_id(def_id);
    let parent_impl = cx.tcx.hir().get_parent_item(hir_id);
    if_chain! {
        if parent_impl != hir::CRATE_OWNER_ID;
        if let hir::Node::Item(item) = cx.tcx.hir().get_by_def_id(parent_impl.def_id);
        if let hir::ItemKind::Impl(impl_) = &item.kind;
        then {
            return impl_.of_trait.as_ref();
        }
    }
    None
}

/// This method will return tuple of projection stack and root of the expression,
/// used in `can_mut_borrow_both`.
///
/// For example, if `e` represents the `v[0].a.b[x]`
/// this method will return a tuple, composed of a `Vec`
/// containing the `Expr`s for `v[0], v[0].a, v[0].a.b, v[0].a.b[x]`
/// and an `Expr` for root of them, `v`
fn projection_stack<'a, 'hir>(mut e: &'a Expr<'hir>) -> (Vec<&'a Expr<'hir>>, &'a Expr<'hir>) {
    let mut result = vec![];
    let root = loop {
        match e.kind {
            ExprKind::Index(ep, _, _) | ExprKind::Field(ep, _) => {
                result.push(e);
                e = ep;
            },
            _ => break e,
        };
    };
    result.reverse();
    (result, root)
}

/// Gets the mutability of the custom deref adjustment, if any.
pub fn expr_custom_deref_adjustment(cx: &LateContext<'_>, e: &Expr<'_>) -> Option<Mutability> {
    cx.typeck_results()
        .expr_adjustments(e)
        .iter()
        .find_map(|a| match a.kind {
            Adjust::Deref(Some(d)) => Some(Some(d.mutbl)),
            Adjust::Deref(None) => None,
            _ => Some(None),
        })
        .and_then(|x| x)
}

/// Checks if two expressions can be mutably borrowed simultaneously
/// and they aren't dependent on borrowing same thing twice
pub fn can_mut_borrow_both(cx: &LateContext<'_>, e1: &Expr<'_>, e2: &Expr<'_>) -> bool {
    let (s1, r1) = projection_stack(e1);
    let (s2, r2) = projection_stack(e2);
    if !eq_expr_value(cx, r1, r2) {
        return true;
    }
    if expr_custom_deref_adjustment(cx, r1).is_some() || expr_custom_deref_adjustment(cx, r2).is_some() {
        return false;
    }

    for (x1, x2) in s1.iter().zip(s2.iter()) {
        if expr_custom_deref_adjustment(cx, x1).is_some() || expr_custom_deref_adjustment(cx, x2).is_some() {
            return false;
        }

        match (&x1.kind, &x2.kind) {
            (ExprKind::Field(_, i1), ExprKind::Field(_, i2)) => {
                if i1 != i2 {
                    return true;
                }
            },
            (ExprKind::Index(_, i1, _), ExprKind::Index(_, i2, _)) => {
                if !eq_expr_value(cx, i1, i2) {
                    return false;
                }
            },
            _ => return false,
        }
    }
    false
}

/// Returns true if the `def_id` associated with the `path` is recognized as a "default-equivalent"
/// constructor from the std library
fn is_default_equivalent_ctor(cx: &LateContext<'_>, def_id: DefId, path: &QPath<'_>) -> bool {
    let std_types_symbols = &[
        sym::Vec,
        sym::VecDeque,
        sym::LinkedList,
        sym::HashMap,
        sym::BTreeMap,
        sym::HashSet,
        sym::BTreeSet,
        sym::BinaryHeap,
    ];

    if let QPath::TypeRelative(_, method) = path {
        if method.ident.name == sym::new {
            if let Some(impl_did) = cx.tcx.impl_of_method(def_id) {
                if let Some(adt) = cx.tcx.type_of(impl_did).instantiate_identity().ty_adt_def() {
                    return std_types_symbols.iter().any(|&symbol| {
                        cx.tcx.is_diagnostic_item(symbol, adt.did()) || Some(adt.did()) == cx.tcx.lang_items().string()
                    });
                }
            }
        }
    }
    false
}

/// Returns true if the expr is equal to `Default::default` when evaluated.
pub fn is_default_equivalent_call(cx: &LateContext<'_>, repl_func: &Expr<'_>) -> bool {
    if_chain! {
        if let hir::ExprKind::Path(ref repl_func_qpath) = repl_func.kind;
        if let Some(repl_def_id) = cx.qpath_res(repl_func_qpath, repl_func.hir_id).opt_def_id();
        if is_diag_trait_item(cx, repl_def_id, sym::Default)
            || is_default_equivalent_ctor(cx, repl_def_id, repl_func_qpath);
        then { true } else { false }
    }
}

/// Returns true if the expr is equal to `Default::default()` of it's type when evaluated.
/// It doesn't cover all cases, for example indirect function calls (some of std
/// functions are supported) but it is the best we have.
pub fn is_default_equivalent(cx: &LateContext<'_>, e: &Expr<'_>) -> bool {
    match &e.kind {
        ExprKind::Lit(lit) => match lit.node {
            LitKind::Bool(false) | LitKind::Int(0, _) => true,
            LitKind::Str(s, _) => s.is_empty(),
            _ => false,
        },
        ExprKind::Tup(items) | ExprKind::Array(items) => items.iter().all(|x| is_default_equivalent(cx, x)),
        ExprKind::Repeat(x, ArrayLen::Body(len)) => if_chain! {
            if let ExprKind::Lit(const_lit) = cx.tcx.hir().body(len.body).value.kind;
            if let LitKind::Int(v, _) = const_lit.node;
            if v <= 32 && is_default_equivalent(cx, x);
            then {
                true
            }
            else {
                false
            }
        },
        ExprKind::Call(repl_func, []) => is_default_equivalent_call(cx, repl_func),
        ExprKind::Call(from_func, [ref arg]) => is_default_equivalent_from(cx, from_func, arg),
        ExprKind::Path(qpath) => is_res_lang_ctor(cx, cx.qpath_res(qpath, e.hir_id), OptionNone),
        ExprKind::AddrOf(rustc_hir::BorrowKind::Ref, _, expr) => matches!(expr.kind, ExprKind::Array([])),
        _ => false,
    }
}

fn is_default_equivalent_from(cx: &LateContext<'_>, from_func: &Expr<'_>, arg: &Expr<'_>) -> bool {
    if let ExprKind::Path(QPath::TypeRelative(ty, seg)) = from_func.kind &&
        seg.ident.name == sym::from
    {
        match arg.kind {
            ExprKind::Lit(hir::Lit {
                node: LitKind::Str(ref sym, _),
                ..
            }) => return sym.is_empty() && is_path_lang_item(cx, ty, LangItem::String),
            ExprKind::Array([]) => return is_path_diagnostic_item(cx, ty, sym::Vec),
            ExprKind::Repeat(_, ArrayLen::Body(len)) => {
                if let ExprKind::Lit(const_lit) = cx.tcx.hir().body(len.body).value.kind &&
                    let LitKind::Int(v, _) = const_lit.node
                {
                        return v == 0 && is_path_diagnostic_item(cx, ty, sym::Vec);
                }
            }
            _ => (),
        }
    }
    false
}

/// Checks if the top level expression can be moved into a closure as is.
/// Currently checks for:
/// * Break/Continue outside the given loop HIR ids.
/// * Yield/Return statements.
/// * Inline assembly.
/// * Usages of a field of a local where the type of the local can be partially moved.
///
/// For example, given the following function:
///
/// ```
/// fn f<'a>(iter: &mut impl Iterator<Item = (usize, &'a mut String)>) {
///     for item in iter {
///         let s = item.1;
///         if item.0 > 10 {
///             continue;
///         } else {
///             s.clear();
///         }
///     }
/// }
/// ```
///
/// When called on the expression `item.0` this will return false unless the local `item` is in the
/// `ignore_locals` set. The type `(usize, &mut String)` can have the second element moved, so it
/// isn't always safe to move into a closure when only a single field is needed.
///
/// When called on the `continue` expression this will return false unless the outer loop expression
/// is in the `loop_ids` set.
///
/// Note that this check is not recursive, so passing the `if` expression will always return true
/// even though sub-expressions might return false.
pub fn can_move_expr_to_closure_no_visit<'tcx>(
    cx: &LateContext<'tcx>,
    expr: &'tcx Expr<'_>,
    loop_ids: &[HirId],
    ignore_locals: &HirIdSet,
) -> bool {
    match expr.kind {
        ExprKind::Break(Destination { target_id: Ok(id), .. }, _)
        | ExprKind::Continue(Destination { target_id: Ok(id), .. })
            if loop_ids.contains(&id) =>
        {
            true
        },
        ExprKind::Break(..)
        | ExprKind::Continue(_)
        | ExprKind::Ret(_)
        | ExprKind::Yield(..)
        | ExprKind::InlineAsm(_) => false,
        // Accessing a field of a local value can only be done if the type isn't
        // partially moved.
        ExprKind::Field(
            &Expr {
                hir_id,
                kind:
                    ExprKind::Path(QPath::Resolved(
                        _,
                        Path {
                            res: Res::Local(local_id),
                            ..
                        },
                    )),
                ..
            },
            _,
        ) if !ignore_locals.contains(local_id) && can_partially_move_ty(cx, cx.typeck_results().node_type(hir_id)) => {
            // TODO: check if the local has been partially moved. Assume it has for now.
            false
        },
        _ => true,
    }
}

/// How a local is captured by a closure
#[derive(Debug, Clone, Copy, PartialEq, Eq)]
pub enum CaptureKind {
    Value,
    Ref(Mutability),
}
impl CaptureKind {
    pub fn is_imm_ref(self) -> bool {
        self == Self::Ref(Mutability::Not)
    }
}
impl std::ops::BitOr for CaptureKind {
    type Output = Self;
    fn bitor(self, rhs: Self) -> Self::Output {
        match (self, rhs) {
            (CaptureKind::Value, _) | (_, CaptureKind::Value) => CaptureKind::Value,
            (CaptureKind::Ref(Mutability::Mut), CaptureKind::Ref(_))
            | (CaptureKind::Ref(_), CaptureKind::Ref(Mutability::Mut)) => CaptureKind::Ref(Mutability::Mut),
            (CaptureKind::Ref(Mutability::Not), CaptureKind::Ref(Mutability::Not)) => CaptureKind::Ref(Mutability::Not),
        }
    }
}
impl std::ops::BitOrAssign for CaptureKind {
    fn bitor_assign(&mut self, rhs: Self) {
        *self = *self | rhs;
    }
}

/// Given an expression referencing a local, determines how it would be captured in a closure.
/// Note as this will walk up to parent expressions until the capture can be determined it should
/// only be used while making a closure somewhere a value is consumed. e.g. a block, match arm, or
/// function argument (other than a receiver).
pub fn capture_local_usage(cx: &LateContext<'_>, e: &Expr<'_>) -> CaptureKind {
    fn pat_capture_kind(cx: &LateContext<'_>, pat: &Pat<'_>) -> CaptureKind {
        let mut capture = CaptureKind::Ref(Mutability::Not);
        pat.each_binding_or_first(&mut |_, id, span, _| match cx
            .typeck_results()
            .extract_binding_mode(cx.sess(), id, span)
            .unwrap()
        {
            BindingMode::BindByValue(_) if !is_copy(cx, cx.typeck_results().node_type(id)) => {
                capture = CaptureKind::Value;
            },
            BindingMode::BindByReference(Mutability::Mut) if capture != CaptureKind::Value => {
                capture = CaptureKind::Ref(Mutability::Mut);
            },
            _ => (),
        });
        capture
    }

    debug_assert!(matches!(
        e.kind,
        ExprKind::Path(QPath::Resolved(None, Path { res: Res::Local(_), .. }))
    ));

    let mut child_id = e.hir_id;
    let mut capture = CaptureKind::Value;
    let mut capture_expr_ty = e;

    for (parent_id, parent) in cx.tcx.hir().parent_iter(e.hir_id) {
        if let [
            Adjustment {
                kind: Adjust::Deref(_) | Adjust::Borrow(AutoBorrow::Ref(..)),
                target,
            },
            ref adjust @ ..,
        ] = *cx
            .typeck_results()
            .adjustments()
            .get(child_id)
            .map_or(&[][..], |x| &**x)
        {
            if let rustc_ty::RawPtr(TypeAndMut { mutbl: mutability, .. }) | rustc_ty::Ref(_, _, mutability) =
                *adjust.last().map_or(target, |a| a.target).kind()
            {
                return CaptureKind::Ref(mutability);
            }
        }

        match parent {
            Node::Expr(e) => match e.kind {
                ExprKind::AddrOf(_, mutability, _) => return CaptureKind::Ref(mutability),
                ExprKind::Index(..) | ExprKind::Unary(UnOp::Deref, _) => capture = CaptureKind::Ref(Mutability::Not),
                ExprKind::Assign(lhs, ..) | ExprKind::AssignOp(_, lhs, _) if lhs.hir_id == child_id => {
                    return CaptureKind::Ref(Mutability::Mut);
                },
                ExprKind::Field(..) => {
                    if capture == CaptureKind::Value {
                        capture_expr_ty = e;
                    }
                },
                ExprKind::Let(let_expr) => {
                    let mutability = match pat_capture_kind(cx, let_expr.pat) {
                        CaptureKind::Value => Mutability::Not,
                        CaptureKind::Ref(m) => m,
                    };
                    return CaptureKind::Ref(mutability);
                },
                ExprKind::Match(_, arms, _) => {
                    let mut mutability = Mutability::Not;
                    for capture in arms.iter().map(|arm| pat_capture_kind(cx, arm.pat)) {
                        match capture {
                            CaptureKind::Value => break,
                            CaptureKind::Ref(Mutability::Mut) => mutability = Mutability::Mut,
                            CaptureKind::Ref(Mutability::Not) => (),
                        }
                    }
                    return CaptureKind::Ref(mutability);
                },
                _ => break,
            },
            Node::Local(l) => match pat_capture_kind(cx, l.pat) {
                CaptureKind::Value => break,
                capture @ CaptureKind::Ref(_) => return capture,
            },
            _ => break,
        }

        child_id = parent_id;
    }

    if capture == CaptureKind::Value && is_copy(cx, cx.typeck_results().expr_ty(capture_expr_ty)) {
        // Copy types are never automatically captured by value.
        CaptureKind::Ref(Mutability::Not)
    } else {
        capture
    }
}

/// Checks if the expression can be moved into a closure as is. This will return a list of captures
/// if so, otherwise, `None`.
pub fn can_move_expr_to_closure<'tcx>(cx: &LateContext<'tcx>, expr: &'tcx Expr<'_>) -> Option<HirIdMap<CaptureKind>> {
    struct V<'cx, 'tcx> {
        cx: &'cx LateContext<'tcx>,
        // Stack of potential break targets contained in the expression.
        loops: Vec<HirId>,
        /// Local variables created in the expression. These don't need to be captured.
        locals: HirIdSet,
        /// Whether this expression can be turned into a closure.
        allow_closure: bool,
        /// Locals which need to be captured, and whether they need to be by value, reference, or
        /// mutable reference.
        captures: HirIdMap<CaptureKind>,
    }
    impl<'tcx> Visitor<'tcx> for V<'_, 'tcx> {
        fn visit_expr(&mut self, e: &'tcx Expr<'_>) {
            if !self.allow_closure {
                return;
            }

            match e.kind {
                ExprKind::Path(QPath::Resolved(None, &Path { res: Res::Local(l), .. })) => {
                    if !self.locals.contains(&l) {
                        let cap = capture_local_usage(self.cx, e);
                        self.captures.entry(l).and_modify(|e| *e |= cap).or_insert(cap);
                    }
                },
                ExprKind::Closure(closure) => {
                    for capture in self.cx.typeck_results().closure_min_captures_flattened(closure.def_id) {
                        let local_id = match capture.place.base {
                            PlaceBase::Local(id) => id,
                            PlaceBase::Upvar(var) => var.var_path.hir_id,
                            _ => continue,
                        };
                        if !self.locals.contains(&local_id) {
                            let capture = match capture.info.capture_kind {
                                UpvarCapture::ByValue => CaptureKind::Value,
                                UpvarCapture::ByRef(kind) => match kind {
                                    BorrowKind::ImmBorrow => CaptureKind::Ref(Mutability::Not),
                                    BorrowKind::UniqueImmBorrow | BorrowKind::MutBorrow => {
                                        CaptureKind::Ref(Mutability::Mut)
                                    },
                                },
                            };
                            self.captures
                                .entry(local_id)
                                .and_modify(|e| *e |= capture)
                                .or_insert(capture);
                        }
                    }
                },
                ExprKind::Loop(b, ..) => {
                    self.loops.push(e.hir_id);
                    self.visit_block(b);
                    self.loops.pop();
                },
                _ => {
                    self.allow_closure &= can_move_expr_to_closure_no_visit(self.cx, e, &self.loops, &self.locals);
                    walk_expr(self, e);
                },
            }
        }

        fn visit_pat(&mut self, p: &'tcx Pat<'tcx>) {
            p.each_binding_or_first(&mut |_, id, _, _| {
                self.locals.insert(id);
            });
        }
    }

    let mut v = V {
        cx,
        allow_closure: true,
        loops: Vec::new(),
        locals: HirIdSet::default(),
        captures: HirIdMap::default(),
    };
    v.visit_expr(expr);
    v.allow_closure.then_some(v.captures)
}

/// Arguments of a method: the receiver and all the additional arguments.
pub type MethodArguments<'tcx> = Vec<(&'tcx Expr<'tcx>, &'tcx [Expr<'tcx>])>;

/// Returns the method names and argument list of nested method call expressions that make up
/// `expr`. method/span lists are sorted with the most recent call first.
pub fn method_calls<'tcx>(expr: &'tcx Expr<'tcx>, max_depth: usize) -> (Vec<Symbol>, MethodArguments<'tcx>, Vec<Span>) {
    let mut method_names = Vec::with_capacity(max_depth);
    let mut arg_lists = Vec::with_capacity(max_depth);
    let mut spans = Vec::with_capacity(max_depth);

    let mut current = expr;
    for _ in 0..max_depth {
        if let ExprKind::MethodCall(path, receiver, args, _) = &current.kind {
            if receiver.span.from_expansion() || args.iter().any(|e| e.span.from_expansion()) {
                break;
            }
            method_names.push(path.ident.name);
            arg_lists.push((*receiver, &**args));
            spans.push(path.ident.span);
            current = receiver;
        } else {
            break;
        }
    }

    (method_names, arg_lists, spans)
}

/// Matches an `Expr` against a chain of methods, and return the matched `Expr`s.
///
/// For example, if `expr` represents the `.baz()` in `foo.bar().baz()`,
/// `method_chain_args(expr, &["bar", "baz"])` will return a `Vec`
/// containing the `Expr`s for
/// `.bar()` and `.baz()`
pub fn method_chain_args<'a>(expr: &'a Expr<'_>, methods: &[&str]) -> Option<Vec<(&'a Expr<'a>, &'a [Expr<'a>])>> {
    let mut current = expr;
    let mut matched = Vec::with_capacity(methods.len());
    for method_name in methods.iter().rev() {
        // method chains are stored last -> first
        if let ExprKind::MethodCall(path, receiver, args, _) = current.kind {
            if path.ident.name.as_str() == *method_name {
                if receiver.span.from_expansion() || args.iter().any(|e| e.span.from_expansion()) {
                    return None;
                }
                matched.push((receiver, args)); // build up `matched` backwards
                current = receiver; // go to parent expression
            } else {
                return None;
            }
        } else {
            return None;
        }
    }
    // Reverse `matched` so that it is in the same order as `methods`.
    matched.reverse();
    Some(matched)
}

/// Returns `true` if the provided `def_id` is an entrypoint to a program.
pub fn is_entrypoint_fn(cx: &LateContext<'_>, def_id: DefId) -> bool {
    cx.tcx
        .entry_fn(())
        .map_or(false, |(entry_fn_def_id, _)| def_id == entry_fn_def_id)
}

/// Returns `true` if the expression is in the program's `#[panic_handler]`.
pub fn is_in_panic_handler(cx: &LateContext<'_>, e: &Expr<'_>) -> bool {
    let parent = cx.tcx.hir().get_parent_item(e.hir_id);
    Some(parent.to_def_id()) == cx.tcx.lang_items().panic_impl()
}

/// Gets the name of the item the expression is in, if available.
pub fn get_item_name(cx: &LateContext<'_>, expr: &Expr<'_>) -> Option<Symbol> {
    let parent_id = cx.tcx.hir().get_parent_item(expr.hir_id).def_id;
    match cx.tcx.hir().find_by_def_id(parent_id) {
        Some(
            Node::Item(Item { ident, .. })
            | Node::TraitItem(TraitItem { ident, .. })
            | Node::ImplItem(ImplItem { ident, .. }),
        ) => Some(ident.name),
        _ => None,
    }
}

pub struct ContainsName<'a, 'tcx> {
    pub cx: &'a LateContext<'tcx>,
    pub name: Symbol,
    pub result: bool,
}

impl<'a, 'tcx> Visitor<'tcx> for ContainsName<'a, 'tcx> {
    type NestedFilter = nested_filter::OnlyBodies;

    fn visit_name(&mut self, name: Symbol) {
        if self.name == name {
            self.result = true;
        }
    }

    fn nested_visit_map(&mut self) -> Self::Map {
        self.cx.tcx.hir()
    }
}

/// Checks if an `Expr` contains a certain name.
pub fn contains_name<'tcx>(name: Symbol, expr: &'tcx Expr<'_>, cx: &LateContext<'tcx>) -> bool {
    let mut cn = ContainsName {
        name,
        result: false,
        cx,
    };
    cn.visit_expr(expr);
    cn.result
}

/// Returns `true` if `expr` contains a return expression
pub fn contains_return<'tcx>(expr: impl Visitable<'tcx>) -> bool {
    for_each_expr(expr, |e| {
        if matches!(e.kind, hir::ExprKind::Ret(..)) {
            ControlFlow::Break(())
        } else {
            ControlFlow::Continue(())
        }
    })
    .is_some()
}

/// Gets the parent node, if any.
pub fn get_parent_node(tcx: TyCtxt<'_>, id: HirId) -> Option<Node<'_>> {
    tcx.hir().find_parent(id)
}

/// Gets the parent expression, if any –- this is useful to constrain a lint.
pub fn get_parent_expr<'tcx>(cx: &LateContext<'tcx>, e: &Expr<'_>) -> Option<&'tcx Expr<'tcx>> {
    get_parent_expr_for_hir(cx, e.hir_id)
}

/// This retrieves the parent for the given `HirId` if it's an expression. This is useful for
/// constraint lints
pub fn get_parent_expr_for_hir<'tcx>(cx: &LateContext<'tcx>, hir_id: hir::HirId) -> Option<&'tcx Expr<'tcx>> {
    match get_parent_node(cx.tcx, hir_id) {
        Some(Node::Expr(parent)) => Some(parent),
        _ => None,
    }
}

/// Gets the enclosing block, if any.
pub fn get_enclosing_block<'tcx>(cx: &LateContext<'tcx>, hir_id: HirId) -> Option<&'tcx Block<'tcx>> {
    let map = &cx.tcx.hir();
    let enclosing_node = map
        .get_enclosing_scope(hir_id)
        .and_then(|enclosing_id| map.find(enclosing_id));
    enclosing_node.and_then(|node| match node {
        Node::Block(block) => Some(block),
        Node::Item(&Item {
            kind: ItemKind::Fn(_, _, eid),
            ..
        })
        | Node::ImplItem(&ImplItem {
            kind: ImplItemKind::Fn(_, eid),
            ..
        }) => match cx.tcx.hir().body(eid).value.kind {
            ExprKind::Block(block, _) => Some(block),
            _ => None,
        },
        _ => None,
    })
}

/// Gets the loop or closure enclosing the given expression, if any.
pub fn get_enclosing_loop_or_multi_call_closure<'tcx>(
    cx: &LateContext<'tcx>,
    expr: &Expr<'_>,
) -> Option<&'tcx Expr<'tcx>> {
    for (_, node) in cx.tcx.hir().parent_iter(expr.hir_id) {
        match node {
            Node::Expr(e) => match e.kind {
                ExprKind::Closure { .. } => {
                    if let rustc_ty::Closure(_, subs) = cx.typeck_results().expr_ty(e).kind()
                        && subs.as_closure().kind() == ClosureKind::FnOnce
                    {
                        continue;
                    }
                    let is_once = walk_to_expr_usage(cx, e, |node, id| {
                        let Node::Expr(e) = node else {
                            return None;
                        };
                        match e.kind {
                            ExprKind::Call(f, _) if f.hir_id == id => Some(()),
                            ExprKind::Call(f, args) => {
                                let i = args.iter().position(|arg| arg.hir_id == id)?;
                                let sig = expr_sig(cx, f)?;
                                let predicates = sig
                                    .predicates_id()
                                    .map_or(cx.param_env, |id| cx.tcx.param_env(id))
                                    .caller_bounds();
                                sig.input(i).and_then(|ty| {
                                    ty_is_fn_once_param(cx.tcx, ty.skip_binder(), predicates).then_some(())
                                })
                            },
                            ExprKind::MethodCall(_, receiver, args, _) => {
                                let i = std::iter::once(receiver)
                                    .chain(args.iter())
                                    .position(|arg| arg.hir_id == id)?;
                                let id = cx.typeck_results().type_dependent_def_id(e.hir_id)?;
                                let ty = cx.tcx.fn_sig(id).instantiate_identity().skip_binder().inputs()[i];
                                ty_is_fn_once_param(cx.tcx, ty, cx.tcx.param_env(id).caller_bounds()).then_some(())
                            },
                            _ => None,
                        }
                    })
                    .is_some();
                    if !is_once {
                        return Some(e);
                    }
                },
                ExprKind::Loop(..) => return Some(e),
                _ => (),
            },
            Node::Stmt(_) | Node::Block(_) | Node::Local(_) | Node::Arm(_) => (),
            _ => break,
        }
    }
    None
}

/// Gets the parent node if it's an impl block.
pub fn get_parent_as_impl(tcx: TyCtxt<'_>, id: HirId) -> Option<&Impl<'_>> {
    match tcx.hir().parent_iter(id).next() {
        Some((
            _,
            Node::Item(Item {
                kind: ItemKind::Impl(imp),
                ..
            }),
        )) => Some(imp),
        _ => None,
    }
}

/// Removes blocks around an expression, only if the block contains just one expression
/// and no statements. Unsafe blocks are not removed.
///
/// Examples:
///  * `{}`               -> `{}`
///  * `{ x }`            -> `x`
///  * `{{ x }}`          -> `x`
///  * `{ x; }`           -> `{ x; }`
///  * `{ x; y }`         -> `{ x; y }`
///  * `{ unsafe { x } }` -> `unsafe { x }`
pub fn peel_blocks<'a>(mut expr: &'a Expr<'a>) -> &'a Expr<'a> {
    while let ExprKind::Block(
        Block {
            stmts: [],
            expr: Some(inner),
            rules: BlockCheckMode::DefaultBlock,
            ..
        },
        _,
    ) = expr.kind
    {
        expr = inner;
    }
    expr
}

/// Removes blocks around an expression, only if the block contains just one expression
/// or just one expression statement with a semicolon. Unsafe blocks are not removed.
///
/// Examples:
///  * `{}`               -> `{}`
///  * `{ x }`            -> `x`
///  * `{ x; }`           -> `x`
///  * `{{ x; }}`         -> `x`
///  * `{ x; y }`         -> `{ x; y }`
///  * `{ unsafe { x } }` -> `unsafe { x }`
pub fn peel_blocks_with_stmt<'a>(mut expr: &'a Expr<'a>) -> &'a Expr<'a> {
    while let ExprKind::Block(
        Block {
            stmts: [],
            expr: Some(inner),
            rules: BlockCheckMode::DefaultBlock,
            ..
        }
        | Block {
            stmts:
                [
                    Stmt {
                        kind: StmtKind::Expr(inner) | StmtKind::Semi(inner),
                        ..
                    },
                ],
            expr: None,
            rules: BlockCheckMode::DefaultBlock,
            ..
        },
        _,
    ) = expr.kind
    {
        expr = inner;
    }
    expr
}

/// Checks if the given expression is the else clause of either an `if` or `if let` expression.
pub fn is_else_clause(tcx: TyCtxt<'_>, expr: &Expr<'_>) -> bool {
    let mut iter = tcx.hir().parent_iter(expr.hir_id);
    match iter.next() {
        Some((
            _,
            Node::Expr(Expr {
                kind: ExprKind::If(_, _, Some(else_expr)),
                ..
            }),
        )) => else_expr.hir_id == expr.hir_id,
        _ => false,
    }
}

/// Checks whether the given `Expr` is a range equivalent to a `RangeFull`.
/// For the lower bound, this means that:
/// - either there is none
/// - or it is the smallest value that can be represented by the range's integer type
/// For the upper bound, this means that:
/// - either there is none
/// - or it is the largest value that can be represented by the range's integer type and is
///   inclusive
/// - or it is a call to some container's `len` method and is exclusive, and the range is passed to
///   a method call on that same container (e.g. `v.drain(..v.len())`)
/// If the given `Expr` is not some kind of range, the function returns `false`.
pub fn is_range_full(cx: &LateContext<'_>, expr: &Expr<'_>, container_path: Option<&Path<'_>>) -> bool {
    let ty = cx.typeck_results().expr_ty(expr);
    if let Some(Range { start, end, limits }) = Range::hir(expr) {
        let start_is_none_or_min = start.map_or(true, |start| {
            if let rustc_ty::Adt(_, subst) = ty.kind()
                && let bnd_ty = subst.type_at(0)
                && let Some(min_val) = bnd_ty.numeric_min_val(cx.tcx)
                && let const_val = cx.tcx.valtree_to_const_val((bnd_ty, min_val.to_valtree()))
                && let min_const_kind = Const::from_value(const_val, bnd_ty)
                && let Some(min_const) = miri_to_const(cx, min_const_kind)
                && let Some(start_const) = constant(cx, cx.typeck_results(), start)
            {
                start_const == min_const
            } else {
                false
            }
        });
        let end_is_none_or_max = end.map_or(true, |end| {
            match limits {
                RangeLimits::Closed => {
                    if let rustc_ty::Adt(_, subst) = ty.kind()
                        && let bnd_ty = subst.type_at(0)
                        && let Some(max_val) = bnd_ty.numeric_max_val(cx.tcx)
                        && let const_val = cx.tcx.valtree_to_const_val((bnd_ty, max_val.to_valtree()))
                        && let max_const_kind = Const::from_value(const_val, bnd_ty)
                        && let Some(max_const) = miri_to_const(cx, max_const_kind)
                        && let Some(end_const) = constant(cx, cx.typeck_results(), end)
                    {
                        end_const == max_const
                    } else {
                        false
                    }
                },
                RangeLimits::HalfOpen => {
                    if let Some(container_path) = container_path
                        && let ExprKind::MethodCall(name, self_arg, [], _) = end.kind
                        && name.ident.name == sym::len
                        && let ExprKind::Path(QPath::Resolved(None, path)) = self_arg.kind
                    {
                        container_path.res == path.res
                    } else {
                        false
                    }
                },
            }
        });
        return start_is_none_or_min && end_is_none_or_max;
    }
    false
}

/// Checks whether the given expression is a constant integer of the given value.
/// unlike `is_integer_literal`, this version does const folding
pub fn is_integer_const(cx: &LateContext<'_>, e: &Expr<'_>, value: u128) -> bool {
    if is_integer_literal(e, value) {
        return true;
    }
    let enclosing_body = cx.tcx.hir().enclosing_body_owner(e.hir_id);
    if let Some(Constant::Int(v)) = constant(cx, cx.tcx.typeck(enclosing_body), e) {
        return value == v;
    }
    false
}

/// Checks whether the given expression is a constant literal of the given value.
pub fn is_integer_literal(expr: &Expr<'_>, value: u128) -> bool {
    // FIXME: use constant folding
    if let ExprKind::Lit(spanned) = expr.kind {
        if let LitKind::Int(v, _) = spanned.node {
            return v == value;
        }
    }
    false
}

/// Returns `true` if the given `Expr` has been coerced before.
///
/// Examples of coercions can be found in the Nomicon at
/// <https://doc.rust-lang.org/nomicon/coercions.html>.
///
/// See `rustc_middle::ty::adjustment::Adjustment` and `rustc_hir_analysis::check::coercion` for
/// more information on adjustments and coercions.
pub fn is_adjusted(cx: &LateContext<'_>, e: &Expr<'_>) -> bool {
    cx.typeck_results().adjustments().get(e.hir_id).is_some()
}

/// Returns the pre-expansion span if this comes from an expansion of the
/// macro `name`.
/// See also [`is_direct_expn_of`].
#[must_use]
pub fn is_expn_of(mut span: Span, name: &str) -> Option<Span> {
    loop {
        if span.from_expansion() {
            let data = span.ctxt().outer_expn_data();
            let new_span = data.call_site;

            if let ExpnKind::Macro(MacroKind::Bang, mac_name) = data.kind {
                if mac_name.as_str() == name {
                    return Some(new_span);
                }
            }

            span = new_span;
        } else {
            return None;
        }
    }
}

/// Returns the pre-expansion span if the span directly comes from an expansion
/// of the macro `name`.
/// The difference with [`is_expn_of`] is that in
/// ```rust
/// # macro_rules! foo { ($name:tt!$args:tt) => { $name!$args } }
/// # macro_rules! bar { ($e:expr) => { $e } }
/// foo!(bar!(42));
/// ```
/// `42` is considered expanded from `foo!` and `bar!` by `is_expn_of` but only
/// from `bar!` by `is_direct_expn_of`.
#[must_use]
pub fn is_direct_expn_of(span: Span, name: &str) -> Option<Span> {
    if span.from_expansion() {
        let data = span.ctxt().outer_expn_data();
        let new_span = data.call_site;

        if let ExpnKind::Macro(MacroKind::Bang, mac_name) = data.kind {
            if mac_name.as_str() == name {
                return Some(new_span);
            }
        }
    }

    None
}

/// Convenience function to get the return type of a function.
pub fn return_ty<'tcx>(cx: &LateContext<'tcx>, fn_def_id: hir::OwnerId) -> Ty<'tcx> {
    let ret_ty = cx.tcx.fn_sig(fn_def_id).instantiate_identity().output();
    cx.tcx.erase_late_bound_regions(ret_ty)
}

/// Convenience function to get the nth argument type of a function.
pub fn nth_arg<'tcx>(cx: &LateContext<'tcx>, fn_def_id: hir::OwnerId, nth: usize) -> Ty<'tcx> {
    let arg = cx.tcx.fn_sig(fn_def_id).instantiate_identity().input(nth);
    cx.tcx.erase_late_bound_regions(arg)
}

/// Checks if an expression is constructing a tuple-like enum variant or struct
pub fn is_ctor_or_promotable_const_function(cx: &LateContext<'_>, expr: &Expr<'_>) -> bool {
    if let ExprKind::Call(fun, _) = expr.kind {
        if let ExprKind::Path(ref qp) = fun.kind {
            let res = cx.qpath_res(qp, fun.hir_id);
            return match res {
                def::Res::Def(DefKind::Variant | DefKind::Ctor(..), ..) => true,
                def::Res::Def(_, def_id) => cx.tcx.is_promotable_const_fn(def_id),
                _ => false,
            };
        }
    }
    false
}

/// Returns `true` if a pattern is refutable.
// TODO: should be implemented using rustc/mir_build/thir machinery
pub fn is_refutable(cx: &LateContext<'_>, pat: &Pat<'_>) -> bool {
    fn is_enum_variant(cx: &LateContext<'_>, qpath: &QPath<'_>, id: HirId) -> bool {
        matches!(
            cx.qpath_res(qpath, id),
            def::Res::Def(DefKind::Variant, ..) | Res::Def(DefKind::Ctor(def::CtorOf::Variant, _), _)
        )
    }

    fn are_refutable<'a, I: IntoIterator<Item = &'a Pat<'a>>>(cx: &LateContext<'_>, i: I) -> bool {
        i.into_iter().any(|pat| is_refutable(cx, pat))
    }

    match pat.kind {
        PatKind::Wild => false,
        PatKind::Binding(_, _, _, pat) => pat.map_or(false, |pat| is_refutable(cx, pat)),
        PatKind::Box(pat) | PatKind::Ref(pat, _) => is_refutable(cx, pat),
        PatKind::Lit(..) | PatKind::Range(..) => true,
        PatKind::Path(ref qpath) => is_enum_variant(cx, qpath, pat.hir_id),
        PatKind::Or(pats) => {
            // TODO: should be the honest check, that pats is exhaustive set
            are_refutable(cx, pats)
        },
        PatKind::Tuple(pats, _) => are_refutable(cx, pats),
        PatKind::Struct(ref qpath, fields, _) => {
            is_enum_variant(cx, qpath, pat.hir_id) || are_refutable(cx, fields.iter().map(|field| field.pat))
        },
        PatKind::TupleStruct(ref qpath, pats, _) => is_enum_variant(cx, qpath, pat.hir_id) || are_refutable(cx, pats),
        PatKind::Slice(head, middle, tail) => {
            match &cx.typeck_results().node_type(pat.hir_id).kind() {
                rustc_ty::Slice(..) => {
                    // [..] is the only irrefutable slice pattern.
                    !head.is_empty() || middle.is_none() || !tail.is_empty()
                },
                rustc_ty::Array(..) => are_refutable(cx, head.iter().chain(middle).chain(tail.iter())),
                _ => {
                    // unreachable!()
                    true
                },
            }
        },
    }
}

/// If the pattern is an `or` pattern, call the function once for each sub pattern. Otherwise, call
/// the function once on the given pattern.
pub fn recurse_or_patterns<'tcx, F: FnMut(&'tcx Pat<'tcx>)>(pat: &'tcx Pat<'tcx>, mut f: F) {
    if let PatKind::Or(pats) = pat.kind {
        pats.iter().for_each(f);
    } else {
        f(pat);
    }
}

pub fn is_self(slf: &Param<'_>) -> bool {
    if let PatKind::Binding(.., name, _) = slf.pat.kind {
        name.name == kw::SelfLower
    } else {
        false
    }
}

pub fn is_self_ty(slf: &hir::Ty<'_>) -> bool {
    if let TyKind::Path(QPath::Resolved(None, path)) = slf.kind {
        if let Res::SelfTyParam { .. } | Res::SelfTyAlias { .. } = path.res {
            return true;
        }
    }
    false
}

pub fn iter_input_pats<'tcx>(decl: &FnDecl<'_>, body: &'tcx Body<'_>) -> impl Iterator<Item = &'tcx Param<'tcx>> {
    (0..decl.inputs.len()).map(move |i| &body.params[i])
}

/// Checks if a given expression is a match expression expanded from the `?`
/// operator or the `try` macro.
pub fn is_try<'tcx>(cx: &LateContext<'_>, expr: &'tcx Expr<'tcx>) -> Option<&'tcx Expr<'tcx>> {
    fn is_ok(cx: &LateContext<'_>, arm: &Arm<'_>) -> bool {
        if_chain! {
            if let PatKind::TupleStruct(ref path, pat, ddpos) = arm.pat.kind;
            if ddpos.as_opt_usize().is_none();
            if is_res_lang_ctor(cx, cx.qpath_res(path, arm.pat.hir_id), ResultOk);
            if let PatKind::Binding(_, hir_id, _, None) = pat[0].kind;
            if path_to_local_id(arm.body, hir_id);
            then {
                return true;
            }
        }
        false
    }

    fn is_err(cx: &LateContext<'_>, arm: &Arm<'_>) -> bool {
        if let PatKind::TupleStruct(ref path, _, _) = arm.pat.kind {
            is_res_lang_ctor(cx, cx.qpath_res(path, arm.pat.hir_id), ResultErr)
        } else {
            false
        }
    }

    if let ExprKind::Match(_, arms, ref source) = expr.kind {
        // desugared from a `?` operator
        if let MatchSource::TryDesugar(_) = *source {
            return Some(expr);
        }

        if_chain! {
            if arms.len() == 2;
            if arms[0].guard.is_none();
            if arms[1].guard.is_none();
            if (is_ok(cx, &arms[0]) && is_err(cx, &arms[1])) || (is_ok(cx, &arms[1]) && is_err(cx, &arms[0]));
            then {
                return Some(expr);
            }
        }
    }

    None
}

/// Returns `true` if the lint is `#[allow]`ed or `#[expect]`ed at any of the `ids`, fulfilling all
/// of the expectations in `ids`
///
/// This should only be used when the lint would otherwise be emitted, for a way to check if a lint
/// is allowed early to skip work see [`is_lint_allowed`]
///
/// To emit at a lint at a different context than the one current see
/// [`span_lint_hir`](diagnostics::span_lint_hir) or
/// [`span_lint_hir_and_then`](diagnostics::span_lint_hir_and_then)
pub fn fulfill_or_allowed(cx: &LateContext<'_>, lint: &'static Lint, ids: impl IntoIterator<Item = HirId>) -> bool {
    let mut suppress_lint = false;

    for id in ids {
        let (level, _) = cx.tcx.lint_level_at_node(lint, id);
        if let Some(expectation) = level.get_expectation_id() {
            cx.fulfill_expectation(expectation);
        }

        match level {
            Level::Allow | Level::Expect(_) => suppress_lint = true,
            Level::Warn | Level::ForceWarn(_) | Level::Deny | Level::Forbid => {},
        }
    }

    suppress_lint
}

/// Returns `true` if the lint is allowed in the current context. This is useful for
/// skipping long running code when it's unnecessary
///
/// This function should check the lint level for the same node, that the lint will
/// be emitted at. If the information is buffered to be emitted at a later point, please
/// make sure to use `span_lint_hir` functions to emit the lint. This ensures that
/// expectations at the checked nodes will be fulfilled.
pub fn is_lint_allowed(cx: &LateContext<'_>, lint: &'static Lint, id: HirId) -> bool {
    cx.tcx.lint_level_at_node(lint, id).0 == Level::Allow
}

pub fn strip_pat_refs<'hir>(mut pat: &'hir Pat<'hir>) -> &'hir Pat<'hir> {
    while let PatKind::Ref(subpat, _) = pat.kind {
        pat = subpat;
    }
    pat
}

pub fn int_bits(tcx: TyCtxt<'_>, ity: rustc_ty::IntTy) -> u64 {
    Integer::from_int_ty(&tcx, ity).size().bits()
}

#[expect(clippy::cast_possible_wrap)]
/// Turn a constant int byte representation into an i128
pub fn sext(tcx: TyCtxt<'_>, u: u128, ity: rustc_ty::IntTy) -> i128 {
    let amt = 128 - int_bits(tcx, ity);
    ((u as i128) << amt) >> amt
}

#[expect(clippy::cast_sign_loss)]
/// clip unused bytes
pub fn unsext(tcx: TyCtxt<'_>, u: i128, ity: rustc_ty::IntTy) -> u128 {
    let amt = 128 - int_bits(tcx, ity);
    ((u as u128) << amt) >> amt
}

/// clip unused bytes
pub fn clip(tcx: TyCtxt<'_>, u: u128, ity: rustc_ty::UintTy) -> u128 {
    let bits = Integer::from_uint_ty(&tcx, ity).size().bits();
    let amt = 128 - bits;
    (u << amt) >> amt
}

pub fn has_attr(attrs: &[ast::Attribute], symbol: Symbol) -> bool {
    attrs.iter().any(|attr| attr.has_name(symbol))
}

pub fn has_repr_attr(cx: &LateContext<'_>, hir_id: HirId) -> bool {
    has_attr(cx.tcx.hir().attrs(hir_id), sym::repr)
}

pub fn any_parent_has_attr(tcx: TyCtxt<'_>, node: HirId, symbol: Symbol) -> bool {
    let map = &tcx.hir();
    let mut prev_enclosing_node = None;
    let mut enclosing_node = node;
    while Some(enclosing_node) != prev_enclosing_node {
        if has_attr(map.attrs(enclosing_node), symbol) {
            return true;
        }
        prev_enclosing_node = Some(enclosing_node);
        enclosing_node = map.get_parent_item(enclosing_node).into();
    }

    false
}

pub fn any_parent_is_automatically_derived(tcx: TyCtxt<'_>, node: HirId) -> bool {
    any_parent_has_attr(tcx, node, sym::automatically_derived)
}

/// Matches a function call with the given path and returns the arguments.
///
/// Usage:
///
/// ```rust,ignore
/// if let Some(args) = match_function_call(cx, cmp_max_call, &paths::CMP_MAX);
/// ```
/// This function is deprecated. Use [`match_function_call_with_def_id`].
pub fn match_function_call<'tcx>(
    cx: &LateContext<'tcx>,
    expr: &'tcx Expr<'_>,
    path: &[&str],
) -> Option<&'tcx [Expr<'tcx>]> {
    if_chain! {
        if let ExprKind::Call(fun, args) = expr.kind;
        if let ExprKind::Path(ref qpath) = fun.kind;
        if let Some(fun_def_id) = cx.qpath_res(qpath, fun.hir_id).opt_def_id();
        if match_def_path(cx, fun_def_id, path);
        then {
            return Some(args);
        }
    };
    None
}

pub fn match_function_call_with_def_id<'tcx>(
    cx: &LateContext<'tcx>,
    expr: &'tcx Expr<'_>,
    fun_def_id: DefId,
) -> Option<&'tcx [Expr<'tcx>]> {
    if_chain! {
        if let ExprKind::Call(fun, args) = expr.kind;
        if let ExprKind::Path(ref qpath) = fun.kind;
        if cx.qpath_res(qpath, fun.hir_id).opt_def_id() == Some(fun_def_id);
        then {
            return Some(args);
        }
    };
    None
}

/// Checks if the given `DefId` matches any of the paths. Returns the index of matching path, if
/// any.
///
/// Please use `tcx.get_diagnostic_name` if the targets are all diagnostic items.
pub fn match_any_def_paths(cx: &LateContext<'_>, did: DefId, paths: &[&[&str]]) -> Option<usize> {
    let search_path = cx.get_def_path(did);
    paths
        .iter()
        .position(|p| p.iter().map(|x| Symbol::intern(x)).eq(search_path.iter().copied()))
}

/// Checks if the given `DefId` matches the path.
pub fn match_def_path(cx: &LateContext<'_>, did: DefId, syms: &[&str]) -> bool {
    // We should probably move to Symbols in Clippy as well rather than interning every time.
    let path = cx.get_def_path(did);
    syms.iter().map(|x| Symbol::intern(x)).eq(path.iter().copied())
}

/// Checks if the given `DefId` matches the `libc` item.
pub fn match_libc_symbol(cx: &LateContext<'_>, did: DefId, name: &str) -> bool {
    let path = cx.get_def_path(did);
    // libc is meant to be used as a flat list of names, but they're all actually defined in different
    // modules based on the target platform. Ignore everything but crate name and the item name.
    path.first().map_or(false, |s| s.as_str() == "libc") && path.last().map_or(false, |s| s.as_str() == name)
}

/// Returns the list of condition expressions and the list of blocks in a
/// sequence of `if/else`.
/// E.g., this returns `([a, b], [c, d, e])` for the expression
/// `if a { c } else if b { d } else { e }`.
pub fn if_sequence<'tcx>(mut expr: &'tcx Expr<'tcx>) -> (Vec<&'tcx Expr<'tcx>>, Vec<&'tcx Block<'tcx>>) {
    let mut conds = Vec::new();
    let mut blocks: Vec<&Block<'_>> = Vec::new();

    while let Some(higher::IfOrIfLet { cond, then, r#else }) = higher::IfOrIfLet::hir(expr) {
        conds.push(cond);
        if let ExprKind::Block(block, _) = then.kind {
            blocks.push(block);
        } else {
            panic!("ExprKind::If node is not an ExprKind::Block");
        }

        if let Some(else_expr) = r#else {
            expr = else_expr;
        } else {
            break;
        }
    }

    // final `else {..}`
    if !blocks.is_empty() {
        if let ExprKind::Block(block, _) = expr.kind {
            blocks.push(block);
        }
    }

    (conds, blocks)
}

/// Checks if the given function kind is an async function.
pub fn is_async_fn(kind: FnKind<'_>) -> bool {
    match kind {
<<<<<<< HEAD
        FnKind::ItemFn(_, _, header) => header.asyncness .is_async(),
=======
        FnKind::ItemFn(_, _, header) => header.asyncness.is_async(),
>>>>>>> 7671c283
        FnKind::Method(_, sig) => sig.header.asyncness.is_async(),
        FnKind::Closure => false,
    }
}

/// Peels away all the compiler generated code surrounding the body of an async function,
pub fn get_async_fn_body<'tcx>(tcx: TyCtxt<'tcx>, body: &Body<'_>) -> Option<&'tcx Expr<'tcx>> {
    if let ExprKind::Closure(&Closure { body, .. }) = body.value.kind {
        if let ExprKind::Block(
            Block {
                stmts: [],
                expr:
                    Some(Expr {
                        kind: ExprKind::DropTemps(expr),
                        ..
                    }),
                ..
            },
            _,
        ) = tcx.hir().body(body).value.kind
        {
            return Some(expr);
        }
    };
    None
}

// check if expr is calling method or function with #[must_use] attribute
pub fn is_must_use_func_call(cx: &LateContext<'_>, expr: &Expr<'_>) -> bool {
    let did = match expr.kind {
        ExprKind::Call(path, _) => if_chain! {
            if let ExprKind::Path(ref qpath) = path.kind;
            if let def::Res::Def(_, did) = cx.qpath_res(qpath, path.hir_id);
            then {
                Some(did)
            } else {
                None
            }
        },
        ExprKind::MethodCall(..) => cx.typeck_results().type_dependent_def_id(expr.hir_id),
        _ => None,
    };

    did.map_or(false, |did| cx.tcx.has_attr(did, sym::must_use))
}

/// Checks if an expression represents the identity function
/// Only examines closures and `std::convert::identity`
pub fn is_expr_identity_function(cx: &LateContext<'_>, expr: &Expr<'_>) -> bool {
    /// Checks if a function's body represents the identity function. Looks for bodies of the form:
    /// * `|x| x`
    /// * `|x| return x`
    /// * `|x| { return x }`
    /// * `|x| { return x; }`
    fn is_body_identity_function(cx: &LateContext<'_>, func: &Body<'_>) -> bool {
        let id = if_chain! {
            if let [param] = func.params;
            if let PatKind::Binding(_, id, _, _) = param.pat.kind;
            then {
                id
            } else {
                return false;
            }
        };

        let mut expr = func.value;
        loop {
            match expr.kind {
                #[rustfmt::skip]
                ExprKind::Block(&Block { stmts: [], expr: Some(e), .. }, _, )
                | ExprKind::Ret(Some(e)) => expr = e,
                #[rustfmt::skip]
                ExprKind::Block(&Block { stmts: [stmt], expr: None, .. }, _) => {
                    if_chain! {
                        if let StmtKind::Semi(e) | StmtKind::Expr(e) = stmt.kind;
                        if let ExprKind::Ret(Some(ret_val)) = e.kind;
                        then {
                            expr = ret_val;
                        } else {
                            return false;
                        }
                    }
                },
                _ => return path_to_local_id(expr, id) && cx.typeck_results().expr_adjustments(expr).is_empty(),
            }
        }
    }

    match expr.kind {
        ExprKind::Closure(&Closure { body, .. }) => is_body_identity_function(cx, cx.tcx.hir().body(body)),
        _ => path_def_id(cx, expr).map_or(false, |id| match_def_path(cx, id, &paths::CONVERT_IDENTITY)),
    }
}

/// Gets the node where an expression is either used, or it's type is unified with another branch.
/// Returns both the node and the `HirId` of the closest child node.
pub fn get_expr_use_or_unification_node<'tcx>(tcx: TyCtxt<'tcx>, expr: &Expr<'_>) -> Option<(Node<'tcx>, HirId)> {
    let mut child_id = expr.hir_id;
    let mut iter = tcx.hir().parent_iter(child_id);
    loop {
        match iter.next() {
            None => break None,
            Some((id, Node::Block(_))) => child_id = id,
            Some((id, Node::Arm(arm))) if arm.body.hir_id == child_id => child_id = id,
            Some((_, Node::Expr(expr))) => match expr.kind {
                ExprKind::Match(_, [arm], _) if arm.hir_id == child_id => child_id = expr.hir_id,
                ExprKind::Block(..) | ExprKind::DropTemps(_) => child_id = expr.hir_id,
                ExprKind::If(_, then_expr, None) if then_expr.hir_id == child_id => break None,
                _ => break Some((Node::Expr(expr), child_id)),
            },
            Some((_, node)) => break Some((node, child_id)),
        }
    }
}

/// Checks if the result of an expression is used, or it's type is unified with another branch.
pub fn is_expr_used_or_unified(tcx: TyCtxt<'_>, expr: &Expr<'_>) -> bool {
    !matches!(
        get_expr_use_or_unification_node(tcx, expr),
        None | Some((
            Node::Stmt(Stmt {
                kind: StmtKind::Expr(_)
                    | StmtKind::Semi(_)
                    | StmtKind::Local(Local {
                        pat: Pat {
                            kind: PatKind::Wild,
                            ..
                        },
                        ..
                    }),
                ..
            }),
            _
        ))
    )
}

/// Checks if the expression is the final expression returned from a block.
pub fn is_expr_final_block_expr(tcx: TyCtxt<'_>, expr: &Expr<'_>) -> bool {
    matches!(get_parent_node(tcx, expr.hir_id), Some(Node::Block(..)))
}

pub fn std_or_core(cx: &LateContext<'_>) -> Option<&'static str> {
    if !is_no_std_crate(cx) {
        Some("std")
    } else if !is_no_core_crate(cx) {
        Some("core")
    } else {
        None
    }
}

pub fn is_no_std_crate(cx: &LateContext<'_>) -> bool {
    cx.tcx.hir().attrs(hir::CRATE_HIR_ID).iter().any(|attr| {
        if let ast::AttrKind::Normal(ref normal) = attr.kind {
            normal.item.path == sym::no_std
        } else {
            false
        }
    })
}

pub fn is_no_core_crate(cx: &LateContext<'_>) -> bool {
    cx.tcx.hir().attrs(hir::CRATE_HIR_ID).iter().any(|attr| {
        if let ast::AttrKind::Normal(ref normal) = attr.kind {
            normal.item.path == sym::no_core
        } else {
            false
        }
    })
}

/// Check if parent of a hir node is a trait implementation block.
/// For example, `f` in
/// ```rust
/// # struct S;
/// # trait Trait { fn f(); }
/// impl Trait for S {
///     fn f() {}
/// }
/// ```
pub fn is_trait_impl_item(cx: &LateContext<'_>, hir_id: HirId) -> bool {
    if let Some(Node::Item(item)) = cx.tcx.hir().find_parent(hir_id) {
        matches!(item.kind, ItemKind::Impl(hir::Impl { of_trait: Some(_), .. }))
    } else {
        false
    }
}

/// Check if it's even possible to satisfy the `where` clause for the item.
///
/// `trivial_bounds` feature allows functions with unsatisfiable bounds, for example:
///
/// ```ignore
/// fn foo() where i32: Iterator {
///     for _ in 2i32 {}
/// }
/// ```
pub fn fn_has_unsatisfiable_preds(cx: &LateContext<'_>, did: DefId) -> bool {
    use rustc_trait_selection::traits;
    let predicates = cx
        .tcx
        .predicates_of(did)
        .predicates
        .iter()
        .filter_map(|(p, _)| if p.is_global() { Some(*p) } else { None });
    traits::impossible_predicates(cx.tcx, traits::elaborate(cx.tcx, predicates).collect::<Vec<_>>())
}

/// Returns the `DefId` of the callee if the given expression is a function or method call.
pub fn fn_def_id(cx: &LateContext<'_>, expr: &Expr<'_>) -> Option<DefId> {
    match &expr.kind {
        ExprKind::MethodCall(..) => cx.typeck_results().type_dependent_def_id(expr.hir_id),
        ExprKind::Call(
            Expr {
                kind: ExprKind::Path(qpath),
                hir_id: path_hir_id,
                ..
            },
            ..,
        ) => {
            // Only return Fn-like DefIds, not the DefIds of statics/consts/etc that contain or
            // deref to fn pointers, dyn Fn, impl Fn - #8850
            if let Res::Def(DefKind::Fn | DefKind::Ctor(..) | DefKind::AssocFn, id) =
                cx.typeck_results().qpath_res(qpath, *path_hir_id)
            {
                Some(id)
            } else {
                None
            }
        },
        _ => None,
    }
}

/// Returns `Option<String>` where String is a textual representation of the type encapsulated in
/// the slice iff the given expression is a slice of primitives (as defined in the
/// `is_recursively_primitive_type` function) and `None` otherwise.
pub fn is_slice_of_primitives(cx: &LateContext<'_>, expr: &Expr<'_>) -> Option<String> {
    let expr_type = cx.typeck_results().expr_ty_adjusted(expr);
    let expr_kind = expr_type.kind();
    let is_primitive = match expr_kind {
        rustc_ty::Slice(element_type) => is_recursively_primitive_type(*element_type),
        rustc_ty::Ref(_, inner_ty, _) if matches!(inner_ty.kind(), &rustc_ty::Slice(_)) => {
            if let rustc_ty::Slice(element_type) = inner_ty.kind() {
                is_recursively_primitive_type(*element_type)
            } else {
                unreachable!()
            }
        },
        _ => false,
    };

    if is_primitive {
        // if we have wrappers like Array, Slice or Tuple, print these
        // and get the type enclosed in the slice ref
        match expr_type.peel_refs().walk().nth(1).unwrap().expect_ty().kind() {
            rustc_ty::Slice(..) => return Some("slice".into()),
            rustc_ty::Array(..) => return Some("array".into()),
            rustc_ty::Tuple(..) => return Some("tuple".into()),
            _ => {
                // is_recursively_primitive_type() should have taken care
                // of the rest and we can rely on the type that is found
                let refs_peeled = expr_type.peel_refs();
                return Some(refs_peeled.walk().last().unwrap().to_string());
            },
        }
    }
    None
}

/// Returns list of all pairs `(a, b)` where `eq(a, b) == true`
/// and `a` is before `b` in `exprs` for all `a` and `b` in
/// `exprs`
///
/// Given functions `eq` and `hash` such that `eq(a, b) == true`
/// implies `hash(a) == hash(b)`
pub fn search_same<T, Hash, Eq>(exprs: &[T], hash: Hash, eq: Eq) -> Vec<(&T, &T)>
where
    Hash: Fn(&T) -> u64,
    Eq: Fn(&T, &T) -> bool,
{
    match exprs {
        [a, b] if eq(a, b) => return vec![(a, b)],
        _ if exprs.len() <= 2 => return vec![],
        _ => {},
    }

    let mut match_expr_list: Vec<(&T, &T)> = Vec::new();

    let mut map: UnhashMap<u64, Vec<&_>> =
        UnhashMap::with_capacity_and_hasher(exprs.len(), BuildHasherDefault::default());

    for expr in exprs {
        match map.entry(hash(expr)) {
            Entry::Occupied(mut o) => {
                for o in o.get() {
                    if eq(o, expr) {
                        match_expr_list.push((o, expr));
                    }
                }
                o.get_mut().push(expr);
            },
            Entry::Vacant(v) => {
                v.insert(vec![expr]);
            },
        }
    }

    match_expr_list
}

/// Peels off all references on the pattern. Returns the underlying pattern and the number of
/// references removed.
pub fn peel_hir_pat_refs<'a>(pat: &'a Pat<'a>) -> (&'a Pat<'a>, usize) {
    fn peel<'a>(pat: &'a Pat<'a>, count: usize) -> (&'a Pat<'a>, usize) {
        if let PatKind::Ref(pat, _) = pat.kind {
            peel(pat, count + 1)
        } else {
            (pat, count)
        }
    }
    peel(pat, 0)
}

/// Peels of expressions while the given closure returns `Some`.
pub fn peel_hir_expr_while<'tcx>(
    mut expr: &'tcx Expr<'tcx>,
    mut f: impl FnMut(&'tcx Expr<'tcx>) -> Option<&'tcx Expr<'tcx>>,
) -> &'tcx Expr<'tcx> {
    while let Some(e) = f(expr) {
        expr = e;
    }
    expr
}

/// Peels off up to the given number of references on the expression. Returns the underlying
/// expression and the number of references removed.
pub fn peel_n_hir_expr_refs<'a>(expr: &'a Expr<'a>, count: usize) -> (&'a Expr<'a>, usize) {
    let mut remaining = count;
    let e = peel_hir_expr_while(expr, |e| match e.kind {
        ExprKind::AddrOf(ast::BorrowKind::Ref, _, e) if remaining != 0 => {
            remaining -= 1;
            Some(e)
        },
        _ => None,
    });
    (e, count - remaining)
}

/// Peels off all unary operators of an expression. Returns the underlying expression and the number
/// of operators removed.
pub fn peel_hir_expr_unary<'a>(expr: &'a Expr<'a>) -> (&'a Expr<'a>, usize) {
    let mut count: usize = 0;
    let mut curr_expr = expr;
    while let ExprKind::Unary(_, local_expr) = curr_expr.kind {
        count = count.wrapping_add(1);
        curr_expr = local_expr;
    }
    (curr_expr, count)
}

/// Peels off all references on the expression. Returns the underlying expression and the number of
/// references removed.
pub fn peel_hir_expr_refs<'a>(expr: &'a Expr<'a>) -> (&'a Expr<'a>, usize) {
    let mut count = 0;
    let e = peel_hir_expr_while(expr, |e| match e.kind {
        ExprKind::AddrOf(ast::BorrowKind::Ref, _, e) => {
            count += 1;
            Some(e)
        },
        _ => None,
    });
    (e, count)
}

/// Peels off all references on the type. Returns the underlying type and the number of references
/// removed.
pub fn peel_hir_ty_refs<'a>(mut ty: &'a hir::Ty<'a>) -> (&'a hir::Ty<'a>, usize) {
    let mut count = 0;
    loop {
        match &ty.kind {
            TyKind::Ref(_, ref_ty) => {
                ty = ref_ty.ty;
                count += 1;
            },
            _ => break (ty, count),
        }
    }
}

/// Removes `AddrOf` operators (`&`) or deref operators (`*`), but only if a reference type is
/// dereferenced. An overloaded deref such as `Vec` to slice would not be removed.
pub fn peel_ref_operators<'hir>(cx: &LateContext<'_>, mut expr: &'hir Expr<'hir>) -> &'hir Expr<'hir> {
    loop {
        match expr.kind {
            ExprKind::AddrOf(_, _, e) => expr = e,
            ExprKind::Unary(UnOp::Deref, e) if cx.typeck_results().expr_ty(e).is_ref() => expr = e,
            _ => break,
        }
    }
    expr
}

pub fn is_hir_ty_cfg_dependant(cx: &LateContext<'_>, ty: &hir::Ty<'_>) -> bool {
    if let TyKind::Path(QPath::Resolved(_, path)) = ty.kind {
        if let Res::Def(_, def_id) = path.res {
            return cx.tcx.has_attr(def_id, sym::cfg) || cx.tcx.has_attr(def_id, sym::cfg_attr);
        }
    }
    false
}

static TEST_ITEM_NAMES_CACHE: OnceLock<Mutex<FxHashMap<LocalModDefId, Vec<Symbol>>>> = OnceLock::new();

fn with_test_item_names(tcx: TyCtxt<'_>, module: LocalModDefId, f: impl Fn(&[Symbol]) -> bool) -> bool {
    let cache = TEST_ITEM_NAMES_CACHE.get_or_init(|| Mutex::new(FxHashMap::default()));
    let mut map: MutexGuard<'_, FxHashMap<LocalModDefId, Vec<Symbol>>> = cache.lock().unwrap();
    let value = map.entry(module);
    match value {
        Entry::Occupied(entry) => f(entry.get()),
        Entry::Vacant(entry) => {
            let mut names = Vec::new();
            for id in tcx.hir().module_items(module) {
                if matches!(tcx.def_kind(id.owner_id), DefKind::Const)
                    && let item = tcx.hir().item(id)
                    && let ItemKind::Const(ty, _generics, _body) = item.kind {
                    if let TyKind::Path(QPath::Resolved(_, path)) = ty.kind {
                        // We could also check for the type name `test::TestDescAndFn`
                        if let Res::Def(DefKind::Struct, _) = path.res {
                            let has_test_marker = tcx
                                .hir()
                                .attrs(item.hir_id())
                                .iter()
                                .any(|a| a.has_name(sym::rustc_test_marker));
                            if has_test_marker {
                                names.push(item.ident.name);
                            }
                        }
                    }
                }
            }
            names.sort_unstable();
            f(entry.insert(names))
        },
    }
}

/// Checks if the function containing the given `HirId` is a `#[test]` function
///
/// Note: Add `//@compile-flags: --test` to UI tests with a `#[test]` function
pub fn is_in_test_function(tcx: TyCtxt<'_>, id: hir::HirId) -> bool {
    with_test_item_names(tcx, tcx.parent_module(id), |names| {
        tcx.hir()
            .parent_iter(id)
            // Since you can nest functions we need to collect all until we leave
            // function scope
            .any(|(_id, node)| {
                if let Node::Item(item) = node {
                    if let ItemKind::Fn(_, _, _) = item.kind {
                        // Note that we have sorted the item names in the visitor,
                        // so the binary_search gets the same as `contains`, but faster.
                        return names.binary_search(&item.ident.name).is_ok();
                    }
                }
                false
            })
    })
}

/// Checks if the item containing the given `HirId` has `#[cfg(test)]` attribute applied
///
/// Note: Add `//@compile-flags: --test` to UI tests with a `#[cfg(test)]` function
pub fn is_in_cfg_test(tcx: TyCtxt<'_>, id: hir::HirId) -> bool {
    fn is_cfg_test(attr: &Attribute) -> bool {
        if attr.has_name(sym::cfg)
            && let Some(items) = attr.meta_item_list()
            && let [item] = &*items
            && item.has_name(sym::test)
        {
            true
        } else {
            false
        }
    }
    tcx.hir()
        .parent_iter(id)
        .flat_map(|(parent_id, _)| tcx.hir().attrs(parent_id))
        .any(is_cfg_test)
}

/// Checks if the item of any of its parents has `#[cfg(...)]` attribute applied.
pub fn inherits_cfg(tcx: TyCtxt<'_>, def_id: LocalDefId) -> bool {
    let hir = tcx.hir();

    tcx.has_attr(def_id, sym::cfg)
        || hir
            .parent_iter(hir.local_def_id_to_hir_id(def_id))
            .flat_map(|(parent_id, _)| hir.attrs(parent_id))
            .any(|attr| attr.has_name(sym::cfg))
}

/// Checks whether item either has `test` attribute applied, or
/// is a module with `test` in its name.
///
/// Note: Add `//@compile-flags: --test` to UI tests with a `#[test]` function
pub fn is_test_module_or_function(tcx: TyCtxt<'_>, item: &Item<'_>) -> bool {
    is_in_test_function(tcx, item.hir_id())
        || matches!(item.kind, ItemKind::Mod(..))
            && item.ident.name.as_str().split('_').any(|a| a == "test" || a == "tests")
}

/// Walks the HIR tree from the given expression, up to the node where the value produced by the
/// expression is consumed. Calls the function for every node encountered this way until it returns
/// `Some`.
///
/// This allows walking through `if`, `match`, `break`, block expressions to find where the value
/// produced by the expression is consumed.
pub fn walk_to_expr_usage<'tcx, T>(
    cx: &LateContext<'tcx>,
    e: &Expr<'tcx>,
    mut f: impl FnMut(Node<'tcx>, HirId) -> Option<T>,
) -> Option<T> {
    let map = cx.tcx.hir();
    let mut iter = map.parent_iter(e.hir_id);
    let mut child_id = e.hir_id;

    while let Some((parent_id, parent)) = iter.next() {
        if let Some(x) = f(parent, child_id) {
            return Some(x);
        }
        let parent = match parent {
            Node::Expr(e) => e,
            Node::Block(Block { expr: Some(body), .. }) | Node::Arm(Arm { body, .. }) if body.hir_id == child_id => {
                child_id = parent_id;
                continue;
            },
            Node::Arm(a) if a.body.hir_id == child_id => {
                child_id = parent_id;
                continue;
            },
            _ => return None,
        };
        match parent.kind {
            ExprKind::If(child, ..) | ExprKind::Match(child, ..) if child.hir_id != child_id => child_id = parent_id,
            ExprKind::Break(Destination { target_id: Ok(id), .. }, _) => {
                child_id = id;
                iter = map.parent_iter(id);
            },
            ExprKind::Block(..) => child_id = parent_id,
            _ => return None,
        }
    }
    None
}

/// A type definition as it would be viewed from within a function.
#[derive(Clone, Copy)]
pub enum DefinedTy<'tcx> {
    // Used for locals and closures defined within the function.
    Hir(&'tcx hir::Ty<'tcx>),
    /// Used for function signatures, and constant and static values. This includes the `ParamEnv`
    /// from the definition site.
    Mir(ParamEnvAnd<'tcx, Binder<'tcx, Ty<'tcx>>>),
}

/// The context an expressions value is used in.
pub struct ExprUseCtxt<'tcx> {
    /// The parent node which consumes the value.
    pub node: ExprUseNode<'tcx>,
    /// Any adjustments applied to the type.
    pub adjustments: &'tcx [Adjustment<'tcx>],
    /// Whether or not the type must unify with another code path.
    pub is_ty_unified: bool,
    /// Whether or not the value will be moved before it's used.
    pub moved_before_use: bool,
}

/// The node which consumes a value.
pub enum ExprUseNode<'tcx> {
    /// Assignment to, or initializer for, a local
    Local(&'tcx Local<'tcx>),
    /// Initializer for a const or static item.
    ConstStatic(OwnerId),
    /// Implicit or explicit return from a function.
    Return(OwnerId),
    /// Initialization of a struct field.
    Field(&'tcx ExprField<'tcx>),
    /// An argument to a function.
    FnArg(&'tcx Expr<'tcx>, usize),
    /// An argument to a method.
    MethodArg(HirId, Option<&'tcx GenericArgs<'tcx>>, usize),
    /// The callee of a function call.
    Callee,
    /// Access of a field.
    FieldAccess(Ident),
}
impl<'tcx> ExprUseNode<'tcx> {
    /// Checks if the value is returned from the function.
    pub fn is_return(&self) -> bool {
        matches!(self, Self::Return(_))
    }

    /// Checks if the value is used as a method call receiver.
    pub fn is_recv(&self) -> bool {
        matches!(self, Self::MethodArg(_, _, 0))
    }

    /// Gets the needed type as it's defined without any type inference.
    pub fn defined_ty(&self, cx: &LateContext<'tcx>) -> Option<DefinedTy<'tcx>> {
        match *self {
            Self::Local(Local { ty: Some(ty), .. }) => Some(DefinedTy::Hir(ty)),
            Self::ConstStatic(id) => Some(DefinedTy::Mir(
                cx.param_env
                    .and(Binder::dummy(cx.tcx.type_of(id).instantiate_identity())),
            )),
            Self::Return(id) => {
                let hir_id = cx.tcx.hir().local_def_id_to_hir_id(id.def_id);
                if let Some(Node::Expr(Expr {
                    kind: ExprKind::Closure(c),
                    ..
                })) = cx.tcx.hir().find(hir_id)
                {
                    match c.fn_decl.output {
                        FnRetTy::DefaultReturn(_) => None,
                        FnRetTy::Return(ty) => Some(DefinedTy::Hir(ty)),
                    }
                } else {
                    Some(DefinedTy::Mir(
                        cx.param_env.and(cx.tcx.fn_sig(id).instantiate_identity().output()),
                    ))
                }
            },
            Self::Field(field) => match get_parent_expr_for_hir(cx, field.hir_id) {
                Some(Expr {
                    hir_id,
                    kind: ExprKind::Struct(path, ..),
                    ..
                }) => adt_and_variant_of_res(cx, cx.qpath_res(path, *hir_id))
                    .and_then(|(adt, variant)| {
                        variant
                            .fields
                            .iter()
                            .find(|f| f.name == field.ident.name)
                            .map(|f| (adt, f))
                    })
                    .map(|(adt, field_def)| {
                        DefinedTy::Mir(
                            cx.tcx
                                .param_env(adt.did())
                                .and(Binder::dummy(cx.tcx.type_of(field_def.did).instantiate_identity())),
                        )
                    }),
                _ => None,
            },
            Self::FnArg(callee, i) => {
                let sig = expr_sig(cx, callee)?;
                let (hir_ty, ty) = sig.input_with_hir(i)?;
                Some(match hir_ty {
                    Some(hir_ty) => DefinedTy::Hir(hir_ty),
                    None => DefinedTy::Mir(
                        sig.predicates_id()
                            .map_or(ParamEnv::empty(), |id| cx.tcx.param_env(id))
                            .and(ty),
                    ),
                })
            },
            Self::MethodArg(id, _, i) => {
                let id = cx.typeck_results().type_dependent_def_id(id)?;
                let sig = cx.tcx.fn_sig(id).skip_binder();
                Some(DefinedTy::Mir(cx.tcx.param_env(id).and(sig.input(i))))
            },
            Self::Local(_) | Self::FieldAccess(..) | Self::Callee => None,
        }
    }
}

/// Gets the context an expression's value is used in.
#[expect(clippy::too_many_lines)]
pub fn expr_use_ctxt<'tcx>(cx: &LateContext<'tcx>, e: &'tcx Expr<'tcx>) -> Option<ExprUseCtxt<'tcx>> {
    let mut adjustments = [].as_slice();
    let mut is_ty_unified = false;
    let mut moved_before_use = false;
    let ctxt = e.span.ctxt();
    walk_to_expr_usage(cx, e, &mut |parent, child_id| {
        // LocalTableInContext returns the wrong lifetime, so go use `expr_adjustments` instead.
        if adjustments.is_empty() && let Node::Expr(e) = cx.tcx.hir().get(child_id) {
            adjustments = cx.typeck_results().expr_adjustments(e);
        }
        match parent {
            Node::Local(l) if l.span.ctxt() == ctxt => Some(ExprUseCtxt {
                node: ExprUseNode::Local(l),
                adjustments,
                is_ty_unified,
                moved_before_use,
            }),
            Node::Item(&Item {
                kind: ItemKind::Static(..) | ItemKind::Const(..),
                owner_id,
                span,
                ..
            })
            | Node::TraitItem(&TraitItem {
                kind: TraitItemKind::Const(..),
                owner_id,
                span,
                ..
            })
            | Node::ImplItem(&ImplItem {
                kind: ImplItemKind::Const(..),
                owner_id,
                span,
                ..
            }) if span.ctxt() == ctxt => Some(ExprUseCtxt {
                node: ExprUseNode::ConstStatic(owner_id),
                adjustments,
                is_ty_unified,
                moved_before_use,
            }),

            Node::Item(&Item {
                kind: ItemKind::Fn(..),
                owner_id,
                span,
                ..
            })
            | Node::TraitItem(&TraitItem {
                kind: TraitItemKind::Fn(..),
                owner_id,
                span,
                ..
            })
            | Node::ImplItem(&ImplItem {
                kind: ImplItemKind::Fn(..),
                owner_id,
                span,
                ..
            }) if span.ctxt() == ctxt => Some(ExprUseCtxt {
                node: ExprUseNode::Return(owner_id),
                adjustments,
                is_ty_unified,
                moved_before_use,
            }),

            Node::ExprField(field) if field.span.ctxt() == ctxt => Some(ExprUseCtxt {
                node: ExprUseNode::Field(field),
                adjustments,
                is_ty_unified,
                moved_before_use,
            }),

            Node::Expr(parent) if parent.span.ctxt() == ctxt => match parent.kind {
                ExprKind::Ret(_) => Some(ExprUseCtxt {
                    node: ExprUseNode::Return(OwnerId {
                        def_id: cx.tcx.hir().body_owner_def_id(cx.enclosing_body.unwrap()),
                    }),
                    adjustments,
                    is_ty_unified,
                    moved_before_use,
                }),
                ExprKind::Closure(closure) => Some(ExprUseCtxt {
                    node: ExprUseNode::Return(OwnerId { def_id: closure.def_id }),
                    adjustments,
                    is_ty_unified,
                    moved_before_use,
                }),
                ExprKind::Call(func, args) => Some(ExprUseCtxt {
                    node: match args.iter().position(|arg| arg.hir_id == child_id) {
                        Some(i) => ExprUseNode::FnArg(func, i),
                        None => ExprUseNode::Callee,
                    },
                    adjustments,
                    is_ty_unified,
                    moved_before_use,
                }),
                ExprKind::MethodCall(name, _, args, _) => Some(ExprUseCtxt {
                    node: ExprUseNode::MethodArg(
                        parent.hir_id,
                        name.args,
                        args.iter().position(|arg| arg.hir_id == child_id).map_or(0, |i| i + 1),
                    ),
                    adjustments,
                    is_ty_unified,
                    moved_before_use,
                }),
                ExprKind::Field(child, name) if child.hir_id == e.hir_id => Some(ExprUseCtxt {
                    node: ExprUseNode::FieldAccess(name),
                    adjustments,
                    is_ty_unified,
                    moved_before_use,
                }),
                ExprKind::If(e, _, _) | ExprKind::Match(e, _, _) if e.hir_id != child_id => {
                    is_ty_unified = true;
                    moved_before_use = true;
                    None
                },
                ExprKind::Block(_, Some(_)) | ExprKind::Break(..) => {
                    is_ty_unified = true;
                    moved_before_use = true;
                    None
                },
                ExprKind::Block(..) => {
                    moved_before_use = true;
                    None
                },
                _ => None,
            },
            _ => None,
        }
    })
}

/// Tokenizes the input while keeping the text associated with each token.
pub fn tokenize_with_text(s: &str) -> impl Iterator<Item = (TokenKind, &str)> {
    let mut pos = 0;
    tokenize(s).map(move |t| {
        let end = pos + t.len;
        let range = pos as usize..end as usize;
        pos = end;
        (t.kind, s.get(range).unwrap_or_default())
    })
}

/// Checks whether a given span has any comment token
/// This checks for all types of comment: line "//", block "/**", doc "///" "//!"
pub fn span_contains_comment(sm: &SourceMap, span: Span) -> bool {
    let Ok(snippet) = sm.span_to_snippet(span) else {
        return false;
    };
    return tokenize(&snippet).any(|token| {
        matches!(
            token.kind,
            TokenKind::BlockComment { .. } | TokenKind::LineComment { .. }
        )
    });
}

/// Returns all the comments a given span contains
///
/// Comments are returned wrapped with their relevant delimiters
pub fn span_extract_comment(sm: &SourceMap, span: Span) -> String {
    let snippet = sm.span_to_snippet(span).unwrap_or_default();
    let res = tokenize_with_text(&snippet)
        .filter(|(t, _)| matches!(t, TokenKind::BlockComment { .. } | TokenKind::LineComment { .. }))
        .map(|(_, s)| s)
        .join("\n");
    res
}

pub fn span_find_starting_semi(sm: &SourceMap, span: Span) -> Span {
    sm.span_take_while(span, |&ch| ch == ' ' || ch == ';')
}

/// Returns whether the given let pattern and else body can be turned into a question mark
///
/// For this example:
/// ```ignore
/// let FooBar { a, b } = if let Some(a) = ex { a } else { return None };
/// ```
/// We get as parameters:
/// ```ignore
/// pat: Some(a)
/// else_body: return None
/// ```

/// And for this example:
/// ```ignore
/// let Some(FooBar { a, b }) = ex else { return None };
/// ```
/// We get as parameters:
/// ```ignore
/// pat: Some(FooBar { a, b })
/// else_body: return None
/// ```

/// We output `Some(a)` in the first instance, and `Some(FooBar { a, b })` in the second, because
/// the question mark operator is applicable here. Callers have to check whether we are in a
/// constant or not.
pub fn pat_and_expr_can_be_question_mark<'a, 'hir>(
    cx: &LateContext<'_>,
    pat: &'a Pat<'hir>,
    else_body: &Expr<'_>,
) -> Option<&'a Pat<'hir>> {
    if let PatKind::TupleStruct(pat_path, [inner_pat], _) = pat.kind &&
        is_res_lang_ctor(cx, cx.qpath_res(&pat_path, pat.hir_id), OptionSome) &&
        !is_refutable(cx, inner_pat) &&
        let else_body = peel_blocks(else_body) &&
        let ExprKind::Ret(Some(ret_val)) = else_body.kind &&
        let ExprKind::Path(ret_path) = ret_val.kind &&
        is_res_lang_ctor(cx, cx.qpath_res(&ret_path, ret_val.hir_id), OptionNone)
    {
        Some(inner_pat)
    } else {
        None
    }
}

macro_rules! op_utils {
    ($($name:ident $assign:ident)*) => {
        /// Binary operation traits like `LangItem::Add`
        pub static BINOP_TRAITS: &[LangItem] = &[$(LangItem::$name,)*];

        /// Operator-Assign traits like `LangItem::AddAssign`
        pub static OP_ASSIGN_TRAITS: &[LangItem] = &[$(LangItem::$assign,)*];

        /// Converts `BinOpKind::Add` to `(LangItem::Add, LangItem::AddAssign)`, for example
        pub fn binop_traits(kind: hir::BinOpKind) -> Option<(LangItem, LangItem)> {
            match kind {
                $(hir::BinOpKind::$name => Some((LangItem::$name, LangItem::$assign)),)*
                _ => None,
            }
        }
    };
}

op_utils! {
    Add    AddAssign
    Sub    SubAssign
    Mul    MulAssign
    Div    DivAssign
    Rem    RemAssign
    BitXor BitXorAssign
    BitAnd BitAndAssign
    BitOr  BitOrAssign
    Shl    ShlAssign
    Shr    ShrAssign
}<|MERGE_RESOLUTION|>--- conflicted
+++ resolved
@@ -1985,11 +1985,7 @@
 /// Checks if the given function kind is an async function.
 pub fn is_async_fn(kind: FnKind<'_>) -> bool {
     match kind {
-<<<<<<< HEAD
-        FnKind::ItemFn(_, _, header) => header.asyncness .is_async(),
-=======
         FnKind::ItemFn(_, _, header) => header.asyncness.is_async(),
->>>>>>> 7671c283
         FnKind::Method(_, sig) => sig.header.asyncness.is_async(),
         FnKind::Closure => false,
     }
