--- conflicted
+++ resolved
@@ -1,10 +1,6 @@
 [package]
 name = "clippy"
-<<<<<<< HEAD
-version = "0.0.145"
-=======
 version = "0.0.147"
->>>>>>> a71fe5ad
 authors = [
 	"Manish Goregaokar <manishsmail@gmail.com>",
 	"Andre Bogus <bogusandre@gmail.com>",
@@ -36,11 +32,7 @@
 
 [dependencies]
 # begin automatic update
-<<<<<<< HEAD
-clippy_lints = { version = "0.0.145", path = "clippy_lints" }
-=======
 clippy_lints = { version = "0.0.147", path = "clippy_lints" }
->>>>>>> a71fe5ad
 # end automatic update
 cargo_metadata = "0.2"
 
