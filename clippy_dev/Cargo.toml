--- conflicted
+++ resolved
@@ -4,20 +4,13 @@
 edition = "2021"
 
 [dependencies]
-<<<<<<< HEAD
-=======
 aho-corasick = "0.7"
->>>>>>> 33803699
 clap = "2.33"
 indoc = "1.0"
 itertools = "0.10.1"
 opener = "0.5"
 shell-escape = "0.1"
-<<<<<<< HEAD
 tempfile = "3.2"
-=======
-tempfile = "3.3"
->>>>>>> 33803699
 walkdir = "2.3"
 
 [features]
