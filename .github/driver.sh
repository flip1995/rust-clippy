#!/bin/bash

set -ex

# Check sysroot handling
sysroot=$(./target/debug/clippy-driver --print sysroot)
test "$sysroot" = "$(rustc --print sysroot)"

if [[ ${OS} == "Windows" ]]; then
	desired_sysroot=C:/tmp
else
	desired_sysroot=/tmp
fi
sysroot=$(./target/debug/clippy-driver --sysroot $desired_sysroot --print sysroot)
test "$sysroot" = $desired_sysroot

sysroot=$(SYSROOT=$desired_sysroot ./target/debug/clippy-driver --print sysroot)
test "$sysroot" = $desired_sysroot

# Make sure this isn't set - clippy-driver should cope without it
unset CARGO_MANIFEST_DIR

# Run a lint and make sure it produces the expected output. It's also expected to exit with code 1
# FIXME: How to match the clippy invocation in compile-test.rs?
./target/debug/clippy-driver -Dwarnings -Aunused -Zui-testing --emit metadata --crate-type bin tests/ui/double_neg.rs 2>double_neg.stderr && exit 1
sed -e "s,tests/ui,\$DIR," -e "/= help/d" double_neg.stderr >normalized.stderr
<<<<<<< HEAD
diff normalized.stderr tests/ui/double_neg.stderr

# make sure "clippy-driver --rustc --arg" and "rustc --arg" behave the same
SYSROOT=$(rustc --print sysroot)
diff <(LD_LIBRARY_PATH=${SYSROOT}/lib ./target/debug/clippy-driver --rustc --version --verbose) <(rustc --version --verbose)
=======
diff -u normalized.stderr tests/ui/double_neg.stderr

# make sure "clippy-driver --rustc --arg" and "rustc --arg" behave the same
SYSROOT=$(rustc --print sysroot)
diff -u <(LD_LIBRARY_PATH=${SYSROOT}/lib ./target/debug/clippy-driver --rustc --version --verbose) <(rustc --version --verbose)
>>>>>>> 197b6ec8

echo "fn main() {}" >target/driver_test.rs
# we can't run 2 rustcs on the same file at the same time
CLIPPY=$(LD_LIBRARY_PATH=${SYSROOT}/lib ./target/debug/clippy-driver ./target/driver_test.rs --rustc)
RUSTC=$(rustc ./target/driver_test.rs)
<<<<<<< HEAD
diff <($CLIPPY) <($RUSTC)
=======
diff -u <($CLIPPY) <($RUSTC)
>>>>>>> 197b6ec8

# TODO: CLIPPY_CONF_DIR / CARGO_MANIFEST_DIR<|MERGE_RESOLUTION|>--- conflicted
+++ resolved
@@ -24,28 +24,16 @@
 # FIXME: How to match the clippy invocation in compile-test.rs?
 ./target/debug/clippy-driver -Dwarnings -Aunused -Zui-testing --emit metadata --crate-type bin tests/ui/double_neg.rs 2>double_neg.stderr && exit 1
 sed -e "s,tests/ui,\$DIR," -e "/= help/d" double_neg.stderr >normalized.stderr
-<<<<<<< HEAD
-diff normalized.stderr tests/ui/double_neg.stderr
-
-# make sure "clippy-driver --rustc --arg" and "rustc --arg" behave the same
-SYSROOT=$(rustc --print sysroot)
-diff <(LD_LIBRARY_PATH=${SYSROOT}/lib ./target/debug/clippy-driver --rustc --version --verbose) <(rustc --version --verbose)
-=======
 diff -u normalized.stderr tests/ui/double_neg.stderr
 
 # make sure "clippy-driver --rustc --arg" and "rustc --arg" behave the same
 SYSROOT=$(rustc --print sysroot)
 diff -u <(LD_LIBRARY_PATH=${SYSROOT}/lib ./target/debug/clippy-driver --rustc --version --verbose) <(rustc --version --verbose)
->>>>>>> 197b6ec8
 
 echo "fn main() {}" >target/driver_test.rs
 # we can't run 2 rustcs on the same file at the same time
 CLIPPY=$(LD_LIBRARY_PATH=${SYSROOT}/lib ./target/debug/clippy-driver ./target/driver_test.rs --rustc)
 RUSTC=$(rustc ./target/driver_test.rs)
-<<<<<<< HEAD
-diff <($CLIPPY) <($RUSTC)
-=======
 diff -u <($CLIPPY) <($RUSTC)
->>>>>>> 197b6ec8
 
 # TODO: CLIPPY_CONF_DIR / CARGO_MANIFEST_DIR