#!/bin/bash

set -ex

sysroot="$(rustc --print sysroot)"
case $OS in
    Linux) export LD_LIBRARY_PATH="$sysroot/lib" ;;
    macOS) export DYLD_FALLBACK_LIBRARY_PATH="$sysroot/lib" ;;
    Windows) export PATH="$(cygpath "$sysroot")/bin:$PATH" ;;
    *) exit 1
esac

# Check sysroot handling
test "$(./target/debug/clippy-driver --print sysroot)" = "$sysroot"

desired_sysroot="target/sysroot"
# Set --sysroot in command line
sysroot=$(./target/debug/clippy-driver --sysroot $desired_sysroot --print sysroot)
test "$sysroot" = $desired_sysroot

# Set --sysroot in arg_file.txt and pass @arg_file.txt to command line
echo "--sysroot=$desired_sysroot" > arg_file.txt
sysroot=$(./target/debug/clippy-driver @arg_file.txt --print sysroot)
test "$sysroot" = $desired_sysroot

# Setting SYSROOT in command line
sysroot=$(SYSROOT=$desired_sysroot ./target/debug/clippy-driver --print sysroot)
test "$sysroot" = $desired_sysroot

# Check that the --sysroot argument is only passed once (SYSROOT is ignored)
(
    cd rustc_tools_util
    touch src/lib.rs
    SYSROOT=/tmp RUSTFLAGS="--sysroot=$(rustc --print sysroot)" ../target/debug/cargo-clippy clippy --verbose
)

# Check that the --sysroot argument is only passed once via arg_file.txt (SYSROOT is ignored)
(
    echo "fn main() {}" > target/driver_test.rs
    echo "--sysroot="$(./target/debug/clippy-driver --print sysroot)"" > arg_file.txt
    echo "--verbose" >> arg_file.txt
    SYSROOT=/tmp ./target/debug/clippy-driver @arg_file.txt ./target/driver_test.rs
)

# Make sure this isn't set - clippy-driver should cope without it
unset CARGO_MANIFEST_DIR

# Run a lint and make sure it produces the expected output. It's also expected to exit with code 1
# FIXME: How to match the clippy invocation in compile-test.rs?
<<<<<<< HEAD
./target/debug/clippy-driver -Dwarnings -Aunused -Zui-testing --emit metadata --crate-type bin tests/ui/box_default.rs 2>box_default.stderr && exit 1
sed -e "/= help: for/d" box_default.stderr > normalized.stderr
diff -u normalized.stderr tests/ui/box_default.stderr
=======
./target/debug/clippy-driver -Dwarnings -Aunused -Zui-testing --emit metadata --crate-type bin tests/ui/string_to_string.rs 2>string_to_string.stderr && exit 1
sed -e "/= help: for/d" string_to_string.stderr > normalized.stderr
diff -u normalized.stderr tests/ui/string_to_string.stderr
>>>>>>> 96f0f51f

# make sure "clippy-driver --rustc --arg" and "rustc --arg" behave the same
SYSROOT=$(rustc --print sysroot)
diff -u <(./target/debug/clippy-driver --rustc --version --verbose) <(rustc --version --verbose)

echo "fn main() {}" >target/driver_test.rs
# we can't run 2 rustcs on the same file at the same time
CLIPPY=$(./target/debug/clippy-driver ./target/driver_test.rs --rustc)
RUSTC=$(rustc ./target/driver_test.rs)
diff -u <($CLIPPY) <($RUSTC)

# TODO: CLIPPY_CONF_DIR / CARGO_MANIFEST_DIR<|MERGE_RESOLUTION|>--- conflicted
+++ resolved
@@ -47,15 +47,9 @@
 
 # Run a lint and make sure it produces the expected output. It's also expected to exit with code 1
 # FIXME: How to match the clippy invocation in compile-test.rs?
-<<<<<<< HEAD
-./target/debug/clippy-driver -Dwarnings -Aunused -Zui-testing --emit metadata --crate-type bin tests/ui/box_default.rs 2>box_default.stderr && exit 1
-sed -e "/= help: for/d" box_default.stderr > normalized.stderr
-diff -u normalized.stderr tests/ui/box_default.stderr
-=======
 ./target/debug/clippy-driver -Dwarnings -Aunused -Zui-testing --emit metadata --crate-type bin tests/ui/string_to_string.rs 2>string_to_string.stderr && exit 1
 sed -e "/= help: for/d" string_to_string.stderr > normalized.stderr
 diff -u normalized.stderr tests/ui/string_to_string.stderr
->>>>>>> 96f0f51f
 
 # make sure "clippy-driver --rustc --arg" and "rustc --arg" behave the same
 SYSROOT=$(rustc --print sysroot)
