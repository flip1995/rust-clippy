--- conflicted
+++ resolved
@@ -88,14 +88,10 @@
         }
 
         // Is it derived?
-<<<<<<< HEAD
-        if !find_attr!(cx.tcx.get_all_attrs(item.owner_id), AttributeKind::AutomaticallyDerived(..)) {
-=======
         if !find_attr!(
             cx.tcx.get_all_attrs(item.owner_id),
             AttributeKind::AutomaticallyDerived(..)
         ) {
->>>>>>> 1db89a1b
             return;
         }
 
