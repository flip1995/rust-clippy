--- conflicted
+++ resolved
@@ -10,11 +10,7 @@
 
 #![allow(dead_assignment)]
 
-<<<<<<< HEAD
-use std::comm::channel;
-=======
 use std::sync::mpsc::channel;
->>>>>>> e594bd1d
 
 pub fn main() { test00(); }
 
