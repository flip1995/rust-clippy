// Copyright 2012 The Rust Project Developers. See the COPYRIGHT
// file at the top-level directory of this distribution and at
// http://rust-lang.org/COPYRIGHT.
//
// Licensed under the Apache License, Version 2.0 <LICENSE-APACHE or
// http://www.apache.org/licenses/LICENSE-2.0> or the MIT license
// <LICENSE-MIT or http://opensource.org/licenses/MIT>, at your
// option. This file may not be copied, modified, or distributed
// except according to those terms.

// Test that a class with only sendable fields can be sent

<<<<<<< HEAD
use std::comm::channel;
=======
use std::sync::mpsc::channel;
>>>>>>> e594bd1d

struct foo {
  i: int,
  j: char,
}

fn foo(i:int, j: char) -> foo {
    foo {
        i: i,
        j: j
    }
}

pub fn main() {
    let (tx, rx) = channel();
    tx.send(foo(42, 'c'));
}<|MERGE_RESOLUTION|>--- conflicted
+++ resolved
@@ -10,11 +10,7 @@
 
 // Test that a class with only sendable fields can be sent
 
-<<<<<<< HEAD
-use std::comm::channel;
-=======
 use std::sync::mpsc::channel;
->>>>>>> e594bd1d
 
 struct foo {
   i: int,
