// Copyright 2012-2014 The Rust Project Developers. See the COPYRIGHT
// file at the top-level directory of this distribution and at
// http://rust-lang.org/COPYRIGHT.
//
// Licensed under the Apache License, Version 2.0 <LICENSE-APACHE or
// http://www.apache.org/licenses/LICENSE-2.0> or the MIT license
// <LICENSE-MIT or http://opensource.org/licenses/MIT>, at your
// option. This file may not be copied, modified, or distributed
// except according to those terms.
//
// ignore-lexer-test FIXME #15679

//! Unicode string manipulation (`str` type)
//!
//! # Basic Usage
//!
//! Rust's string type is one of the core primitive types of the language. While
//! represented by the name `str`, the name `str` is not actually a valid type in
//! Rust. Each string must also be decorated with a pointer. `String` is used
//! for an owned string, so there is only one commonly-used `str` type in Rust:
//! `&str`.
//!
//! `&str` is the borrowed string type. This type of string can only be created
//! from other strings, unless it is a static string (see below). As the word
//! "borrowed" implies, this type of string is owned elsewhere, and this string
//! cannot be moved out of.
//!
//! As an example, here's some code that uses a string.
//!
//! ```rust
//! fn main() {
//!     let borrowed_string = "This string is borrowed with the 'static lifetime";
//! }
//! ```
//!
//! From the example above, you can guess that Rust's string literals have the
//! `'static` lifetime. This is akin to C's concept of a static string.
//! More precisely, string literals are immutable views with a 'static lifetime
//! (otherwise known as the lifetime of the entire program), and thus have the
//! type `&'static str`.
//!
//! # Representation
//!
//! Rust's string type, `str`, is a sequence of Unicode scalar values encoded as a
//! stream of UTF-8 bytes. All [strings](../../reference.html#literals) are
//! guaranteed to be validly encoded UTF-8 sequences. Additionally, strings are
//! not null-terminated and can thus contain null bytes.
//!
//! The actual representation of strings have direct mappings to slices: `&str`
//! is the same as `&[u8]`.

#![doc(primitive = "str")]
#![stable(feature = "rust1", since = "1.0.0")]

use self::RecompositionState::*;
use self::DecompositionType::*;

use core::char::CharExt;
use core::clone::Clone;
use core::iter::AdditiveIterator;
use core::iter::{Iterator, IteratorExt};
use core::ops::Index;
use core::ops::RangeFull;
use core::option::Option::{self, Some, None};
use core::result::Result;
use core::slice::AsSlice;
use core::str as core_str;
use unicode::str::{UnicodeStr, Utf16Encoder};

<<<<<<< HEAD
use vec_deque::VecDeque;
=======
use borrow::{Borrow, ToOwned};
use ring_buf::RingBuf;
>>>>>>> 5aff7acb
use slice::SliceExt;
use string::String;
use unicode;
use vec::Vec;
use slice::SliceConcatExt;

pub use core::str::{FromStr, Utf8Error, Str};
pub use core::str::{Lines, LinesAny, MatchIndices, SplitStr, CharRange};
pub use core::str::{Split, SplitTerminator};
pub use core::str::{SplitN, RSplitN};
pub use core::str::{from_utf8, CharEq, Chars, CharIndices, Bytes};
pub use core::str::{from_utf8_unchecked, from_c_str, ParseBoolError};
pub use unicode::str::{Words, Graphemes, GraphemeIndices};

/*
Section: Creating a string
*/

impl<S: Str> SliceConcatExt<str, String> for [S] {
    fn concat(&self) -> String {
        let s = self.as_slice();

        if s.is_empty() {
            return String::new();
        }

        // `len` calculation may overflow but push_str will check boundaries
        let len = s.iter().map(|s| s.as_slice().len()).sum();
        let mut result = String::with_capacity(len);

        for s in s {
            result.push_str(s.as_slice())
        }

        result
    }

    fn connect(&self, sep: &str) -> String {
        let s = self.as_slice();

        if s.is_empty() {
            return String::new();
        }

        // concat is faster
        if sep.is_empty() {
            return s.concat();
        }

        // this is wrong without the guarantee that `self` is non-empty
        // `len` calculation may overflow but push_str but will check boundaries
        let len = sep.len() * (s.len() - 1)
            + s.iter().map(|s| s.as_slice().len()).sum();
        let mut result = String::with_capacity(len);
        let mut first = true;

        for s in s {
            if first {
                first = false;
            } else {
                result.push_str(sep);
            }
            result.push_str(s.as_slice());
        }
        result
    }
}

/*
Section: Iterators
*/

// Helper functions used for Unicode normalization
fn canonical_sort(comb: &mut [(char, u8)]) {
    let len = comb.len();
    for i in 0..len {
        let mut swapped = false;
        for j in 1..len-i {
            let class_a = comb[j-1].1;
            let class_b = comb[j].1;
            if class_a != 0 && class_b != 0 && class_a > class_b {
                comb.swap(j-1, j);
                swapped = true;
            }
        }
        if !swapped { break; }
    }
}

#[derive(Clone)]
enum DecompositionType {
    Canonical,
    Compatible
}

/// External iterator for a string's decomposition's characters.
/// Use with the `std::iter` module.
#[derive(Clone)]
#[unstable(feature = "collections")]
pub struct Decompositions<'a> {
    kind: DecompositionType,
    iter: Chars<'a>,
    buffer: Vec<(char, u8)>,
    sorted: bool
}

#[stable(feature = "rust1", since = "1.0.0")]
impl<'a> Iterator for Decompositions<'a> {
    type Item = char;

    #[inline]
    fn next(&mut self) -> Option<char> {
        match self.buffer.first() {
            Some(&(c, 0)) => {
                self.sorted = false;
                self.buffer.remove(0);
                return Some(c);
            }
            Some(&(c, _)) if self.sorted => {
                self.buffer.remove(0);
                return Some(c);
            }
            _ => self.sorted = false
        }

        if !self.sorted {
            for ch in self.iter.by_ref() {
                let buffer = &mut self.buffer;
                let sorted = &mut self.sorted;
                {
                    let callback = |d| {
                        let class =
                            unicode::char::canonical_combining_class(d);
                        if class == 0 && !*sorted {
                            canonical_sort(buffer);
                            *sorted = true;
                        }
                        buffer.push((d, class));
                    };
                    match self.kind {
                        Canonical => {
                            unicode::char::decompose_canonical(ch, callback)
                        }
                        Compatible => {
                            unicode::char::decompose_compatible(ch, callback)
                        }
                    }
                }
                if *sorted {
                    break
                }
            }
        }

        if !self.sorted {
            canonical_sort(&mut self.buffer);
            self.sorted = true;
        }

        if self.buffer.is_empty() {
            None
        } else {
            match self.buffer.remove(0) {
                (c, 0) => {
                    self.sorted = false;
                    Some(c)
                }
                (c, _) => Some(c),
            }
        }
    }

    fn size_hint(&self) -> (usize, Option<usize>) {
        let (lower, _) = self.iter.size_hint();
        (lower, None)
    }
}

#[derive(Clone)]
enum RecompositionState {
    Composing,
    Purging,
    Finished
}

/// External iterator for a string's recomposition's characters.
/// Use with the `std::iter` module.
#[derive(Clone)]
#[unstable(feature = "collections")]
pub struct Recompositions<'a> {
    iter: Decompositions<'a>,
    state: RecompositionState,
    buffer: VecDeque<char>,
    composee: Option<char>,
    last_ccc: Option<u8>
}

#[stable(feature = "rust1", since = "1.0.0")]
impl<'a> Iterator for Recompositions<'a> {
    type Item = char;

    #[inline]
    fn next(&mut self) -> Option<char> {
        loop {
            match self.state {
                Composing => {
                    for ch in self.iter.by_ref() {
                        let ch_class = unicode::char::canonical_combining_class(ch);
                        if self.composee.is_none() {
                            if ch_class != 0 {
                                return Some(ch);
                            }
                            self.composee = Some(ch);
                            continue;
                        }
                        let k = self.composee.clone().unwrap();

                        match self.last_ccc {
                            None => {
                                match unicode::char::compose(k, ch) {
                                    Some(r) => {
                                        self.composee = Some(r);
                                        continue;
                                    }
                                    None => {
                                        if ch_class == 0 {
                                            self.composee = Some(ch);
                                            return Some(k);
                                        }
                                        self.buffer.push_back(ch);
                                        self.last_ccc = Some(ch_class);
                                    }
                                }
                            }
                            Some(l_class) => {
                                if l_class >= ch_class {
                                    // `ch` is blocked from `composee`
                                    if ch_class == 0 {
                                        self.composee = Some(ch);
                                        self.last_ccc = None;
                                        self.state = Purging;
                                        return Some(k);
                                    }
                                    self.buffer.push_back(ch);
                                    self.last_ccc = Some(ch_class);
                                    continue;
                                }
                                match unicode::char::compose(k, ch) {
                                    Some(r) => {
                                        self.composee = Some(r);
                                        continue;
                                    }
                                    None => {
                                        self.buffer.push_back(ch);
                                        self.last_ccc = Some(ch_class);
                                    }
                                }
                            }
                        }
                    }
                    self.state = Finished;
                    if self.composee.is_some() {
                        return self.composee.take();
                    }
                }
                Purging => {
                    match self.buffer.pop_front() {
                        None => self.state = Composing,
                        s => return s
                    }
                }
                Finished => {
                    match self.buffer.pop_front() {
                        None => return self.composee.take(),
                        s => return s
                    }
                }
            }
        }
    }
}

/// External iterator for a string's UTF16 codeunits.
/// Use with the `std::iter` module.
#[derive(Clone)]
#[unstable(feature = "collections")]
pub struct Utf16Units<'a> {
    encoder: Utf16Encoder<Chars<'a>>
}

#[stable(feature = "rust1", since = "1.0.0")]
impl<'a> Iterator for Utf16Units<'a> {
    type Item = u16;

    #[inline]
    fn next(&mut self) -> Option<u16> { self.encoder.next() }

    #[inline]
    fn size_hint(&self) -> (usize, Option<usize>) { self.encoder.size_hint() }
}

/*
Section: Misc
*/

// Return the initial codepoint accumulator for the first byte.
// The first byte is special, only want bottom 5 bits for width 2, 4 bits
// for width 3, and 3 bits for width 4
macro_rules! utf8_first_byte {
    ($byte:expr, $width:expr) => (($byte & (0x7F >> $width)) as u32)
}

// return the value of $ch updated with continuation byte $byte
macro_rules! utf8_acc_cont_byte {
    ($ch:expr, $byte:expr) => (($ch << 6) | ($byte & 63u8) as u32)
}

#[stable(feature = "rust1", since = "1.0.0")]
impl Borrow<str> for String {
    fn borrow(&self) -> &str { &self[] }
}

#[stable(feature = "rust1", since = "1.0.0")]
impl ToOwned for str {
    type Owned = String;
    fn to_owned(&self) -> String {
        unsafe {
            String::from_utf8_unchecked(self.as_bytes().to_owned())
        }
    }
}

/*
Section: CowString
*/

/*
Section: Trait implementations
*/

/// Any string that can be represented as a slice.
#[stable(feature = "rust1", since = "1.0.0")]
pub trait StrExt: Index<RangeFull, Output = str> {
    /// Escapes each char in `s` with `char::escape_default`.
    #[unstable(feature = "collections",
               reason = "return type may change to be an iterator")]
    fn escape_default(&self) -> String {
        self.chars().flat_map(|c| c.escape_default()).collect()
    }

    /// Escapes each char in `s` with `char::escape_unicode`.
    #[unstable(feature = "collections",
               reason = "return type may change to be an iterator")]
    fn escape_unicode(&self) -> String {
        self.chars().flat_map(|c| c.escape_unicode()).collect()
    }

    /// Replaces all occurrences of one string with another.
    ///
    /// # Arguments
    ///
    /// * `from` - The string to replace
    /// * `to` - The replacement string
    ///
    /// # Return value
    ///
    /// The original string with all occurrences of `from` replaced with `to`.
    ///
    /// # Examples
    ///
    /// ```rust
    /// let s = "this is old";
    ///
    /// assert_eq!(s.replace("old", "new"), "this is new");
    ///
    /// // not found, so no change.
    /// assert_eq!(s.replace("cookie monster", "little lamb"), s);
    /// ```
    #[stable(feature = "rust1", since = "1.0.0")]
    fn replace(&self, from: &str, to: &str) -> String {
        let mut result = String::new();
        let mut last_end = 0;
        for (start, end) in self.match_indices(from) {
            result.push_str(unsafe { self.slice_unchecked(last_end, start) });
            result.push_str(to);
            last_end = end;
        }
        result.push_str(unsafe { self.slice_unchecked(last_end, self.len()) });
        result
    }

    /// Returns an iterator over the string in Unicode Normalization Form D
    /// (canonical decomposition).
    #[inline]
    #[unstable(feature = "collections",
               reason = "this functionality may be moved to libunicode")]
    fn nfd_chars(&self) -> Decompositions {
        Decompositions {
            iter: self[].chars(),
            buffer: Vec::new(),
            sorted: false,
            kind: Canonical
        }
    }

    /// Returns an iterator over the string in Unicode Normalization Form KD
    /// (compatibility decomposition).
    #[inline]
    #[unstable(feature = "collections",
               reason = "this functionality may be moved to libunicode")]
    fn nfkd_chars(&self) -> Decompositions {
        Decompositions {
            iter: self[].chars(),
            buffer: Vec::new(),
            sorted: false,
            kind: Compatible
        }
    }

    /// An Iterator over the string in Unicode Normalization Form C
    /// (canonical decomposition followed by canonical composition).
    #[inline]
    #[unstable(feature = "collections",
               reason = "this functionality may be moved to libunicode")]
    fn nfc_chars(&self) -> Recompositions {
        Recompositions {
            iter: self.nfd_chars(),
            state: Composing,
            buffer: VecDeque::new(),
            composee: None,
            last_ccc: None
        }
    }

    /// An Iterator over the string in Unicode Normalization Form KC
    /// (compatibility decomposition followed by canonical composition).
    #[inline]
    #[unstable(feature = "collections",
               reason = "this functionality may be moved to libunicode")]
    fn nfkc_chars(&self) -> Recompositions {
        Recompositions {
            iter: self.nfkd_chars(),
            state: Composing,
            buffer: VecDeque::new(),
            composee: None,
            last_ccc: None
        }
    }

    /// Returns true if a string contains a string pattern.
    ///
    /// # Arguments
    ///
    /// - pat - The string pattern to look for
    ///
    /// # Example
    ///
    /// ```rust
    /// assert!("bananas".contains("nana"));
    /// ```
    #[stable(feature = "rust1", since = "1.0.0")]
    fn contains(&self, pat: &str) -> bool {
        core_str::StrExt::contains(&self[], pat)
    }

    /// Returns true if a string contains a char pattern.
    ///
    /// # Arguments
    ///
    /// - pat - The char pattern to look for
    ///
    /// # Example
    ///
    /// ```rust
    /// assert!("hello".contains_char('e'));
    /// ```
    #[unstable(feature = "collections",
               reason = "might get removed in favour of a more generic contains()")]
    fn contains_char<P: CharEq>(&self, pat: P) -> bool {
        core_str::StrExt::contains_char(&self[], pat)
    }

    /// An iterator over the characters of `self`. Note, this iterates
    /// over Unicode code-points, not Unicode graphemes.
    ///
    /// # Example
    ///
    /// ```rust
    /// let v: Vec<char> = "abc åäö".chars().collect();
    /// assert_eq!(v, vec!['a', 'b', 'c', ' ', 'å', 'ä', 'ö']);
    /// ```
    #[stable(feature = "rust1", since = "1.0.0")]
    fn chars(&self) -> Chars {
        core_str::StrExt::chars(&self[])
    }

    /// An iterator over the bytes of `self`
    ///
    /// # Example
    ///
    /// ```rust
    /// let v: Vec<u8> = "bors".bytes().collect();
    /// assert_eq!(v, b"bors".to_vec());
    /// ```
    #[stable(feature = "rust1", since = "1.0.0")]
    fn bytes(&self) -> Bytes {
        core_str::StrExt::bytes(&self[])
    }

    /// An iterator over the characters of `self` and their byte offsets.
    #[stable(feature = "rust1", since = "1.0.0")]
    fn char_indices(&self) -> CharIndices {
        core_str::StrExt::char_indices(&self[])
    }

    /// An iterator over substrings of `self`, separated by characters
    /// matched by the pattern `pat`.
    ///
    /// # Example
    ///
    /// ```rust
    /// let v: Vec<&str> = "Mary had a little lamb".split(' ').collect();
    /// assert_eq!(v, vec!["Mary", "had", "a", "little", "lamb"]);
    ///
    /// let v: Vec<&str> = "abc1def2ghi".split(|c: char| c.is_numeric()).collect();
    /// assert_eq!(v, vec!["abc", "def", "ghi"]);
    ///
    /// let v: Vec<&str> = "lionXXtigerXleopard".split('X').collect();
    /// assert_eq!(v, vec!["lion", "", "tiger", "leopard"]);
    ///
    /// let v: Vec<&str> = "".split('X').collect();
    /// assert_eq!(v, vec![""]);
    /// ```
    #[stable(feature = "rust1", since = "1.0.0")]
    fn split<P: CharEq>(&self, pat: P) -> Split<P> {
        core_str::StrExt::split(&self[], pat)
    }

    /// An iterator over substrings of `self`, separated by characters
    /// matched by the pattern `pat`, restricted to splitting at most `count`
    /// times.
    ///
    /// # Example
    ///
    /// ```rust
    /// let v: Vec<&str> = "Mary had a little lambda".splitn(2, ' ').collect();
    /// assert_eq!(v, vec!["Mary", "had", "a little lambda"]);
    ///
    /// let v: Vec<&str> = "abc1def2ghi".splitn(1, |c: char| c.is_numeric()).collect();
    /// assert_eq!(v, vec!["abc", "def2ghi"]);
    ///
    /// let v: Vec<&str> = "lionXXtigerXleopard".splitn(2, 'X').collect();
    /// assert_eq!(v, vec!["lion", "", "tigerXleopard"]);
    ///
    /// let v: Vec<&str> = "abcXdef".splitn(0, 'X').collect();
    /// assert_eq!(v, vec!["abcXdef"]);
    ///
    /// let v: Vec<&str> = "".splitn(1, 'X').collect();
    /// assert_eq!(v, vec![""]);
    /// ```
    #[stable(feature = "rust1", since = "1.0.0")]
    fn splitn<P: CharEq>(&self, count: usize, pat: P) -> SplitN<P> {
        core_str::StrExt::splitn(&self[], count, pat)
    }

    /// An iterator over substrings of `self`, separated by characters
    /// matched by the pattern `pat`.
    ///
    /// Equivalent to `split`, except that the trailing substring
    /// is skipped if empty (terminator semantics).
    ///
    /// # Example
    ///
    /// ```rust
    /// let v: Vec<&str> = "A.B.".split_terminator('.').collect();
    /// assert_eq!(v, vec!["A", "B"]);
    ///
    /// let v: Vec<&str> = "A..B..".split_terminator('.').collect();
    /// assert_eq!(v, vec!["A", "", "B", ""]);
    ///
    /// let v: Vec<&str> = "Mary had a little lamb".split(' ').rev().collect();
    /// assert_eq!(v, vec!["lamb", "little", "a", "had", "Mary"]);
    ///
    /// let v: Vec<&str> = "abc1def2ghi".split(|c: char| c.is_numeric()).rev().collect();
    /// assert_eq!(v, vec!["ghi", "def", "abc"]);
    ///
    /// let v: Vec<&str> = "lionXXtigerXleopard".split('X').rev().collect();
    /// assert_eq!(v, vec!["leopard", "tiger", "", "lion"]);
    /// ```
    #[unstable(feature = "collections", reason = "might get removed")]
    fn split_terminator<P: CharEq>(&self, pat: P) -> SplitTerminator<P> {
        core_str::StrExt::split_terminator(&self[], pat)
    }

    /// An iterator over substrings of `self`, separated by characters
    /// matched by the pattern `pat`, starting from the end of the string.
    /// Restricted to splitting at most `count` times.
    ///
    /// # Example
    ///
    /// ```rust
    /// let v: Vec<&str> = "Mary had a little lamb".rsplitn(2, ' ').collect();
    /// assert_eq!(v, vec!["lamb", "little", "Mary had a"]);
    ///
    /// let v: Vec<&str> = "abc1def2ghi".rsplitn(1, |c: char| c.is_numeric()).collect();
    /// assert_eq!(v, vec!["ghi", "abc1def"]);
    ///
    /// let v: Vec<&str> = "lionXXtigerXleopard".rsplitn(2, 'X').collect();
    /// assert_eq!(v, vec!["leopard", "tiger", "lionX"]);
    /// ```
    #[stable(feature = "rust1", since = "1.0.0")]
    fn rsplitn<P: CharEq>(&self, count: usize, pat: P) -> RSplitN<P> {
        core_str::StrExt::rsplitn(&self[], count, pat)
    }

    /// An iterator over the start and end indices of the disjoint
    /// matches of the pattern `pat` within `self`.
    ///
    /// That is, each returned value `(start, end)` satisfies
    /// `self.slice(start, end) == sep`. For matches of `sep` within
    /// `self` that overlap, only the indices corresponding to the
    /// first match are returned.
    ///
    /// # Example
    ///
    /// ```rust
    /// let v: Vec<(usize, usize)> = "abcXXXabcYYYabc".match_indices("abc").collect();
    /// assert_eq!(v, vec![(0,3), (6,9), (12,15)]);
    ///
    /// let v: Vec<(usize, usize)> = "1abcabc2".match_indices("abc").collect();
    /// assert_eq!(v, vec![(1,4), (4,7)]);
    ///
    /// let v: Vec<(usize, usize)> = "ababa".match_indices("aba").collect();
    /// assert_eq!(v, vec![(0, 3)]); // only the first `aba`
    /// ```
    #[unstable(feature = "collections",
               reason = "might have its iterator type changed")]
    fn match_indices<'a>(&'a self, pat: &'a str) -> MatchIndices<'a> {
        core_str::StrExt::match_indices(&self[], pat)
    }

    /// An iterator over the substrings of `self` separated by the pattern `sep`.
    ///
    /// # Example
    ///
    /// ```rust
    /// let v: Vec<&str> = "abcXXXabcYYYabc".split_str("abc").collect();
    /// assert_eq!(v, vec!["", "XXX", "YYY", ""]);
    ///
    /// let v: Vec<&str> = "1abcabc2".split_str("abc").collect();
    /// assert_eq!(v, vec!["1", "", "2"]);
    /// ```
    #[unstable(feature = "collections",
               reason = "might get removed in the future in favor of a more generic split()")]
    fn split_str<'a>(&'a self, pat: &'a str) -> SplitStr<'a> {
        core_str::StrExt::split_str(&self[], pat)
    }

    /// An iterator over the lines of a string (subsequences separated
    /// by `\n`). This does not include the empty string after a
    /// trailing `\n`.
    ///
    /// # Example
    ///
    /// ```rust
    /// let four_lines = "foo\nbar\n\nbaz\n";
    /// let v: Vec<&str> = four_lines.lines().collect();
    /// assert_eq!(v, vec!["foo", "bar", "", "baz"]);
    /// ```
    #[stable(feature = "rust1", since = "1.0.0")]
    fn lines(&self) -> Lines {
        core_str::StrExt::lines(&self[])
    }

    /// An iterator over the lines of a string, separated by either
    /// `\n` or `\r\n`. As with `.lines()`, this does not include an
    /// empty trailing line.
    ///
    /// # Example
    ///
    /// ```rust
    /// let four_lines = "foo\r\nbar\n\r\nbaz\n";
    /// let v: Vec<&str> = four_lines.lines_any().collect();
    /// assert_eq!(v, vec!["foo", "bar", "", "baz"]);
    /// ```
    #[stable(feature = "rust1", since = "1.0.0")]
    fn lines_any(&self) -> LinesAny {
        core_str::StrExt::lines_any(&self[])
    }

    /// Deprecated: use `s[a .. b]` instead.
    #[unstable(feature = "collections",
               reason = "use slice notation [a..b] instead")]
    #[deprecated(since = "1.0.0", reason = "use slice notation [a..b] instead")]
    fn slice(&self, begin: usize, end: usize) -> &str;

    /// Deprecated: use `s[a..]` instead.
    #[unstable(feature = "collections",
               reason = "use slice notation [a..b] instead")]
    #[deprecated(since = "1.0.0", reason = "use slice notation [a..] instead")]
    fn slice_from(&self, begin: usize) -> &str;

    /// Deprecated: use `s[..a]` instead.
    #[unstable(feature = "collections",
               reason = "use slice notation [a..b] instead")]
    #[deprecated(since = "1.0.0", reason = "use slice notation [..a] instead")]
    fn slice_to(&self, end: usize) -> &str;

    /// Returns a slice of the string from the character range
    /// [`begin`..`end`).
    ///
    /// That is, start at the `begin`-th code point of the string and
    /// continue to the `end`-th code point. This does not detect or
    /// handle edge cases such as leaving a combining character as the
    /// first code point of the string.
    ///
    /// Due to the design of UTF-8, this operation is `O(end)`.
    /// See `slice`, `slice_to` and `slice_from` for `O(1)`
    /// variants that use byte indices rather than code point
    /// indices.
    ///
    /// Panics if `begin` > `end` or the either `begin` or `end` are
    /// beyond the last character of the string.
    ///
    /// # Example
    ///
    /// ```rust
    /// let s = "Löwe 老虎 Léopard";
    /// assert_eq!(s.slice_chars(0, 4), "Löwe");
    /// assert_eq!(s.slice_chars(5, 7), "老虎");
    /// ```
    #[unstable(feature = "collections",
               reason = "may have yet to prove its worth")]
    fn slice_chars(&self, begin: usize, end: usize) -> &str {
        core_str::StrExt::slice_chars(&self[], begin, end)
    }

    /// Takes a bytewise (not UTF-8) slice from a string.
    ///
    /// Returns the substring from [`begin`..`end`).
    ///
    /// Caller must check both UTF-8 character boundaries and the boundaries of
    /// the entire slice as well.
    #[stable(feature = "rust1", since = "1.0.0")]
    unsafe fn slice_unchecked(&self, begin: usize, end: usize) -> &str {
        core_str::StrExt::slice_unchecked(&self[], begin, end)
    }

    /// Returns true if the pattern `pat` is a prefix of the string.
    ///
    /// # Example
    ///
    /// ```rust
    /// assert!("banana".starts_with("ba"));
    /// ```
    #[stable(feature = "rust1", since = "1.0.0")]
    fn starts_with(&self, pat: &str) -> bool {
        core_str::StrExt::starts_with(&self[], pat)
    }

    /// Returns true if the pattern `pat` is a suffix of the string.
    ///
    /// # Example
    ///
    /// ```rust
    /// assert!("banana".ends_with("nana"));
    /// ```
    #[stable(feature = "rust1", since = "1.0.0")]
    fn ends_with(&self, pat: &str) -> bool {
        core_str::StrExt::ends_with(&self[], pat)
    }

    /// Returns a string with all pre- and suffixes that match
    /// the pattern `pat` repeatedly removed.
    ///
    /// # Arguments
    ///
    /// * pat - a string pattern
    ///
    /// # Example
    ///
    /// ```rust
    /// assert_eq!("11foo1bar11".trim_matches('1'), "foo1bar");
    /// let x: &[_] = &['1', '2'];
    /// assert_eq!("12foo1bar12".trim_matches(x), "foo1bar");
    /// assert_eq!("123foo1bar123".trim_matches(|c: char| c.is_numeric()), "foo1bar");
    /// ```
    #[stable(feature = "rust1", since = "1.0.0")]
    fn trim_matches<P: CharEq>(&self, pat: P) -> &str {
        core_str::StrExt::trim_matches(&self[], pat)
    }

    /// Returns a string with all prefixes that match
    /// the pattern `pat` repeatedly removed.
    ///
    /// # Arguments
    ///
    /// * pat - a string pattern
    ///
    /// # Example
    ///
    /// ```rust
    /// assert_eq!("11foo1bar11".trim_left_matches('1'), "foo1bar11");
    /// let x: &[_] = &['1', '2'];
    /// assert_eq!("12foo1bar12".trim_left_matches(x), "foo1bar12");
    /// assert_eq!("123foo1bar123".trim_left_matches(|c: char| c.is_numeric()), "foo1bar123");
    /// ```
    #[stable(feature = "rust1", since = "1.0.0")]
    fn trim_left_matches<P: CharEq>(&self, pat: P) -> &str {
        core_str::StrExt::trim_left_matches(&self[], pat)
    }

    /// Returns a string with all suffixes that match
    /// the pattern `pat` repeatedly removed.
    ///
    /// # Arguments
    ///
    /// * pat - a string pattern
    ///
    /// # Example
    ///
    /// ```rust
    /// assert_eq!("11foo1bar11".trim_right_matches('1'), "11foo1bar");
    /// let x: &[_] = &['1', '2'];
    /// assert_eq!("12foo1bar12".trim_right_matches(x), "12foo1bar");
    /// assert_eq!("123foo1bar123".trim_right_matches(|c: char| c.is_numeric()), "123foo1bar");
    /// ```
    #[stable(feature = "rust1", since = "1.0.0")]
    fn trim_right_matches<P: CharEq>(&self, pat: P) -> &str {
        core_str::StrExt::trim_right_matches(&self[], pat)
    }

    /// Check that `index`-th byte lies at the start and/or end of a
    /// UTF-8 code point sequence.
    ///
    /// The start and end of the string (when `index == self.len()`)
    /// are considered to be boundaries.
    ///
    /// Panics if `index` is greater than `self.len()`.
    ///
    /// # Example
    ///
    /// ```rust
    /// let s = "Löwe 老虎 Léopard";
    /// assert!(s.is_char_boundary(0));
    /// // start of `老`
    /// assert!(s.is_char_boundary(6));
    /// assert!(s.is_char_boundary(s.len()));
    ///
    /// // second byte of `ö`
    /// assert!(!s.is_char_boundary(2));
    ///
    /// // third byte of `老`
    /// assert!(!s.is_char_boundary(8));
    /// ```
    #[unstable(feature = "collections",
               reason = "naming is uncertain with container conventions")]
    fn is_char_boundary(&self, index: usize) -> bool {
        core_str::StrExt::is_char_boundary(&self[], index)
    }

    /// Pluck a character out of a string and return the index of the next
    /// character.
    ///
    /// This function can be used to iterate over the Unicode characters of a
    /// string.
    ///
    /// # Example
    ///
    /// This example manually iterates through the characters of a
    /// string; this should normally be done by `.chars()` or
    /// `.char_indices`.
    ///
    /// ```rust
    /// use std::str::CharRange;
    ///
    /// let s = "中华Việt Nam";
    /// let mut i = 0;
    /// while i < s.len() {
    ///     let CharRange {ch, next} = s.char_range_at(i);
    ///     println!("{}: {}", i, ch);
    ///     i = next;
    /// }
    /// ```
    ///
    /// This outputs:
    ///
    /// ```text
    /// 0: 中
    /// 3: 华
    /// 6: V
    /// 7: i
    /// 8: ệ
    /// 11: t
    /// 12:
    /// 13: N
    /// 14: a
    /// 15: m
    /// ```
    ///
    /// # Arguments
    ///
    /// * s - The string
    /// * i - The byte offset of the char to extract
    ///
    /// # Return value
    ///
    /// A record {ch: char, next: usize} containing the char value and the byte
    /// index of the next Unicode character.
    ///
    /// # Panics
    ///
    /// If `i` is greater than or equal to the length of the string.
    /// If `i` is not the index of the beginning of a valid UTF-8 character.
    #[unstable(feature = "collections",
               reason = "naming is uncertain with container conventions")]
    fn char_range_at(&self, start: usize) -> CharRange {
        core_str::StrExt::char_range_at(&self[], start)
    }

    /// Given a byte position and a str, return the previous char and its position.
    ///
    /// This function can be used to iterate over a Unicode string in reverse.
    ///
    /// Returns 0 for next index if called on start index 0.
    ///
    /// # Panics
    ///
    /// If `i` is greater than the length of the string.
    /// If `i` is not an index following a valid UTF-8 character.
    #[unstable(feature = "collections",
               reason = "naming is uncertain with container conventions")]
    fn char_range_at_reverse(&self, start: usize) -> CharRange {
        core_str::StrExt::char_range_at_reverse(&self[], start)
    }

    /// Plucks the character starting at the `i`th byte of a string.
    ///
    /// # Example
    ///
    /// ```rust
    /// let s = "abπc";
    /// assert_eq!(s.char_at(1), 'b');
    /// assert_eq!(s.char_at(2), 'π');
    /// assert_eq!(s.char_at(4), 'c');
    /// ```
    ///
    /// # Panics
    ///
    /// If `i` is greater than or equal to the length of the string.
    /// If `i` is not the index of the beginning of a valid UTF-8 character.
    #[unstable(feature = "collections",
               reason = "naming is uncertain with container conventions")]
    fn char_at(&self, i: usize) -> char {
        core_str::StrExt::char_at(&self[], i)
    }

    /// Plucks the character ending at the `i`th byte of a string.
    ///
    /// # Panics
    ///
    /// If `i` is greater than the length of the string.
    /// If `i` is not an index following a valid UTF-8 character.
    #[unstable(feature = "collections",
               reason = "naming is uncertain with container conventions")]
    fn char_at_reverse(&self, i: usize) -> char {
        core_str::StrExt::char_at_reverse(&self[], i)
    }

    /// Work with the byte buffer of a string as a byte slice.
    ///
    /// # Example
    ///
    /// ```rust
    /// assert_eq!("bors".as_bytes(), b"bors");
    /// ```
    #[stable(feature = "rust1", since = "1.0.0")]
    fn as_bytes(&self) -> &[u8] {
        core_str::StrExt::as_bytes(&self[])
    }

    /// Returns the byte index of the first character of `self` that
    /// matches the pattern `pat`.
    ///
    /// # Return value
    ///
    /// `Some` containing the byte index of the last matching character
    /// or `None` if there is no match
    ///
    /// # Example
    ///
    /// ```rust
    /// let s = "Löwe 老虎 Léopard";
    ///
    /// assert_eq!(s.find('L'), Some(0));
    /// assert_eq!(s.find('é'), Some(14));
    ///
    /// // the first space
    /// assert_eq!(s.find(|c: char| c.is_whitespace()), Some(5));
    ///
    /// // neither are found
    /// let x: &[_] = &['1', '2'];
    /// assert_eq!(s.find(x), None);
    /// ```
    #[stable(feature = "rust1", since = "1.0.0")]
    fn find<P: CharEq>(&self, pat: P) -> Option<usize> {
        core_str::StrExt::find(&self[], pat)
    }

    /// Returns the byte index of the last character of `self` that
    /// matches the pattern `pat`.
    ///
    /// # Return value
    ///
    /// `Some` containing the byte index of the last matching character
    /// or `None` if there is no match.
    ///
    /// # Example
    ///
    /// ```rust
    /// let s = "Löwe 老虎 Léopard";
    ///
    /// assert_eq!(s.rfind('L'), Some(13));
    /// assert_eq!(s.rfind('é'), Some(14));
    ///
    /// // the second space
    /// assert_eq!(s.rfind(|c: char| c.is_whitespace()), Some(12));
    ///
    /// // searches for an occurrence of either `1` or `2`, but neither are found
    /// let x: &[_] = &['1', '2'];
    /// assert_eq!(s.rfind(x), None);
    /// ```
    #[stable(feature = "rust1", since = "1.0.0")]
    fn rfind<P: CharEq>(&self, pat: P) -> Option<usize> {
        core_str::StrExt::rfind(&self[], pat)
    }

    /// Returns the byte index of the first matching substring
    ///
    /// # Arguments
    ///
    /// * `needle` - The string to search for
    ///
    /// # Return value
    ///
    /// `Some` containing the byte index of the first matching substring
    /// or `None` if there is no match.
    ///
    /// # Example
    ///
    /// ```rust
    /// let s = "Löwe 老虎 Léopard";
    ///
    /// assert_eq!(s.find_str("老虎 L"), Some(6));
    /// assert_eq!(s.find_str("muffin man"), None);
    /// ```
    #[unstable(feature = "collections",
               reason = "might get removed in favor of a more generic find in the future")]
    fn find_str(&self, needle: &str) -> Option<usize> {
        core_str::StrExt::find_str(&self[], needle)
    }

    /// Retrieves the first character from a string slice and returns
    /// it. This does not allocate a new string; instead, it returns a
    /// slice that point one character beyond the character that was
    /// shifted. If the string does not contain any characters,
    /// None is returned instead.
    ///
    /// # Example
    ///
    /// ```rust
    /// let s = "Löwe 老虎 Léopard";
    /// let (c, s1) = s.slice_shift_char().unwrap();
    /// assert_eq!(c, 'L');
    /// assert_eq!(s1, "öwe 老虎 Léopard");
    ///
    /// let (c, s2) = s1.slice_shift_char().unwrap();
    /// assert_eq!(c, 'ö');
    /// assert_eq!(s2, "we 老虎 Léopard");
    /// ```
    #[unstable(feature = "collections",
               reason = "awaiting conventions about shifting and slices")]
    fn slice_shift_char(&self) -> Option<(char, &str)> {
        core_str::StrExt::slice_shift_char(&self[])
    }

    /// Returns the byte offset of an inner slice relative to an enclosing outer slice.
    ///
    /// Panics if `inner` is not a direct slice contained within self.
    ///
    /// # Example
    ///
    /// ```rust
    /// let string = "a\nb\nc";
    /// let lines: Vec<&str> = string.lines().collect();
    ///
    /// assert!(string.subslice_offset(lines[0]) == 0); // &"a"
    /// assert!(string.subslice_offset(lines[1]) == 2); // &"b"
    /// assert!(string.subslice_offset(lines[2]) == 4); // &"c"
    /// ```
    #[unstable(feature = "collections",
               reason = "awaiting convention about comparability of arbitrary slices")]
    fn subslice_offset(&self, inner: &str) -> usize {
        core_str::StrExt::subslice_offset(&self[], inner)
    }

    /// Return an unsafe pointer to the strings buffer.
    ///
    /// The caller must ensure that the string outlives this pointer,
    /// and that it is not reallocated (e.g. by pushing to the
    /// string).
    #[stable(feature = "rust1", since = "1.0.0")]
    #[inline]
    fn as_ptr(&self) -> *const u8 {
        core_str::StrExt::as_ptr(&self[])
    }

    /// Return an iterator of `u16` over the string encoded as UTF-16.
    #[unstable(feature = "collections",
               reason = "this functionality may only be provided by libunicode")]
    fn utf16_units(&self) -> Utf16Units {
        Utf16Units { encoder: Utf16Encoder::new(self[].chars()) }
    }

    /// Return the number of bytes in this string
    ///
    /// # Example
    ///
    /// ```
    /// assert_eq!("foo".len(), 3);
    /// assert_eq!("ƒoo".len(), 4);
    /// ```
    #[stable(feature = "rust1", since = "1.0.0")]
    #[inline]
    fn len(&self) -> usize {
        core_str::StrExt::len(&self[])
    }

    /// Returns true if this slice contains no bytes
    ///
    /// # Example
    ///
    /// ```
    /// assert!("".is_empty());
    /// ```
    #[inline]
    #[stable(feature = "rust1", since = "1.0.0")]
    fn is_empty(&self) -> bool {
        core_str::StrExt::is_empty(&self[])
    }

    /// Parse this string into the specified type.
    ///
    /// # Example
    ///
    /// ```
    /// assert_eq!("4".parse::<u32>(), Ok(4));
    /// assert!("j".parse::<u32>().is_err());
    /// ```
    #[inline]
    #[stable(feature = "rust1", since = "1.0.0")]
    fn parse<F: FromStr>(&self) -> Result<F, F::Err> {
        core_str::StrExt::parse(&self[])
    }

    /// Returns an iterator over the
    /// [grapheme clusters](http://www.unicode.org/reports/tr29/#Grapheme_Cluster_Boundaries)
    /// of the string.
    ///
    /// If `is_extended` is true, the iterator is over the *extended grapheme clusters*;
    /// otherwise, the iterator is over the *legacy grapheme clusters*.
    /// [UAX#29](http://www.unicode.org/reports/tr29/#Grapheme_Cluster_Boundaries)
    /// recommends extended grapheme cluster boundaries for general processing.
    ///
    /// # Example
    ///
    /// ```rust
    /// let gr1 = "a\u{310}e\u{301}o\u{308}\u{332}".graphemes(true).collect::<Vec<&str>>();
    /// let b: &[_] = &["a\u{310}", "e\u{301}", "o\u{308}\u{332}"];
    /// assert_eq!(gr1.as_slice(), b);
    /// let gr2 = "a\r\nb🇷🇺🇸🇹".graphemes(true).collect::<Vec<&str>>();
    /// let b: &[_] = &["a", "\r\n", "b", "🇷🇺🇸🇹"];
    /// assert_eq!(gr2.as_slice(), b);
    /// ```
    #[unstable(feature = "collections",
               reason = "this functionality may only be provided by libunicode")]
    fn graphemes(&self, is_extended: bool) -> Graphemes {
        UnicodeStr::graphemes(&self[], is_extended)
    }

    /// Returns an iterator over the grapheme clusters of self and their byte offsets.
    /// See `graphemes()` method for more information.
    ///
    /// # Example
    ///
    /// ```rust
    /// let gr_inds = "a̐éö̲\r\n".grapheme_indices(true).collect::<Vec<(usize, &str)>>();
    /// let b: &[_] = &[(0, "a̐"), (3, "é"), (6, "ö̲"), (11, "\r\n")];
    /// assert_eq!(gr_inds.as_slice(), b);
    /// ```
    #[unstable(feature = "collections",
               reason = "this functionality may only be provided by libunicode")]
    fn grapheme_indices(&self, is_extended: bool) -> GraphemeIndices {
        UnicodeStr::grapheme_indices(&self[], is_extended)
    }

    /// An iterator over the words of a string (subsequences separated
    /// by any sequence of whitespace). Sequences of whitespace are
    /// collapsed, so empty "words" are not included.
    ///
    /// # Example
    ///
    /// ```rust
    /// let some_words = " Mary   had\ta little  \n\t lamb";
    /// let v: Vec<&str> = some_words.words().collect();
    /// assert_eq!(v, vec!["Mary", "had", "a", "little", "lamb"]);
    /// ```
    #[unstable(feature = "str_words",
               reason = "the precise algorithm to use is unclear")]
    fn words(&self) -> Words {
        UnicodeStr::words(&self[])
    }

    /// Returns a string's displayed width in columns, treating control
    /// characters as zero-width.
    ///
    /// `is_cjk` determines behavior for characters in the Ambiguous category:
    /// if `is_cjk` is `true`, these are 2 columns wide; otherwise, they are 1.
    /// In CJK locales, `is_cjk` should be `true`, else it should be `false`.
    /// [Unicode Standard Annex #11](http://www.unicode.org/reports/tr11/)
    /// recommends that these characters be treated as 1 column (i.e.,
    /// `is_cjk` = `false`) if the locale is unknown.
    #[unstable(feature = "collections",
               reason = "this functionality may only be provided by libunicode")]
    fn width(&self, is_cjk: bool) -> usize {
        UnicodeStr::width(&self[], is_cjk)
    }

    /// Returns a string with leading and trailing whitespace removed.
    #[stable(feature = "rust1", since = "1.0.0")]
    fn trim(&self) -> &str {
        UnicodeStr::trim(&self[])
    }

    /// Returns a string with leading whitespace removed.
    #[stable(feature = "rust1", since = "1.0.0")]
    fn trim_left(&self) -> &str {
        UnicodeStr::trim_left(&self[])
    }

    /// Returns a string with trailing whitespace removed.
    #[stable(feature = "rust1", since = "1.0.0")]
    fn trim_right(&self) -> &str {
        UnicodeStr::trim_right(&self[])
    }
}

#[stable(feature = "rust1", since = "1.0.0")]
impl StrExt for str {
    fn slice(&self, begin: usize, end: usize) -> &str {
        &self[begin..end]
    }

    fn slice_from(&self, begin: usize) -> &str {
        &self[begin..]
    }

    fn slice_to(&self, end: usize) -> &str {
        &self[..end]
    }
}

#[cfg(test)]
mod tests {
    use prelude::*;

    use core::iter::AdditiveIterator;
    use super::from_utf8;
    use super::Utf8Error;

    #[test]
    fn test_le() {
        assert!("" <= "");
        assert!("" <= "foo");
        assert!("foo" <= "foo");
        assert!("foo" != "bar");
    }

    #[test]
    fn test_len() {
        assert_eq!("".len(), 0);
        assert_eq!("hello world".len(), 11);
        assert_eq!("\x63".len(), 1);
        assert_eq!("\u{a2}".len(), 2);
        assert_eq!("\u{3c0}".len(), 2);
        assert_eq!("\u{2620}".len(), 3);
        assert_eq!("\u{1d11e}".len(), 4);

        assert_eq!("".chars().count(), 0);
        assert_eq!("hello world".chars().count(), 11);
        assert_eq!("\x63".chars().count(), 1);
        assert_eq!("\u{a2}".chars().count(), 1);
        assert_eq!("\u{3c0}".chars().count(), 1);
        assert_eq!("\u{2620}".chars().count(), 1);
        assert_eq!("\u{1d11e}".chars().count(), 1);
        assert_eq!("ประเทศไทย中华Việt Nam".chars().count(), 19);

        assert_eq!("ｈｅｌｌｏ".width(false), 10);
        assert_eq!("ｈｅｌｌｏ".width(true), 10);
        assert_eq!("\0\0\0\0\0".width(false), 0);
        assert_eq!("\0\0\0\0\0".width(true), 0);
        assert_eq!("".width(false), 0);
        assert_eq!("".width(true), 0);
        assert_eq!("\u{2081}\u{2082}\u{2083}\u{2084}".width(false), 4);
        assert_eq!("\u{2081}\u{2082}\u{2083}\u{2084}".width(true), 8);
    }

    #[test]
    fn test_find() {
        assert_eq!("hello".find('l'), Some(2));
        assert_eq!("hello".find(|c:char| c == 'o'), Some(4));
        assert!("hello".find('x').is_none());
        assert!("hello".find(|c:char| c == 'x').is_none());
        assert_eq!("ประเทศไทย中华Việt Nam".find('华'), Some(30));
        assert_eq!("ประเทศไทย中华Việt Nam".find(|c: char| c == '华'), Some(30));
    }

    #[test]
    fn test_rfind() {
        assert_eq!("hello".rfind('l'), Some(3));
        assert_eq!("hello".rfind(|c:char| c == 'o'), Some(4));
        assert!("hello".rfind('x').is_none());
        assert!("hello".rfind(|c:char| c == 'x').is_none());
        assert_eq!("ประเทศไทย中华Việt Nam".rfind('华'), Some(30));
        assert_eq!("ประเทศไทย中华Việt Nam".rfind(|c: char| c == '华'), Some(30));
    }

    #[test]
    fn test_collect() {
        let empty = String::from_str("");
        let s: String = empty.chars().collect();
        assert_eq!(empty, s);
        let data = String::from_str("ประเทศไทย中");
        let s: String = data.chars().collect();
        assert_eq!(data, s);
    }

    #[test]
    fn test_into_bytes() {
        let data = String::from_str("asdf");
        let buf = data.into_bytes();
        assert_eq!(b"asdf", buf);
    }

    #[test]
    fn test_find_str() {
        // byte positions
        assert_eq!("".find_str(""), Some(0));
        assert!("banana".find_str("apple pie").is_none());

        let data = "abcabc";
        assert_eq!(data[0..6].find_str("ab"), Some(0));
        assert_eq!(data[2..6].find_str("ab"), Some(3 - 2));
        assert!(data[2..4].find_str("ab").is_none());

        let string = "ประเทศไทย中华Việt Nam";
        let mut data = String::from_str(string);
        data.push_str(string);
        assert!(data.find_str("ไท华").is_none());
        assert_eq!(data[0..43].find_str(""), Some(0));
        assert_eq!(data[6..43].find_str(""), Some(6 - 6));

        assert_eq!(data[0..43].find_str("ประ"), Some( 0));
        assert_eq!(data[0..43].find_str("ทศไ"), Some(12));
        assert_eq!(data[0..43].find_str("ย中"), Some(24));
        assert_eq!(data[0..43].find_str("iệt"), Some(34));
        assert_eq!(data[0..43].find_str("Nam"), Some(40));

        assert_eq!(data[43..86].find_str("ประ"), Some(43 - 43));
        assert_eq!(data[43..86].find_str("ทศไ"), Some(55 - 43));
        assert_eq!(data[43..86].find_str("ย中"), Some(67 - 43));
        assert_eq!(data[43..86].find_str("iệt"), Some(77 - 43));
        assert_eq!(data[43..86].find_str("Nam"), Some(83 - 43));
    }

    #[test]
    fn test_slice_chars() {
        fn t(a: &str, b: &str, start: usize) {
            assert_eq!(a.slice_chars(start, start + b.chars().count()), b);
        }
        t("", "", 0);
        t("hello", "llo", 2);
        t("hello", "el", 1);
        t("αβλ", "β", 1);
        t("αβλ", "", 3);
        assert_eq!("ะเทศไท", "ประเทศไทย中华Việt Nam".slice_chars(2, 8));
    }

    fn s(x: &str) -> String { x.to_string() }

    macro_rules! test_concat {
        ($expected: expr, $string: expr) => {
            {
                let s: String = $string.concat();
                assert_eq!($expected, s);
            }
        }
    }

    #[test]
    fn test_concat_for_different_types() {
        test_concat!("ab", vec![s("a"), s("b")]);
        test_concat!("ab", vec!["a", "b"]);
        test_concat!("ab", vec!["a", "b"]);
        test_concat!("ab", vec![s("a"), s("b")]);
    }

    #[test]
    fn test_concat_for_different_lengths() {
        let empty: &[&str] = &[];
        test_concat!("", empty);
        test_concat!("a", ["a"]);
        test_concat!("ab", ["a", "b"]);
        test_concat!("abc", ["", "a", "bc"]);
    }

    macro_rules! test_connect {
        ($expected: expr, $string: expr, $delim: expr) => {
            {
                let s = $string.connect($delim);
                assert_eq!($expected, s);
            }
        }
    }

    #[test]
    fn test_connect_for_different_types() {
        test_connect!("a-b", ["a", "b"], "-");
        let hyphen = "-".to_string();
        test_connect!("a-b", [s("a"), s("b")], &*hyphen);
        test_connect!("a-b", vec!["a", "b"], &*hyphen);
        test_connect!("a-b", &*vec!["a", "b"], "-");
        test_connect!("a-b", vec![s("a"), s("b")], "-");
    }

    #[test]
    fn test_connect_for_different_lengths() {
        let empty: &[&str] = &[];
        test_connect!("", empty, "-");
        test_connect!("a", ["a"], "-");
        test_connect!("a-b", ["a", "b"], "-");
        test_connect!("-a-bc", ["", "a", "bc"], "-");
    }

    #[test]
    fn test_unsafe_slice() {
        assert_eq!("ab", unsafe {"abc".slice_unchecked(0, 2)});
        assert_eq!("bc", unsafe {"abc".slice_unchecked(1, 3)});
        assert_eq!("", unsafe {"abc".slice_unchecked(1, 1)});
        fn a_million_letter_a() -> String {
            let mut i = 0;
            let mut rs = String::new();
            while i < 100000 {
                rs.push_str("aaaaaaaaaa");
                i += 1;
            }
            rs
        }
        fn half_a_million_letter_a() -> String {
            let mut i = 0;
            let mut rs = String::new();
            while i < 100000 {
                rs.push_str("aaaaa");
                i += 1;
            }
            rs
        }
        let letters = a_million_letter_a();
        assert!(half_a_million_letter_a() ==
            unsafe {String::from_str(letters.slice_unchecked(
                                     0,
                                     500000))});
    }

    #[test]
    fn test_starts_with() {
        assert!(("".starts_with("")));
        assert!(("abc".starts_with("")));
        assert!(("abc".starts_with("a")));
        assert!((!"a".starts_with("abc")));
        assert!((!"".starts_with("abc")));
        assert!((!"ödd".starts_with("-")));
        assert!(("ödd".starts_with("öd")));
    }

    #[test]
    fn test_ends_with() {
        assert!(("".ends_with("")));
        assert!(("abc".ends_with("")));
        assert!(("abc".ends_with("c")));
        assert!((!"a".ends_with("abc")));
        assert!((!"".ends_with("abc")));
        assert!((!"ddö".ends_with("-")));
        assert!(("ddö".ends_with("dö")));
    }

    #[test]
    fn test_is_empty() {
        assert!("".is_empty());
        assert!(!"a".is_empty());
    }

    #[test]
    fn test_replace() {
        let a = "a";
        assert_eq!("".replace(a, "b"), String::from_str(""));
        assert_eq!("a".replace(a, "b"), String::from_str("b"));
        assert_eq!("ab".replace(a, "b"), String::from_str("bb"));
        let test = "test";
        assert!(" test test ".replace(test, "toast") ==
            String::from_str(" toast toast "));
        assert_eq!(" test test ".replace(test, ""), String::from_str("   "));
    }

    #[test]
    fn test_replace_2a() {
        let data = "ประเทศไทย中华";
        let repl = "دولة الكويت";

        let a = "ประเ";
        let a2 = "دولة الكويتทศไทย中华";
        assert_eq!(data.replace(a, repl), a2);
    }

    #[test]
    fn test_replace_2b() {
        let data = "ประเทศไทย中华";
        let repl = "دولة الكويت";

        let b = "ะเ";
        let b2 = "ปรدولة الكويتทศไทย中华";
        assert_eq!(data.replace(b, repl), b2);
    }

    #[test]
    fn test_replace_2c() {
        let data = "ประเทศไทย中华";
        let repl = "دولة الكويت";

        let c = "中华";
        let c2 = "ประเทศไทยدولة الكويت";
        assert_eq!(data.replace(c, repl), c2);
    }

    #[test]
    fn test_replace_2d() {
        let data = "ประเทศไทย中华";
        let repl = "دولة الكويت";

        let d = "ไท华";
        assert_eq!(data.replace(d, repl), data);
    }

    #[test]
    fn test_slice() {
        assert_eq!("ab", "abc".slice(0, 2));
        assert_eq!("bc", "abc".slice(1, 3));
        assert_eq!("", "abc".slice(1, 1));
        assert_eq!("\u{65e5}", "\u{65e5}\u{672c}".slice(0, 3));

        let data = "ประเทศไทย中华";
        assert_eq!("ป", data.slice(0, 3));
        assert_eq!("ร", data.slice(3, 6));
        assert_eq!("", data.slice(3, 3));
        assert_eq!("华", data.slice(30, 33));

        fn a_million_letter_x() -> String {
            let mut i = 0;
            let mut rs = String::new();
            while i < 100000 {
                rs.push_str("华华华华华华华华华华");
                i += 1;
            }
            rs
        }
        fn half_a_million_letter_x() -> String {
            let mut i = 0;
            let mut rs = String::new();
            while i < 100000 {
                rs.push_str("华华华华华");
                i += 1;
            }
            rs
        }
        let letters = a_million_letter_x();
        assert!(half_a_million_letter_x() ==
            String::from_str(letters.slice(0, 3 * 500000)));
    }

    #[test]
    fn test_slice_2() {
        let ss = "中华Việt Nam";

        assert_eq!("华", ss.slice(3, 6));
        assert_eq!("Việt Nam", ss.slice(6, 16));

        assert_eq!("ab", "abc".slice(0, 2));
        assert_eq!("bc", "abc".slice(1, 3));
        assert_eq!("", "abc".slice(1, 1));

        assert_eq!("中", ss.slice(0, 3));
        assert_eq!("华V", ss.slice(3, 7));
        assert_eq!("", ss.slice(3, 3));
        /*0: 中
          3: 华
          6: V
          7: i
          8: ệ
         11: t
         12:
         13: N
         14: a
         15: m */
    }

    #[test]
    #[should_fail]
    fn test_slice_fail() {
        "中华Việt Nam".slice(0, 2);
    }

    #[test]
    fn test_slice_from() {
        assert_eq!("abcd".slice_from(0), "abcd");
        assert_eq!("abcd".slice_from(2), "cd");
        assert_eq!("abcd".slice_from(4), "");
    }
    #[test]
    fn test_slice_to() {
        assert_eq!("abcd".slice_to(0), "");
        assert_eq!("abcd".slice_to(2), "ab");
        assert_eq!("abcd".slice_to(4), "abcd");
    }

    #[test]
    fn test_trim_left_matches() {
        let v: &[char] = &[];
        assert_eq!(" *** foo *** ".trim_left_matches(v), " *** foo *** ");
        let chars: &[char] = &['*', ' '];
        assert_eq!(" *** foo *** ".trim_left_matches(chars), "foo *** ");
        assert_eq!(" ***  *** ".trim_left_matches(chars), "");
        assert_eq!("foo *** ".trim_left_matches(chars), "foo *** ");

        assert_eq!("11foo1bar11".trim_left_matches('1'), "foo1bar11");
        let chars: &[char] = &['1', '2'];
        assert_eq!("12foo1bar12".trim_left_matches(chars), "foo1bar12");
        assert_eq!("123foo1bar123".trim_left_matches(|c: char| c.is_numeric()), "foo1bar123");
    }

    #[test]
    fn test_trim_right_matches() {
        let v: &[char] = &[];
        assert_eq!(" *** foo *** ".trim_right_matches(v), " *** foo *** ");
        let chars: &[char] = &['*', ' '];
        assert_eq!(" *** foo *** ".trim_right_matches(chars), " *** foo");
        assert_eq!(" ***  *** ".trim_right_matches(chars), "");
        assert_eq!(" *** foo".trim_right_matches(chars), " *** foo");

        assert_eq!("11foo1bar11".trim_right_matches('1'), "11foo1bar");
        let chars: &[char] = &['1', '2'];
        assert_eq!("12foo1bar12".trim_right_matches(chars), "12foo1bar");
        assert_eq!("123foo1bar123".trim_right_matches(|c: char| c.is_numeric()), "123foo1bar");
    }

    #[test]
    fn test_trim_matches() {
        let v: &[char] = &[];
        assert_eq!(" *** foo *** ".trim_matches(v), " *** foo *** ");
        let chars: &[char] = &['*', ' '];
        assert_eq!(" *** foo *** ".trim_matches(chars), "foo");
        assert_eq!(" ***  *** ".trim_matches(chars), "");
        assert_eq!("foo".trim_matches(chars), "foo");

        assert_eq!("11foo1bar11".trim_matches('1'), "foo1bar");
        let chars: &[char] = &['1', '2'];
        assert_eq!("12foo1bar12".trim_matches(chars), "foo1bar");
        assert_eq!("123foo1bar123".trim_matches(|c: char| c.is_numeric()), "foo1bar");
    }

    #[test]
    fn test_trim_left() {
        assert_eq!("".trim_left(), "");
        assert_eq!("a".trim_left(), "a");
        assert_eq!("    ".trim_left(), "");
        assert_eq!("     blah".trim_left(), "blah");
        assert_eq!("   \u{3000}  wut".trim_left(), "wut");
        assert_eq!("hey ".trim_left(), "hey ");
    }

    #[test]
    fn test_trim_right() {
        assert_eq!("".trim_right(), "");
        assert_eq!("a".trim_right(), "a");
        assert_eq!("    ".trim_right(), "");
        assert_eq!("blah     ".trim_right(), "blah");
        assert_eq!("wut   \u{3000}  ".trim_right(), "wut");
        assert_eq!(" hey".trim_right(), " hey");
    }

    #[test]
    fn test_trim() {
        assert_eq!("".trim(), "");
        assert_eq!("a".trim(), "a");
        assert_eq!("    ".trim(), "");
        assert_eq!("    blah     ".trim(), "blah");
        assert_eq!("\nwut   \u{3000}  ".trim(), "wut");
        assert_eq!(" hey dude ".trim(), "hey dude");
    }

    #[test]
    fn test_is_whitespace() {
        assert!("".chars().all(|c| c.is_whitespace()));
        assert!(" ".chars().all(|c| c.is_whitespace()));
        assert!("\u{2009}".chars().all(|c| c.is_whitespace())); // Thin space
        assert!("  \n\t   ".chars().all(|c| c.is_whitespace()));
        assert!(!"   _   ".chars().all(|c| c.is_whitespace()));
    }

    #[test]
    fn test_slice_shift_char() {
        let data = "ประเทศไทย中";
        assert_eq!(data.slice_shift_char(), Some(('ป', "ระเทศไทย中")));
    }

    #[test]
    fn test_slice_shift_char_2() {
        let empty = "";
        assert_eq!(empty.slice_shift_char(), None);
    }

    #[test]
    fn test_is_utf8() {
        // deny overlong encodings
        assert!(from_utf8(&[0xc0, 0x80]).is_err());
        assert!(from_utf8(&[0xc0, 0xae]).is_err());
        assert!(from_utf8(&[0xe0, 0x80, 0x80]).is_err());
        assert!(from_utf8(&[0xe0, 0x80, 0xaf]).is_err());
        assert!(from_utf8(&[0xe0, 0x81, 0x81]).is_err());
        assert!(from_utf8(&[0xf0, 0x82, 0x82, 0xac]).is_err());
        assert!(from_utf8(&[0xf4, 0x90, 0x80, 0x80]).is_err());

        // deny surrogates
        assert!(from_utf8(&[0xED, 0xA0, 0x80]).is_err());
        assert!(from_utf8(&[0xED, 0xBF, 0xBF]).is_err());

        assert!(from_utf8(&[0xC2, 0x80]).is_ok());
        assert!(from_utf8(&[0xDF, 0xBF]).is_ok());
        assert!(from_utf8(&[0xE0, 0xA0, 0x80]).is_ok());
        assert!(from_utf8(&[0xED, 0x9F, 0xBF]).is_ok());
        assert!(from_utf8(&[0xEE, 0x80, 0x80]).is_ok());
        assert!(from_utf8(&[0xEF, 0xBF, 0xBF]).is_ok());
        assert!(from_utf8(&[0xF0, 0x90, 0x80, 0x80]).is_ok());
        assert!(from_utf8(&[0xF4, 0x8F, 0xBF, 0xBF]).is_ok());
    }

    #[test]
    fn test_is_utf16() {
        use unicode::str::is_utf16;
        macro_rules! pos {
            ($($e:expr),*) => { { $(assert!(is_utf16($e));)* } }
        }

        // non-surrogates
        pos!(&[0x0000],
             &[0x0001, 0x0002],
             &[0xD7FF],
             &[0xE000]);

        // surrogate pairs (randomly generated with Python 3's
        // .encode('utf-16be'))
        pos!(&[0xdb54, 0xdf16, 0xd880, 0xdee0, 0xdb6a, 0xdd45],
             &[0xd91f, 0xdeb1, 0xdb31, 0xdd84, 0xd8e2, 0xde14],
             &[0xdb9f, 0xdc26, 0xdb6f, 0xde58, 0xd850, 0xdfae]);

        // mixtures (also random)
        pos!(&[0xd921, 0xdcc2, 0x002d, 0x004d, 0xdb32, 0xdf65],
             &[0xdb45, 0xdd2d, 0x006a, 0xdacd, 0xddfe, 0x0006],
             &[0x0067, 0xd8ff, 0xddb7, 0x000f, 0xd900, 0xdc80]);

        // negative tests
        macro_rules! neg {
            ($($e:expr),*) => { { $(assert!(!is_utf16($e));)* } }
        }

        neg!(
            // surrogate + regular unit
            &[0xdb45, 0x0000],
            // surrogate + lead surrogate
            &[0xd900, 0xd900],
            // unterminated surrogate
            &[0xd8ff],
            // trail surrogate without a lead
            &[0xddb7]);

        // random byte sequences that Python 3's .decode('utf-16be')
        // failed on
        neg!(&[0x5b3d, 0x0141, 0xde9e, 0x8fdc, 0xc6e7],
             &[0xdf5a, 0x82a5, 0x62b9, 0xb447, 0x92f3],
             &[0xda4e, 0x42bc, 0x4462, 0xee98, 0xc2ca],
             &[0xbe00, 0xb04a, 0x6ecb, 0xdd89, 0xe278],
             &[0x0465, 0xab56, 0xdbb6, 0xa893, 0x665e],
             &[0x6b7f, 0x0a19, 0x40f4, 0xa657, 0xdcc5],
             &[0x9b50, 0xda5e, 0x24ec, 0x03ad, 0x6dee],
             &[0x8d17, 0xcaa7, 0xf4ae, 0xdf6e, 0xbed7],
             &[0xdaee, 0x2584, 0x7d30, 0xa626, 0x121a],
             &[0xd956, 0x4b43, 0x7570, 0xccd6, 0x4f4a],
             &[0x9dcf, 0x1b49, 0x4ba5, 0xfce9, 0xdffe],
             &[0x6572, 0xce53, 0xb05a, 0xf6af, 0xdacf],
             &[0x1b90, 0x728c, 0x9906, 0xdb68, 0xf46e],
             &[0x1606, 0xbeca, 0xbe76, 0x860f, 0xdfa5],
             &[0x8b4f, 0xde7a, 0xd220, 0x9fac, 0x2b6f],
             &[0xb8fe, 0xebbe, 0xda32, 0x1a5f, 0x8b8b],
             &[0x934b, 0x8956, 0xc434, 0x1881, 0xddf7],
             &[0x5a95, 0x13fc, 0xf116, 0xd89b, 0x93f9],
             &[0xd640, 0x71f1, 0xdd7d, 0x77eb, 0x1cd8],
             &[0x348b, 0xaef0, 0xdb2c, 0xebf1, 0x1282],
             &[0x50d7, 0xd824, 0x5010, 0xb369, 0x22ea]);
    }

    #[test]
    fn test_as_bytes() {
        // no null
        let v = [
            224, 184, 168, 224, 185, 132, 224, 184, 151, 224, 184, 162, 228,
            184, 173, 229, 141, 142, 86, 105, 225, 187, 135, 116, 32, 78, 97,
            109
        ];
        let b: &[u8] = &[];
        assert_eq!("".as_bytes(), b);
        assert_eq!("abc".as_bytes(), b"abc");
        assert_eq!("ศไทย中华Việt Nam".as_bytes(), v);
    }

    #[test]
    #[should_fail]
    fn test_as_bytes_fail() {
        // Don't double free. (I'm not sure if this exercises the
        // original problem code path anymore.)
        let s = String::from_str("");
        let _bytes = s.as_bytes();
        panic!();
    }

    #[test]
    fn test_as_ptr() {
        let buf = "hello".as_ptr();
        unsafe {
            assert_eq!(*buf.offset(0), b'h');
            assert_eq!(*buf.offset(1), b'e');
            assert_eq!(*buf.offset(2), b'l');
            assert_eq!(*buf.offset(3), b'l');
            assert_eq!(*buf.offset(4), b'o');
        }
    }

    #[test]
    fn test_subslice_offset() {
        let a = "kernelsprite";
        let b = &a[7..a.len()];
        let c = &a[0..a.len() - 6];
        assert_eq!(a.subslice_offset(b), 7);
        assert_eq!(a.subslice_offset(c), 0);

        let string = "a\nb\nc";
        let lines: Vec<&str> = string.lines().collect();
        assert_eq!(string.subslice_offset(lines[0]), 0);
        assert_eq!(string.subslice_offset(lines[1]), 2);
        assert_eq!(string.subslice_offset(lines[2]), 4);
    }

    #[test]
    #[should_fail]
    fn test_subslice_offset_2() {
        let a = "alchemiter";
        let b = "cruxtruder";
        a.subslice_offset(b);
    }

    #[test]
    fn vec_str_conversions() {
        let s1: String = String::from_str("All mimsy were the borogoves");

        let v: Vec<u8> = s1.as_bytes().to_vec();
        let s2: String = String::from_str(from_utf8(&v).unwrap());
        let mut i = 0;
        let n1 = s1.len();
        let n2 = v.len();
        assert_eq!(n1, n2);
        while i < n1 {
            let a: u8 = s1.as_bytes()[i];
            let b: u8 = s2.as_bytes()[i];
            debug!("{}", a);
            debug!("{}", b);
            assert_eq!(a, b);
            i += 1;
        }
    }

    #[test]
    fn test_contains() {
        assert!("abcde".contains("bcd"));
        assert!("abcde".contains("abcd"));
        assert!("abcde".contains("bcde"));
        assert!("abcde".contains(""));
        assert!("".contains(""));
        assert!(!"abcde".contains("def"));
        assert!(!"".contains("a"));

        let data = "ประเทศไทย中华Việt Nam";
        assert!(data.contains("ประเ"));
        assert!(data.contains("ะเ"));
        assert!(data.contains("中华"));
        assert!(!data.contains("ไท华"));
    }

    #[test]
    fn test_contains_char() {
        assert!("abc".contains_char('b'));
        assert!("a".contains_char('a'));
        assert!(!"abc".contains_char('d'));
        assert!(!"".contains_char('a'));
    }

    #[test]
    fn test_char_at() {
        let s = "ศไทย中华Việt Nam";
        let v = vec!['ศ','ไ','ท','ย','中','华','V','i','ệ','t',' ','N','a','m'];
        let mut pos = 0;
        for ch in &v {
            assert!(s.char_at(pos) == *ch);
            pos += ch.to_string().len();
        }
    }

    #[test]
    fn test_char_at_reverse() {
        let s = "ศไทย中华Việt Nam";
        let v = vec!['ศ','ไ','ท','ย','中','华','V','i','ệ','t',' ','N','a','m'];
        let mut pos = s.len();
        for ch in v.iter().rev() {
            assert!(s.char_at_reverse(pos) == *ch);
            pos -= ch.to_string().len();
        }
    }

    #[test]
    fn test_escape_unicode() {
        assert_eq!("abc".escape_unicode(),
                   String::from_str("\\u{61}\\u{62}\\u{63}"));
        assert_eq!("a c".escape_unicode(),
                   String::from_str("\\u{61}\\u{20}\\u{63}"));
        assert_eq!("\r\n\t".escape_unicode(),
                   String::from_str("\\u{d}\\u{a}\\u{9}"));
        assert_eq!("'\"\\".escape_unicode(),
                   String::from_str("\\u{27}\\u{22}\\u{5c}"));
        assert_eq!("\x00\x01\u{fe}\u{ff}".escape_unicode(),
                   String::from_str("\\u{0}\\u{1}\\u{fe}\\u{ff}"));
        assert_eq!("\u{100}\u{ffff}".escape_unicode(),
                   String::from_str("\\u{100}\\u{ffff}"));
        assert_eq!("\u{10000}\u{10ffff}".escape_unicode(),
                   String::from_str("\\u{10000}\\u{10ffff}"));
        assert_eq!("ab\u{fb00}".escape_unicode(),
                   String::from_str("\\u{61}\\u{62}\\u{fb00}"));
        assert_eq!("\u{1d4ea}\r".escape_unicode(),
                   String::from_str("\\u{1d4ea}\\u{d}"));
    }

    #[test]
    fn test_escape_default() {
        assert_eq!("abc".escape_default(), String::from_str("abc"));
        assert_eq!("a c".escape_default(), String::from_str("a c"));
        assert_eq!("\r\n\t".escape_default(), String::from_str("\\r\\n\\t"));
        assert_eq!("'\"\\".escape_default(), String::from_str("\\'\\\"\\\\"));
        assert_eq!("\u{100}\u{ffff}".escape_default(),
                   String::from_str("\\u{100}\\u{ffff}"));
        assert_eq!("\u{10000}\u{10ffff}".escape_default(),
                   String::from_str("\\u{10000}\\u{10ffff}"));
        assert_eq!("ab\u{fb00}".escape_default(),
                   String::from_str("ab\\u{fb00}"));
        assert_eq!("\u{1d4ea}\r".escape_default(),
                   String::from_str("\\u{1d4ea}\\r"));
    }

    #[test]
    fn test_total_ord() {
        "1234".cmp("123") == Greater;
        "123".cmp("1234") == Less;
        "1234".cmp("1234") == Equal;
        "12345555".cmp("123456") == Less;
        "22".cmp("1234") == Greater;
    }

    #[test]
    fn test_char_range_at() {
        let data = "b¢€𤭢𤭢€¢b";
        assert_eq!('b', data.char_range_at(0).ch);
        assert_eq!('¢', data.char_range_at(1).ch);
        assert_eq!('€', data.char_range_at(3).ch);
        assert_eq!('𤭢', data.char_range_at(6).ch);
        assert_eq!('𤭢', data.char_range_at(10).ch);
        assert_eq!('€', data.char_range_at(14).ch);
        assert_eq!('¢', data.char_range_at(17).ch);
        assert_eq!('b', data.char_range_at(19).ch);
    }

    #[test]
    fn test_char_range_at_reverse_underflow() {
        assert_eq!("abc".char_range_at_reverse(0).next, 0);
    }

    #[test]
    fn test_iterator() {
        let s = "ศไทย中华Việt Nam";
        let v = ['ศ','ไ','ท','ย','中','华','V','i','ệ','t',' ','N','a','m'];

        let mut pos = 0;
        let it = s.chars();

        for c in it {
            assert_eq!(c, v[pos]);
            pos += 1;
        }
        assert_eq!(pos, v.len());
    }

    #[test]
    fn test_rev_iterator() {
        let s = "ศไทย中华Việt Nam";
        let v = ['m', 'a', 'N', ' ', 't', 'ệ','i','V','华','中','ย','ท','ไ','ศ'];

        let mut pos = 0;
        let it = s.chars().rev();

        for c in it {
            assert_eq!(c, v[pos]);
            pos += 1;
        }
        assert_eq!(pos, v.len());
    }

    #[test]
    fn test_chars_decoding() {
        let mut bytes = [0u8; 4];
        for c in (0u32..0x110000).filter_map(|c| ::core::char::from_u32(c)) {
            let len = c.encode_utf8(&mut bytes).unwrap_or(0);
            let s = ::core::str::from_utf8(&bytes[..len]).unwrap();
            if Some(c) != s.chars().next() {
                panic!("character {:x}={} does not decode correctly", c as u32, c);
            }
        }
    }

    #[test]
    fn test_chars_rev_decoding() {
        let mut bytes = [0u8; 4];
        for c in (0u32..0x110000).filter_map(|c| ::core::char::from_u32(c)) {
            let len = c.encode_utf8(&mut bytes).unwrap_or(0);
            let s = ::core::str::from_utf8(&bytes[..len]).unwrap();
            if Some(c) != s.chars().rev().next() {
                panic!("character {:x}={} does not decode correctly", c as u32, c);
            }
        }
    }

    #[test]
    fn test_iterator_clone() {
        let s = "ศไทย中华Việt Nam";
        let mut it = s.chars();
        it.next();
        assert!(it.clone().zip(it).all(|(x,y)| x == y));
    }

    #[test]
    fn test_bytesator() {
        let s = "ศไทย中华Việt Nam";
        let v = [
            224, 184, 168, 224, 185, 132, 224, 184, 151, 224, 184, 162, 228,
            184, 173, 229, 141, 142, 86, 105, 225, 187, 135, 116, 32, 78, 97,
            109
        ];
        let mut pos = 0;

        for b in s.bytes() {
            assert_eq!(b, v[pos]);
            pos += 1;
        }
    }

    #[test]
    fn test_bytes_revator() {
        let s = "ศไทย中华Việt Nam";
        let v = [
            224, 184, 168, 224, 185, 132, 224, 184, 151, 224, 184, 162, 228,
            184, 173, 229, 141, 142, 86, 105, 225, 187, 135, 116, 32, 78, 97,
            109
        ];
        let mut pos = v.len();

        for b in s.bytes().rev() {
            pos -= 1;
            assert_eq!(b, v[pos]);
        }
    }

    #[test]
    fn test_char_indicesator() {
        let s = "ศไทย中华Việt Nam";
        let p = [0, 3, 6, 9, 12, 15, 18, 19, 20, 23, 24, 25, 26, 27];
        let v = ['ศ','ไ','ท','ย','中','华','V','i','ệ','t',' ','N','a','m'];

        let mut pos = 0;
        let it = s.char_indices();

        for c in it {
            assert_eq!(c, (p[pos], v[pos]));
            pos += 1;
        }
        assert_eq!(pos, v.len());
        assert_eq!(pos, p.len());
    }

    #[test]
    fn test_char_indices_revator() {
        let s = "ศไทย中华Việt Nam";
        let p = [27, 26, 25, 24, 23, 20, 19, 18, 15, 12, 9, 6, 3, 0];
        let v = ['m', 'a', 'N', ' ', 't', 'ệ','i','V','华','中','ย','ท','ไ','ศ'];

        let mut pos = 0;
        let it = s.char_indices().rev();

        for c in it {
            assert_eq!(c, (p[pos], v[pos]));
            pos += 1;
        }
        assert_eq!(pos, v.len());
        assert_eq!(pos, p.len());
    }

    #[test]
    fn test_splitn_char_iterator() {
        let data = "\nMäry häd ä little lämb\nLittle lämb\n";

        let split: Vec<&str> = data.splitn(3, ' ').collect();
        assert_eq!(split, vec!["\nMäry", "häd", "ä", "little lämb\nLittle lämb\n"]);

        let split: Vec<&str> = data.splitn(3, |c: char| c == ' ').collect();
        assert_eq!(split, vec!["\nMäry", "häd", "ä", "little lämb\nLittle lämb\n"]);

        // Unicode
        let split: Vec<&str> = data.splitn(3, 'ä').collect();
        assert_eq!(split, vec!["\nM", "ry h", "d ", " little lämb\nLittle lämb\n"]);

        let split: Vec<&str> = data.splitn(3, |c: char| c == 'ä').collect();
        assert_eq!(split, vec!["\nM", "ry h", "d ", " little lämb\nLittle lämb\n"]);
    }

    #[test]
    fn test_split_char_iterator_no_trailing() {
        let data = "\nMäry häd ä little lämb\nLittle lämb\n";

        let split: Vec<&str> = data.split('\n').collect();
        assert_eq!(split, vec!["", "Märy häd ä little lämb", "Little lämb", ""]);

        let split: Vec<&str> = data.split_terminator('\n').collect();
        assert_eq!(split, vec!["", "Märy häd ä little lämb", "Little lämb"]);
    }

    #[test]
    fn test_words() {
        let data = "\n \tMäry   häd\tä  little lämb\nLittle lämb\n";
        let words: Vec<&str> = data.words().collect();
        assert_eq!(words, vec!["Märy", "häd", "ä", "little", "lämb", "Little", "lämb"])
    }

    #[test]
    fn test_nfd_chars() {
        macro_rules! t {
            ($input: expr, $expected: expr) => {
                assert_eq!($input.nfd_chars().collect::<String>(), $expected);
            }
        }
        t!("abc", "abc");
        t!("\u{1e0b}\u{1c4}", "d\u{307}\u{1c4}");
        t!("\u{2026}", "\u{2026}");
        t!("\u{2126}", "\u{3a9}");
        t!("\u{1e0b}\u{323}", "d\u{323}\u{307}");
        t!("\u{1e0d}\u{307}", "d\u{323}\u{307}");
        t!("a\u{301}", "a\u{301}");
        t!("\u{301}a", "\u{301}a");
        t!("\u{d4db}", "\u{1111}\u{1171}\u{11b6}");
        t!("\u{ac1c}", "\u{1100}\u{1162}");
    }

    #[test]
    fn test_nfkd_chars() {
        macro_rules! t {
            ($input: expr, $expected: expr) => {
                assert_eq!($input.nfkd_chars().collect::<String>(), $expected);
            }
        }
        t!("abc", "abc");
        t!("\u{1e0b}\u{1c4}", "d\u{307}DZ\u{30c}");
        t!("\u{2026}", "...");
        t!("\u{2126}", "\u{3a9}");
        t!("\u{1e0b}\u{323}", "d\u{323}\u{307}");
        t!("\u{1e0d}\u{307}", "d\u{323}\u{307}");
        t!("a\u{301}", "a\u{301}");
        t!("\u{301}a", "\u{301}a");
        t!("\u{d4db}", "\u{1111}\u{1171}\u{11b6}");
        t!("\u{ac1c}", "\u{1100}\u{1162}");
    }

    #[test]
    fn test_nfc_chars() {
        macro_rules! t {
            ($input: expr, $expected: expr) => {
                assert_eq!($input.nfc_chars().collect::<String>(), $expected);
            }
        }
        t!("abc", "abc");
        t!("\u{1e0b}\u{1c4}", "\u{1e0b}\u{1c4}");
        t!("\u{2026}", "\u{2026}");
        t!("\u{2126}", "\u{3a9}");
        t!("\u{1e0b}\u{323}", "\u{1e0d}\u{307}");
        t!("\u{1e0d}\u{307}", "\u{1e0d}\u{307}");
        t!("a\u{301}", "\u{e1}");
        t!("\u{301}a", "\u{301}a");
        t!("\u{d4db}", "\u{d4db}");
        t!("\u{ac1c}", "\u{ac1c}");
        t!("a\u{300}\u{305}\u{315}\u{5ae}b", "\u{e0}\u{5ae}\u{305}\u{315}b");
    }

    #[test]
    fn test_nfkc_chars() {
        macro_rules! t {
            ($input: expr, $expected: expr) => {
                assert_eq!($input.nfkc_chars().collect::<String>(), $expected);
            }
        }
        t!("abc", "abc");
        t!("\u{1e0b}\u{1c4}", "\u{1e0b}D\u{17d}");
        t!("\u{2026}", "...");
        t!("\u{2126}", "\u{3a9}");
        t!("\u{1e0b}\u{323}", "\u{1e0d}\u{307}");
        t!("\u{1e0d}\u{307}", "\u{1e0d}\u{307}");
        t!("a\u{301}", "\u{e1}");
        t!("\u{301}a", "\u{301}a");
        t!("\u{d4db}", "\u{d4db}");
        t!("\u{ac1c}", "\u{ac1c}");
        t!("a\u{300}\u{305}\u{315}\u{5ae}b", "\u{e0}\u{5ae}\u{305}\u{315}b");
    }

    #[test]
    fn test_lines() {
        let data = "\nMäry häd ä little lämb\n\nLittle lämb\n";
        let lines: Vec<&str> = data.lines().collect();
        assert_eq!(lines, vec!["", "Märy häd ä little lämb", "", "Little lämb"]);

        let data = "\nMäry häd ä little lämb\n\nLittle lämb"; // no trailing \n
        let lines: Vec<&str> = data.lines().collect();
        assert_eq!(lines, vec!["", "Märy häd ä little lämb", "", "Little lämb"]);
    }

    #[test]
    fn test_graphemes() {
        use core::iter::order;
        // official Unicode test data
        // from http://www.unicode.org/Public/UCD/latest/ucd/auxiliary/GraphemeBreakTest.txt
        let test_same: [(_, &[_]); 325] = [
            ("\u{20}\u{20}", &["\u{20}", "\u{20}"]),
            ("\u{20}\u{308}\u{20}", &["\u{20}\u{308}", "\u{20}"]),
            ("\u{20}\u{D}", &["\u{20}", "\u{D}"]),
            ("\u{20}\u{308}\u{D}", &["\u{20}\u{308}", "\u{D}"]),
            ("\u{20}\u{A}", &["\u{20}", "\u{A}"]),
            ("\u{20}\u{308}\u{A}", &["\u{20}\u{308}", "\u{A}"]),
            ("\u{20}\u{1}", &["\u{20}", "\u{1}"]),
            ("\u{20}\u{308}\u{1}", &["\u{20}\u{308}", "\u{1}"]),
            ("\u{20}\u{300}", &["\u{20}\u{300}"]),
            ("\u{20}\u{308}\u{300}", &["\u{20}\u{308}\u{300}"]),
            ("\u{20}\u{1100}", &["\u{20}", "\u{1100}"]),
            ("\u{20}\u{308}\u{1100}", &["\u{20}\u{308}", "\u{1100}"]),
            ("\u{20}\u{1160}", &["\u{20}", "\u{1160}"]),
            ("\u{20}\u{308}\u{1160}", &["\u{20}\u{308}", "\u{1160}"]),
            ("\u{20}\u{11A8}", &["\u{20}", "\u{11A8}"]),
            ("\u{20}\u{308}\u{11A8}", &["\u{20}\u{308}", "\u{11A8}"]),
            ("\u{20}\u{AC00}", &["\u{20}", "\u{AC00}"]),
            ("\u{20}\u{308}\u{AC00}", &["\u{20}\u{308}", "\u{AC00}"]),
            ("\u{20}\u{AC01}", &["\u{20}", "\u{AC01}"]),
            ("\u{20}\u{308}\u{AC01}", &["\u{20}\u{308}", "\u{AC01}"]),
            ("\u{20}\u{1F1E6}", &["\u{20}", "\u{1F1E6}"]),
            ("\u{20}\u{308}\u{1F1E6}", &["\u{20}\u{308}", "\u{1F1E6}"]),
            ("\u{20}\u{378}", &["\u{20}", "\u{378}"]),
            ("\u{20}\u{308}\u{378}", &["\u{20}\u{308}", "\u{378}"]),
            ("\u{D}\u{20}", &["\u{D}", "\u{20}"]),
            ("\u{D}\u{308}\u{20}", &["\u{D}", "\u{308}", "\u{20}"]),
            ("\u{D}\u{D}", &["\u{D}", "\u{D}"]),
            ("\u{D}\u{308}\u{D}", &["\u{D}", "\u{308}", "\u{D}"]),
            ("\u{D}\u{A}", &["\u{D}\u{A}"]),
            ("\u{D}\u{308}\u{A}", &["\u{D}", "\u{308}", "\u{A}"]),
            ("\u{D}\u{1}", &["\u{D}", "\u{1}"]),
            ("\u{D}\u{308}\u{1}", &["\u{D}", "\u{308}", "\u{1}"]),
            ("\u{D}\u{300}", &["\u{D}", "\u{300}"]),
            ("\u{D}\u{308}\u{300}", &["\u{D}", "\u{308}\u{300}"]),
            ("\u{D}\u{903}", &["\u{D}", "\u{903}"]),
            ("\u{D}\u{1100}", &["\u{D}", "\u{1100}"]),
            ("\u{D}\u{308}\u{1100}", &["\u{D}", "\u{308}", "\u{1100}"]),
            ("\u{D}\u{1160}", &["\u{D}", "\u{1160}"]),
            ("\u{D}\u{308}\u{1160}", &["\u{D}", "\u{308}", "\u{1160}"]),
            ("\u{D}\u{11A8}", &["\u{D}", "\u{11A8}"]),
            ("\u{D}\u{308}\u{11A8}", &["\u{D}", "\u{308}", "\u{11A8}"]),
            ("\u{D}\u{AC00}", &["\u{D}", "\u{AC00}"]),
            ("\u{D}\u{308}\u{AC00}", &["\u{D}", "\u{308}", "\u{AC00}"]),
            ("\u{D}\u{AC01}", &["\u{D}", "\u{AC01}"]),
            ("\u{D}\u{308}\u{AC01}", &["\u{D}", "\u{308}", "\u{AC01}"]),
            ("\u{D}\u{1F1E6}", &["\u{D}", "\u{1F1E6}"]),
            ("\u{D}\u{308}\u{1F1E6}", &["\u{D}", "\u{308}", "\u{1F1E6}"]),
            ("\u{D}\u{378}", &["\u{D}", "\u{378}"]),
            ("\u{D}\u{308}\u{378}", &["\u{D}", "\u{308}", "\u{378}"]),
            ("\u{A}\u{20}", &["\u{A}", "\u{20}"]),
            ("\u{A}\u{308}\u{20}", &["\u{A}", "\u{308}", "\u{20}"]),
            ("\u{A}\u{D}", &["\u{A}", "\u{D}"]),
            ("\u{A}\u{308}\u{D}", &["\u{A}", "\u{308}", "\u{D}"]),
            ("\u{A}\u{A}", &["\u{A}", "\u{A}"]),
            ("\u{A}\u{308}\u{A}", &["\u{A}", "\u{308}", "\u{A}"]),
            ("\u{A}\u{1}", &["\u{A}", "\u{1}"]),
            ("\u{A}\u{308}\u{1}", &["\u{A}", "\u{308}", "\u{1}"]),
            ("\u{A}\u{300}", &["\u{A}", "\u{300}"]),
            ("\u{A}\u{308}\u{300}", &["\u{A}", "\u{308}\u{300}"]),
            ("\u{A}\u{903}", &["\u{A}", "\u{903}"]),
            ("\u{A}\u{1100}", &["\u{A}", "\u{1100}"]),
            ("\u{A}\u{308}\u{1100}", &["\u{A}", "\u{308}", "\u{1100}"]),
            ("\u{A}\u{1160}", &["\u{A}", "\u{1160}"]),
            ("\u{A}\u{308}\u{1160}", &["\u{A}", "\u{308}", "\u{1160}"]),
            ("\u{A}\u{11A8}", &["\u{A}", "\u{11A8}"]),
            ("\u{A}\u{308}\u{11A8}", &["\u{A}", "\u{308}", "\u{11A8}"]),
            ("\u{A}\u{AC00}", &["\u{A}", "\u{AC00}"]),
            ("\u{A}\u{308}\u{AC00}", &["\u{A}", "\u{308}", "\u{AC00}"]),
            ("\u{A}\u{AC01}", &["\u{A}", "\u{AC01}"]),
            ("\u{A}\u{308}\u{AC01}", &["\u{A}", "\u{308}", "\u{AC01}"]),
            ("\u{A}\u{1F1E6}", &["\u{A}", "\u{1F1E6}"]),
            ("\u{A}\u{308}\u{1F1E6}", &["\u{A}", "\u{308}", "\u{1F1E6}"]),
            ("\u{A}\u{378}", &["\u{A}", "\u{378}"]),
            ("\u{A}\u{308}\u{378}", &["\u{A}", "\u{308}", "\u{378}"]),
            ("\u{1}\u{20}", &["\u{1}", "\u{20}"]),
            ("\u{1}\u{308}\u{20}", &["\u{1}", "\u{308}", "\u{20}"]),
            ("\u{1}\u{D}", &["\u{1}", "\u{D}"]),
            ("\u{1}\u{308}\u{D}", &["\u{1}", "\u{308}", "\u{D}"]),
            ("\u{1}\u{A}", &["\u{1}", "\u{A}"]),
            ("\u{1}\u{308}\u{A}", &["\u{1}", "\u{308}", "\u{A}"]),
            ("\u{1}\u{1}", &["\u{1}", "\u{1}"]),
            ("\u{1}\u{308}\u{1}", &["\u{1}", "\u{308}", "\u{1}"]),
            ("\u{1}\u{300}", &["\u{1}", "\u{300}"]),
            ("\u{1}\u{308}\u{300}", &["\u{1}", "\u{308}\u{300}"]),
            ("\u{1}\u{903}", &["\u{1}", "\u{903}"]),
            ("\u{1}\u{1100}", &["\u{1}", "\u{1100}"]),
            ("\u{1}\u{308}\u{1100}", &["\u{1}", "\u{308}", "\u{1100}"]),
            ("\u{1}\u{1160}", &["\u{1}", "\u{1160}"]),
            ("\u{1}\u{308}\u{1160}", &["\u{1}", "\u{308}", "\u{1160}"]),
            ("\u{1}\u{11A8}", &["\u{1}", "\u{11A8}"]),
            ("\u{1}\u{308}\u{11A8}", &["\u{1}", "\u{308}", "\u{11A8}"]),
            ("\u{1}\u{AC00}", &["\u{1}", "\u{AC00}"]),
            ("\u{1}\u{308}\u{AC00}", &["\u{1}", "\u{308}", "\u{AC00}"]),
            ("\u{1}\u{AC01}", &["\u{1}", "\u{AC01}"]),
            ("\u{1}\u{308}\u{AC01}", &["\u{1}", "\u{308}", "\u{AC01}"]),
            ("\u{1}\u{1F1E6}", &["\u{1}", "\u{1F1E6}"]),
            ("\u{1}\u{308}\u{1F1E6}", &["\u{1}", "\u{308}", "\u{1F1E6}"]),
            ("\u{1}\u{378}", &["\u{1}", "\u{378}"]),
            ("\u{1}\u{308}\u{378}", &["\u{1}", "\u{308}", "\u{378}"]),
            ("\u{300}\u{20}", &["\u{300}", "\u{20}"]),
            ("\u{300}\u{308}\u{20}", &["\u{300}\u{308}", "\u{20}"]),
            ("\u{300}\u{D}", &["\u{300}", "\u{D}"]),
            ("\u{300}\u{308}\u{D}", &["\u{300}\u{308}", "\u{D}"]),
            ("\u{300}\u{A}", &["\u{300}", "\u{A}"]),
            ("\u{300}\u{308}\u{A}", &["\u{300}\u{308}", "\u{A}"]),
            ("\u{300}\u{1}", &["\u{300}", "\u{1}"]),
            ("\u{300}\u{308}\u{1}", &["\u{300}\u{308}", "\u{1}"]),
            ("\u{300}\u{300}", &["\u{300}\u{300}"]),
            ("\u{300}\u{308}\u{300}", &["\u{300}\u{308}\u{300}"]),
            ("\u{300}\u{1100}", &["\u{300}", "\u{1100}"]),
            ("\u{300}\u{308}\u{1100}", &["\u{300}\u{308}", "\u{1100}"]),
            ("\u{300}\u{1160}", &["\u{300}", "\u{1160}"]),
            ("\u{300}\u{308}\u{1160}", &["\u{300}\u{308}", "\u{1160}"]),
            ("\u{300}\u{11A8}", &["\u{300}", "\u{11A8}"]),
            ("\u{300}\u{308}\u{11A8}", &["\u{300}\u{308}", "\u{11A8}"]),
            ("\u{300}\u{AC00}", &["\u{300}", "\u{AC00}"]),
            ("\u{300}\u{308}\u{AC00}", &["\u{300}\u{308}", "\u{AC00}"]),
            ("\u{300}\u{AC01}", &["\u{300}", "\u{AC01}"]),
            ("\u{300}\u{308}\u{AC01}", &["\u{300}\u{308}", "\u{AC01}"]),
            ("\u{300}\u{1F1E6}", &["\u{300}", "\u{1F1E6}"]),
            ("\u{300}\u{308}\u{1F1E6}", &["\u{300}\u{308}", "\u{1F1E6}"]),
            ("\u{300}\u{378}", &["\u{300}", "\u{378}"]),
            ("\u{300}\u{308}\u{378}", &["\u{300}\u{308}", "\u{378}"]),
            ("\u{903}\u{20}", &["\u{903}", "\u{20}"]),
            ("\u{903}\u{308}\u{20}", &["\u{903}\u{308}", "\u{20}"]),
            ("\u{903}\u{D}", &["\u{903}", "\u{D}"]),
            ("\u{903}\u{308}\u{D}", &["\u{903}\u{308}", "\u{D}"]),
            ("\u{903}\u{A}", &["\u{903}", "\u{A}"]),
            ("\u{903}\u{308}\u{A}", &["\u{903}\u{308}", "\u{A}"]),
            ("\u{903}\u{1}", &["\u{903}", "\u{1}"]),
            ("\u{903}\u{308}\u{1}", &["\u{903}\u{308}", "\u{1}"]),
            ("\u{903}\u{300}", &["\u{903}\u{300}"]),
            ("\u{903}\u{308}\u{300}", &["\u{903}\u{308}\u{300}"]),
            ("\u{903}\u{1100}", &["\u{903}", "\u{1100}"]),
            ("\u{903}\u{308}\u{1100}", &["\u{903}\u{308}", "\u{1100}"]),
            ("\u{903}\u{1160}", &["\u{903}", "\u{1160}"]),
            ("\u{903}\u{308}\u{1160}", &["\u{903}\u{308}", "\u{1160}"]),
            ("\u{903}\u{11A8}", &["\u{903}", "\u{11A8}"]),
            ("\u{903}\u{308}\u{11A8}", &["\u{903}\u{308}", "\u{11A8}"]),
            ("\u{903}\u{AC00}", &["\u{903}", "\u{AC00}"]),
            ("\u{903}\u{308}\u{AC00}", &["\u{903}\u{308}", "\u{AC00}"]),
            ("\u{903}\u{AC01}", &["\u{903}", "\u{AC01}"]),
            ("\u{903}\u{308}\u{AC01}", &["\u{903}\u{308}", "\u{AC01}"]),
            ("\u{903}\u{1F1E6}", &["\u{903}", "\u{1F1E6}"]),
            ("\u{903}\u{308}\u{1F1E6}", &["\u{903}\u{308}", "\u{1F1E6}"]),
            ("\u{903}\u{378}", &["\u{903}", "\u{378}"]),
            ("\u{903}\u{308}\u{378}", &["\u{903}\u{308}", "\u{378}"]),
            ("\u{1100}\u{20}", &["\u{1100}", "\u{20}"]),
            ("\u{1100}\u{308}\u{20}", &["\u{1100}\u{308}", "\u{20}"]),
            ("\u{1100}\u{D}", &["\u{1100}", "\u{D}"]),
            ("\u{1100}\u{308}\u{D}", &["\u{1100}\u{308}", "\u{D}"]),
            ("\u{1100}\u{A}", &["\u{1100}", "\u{A}"]),
            ("\u{1100}\u{308}\u{A}", &["\u{1100}\u{308}", "\u{A}"]),
            ("\u{1100}\u{1}", &["\u{1100}", "\u{1}"]),
            ("\u{1100}\u{308}\u{1}", &["\u{1100}\u{308}", "\u{1}"]),
            ("\u{1100}\u{300}", &["\u{1100}\u{300}"]),
            ("\u{1100}\u{308}\u{300}", &["\u{1100}\u{308}\u{300}"]),
            ("\u{1100}\u{1100}", &["\u{1100}\u{1100}"]),
            ("\u{1100}\u{308}\u{1100}", &["\u{1100}\u{308}", "\u{1100}"]),
            ("\u{1100}\u{1160}", &["\u{1100}\u{1160}"]),
            ("\u{1100}\u{308}\u{1160}", &["\u{1100}\u{308}", "\u{1160}"]),
            ("\u{1100}\u{11A8}", &["\u{1100}", "\u{11A8}"]),
            ("\u{1100}\u{308}\u{11A8}", &["\u{1100}\u{308}", "\u{11A8}"]),
            ("\u{1100}\u{AC00}", &["\u{1100}\u{AC00}"]),
            ("\u{1100}\u{308}\u{AC00}", &["\u{1100}\u{308}", "\u{AC00}"]),
            ("\u{1100}\u{AC01}", &["\u{1100}\u{AC01}"]),
            ("\u{1100}\u{308}\u{AC01}", &["\u{1100}\u{308}", "\u{AC01}"]),
            ("\u{1100}\u{1F1E6}", &["\u{1100}", "\u{1F1E6}"]),
            ("\u{1100}\u{308}\u{1F1E6}", &["\u{1100}\u{308}", "\u{1F1E6}"]),
            ("\u{1100}\u{378}", &["\u{1100}", "\u{378}"]),
            ("\u{1100}\u{308}\u{378}", &["\u{1100}\u{308}", "\u{378}"]),
            ("\u{1160}\u{20}", &["\u{1160}", "\u{20}"]),
            ("\u{1160}\u{308}\u{20}", &["\u{1160}\u{308}", "\u{20}"]),
            ("\u{1160}\u{D}", &["\u{1160}", "\u{D}"]),
            ("\u{1160}\u{308}\u{D}", &["\u{1160}\u{308}", "\u{D}"]),
            ("\u{1160}\u{A}", &["\u{1160}", "\u{A}"]),
            ("\u{1160}\u{308}\u{A}", &["\u{1160}\u{308}", "\u{A}"]),
            ("\u{1160}\u{1}", &["\u{1160}", "\u{1}"]),
            ("\u{1160}\u{308}\u{1}", &["\u{1160}\u{308}", "\u{1}"]),
            ("\u{1160}\u{300}", &["\u{1160}\u{300}"]),
            ("\u{1160}\u{308}\u{300}", &["\u{1160}\u{308}\u{300}"]),
            ("\u{1160}\u{1100}", &["\u{1160}", "\u{1100}"]),
            ("\u{1160}\u{308}\u{1100}", &["\u{1160}\u{308}", "\u{1100}"]),
            ("\u{1160}\u{1160}", &["\u{1160}\u{1160}"]),
            ("\u{1160}\u{308}\u{1160}", &["\u{1160}\u{308}", "\u{1160}"]),
            ("\u{1160}\u{11A8}", &["\u{1160}\u{11A8}"]),
            ("\u{1160}\u{308}\u{11A8}", &["\u{1160}\u{308}", "\u{11A8}"]),
            ("\u{1160}\u{AC00}", &["\u{1160}", "\u{AC00}"]),
            ("\u{1160}\u{308}\u{AC00}", &["\u{1160}\u{308}", "\u{AC00}"]),
            ("\u{1160}\u{AC01}", &["\u{1160}", "\u{AC01}"]),
            ("\u{1160}\u{308}\u{AC01}", &["\u{1160}\u{308}", "\u{AC01}"]),
            ("\u{1160}\u{1F1E6}", &["\u{1160}", "\u{1F1E6}"]),
            ("\u{1160}\u{308}\u{1F1E6}", &["\u{1160}\u{308}", "\u{1F1E6}"]),
            ("\u{1160}\u{378}", &["\u{1160}", "\u{378}"]),
            ("\u{1160}\u{308}\u{378}", &["\u{1160}\u{308}", "\u{378}"]),
            ("\u{11A8}\u{20}", &["\u{11A8}", "\u{20}"]),
            ("\u{11A8}\u{308}\u{20}", &["\u{11A8}\u{308}", "\u{20}"]),
            ("\u{11A8}\u{D}", &["\u{11A8}", "\u{D}"]),
            ("\u{11A8}\u{308}\u{D}", &["\u{11A8}\u{308}", "\u{D}"]),
            ("\u{11A8}\u{A}", &["\u{11A8}", "\u{A}"]),
            ("\u{11A8}\u{308}\u{A}", &["\u{11A8}\u{308}", "\u{A}"]),
            ("\u{11A8}\u{1}", &["\u{11A8}", "\u{1}"]),
            ("\u{11A8}\u{308}\u{1}", &["\u{11A8}\u{308}", "\u{1}"]),
            ("\u{11A8}\u{300}", &["\u{11A8}\u{300}"]),
            ("\u{11A8}\u{308}\u{300}", &["\u{11A8}\u{308}\u{300}"]),
            ("\u{11A8}\u{1100}", &["\u{11A8}", "\u{1100}"]),
            ("\u{11A8}\u{308}\u{1100}", &["\u{11A8}\u{308}", "\u{1100}"]),
            ("\u{11A8}\u{1160}", &["\u{11A8}", "\u{1160}"]),
            ("\u{11A8}\u{308}\u{1160}", &["\u{11A8}\u{308}", "\u{1160}"]),
            ("\u{11A8}\u{11A8}", &["\u{11A8}\u{11A8}"]),
            ("\u{11A8}\u{308}\u{11A8}", &["\u{11A8}\u{308}", "\u{11A8}"]),
            ("\u{11A8}\u{AC00}", &["\u{11A8}", "\u{AC00}"]),
            ("\u{11A8}\u{308}\u{AC00}", &["\u{11A8}\u{308}", "\u{AC00}"]),
            ("\u{11A8}\u{AC01}", &["\u{11A8}", "\u{AC01}"]),
            ("\u{11A8}\u{308}\u{AC01}", &["\u{11A8}\u{308}", "\u{AC01}"]),
            ("\u{11A8}\u{1F1E6}", &["\u{11A8}", "\u{1F1E6}"]),
            ("\u{11A8}\u{308}\u{1F1E6}", &["\u{11A8}\u{308}", "\u{1F1E6}"]),
            ("\u{11A8}\u{378}", &["\u{11A8}", "\u{378}"]),
            ("\u{11A8}\u{308}\u{378}", &["\u{11A8}\u{308}", "\u{378}"]),
            ("\u{AC00}\u{20}", &["\u{AC00}", "\u{20}"]),
            ("\u{AC00}\u{308}\u{20}", &["\u{AC00}\u{308}", "\u{20}"]),
            ("\u{AC00}\u{D}", &["\u{AC00}", "\u{D}"]),
            ("\u{AC00}\u{308}\u{D}", &["\u{AC00}\u{308}", "\u{D}"]),
            ("\u{AC00}\u{A}", &["\u{AC00}", "\u{A}"]),
            ("\u{AC00}\u{308}\u{A}", &["\u{AC00}\u{308}", "\u{A}"]),
            ("\u{AC00}\u{1}", &["\u{AC00}", "\u{1}"]),
            ("\u{AC00}\u{308}\u{1}", &["\u{AC00}\u{308}", "\u{1}"]),
            ("\u{AC00}\u{300}", &["\u{AC00}\u{300}"]),
            ("\u{AC00}\u{308}\u{300}", &["\u{AC00}\u{308}\u{300}"]),
            ("\u{AC00}\u{1100}", &["\u{AC00}", "\u{1100}"]),
            ("\u{AC00}\u{308}\u{1100}", &["\u{AC00}\u{308}", "\u{1100}"]),
            ("\u{AC00}\u{1160}", &["\u{AC00}\u{1160}"]),
            ("\u{AC00}\u{308}\u{1160}", &["\u{AC00}\u{308}", "\u{1160}"]),
            ("\u{AC00}\u{11A8}", &["\u{AC00}\u{11A8}"]),
            ("\u{AC00}\u{308}\u{11A8}", &["\u{AC00}\u{308}", "\u{11A8}"]),
            ("\u{AC00}\u{AC00}", &["\u{AC00}", "\u{AC00}"]),
            ("\u{AC00}\u{308}\u{AC00}", &["\u{AC00}\u{308}", "\u{AC00}"]),
            ("\u{AC00}\u{AC01}", &["\u{AC00}", "\u{AC01}"]),
            ("\u{AC00}\u{308}\u{AC01}", &["\u{AC00}\u{308}", "\u{AC01}"]),
            ("\u{AC00}\u{1F1E6}", &["\u{AC00}", "\u{1F1E6}"]),
            ("\u{AC00}\u{308}\u{1F1E6}", &["\u{AC00}\u{308}", "\u{1F1E6}"]),
            ("\u{AC00}\u{378}", &["\u{AC00}", "\u{378}"]),
            ("\u{AC00}\u{308}\u{378}", &["\u{AC00}\u{308}", "\u{378}"]),
            ("\u{AC01}\u{20}", &["\u{AC01}", "\u{20}"]),
            ("\u{AC01}\u{308}\u{20}", &["\u{AC01}\u{308}", "\u{20}"]),
            ("\u{AC01}\u{D}", &["\u{AC01}", "\u{D}"]),
            ("\u{AC01}\u{308}\u{D}", &["\u{AC01}\u{308}", "\u{D}"]),
            ("\u{AC01}\u{A}", &["\u{AC01}", "\u{A}"]),
            ("\u{AC01}\u{308}\u{A}", &["\u{AC01}\u{308}", "\u{A}"]),
            ("\u{AC01}\u{1}", &["\u{AC01}", "\u{1}"]),
            ("\u{AC01}\u{308}\u{1}", &["\u{AC01}\u{308}", "\u{1}"]),
            ("\u{AC01}\u{300}", &["\u{AC01}\u{300}"]),
            ("\u{AC01}\u{308}\u{300}", &["\u{AC01}\u{308}\u{300}"]),
            ("\u{AC01}\u{1100}", &["\u{AC01}", "\u{1100}"]),
            ("\u{AC01}\u{308}\u{1100}", &["\u{AC01}\u{308}", "\u{1100}"]),
            ("\u{AC01}\u{1160}", &["\u{AC01}", "\u{1160}"]),
            ("\u{AC01}\u{308}\u{1160}", &["\u{AC01}\u{308}", "\u{1160}"]),
            ("\u{AC01}\u{11A8}", &["\u{AC01}\u{11A8}"]),
            ("\u{AC01}\u{308}\u{11A8}", &["\u{AC01}\u{308}", "\u{11A8}"]),
            ("\u{AC01}\u{AC00}", &["\u{AC01}", "\u{AC00}"]),
            ("\u{AC01}\u{308}\u{AC00}", &["\u{AC01}\u{308}", "\u{AC00}"]),
            ("\u{AC01}\u{AC01}", &["\u{AC01}", "\u{AC01}"]),
            ("\u{AC01}\u{308}\u{AC01}", &["\u{AC01}\u{308}", "\u{AC01}"]),
            ("\u{AC01}\u{1F1E6}", &["\u{AC01}", "\u{1F1E6}"]),
            ("\u{AC01}\u{308}\u{1F1E6}", &["\u{AC01}\u{308}", "\u{1F1E6}"]),
            ("\u{AC01}\u{378}", &["\u{AC01}", "\u{378}"]),
            ("\u{AC01}\u{308}\u{378}", &["\u{AC01}\u{308}", "\u{378}"]),
            ("\u{1F1E6}\u{20}", &["\u{1F1E6}", "\u{20}"]),
            ("\u{1F1E6}\u{308}\u{20}", &["\u{1F1E6}\u{308}", "\u{20}"]),
            ("\u{1F1E6}\u{D}", &["\u{1F1E6}", "\u{D}"]),
            ("\u{1F1E6}\u{308}\u{D}", &["\u{1F1E6}\u{308}", "\u{D}"]),
            ("\u{1F1E6}\u{A}", &["\u{1F1E6}", "\u{A}"]),
            ("\u{1F1E6}\u{308}\u{A}", &["\u{1F1E6}\u{308}", "\u{A}"]),
            ("\u{1F1E6}\u{1}", &["\u{1F1E6}", "\u{1}"]),
            ("\u{1F1E6}\u{308}\u{1}", &["\u{1F1E6}\u{308}", "\u{1}"]),
            ("\u{1F1E6}\u{300}", &["\u{1F1E6}\u{300}"]),
            ("\u{1F1E6}\u{308}\u{300}", &["\u{1F1E6}\u{308}\u{300}"]),
            ("\u{1F1E6}\u{1100}", &["\u{1F1E6}", "\u{1100}"]),
            ("\u{1F1E6}\u{308}\u{1100}", &["\u{1F1E6}\u{308}", "\u{1100}"]),
            ("\u{1F1E6}\u{1160}", &["\u{1F1E6}", "\u{1160}"]),
            ("\u{1F1E6}\u{308}\u{1160}", &["\u{1F1E6}\u{308}", "\u{1160}"]),
            ("\u{1F1E6}\u{11A8}", &["\u{1F1E6}", "\u{11A8}"]),
            ("\u{1F1E6}\u{308}\u{11A8}", &["\u{1F1E6}\u{308}", "\u{11A8}"]),
            ("\u{1F1E6}\u{AC00}", &["\u{1F1E6}", "\u{AC00}"]),
            ("\u{1F1E6}\u{308}\u{AC00}", &["\u{1F1E6}\u{308}", "\u{AC00}"]),
            ("\u{1F1E6}\u{AC01}", &["\u{1F1E6}", "\u{AC01}"]),
            ("\u{1F1E6}\u{308}\u{AC01}", &["\u{1F1E6}\u{308}", "\u{AC01}"]),
            ("\u{1F1E6}\u{1F1E6}", &["\u{1F1E6}\u{1F1E6}"]),
            ("\u{1F1E6}\u{308}\u{1F1E6}", &["\u{1F1E6}\u{308}", "\u{1F1E6}"]),
            ("\u{1F1E6}\u{378}", &["\u{1F1E6}", "\u{378}"]),
            ("\u{1F1E6}\u{308}\u{378}", &["\u{1F1E6}\u{308}", "\u{378}"]),
            ("\u{378}\u{20}", &["\u{378}", "\u{20}"]),
            ("\u{378}\u{308}\u{20}", &["\u{378}\u{308}", "\u{20}"]),
            ("\u{378}\u{D}", &["\u{378}", "\u{D}"]),
            ("\u{378}\u{308}\u{D}", &["\u{378}\u{308}", "\u{D}"]),
            ("\u{378}\u{A}", &["\u{378}", "\u{A}"]),
            ("\u{378}\u{308}\u{A}", &["\u{378}\u{308}", "\u{A}"]),
            ("\u{378}\u{1}", &["\u{378}", "\u{1}"]),
            ("\u{378}\u{308}\u{1}", &["\u{378}\u{308}", "\u{1}"]),
            ("\u{378}\u{300}", &["\u{378}\u{300}"]),
            ("\u{378}\u{308}\u{300}", &["\u{378}\u{308}\u{300}"]),
            ("\u{378}\u{1100}", &["\u{378}", "\u{1100}"]),
            ("\u{378}\u{308}\u{1100}", &["\u{378}\u{308}", "\u{1100}"]),
            ("\u{378}\u{1160}", &["\u{378}", "\u{1160}"]),
            ("\u{378}\u{308}\u{1160}", &["\u{378}\u{308}", "\u{1160}"]),
            ("\u{378}\u{11A8}", &["\u{378}", "\u{11A8}"]),
            ("\u{378}\u{308}\u{11A8}", &["\u{378}\u{308}", "\u{11A8}"]),
            ("\u{378}\u{AC00}", &["\u{378}", "\u{AC00}"]),
            ("\u{378}\u{308}\u{AC00}", &["\u{378}\u{308}", "\u{AC00}"]),
            ("\u{378}\u{AC01}", &["\u{378}", "\u{AC01}"]),
            ("\u{378}\u{308}\u{AC01}", &["\u{378}\u{308}", "\u{AC01}"]),
            ("\u{378}\u{1F1E6}", &["\u{378}", "\u{1F1E6}"]),
            ("\u{378}\u{308}\u{1F1E6}", &["\u{378}\u{308}", "\u{1F1E6}"]),
            ("\u{378}\u{378}", &["\u{378}", "\u{378}"]),
            ("\u{378}\u{308}\u{378}", &["\u{378}\u{308}", "\u{378}"]),
            ("\u{61}\u{1F1E6}\u{62}", &["\u{61}", "\u{1F1E6}", "\u{62}"]),
            ("\u{1F1F7}\u{1F1FA}", &["\u{1F1F7}\u{1F1FA}"]),
            ("\u{1F1F7}\u{1F1FA}\u{1F1F8}", &["\u{1F1F7}\u{1F1FA}\u{1F1F8}"]),
            ("\u{1F1F7}\u{1F1FA}\u{1F1F8}\u{1F1EA}",
            &["\u{1F1F7}\u{1F1FA}\u{1F1F8}\u{1F1EA}"]),
            ("\u{1F1F7}\u{1F1FA}\u{200B}\u{1F1F8}\u{1F1EA}",
             &["\u{1F1F7}\u{1F1FA}", "\u{200B}", "\u{1F1F8}\u{1F1EA}"]),
            ("\u{1F1E6}\u{1F1E7}\u{1F1E8}", &["\u{1F1E6}\u{1F1E7}\u{1F1E8}"]),
            ("\u{1F1E6}\u{200D}\u{1F1E7}\u{1F1E8}", &["\u{1F1E6}\u{200D}",
             "\u{1F1E7}\u{1F1E8}"]),
            ("\u{1F1E6}\u{1F1E7}\u{200D}\u{1F1E8}",
             &["\u{1F1E6}\u{1F1E7}\u{200D}", "\u{1F1E8}"]),
            ("\u{20}\u{200D}\u{646}", &["\u{20}\u{200D}", "\u{646}"]),
            ("\u{646}\u{200D}\u{20}", &["\u{646}\u{200D}", "\u{20}"]),
        ];

        let test_diff: [(_, &[_], &[_]); 23] = [
            ("\u{20}\u{903}", &["\u{20}\u{903}"], &["\u{20}", "\u{903}"]), ("\u{20}\u{308}\u{903}",
            &["\u{20}\u{308}\u{903}"], &["\u{20}\u{308}", "\u{903}"]), ("\u{D}\u{308}\u{903}",
            &["\u{D}", "\u{308}\u{903}"], &["\u{D}", "\u{308}", "\u{903}"]), ("\u{A}\u{308}\u{903}",
            &["\u{A}", "\u{308}\u{903}"], &["\u{A}", "\u{308}", "\u{903}"]), ("\u{1}\u{308}\u{903}",
            &["\u{1}", "\u{308}\u{903}"], &["\u{1}", "\u{308}", "\u{903}"]), ("\u{300}\u{903}",
            &["\u{300}\u{903}"], &["\u{300}", "\u{903}"]), ("\u{300}\u{308}\u{903}",
            &["\u{300}\u{308}\u{903}"], &["\u{300}\u{308}", "\u{903}"]), ("\u{903}\u{903}",
            &["\u{903}\u{903}"], &["\u{903}", "\u{903}"]), ("\u{903}\u{308}\u{903}",
            &["\u{903}\u{308}\u{903}"], &["\u{903}\u{308}", "\u{903}"]), ("\u{1100}\u{903}",
            &["\u{1100}\u{903}"], &["\u{1100}", "\u{903}"]), ("\u{1100}\u{308}\u{903}",
            &["\u{1100}\u{308}\u{903}"], &["\u{1100}\u{308}", "\u{903}"]), ("\u{1160}\u{903}",
            &["\u{1160}\u{903}"], &["\u{1160}", "\u{903}"]), ("\u{1160}\u{308}\u{903}",
            &["\u{1160}\u{308}\u{903}"], &["\u{1160}\u{308}", "\u{903}"]), ("\u{11A8}\u{903}",
            &["\u{11A8}\u{903}"], &["\u{11A8}", "\u{903}"]), ("\u{11A8}\u{308}\u{903}",
            &["\u{11A8}\u{308}\u{903}"], &["\u{11A8}\u{308}", "\u{903}"]), ("\u{AC00}\u{903}",
            &["\u{AC00}\u{903}"], &["\u{AC00}", "\u{903}"]), ("\u{AC00}\u{308}\u{903}",
            &["\u{AC00}\u{308}\u{903}"], &["\u{AC00}\u{308}", "\u{903}"]), ("\u{AC01}\u{903}",
            &["\u{AC01}\u{903}"], &["\u{AC01}", "\u{903}"]), ("\u{AC01}\u{308}\u{903}",
            &["\u{AC01}\u{308}\u{903}"], &["\u{AC01}\u{308}", "\u{903}"]), ("\u{1F1E6}\u{903}",
            &["\u{1F1E6}\u{903}"], &["\u{1F1E6}", "\u{903}"]), ("\u{1F1E6}\u{308}\u{903}",
            &["\u{1F1E6}\u{308}\u{903}"], &["\u{1F1E6}\u{308}", "\u{903}"]), ("\u{378}\u{903}",
            &["\u{378}\u{903}"], &["\u{378}", "\u{903}"]), ("\u{378}\u{308}\u{903}",
            &["\u{378}\u{308}\u{903}"], &["\u{378}\u{308}", "\u{903}"]),
        ];

        for &(s, g) in &test_same[] {
            // test forward iterator
            assert!(order::equals(s.graphemes(true), g.iter().cloned()));
            assert!(order::equals(s.graphemes(false), g.iter().cloned()));

            // test reverse iterator
            assert!(order::equals(s.graphemes(true).rev(), g.iter().rev().cloned()));
            assert!(order::equals(s.graphemes(false).rev(), g.iter().rev().cloned()));
        }

        for &(s, gt, gf) in &test_diff {
            // test forward iterator
            assert!(order::equals(s.graphemes(true), gt.iter().cloned()));
            assert!(order::equals(s.graphemes(false), gf.iter().cloned()));

            // test reverse iterator
            assert!(order::equals(s.graphemes(true).rev(), gt.iter().rev().cloned()));
            assert!(order::equals(s.graphemes(false).rev(), gf.iter().rev().cloned()));
        }

        // test the indices iterators
        let s = "a̐éö̲\r\n";
        let gr_inds = s.grapheme_indices(true).collect::<Vec<(usize, &str)>>();
        let b: &[_] = &[(0, "a̐"), (3, "é"), (6, "ö̲"), (11, "\r\n")];
        assert_eq!(gr_inds, b);
        let gr_inds = s.grapheme_indices(true).rev().collect::<Vec<(usize, &str)>>();
        let b: &[_] = &[(11, "\r\n"), (6, "ö̲"), (3, "é"), (0, "a̐")];
        assert_eq!(gr_inds, b);
        let mut gr_inds_iter = s.grapheme_indices(true);
        {
            let gr_inds = gr_inds_iter.by_ref();
            let e1 = gr_inds.size_hint();
            assert_eq!(e1, (1, Some(13)));
            let c = gr_inds.count();
            assert_eq!(c, 4);
        }
        let e2 = gr_inds_iter.size_hint();
        assert_eq!(e2, (0, Some(0)));

        // make sure the reverse iterator does the right thing with "\n" at beginning of string
        let s = "\n\r\n\r";
        let gr = s.graphemes(true).rev().collect::<Vec<&str>>();
        let b: &[_] = &["\r", "\r\n", "\n"];
        assert_eq!(gr, b);
    }

    #[test]
    fn test_split_strator() {
        fn t(s: &str, sep: &str, u: &[&str]) {
            let v: Vec<&str> = s.split_str(sep).collect();
            assert_eq!(v, u);
        }
        t("--1233345--", "12345", &["--1233345--"]);
        t("abc::hello::there", "::", &["abc", "hello", "there"]);
        t("::hello::there", "::", &["", "hello", "there"]);
        t("hello::there::", "::", &["hello", "there", ""]);
        t("::hello::there::", "::", &["", "hello", "there", ""]);
        t("ประเทศไทย中华Việt Nam", "中华", &["ประเทศไทย", "Việt Nam"]);
        t("zzXXXzzYYYzz", "zz", &["", "XXX", "YYY", ""]);
        t("zzXXXzYYYz", "XXX", &["zz", "zYYYz"]);
        t(".XXX.YYY.", ".", &["", "XXX", "YYY", ""]);
        t("", ".", &[""]);
        t("zz", "zz", &["",""]);
        t("ok", "z", &["ok"]);
        t("zzz", "zz", &["","z"]);
        t("zzzzz", "zz", &["","","z"]);
    }

    #[test]
    fn test_str_default() {
        use core::default::Default;
        fn t<S: Default + Str>() {
            let s: S = Default::default();
            assert_eq!(s.as_slice(), "");
        }

        t::<&str>();
        t::<String>();
    }

    #[test]
    fn test_str_container() {
        fn sum_len(v: &[&str]) -> usize {
            v.iter().map(|x| x.len()).sum()
        }

        let s = String::from_str("01234");
        assert_eq!(5, sum_len(&["012", "", "34"]));
        assert_eq!(5, sum_len(&[&String::from_str("01"),
                                &String::from_str("2"),
                                &String::from_str("34"),
                                &String::from_str("")]));
        assert_eq!(5, sum_len(&[&s]));
    }

    #[test]
    fn test_str_from_utf8() {
        let xs = b"hello";
        assert_eq!(from_utf8(xs), Ok("hello"));

        let xs = "ศไทย中华Việt Nam".as_bytes();
        assert_eq!(from_utf8(xs), Ok("ศไทย中华Việt Nam"));

        let xs = b"hello\xFF";
        assert_eq!(from_utf8(xs), Err(Utf8Error::TooShort));
    }
}

#[cfg(test)]
mod bench {
    use super::*;
    use prelude::{SliceExt, IteratorExt, SliceConcatExt};
    use test::Bencher;
    use test::black_box;

    #[bench]
    fn char_iterator(b: &mut Bencher) {
        let s = "ศไทย中华Việt Nam; Mary had a little lamb, Little lamb";

        b.iter(|| s.chars().count());
    }

    #[bench]
    fn char_iterator_for(b: &mut Bencher) {
        let s = "ศไทย中华Việt Nam; Mary had a little lamb, Little lamb";

        b.iter(|| {
            for ch in s.chars() { black_box(ch); }
        });
    }

    #[bench]
    fn char_iterator_ascii(b: &mut Bencher) {
        let s = "Mary had a little lamb, Little lamb
        Mary had a little lamb, Little lamb
        Mary had a little lamb, Little lamb
        Mary had a little lamb, Little lamb
        Mary had a little lamb, Little lamb
        Mary had a little lamb, Little lamb";

        b.iter(|| s.chars().count());
    }

    #[bench]
    fn char_iterator_rev(b: &mut Bencher) {
        let s = "ศไทย中华Việt Nam; Mary had a little lamb, Little lamb";

        b.iter(|| s.chars().rev().count());
    }

    #[bench]
    fn char_iterator_rev_for(b: &mut Bencher) {
        let s = "ศไทย中华Việt Nam; Mary had a little lamb, Little lamb";

        b.iter(|| {
            for ch in s.chars().rev() { black_box(ch); }
        });
    }

    #[bench]
    fn char_indicesator(b: &mut Bencher) {
        let s = "ศไทย中华Việt Nam; Mary had a little lamb, Little lamb";
        let len = s.chars().count();

        b.iter(|| assert_eq!(s.char_indices().count(), len));
    }

    #[bench]
    fn char_indicesator_rev(b: &mut Bencher) {
        let s = "ศไทย中华Việt Nam; Mary had a little lamb, Little lamb";
        let len = s.chars().count();

        b.iter(|| assert_eq!(s.char_indices().rev().count(), len));
    }

    #[bench]
    fn split_unicode_ascii(b: &mut Bencher) {
        let s = "ประเทศไทย中华Việt Namประเทศไทย中华Việt Nam";

        b.iter(|| assert_eq!(s.split('V').count(), 3));
    }

    #[bench]
    fn split_unicode_not_ascii(b: &mut Bencher) {
        struct NotAscii(char);
        impl CharEq for NotAscii {
            fn matches(&mut self, c: char) -> bool {
                let NotAscii(cc) = *self;
                cc == c
            }
            fn only_ascii(&self) -> bool { false }
        }
        let s = "ประเทศไทย中华Việt Namประเทศไทย中华Việt Nam";

        b.iter(|| assert_eq!(s.split(NotAscii('V')).count(), 3));
    }


    #[bench]
    fn split_ascii(b: &mut Bencher) {
        let s = "Mary had a little lamb, Little lamb, little-lamb.";
        let len = s.split(' ').count();

        b.iter(|| assert_eq!(s.split(' ').count(), len));
    }

    #[bench]
    fn split_not_ascii(b: &mut Bencher) {
        struct NotAscii(char);
        impl CharEq for NotAscii {
            #[inline]
            fn matches(&mut self, c: char) -> bool {
                let NotAscii(cc) = *self;
                cc == c
            }
            fn only_ascii(&self) -> bool { false }
        }
        let s = "Mary had a little lamb, Little lamb, little-lamb.";
        let len = s.split(' ').count();

        b.iter(|| assert_eq!(s.split(NotAscii(' ')).count(), len));
    }

    #[bench]
    fn split_extern_fn(b: &mut Bencher) {
        let s = "Mary had a little lamb, Little lamb, little-lamb.";
        let len = s.split(' ').count();
        fn pred(c: char) -> bool { c == ' ' }

        b.iter(|| assert_eq!(s.split(pred).count(), len));
    }

    #[bench]
    fn split_closure(b: &mut Bencher) {
        let s = "Mary had a little lamb, Little lamb, little-lamb.";
        let len = s.split(' ').count();

        b.iter(|| assert_eq!(s.split(|c: char| c == ' ').count(), len));
    }

    #[bench]
    fn split_slice(b: &mut Bencher) {
        let s = "Mary had a little lamb, Little lamb, little-lamb.";
        let len = s.split(' ').count();

        let c: &[char] = &[' '];
        b.iter(|| assert_eq!(s.split(c).count(), len));
    }

    #[bench]
    fn bench_connect(b: &mut Bencher) {
        let s = "ศไทย中华Việt Nam; Mary had a little lamb, Little lamb";
        let sep = "→";
        let v = vec![s, s, s, s, s, s, s, s, s, s];
        b.iter(|| {
            assert_eq!(v.connect(sep).len(), s.len() * 10 + sep.len() * 9);
        })
    }

    #[bench]
    fn bench_contains_short_short(b: &mut Bencher) {
        let haystack = "Lorem ipsum dolor sit amet, consectetur adipiscing elit.";
        let needle = "sit";

        b.iter(|| {
            assert!(haystack.contains(needle));
        })
    }

    #[bench]
    fn bench_contains_short_long(b: &mut Bencher) {
        let haystack = "\
Lorem ipsum dolor sit amet, consectetur adipiscing elit. Suspendisse quis lorem sit amet dolor \
ultricies condimentum. Praesent iaculis purus elit, ac malesuada quam malesuada in. Duis sed orci \
eros. Suspendisse sit amet magna mollis, mollis nunc luctus, imperdiet mi. Integer fringilla non \
sem ut lacinia. Fusce varius tortor a risus porttitor hendrerit. Morbi mauris dui, ultricies nec \
tempus vel, gravida nec quam.

In est dui, tincidunt sed tempus interdum, adipiscing laoreet ante. Etiam tempor, tellus quis \
sagittis interdum, nulla purus mattis sem, quis auctor erat odio ac tellus. In nec nunc sit amet \
diam volutpat molestie at sed ipsum. Vestibulum laoreet consequat vulputate. Integer accumsan \
lorem ac dignissim placerat. Suspendisse convallis faucibus lorem. Aliquam erat volutpat. In vel \
eleifend felis. Sed suscipit nulla lorem, sed mollis est sollicitudin et. Nam fermentum egestas \
interdum. Curabitur ut nisi justo.

Sed sollicitudin ipsum tellus, ut condimentum leo eleifend nec. Cras ut velit ante. Phasellus nec \
mollis odio. Mauris molestie erat in arcu mattis, at aliquet dolor vehicula. Quisque malesuada \
lectus sit amet nisi pretium, a condimentum ipsum porta. Morbi at dapibus diam. Praesent egestas \
est sed risus elementum, eu rutrum metus ultrices. Etiam fermentum consectetur magna, id rutrum \
felis accumsan a. Aliquam ut pellentesque libero. Sed mi nulla, lobortis eu tortor id, suscipit \
ultricies neque. Morbi iaculis sit amet risus at iaculis. Praesent eget ligula quis turpis \
feugiat suscipit vel non arcu. Interdum et malesuada fames ac ante ipsum primis in faucibus. \
Aliquam sit amet placerat lorem.

Cras a lacus vel ante posuere elementum. Nunc est leo, bibendum ut facilisis vel, bibendum at \
mauris. Nullam adipiscing diam vel odio ornare, luctus adipiscing mi luctus. Nulla facilisi. \
Mauris adipiscing bibendum neque, quis adipiscing lectus tempus et. Sed feugiat erat et nisl \
lobortis pharetra. Donec vitae erat enim. Nullam sit amet felis et quam lacinia tincidunt. Aliquam \
suscipit dapibus urna. Sed volutpat urna in magna pulvinar volutpat. Phasellus nec tellus ac diam \
cursus accumsan.

Nam lectus enim, dapibus non nisi tempor, consectetur convallis massa. Maecenas eleifend dictum \
feugiat. Etiam quis mauris vel risus luctus mattis a a nunc. Nullam orci quam, imperdiet id \
vehicula in, porttitor ut nibh. Duis sagittis adipiscing nisl vitae congue. Donec mollis risus eu \
leo suscipit, varius porttitor nulla porta. Pellentesque ut sem nec nisi euismod vehicula. Nulla \
malesuada sollicitudin quam eu fermentum.";
        let needle = "english";

        b.iter(|| {
            assert!(!haystack.contains(needle));
        })
    }

    #[bench]
    fn bench_contains_bad_naive(b: &mut Bencher) {
        let haystack = "aaaaaaaaaaaaaaaaaaaaaaaaaaaaaaaaaaaaaaaaaaaaaaaaaaaaaaaaaaaaaaaaaaaaaaaaaa";
        let needle = "aaaaaaaab";

        b.iter(|| {
            assert!(!haystack.contains(needle));
        })
    }

    #[bench]
    fn bench_contains_equal(b: &mut Bencher) {
        let haystack = "Lorem ipsum dolor sit amet, consectetur adipiscing elit.";
        let needle = "Lorem ipsum dolor sit amet, consectetur adipiscing elit.";

        b.iter(|| {
            assert!(haystack.contains(needle));
        })
    }
}<|MERGE_RESOLUTION|>--- conflicted
+++ resolved
@@ -67,12 +67,8 @@
 use core::str as core_str;
 use unicode::str::{UnicodeStr, Utf16Encoder};
 
-<<<<<<< HEAD
 use vec_deque::VecDeque;
-=======
 use borrow::{Borrow, ToOwned};
-use ring_buf::RingBuf;
->>>>>>> 5aff7acb
 use slice::SliceExt;
 use string::String;
 use unicode;
