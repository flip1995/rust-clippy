--- conflicted
+++ resolved
@@ -58,13 +58,9 @@
 
 #![stable(feature = "rust1", since = "1.0.0")]
 
-<<<<<<< HEAD
-=======
 use prelude::*;
 
->>>>>>> 5aff7acb
 use default::Default;
-use marker::Sized;
 use mem;
 
 pub use self::sip::SipHasher;
@@ -403,122 +399,4 @@
             }
         )*}
     }
-<<<<<<< HEAD
-
-    impl_write! {
-        (u8, write_u8),
-        (u16, write_u16),
-        (u32, write_u32),
-        (u64, write_u64),
-        (usize, write_usize),
-        (i8, write_i8),
-        (i16, write_i16),
-        (i32, write_i32),
-        (i64, write_i64),
-        (isize, write_isize),
-    }
-
-    #[stable(feature = "rust1", since = "1.0.0")]
-    impl Hash for bool {
-        fn hash<H: Hasher>(&self, state: &mut H) {
-            state.write_u8(*self as u8)
-        }
-    }
-
-    #[stable(feature = "rust1", since = "1.0.0")]
-    impl Hash for char {
-        fn hash<H: Hasher>(&self, state: &mut H) {
-            state.write_u32(*self as u32)
-        }
-    }
-
-    #[stable(feature = "rust1", since = "1.0.0")]
-    impl Hash for str {
-        fn hash<H: Hasher>(&self, state: &mut H) {
-            state.write(self.as_bytes());
-            state.write_u8(0xff)
-        }
-    }
-
-    macro_rules! impl_hash_tuple {
-        () => (
-            #[stable(feature = "rust1", since = "1.0.0")]
-            impl Hash for () {
-                fn hash<H: Hasher>(&self, _state: &mut H) {}
-            }
-        );
-
-        ( $($name:ident)+) => (
-            #[stable(feature = "rust1", since = "1.0.0")]
-            impl<$($name: Hash),*> Hash for ($($name,)*) {
-                #[allow(non_snake_case)]
-                fn hash<S: Hasher>(&self, state: &mut S) {
-                    let ($(ref $name,)*) = *self;
-                    $($name.hash(state);)*
-                }
-            }
-        );
-    }
-
-    impl_hash_tuple! {}
-    impl_hash_tuple! { A }
-    impl_hash_tuple! { A B }
-    impl_hash_tuple! { A B C }
-    impl_hash_tuple! { A B C D }
-    impl_hash_tuple! { A B C D E }
-    impl_hash_tuple! { A B C D E F }
-    impl_hash_tuple! { A B C D E F G }
-    impl_hash_tuple! { A B C D E F G H }
-    impl_hash_tuple! { A B C D E F G H I }
-    impl_hash_tuple! { A B C D E F G H I J }
-    impl_hash_tuple! { A B C D E F G H I J K }
-    impl_hash_tuple! { A B C D E F G H I J K L }
-
-    #[stable(feature = "rust1", since = "1.0.0")]
-    impl<T: Hash> Hash for [T] {
-        fn hash<H: Hasher>(&self, state: &mut H) {
-            self.len().hash(state);
-            Hash::hash_slice(self, state)
-        }
-    }
-
-
-    #[stable(feature = "rust1", since = "1.0.0")]
-    impl<'a, T: ?Sized + Hash> Hash for &'a T {
-        fn hash<H: Hasher>(&self, state: &mut H) {
-            (**self).hash(state);
-        }
-    }
-
-    #[stable(feature = "rust1", since = "1.0.0")]
-    impl<'a, T: ?Sized + Hash> Hash for &'a mut T {
-        fn hash<H: Hasher>(&self, state: &mut H) {
-            (**self).hash(state);
-        }
-    }
-
-    #[stable(feature = "rust1", since = "1.0.0")]
-    impl<T> Hash for *const T {
-        fn hash<H: Hasher>(&self, state: &mut H) {
-            state.write_usize(*self as usize)
-        }
-    }
-
-    #[stable(feature = "rust1", since = "1.0.0")]
-    impl<T> Hash for *mut T {
-        fn hash<H: Hasher>(&self, state: &mut H) {
-            state.write_usize(*self as usize)
-        }
-    }
-
-    #[stable(feature = "rust1", since = "1.0.0")]
-    impl<'a, T, B: ?Sized> Hash for Cow<'a, T, B>
-        where B: Hash + ToOwned<T>
-    {
-        fn hash<H: Hasher>(&self, state: &mut H) {
-            Hash::hash(&**self, state)
-        }
-    }
-=======
->>>>>>> 5aff7acb
 }