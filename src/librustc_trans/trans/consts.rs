// Copyright 2012 The Rust Project Developers. See the COPYRIGHT
// file at the top-level directory of this distribution and at
// http://rust-lang.org/COPYRIGHT.
//
// Licensed under the Apache License, Version 2.0 <LICENSE-APACHE or
// http://www.apache.org/licenses/LICENSE-2.0> or the MIT license
// <LICENSE-MIT or http://opensource.org/licenses/MIT>, at your
// option. This file may not be copied, modified, or distributed
// except according to those terms.


use back::abi;
use llvm;
use llvm::{ConstFCmp, ConstICmp, SetLinkage, PrivateLinkage, ValueRef, Bool, True, False};
use llvm::{IntEQ, IntNE, IntUGT, IntUGE, IntULT, IntULE, IntSGT, IntSGE, IntSLT, IntSLE,
           RealOEQ, RealOGT, RealOGE, RealOLT, RealOLE, RealONE};
use middle::{const_eval, def};
use trans::{adt, consts, debuginfo, expr, inline, machine};
use trans::base::{self, push_ctxt};
use trans::common::*;
use trans::type_::Type;
use trans::type_of;
use middle::subst::Substs;
use middle::ty::{self, Ty};
use util::ppaux::{Repr, ty_to_string};

use std::iter::repeat;
use libc::c_uint;
use syntax::{ast, ast_util};
use syntax::ptr::P;

pub fn const_lit(cx: &CrateContext, e: &ast::Expr, lit: &ast::Lit)
    -> ValueRef {
    let _icx = push_ctxt("trans_lit");
    debug!("const_lit: {:?}", lit);
    match lit.node {
        ast::LitByte(b) => C_integral(Type::uint_from_ty(cx, ast::TyU8), b as u64, false),
        ast::LitChar(i) => C_integral(Type::char(cx), i as u64, false),
        ast::LitInt(i, ast::SignedIntLit(t, _)) => {
            C_integral(Type::int_from_ty(cx, t), i, true)
        }
        ast::LitInt(u, ast::UnsignedIntLit(t)) => {
            C_integral(Type::uint_from_ty(cx, t), u, false)
        }
        ast::LitInt(i, ast::UnsuffixedIntLit(_)) => {
            let lit_int_ty = ty::node_id_to_type(cx.tcx(), e.id);
            match lit_int_ty.sty {
                ty::ty_int(t) => {
                    C_integral(Type::int_from_ty(cx, t), i as u64, true)
                }
                ty::ty_uint(t) => {
                    C_integral(Type::uint_from_ty(cx, t), i as u64, false)
                }
                _ => cx.sess().span_bug(lit.span,
                        format!("integer literal has type {} (expected int \
                                 or uint)",
                                ty_to_string(cx.tcx(), lit_int_ty)).index(&FullRange))
            }
        }
        ast::LitFloat(ref fs, t) => {
            C_floating(fs.get(), Type::float_from_ty(cx, t))
        }
        ast::LitFloatUnsuffixed(ref fs) => {
            let lit_float_ty = ty::node_id_to_type(cx.tcx(), e.id);
            match lit_float_ty.sty {
                ty::ty_float(t) => {
                    C_floating(fs.get(), Type::float_from_ty(cx, t))
                }
                _ => {
                    cx.sess().span_bug(lit.span,
                        "floating point literal doesn't have the right type");
                }
            }
        }
        ast::LitBool(b) => C_bool(cx, b),
        ast::LitStr(ref s, _) => C_str_slice(cx, (*s).clone()),
        ast::LitBinary(ref data) => C_binary_slice(cx, data.index(&FullRange)),
    }
}

pub fn ptrcast(val: ValueRef, ty: Type) -> ValueRef {
    unsafe {
        llvm::LLVMConstPointerCast(val, ty.to_ref())
    }
}

fn const_vec(cx: &CrateContext, e: &ast::Expr,
             es: &[P<ast::Expr>]) -> (ValueRef, Type) {
    let vec_ty = ty::expr_ty(cx.tcx(), e);
    let unit_ty = ty::sequence_element_type(cx.tcx(), vec_ty);
    let llunitty = type_of::type_of(cx, unit_ty);
    let vs = es.iter().map(|e| const_expr(cx, &**e).0)
                      .collect::<Vec<_>>();
    // If the vector contains enums, an LLVM array won't work.
    let v = if vs.iter().any(|vi| val_ty(*vi) != llunitty) {
        C_struct(cx, vs.index(&FullRange), false)
    } else {
        C_array(llunitty, vs.index(&FullRange))
    };
    (v, llunitty)
}

pub fn const_addr_of(cx: &CrateContext, cv: ValueRef, mutbl: ast::Mutability) -> ValueRef {
    unsafe {
        let gv = llvm::LLVMAddGlobal(cx.llmod(), val_ty(cv).to_ref(),
                                     "const\0".as_ptr() as *const _);
        llvm::LLVMSetInitializer(gv, cv);
        llvm::LLVMSetGlobalConstant(gv,
                                    if mutbl == ast::MutImmutable {True} else {False});
        SetLinkage(gv, PrivateLinkage);
        gv
    }
}

fn const_deref_ptr(cx: &CrateContext, v: ValueRef) -> ValueRef {
    let v = match cx.const_globals().borrow().get(&(v as int)) {
        Some(&v) => v,
        None => v
    };
    unsafe {
        llvm::LLVMGetInitializer(v)
    }
}

fn const_deref_newtype<'a, 'tcx>(cx: &CrateContext<'a, 'tcx>, v: ValueRef, t: Ty<'tcx>)
    -> ValueRef {
    let repr = adt::represent_type(cx, t);
    adt::const_get_field(cx, &*repr, v, 0, 0)
}

fn const_deref<'a, 'tcx>(cx: &CrateContext<'a, 'tcx>, v: ValueRef,
                         t: Ty<'tcx>, explicit: bool)
                         -> (ValueRef, Ty<'tcx>) {
    match ty::deref(t, explicit) {
        Some(ref mt) => {
            match t.sty {
                ty::ty_ptr(mt) | ty::ty_rptr(_, mt) => {
                    if type_is_sized(cx.tcx(), mt.ty) {
                        (const_deref_ptr(cx, v), mt.ty)
                    } else {
                        // Derefing a fat pointer does not change the representation,
                        // just the type to ty_open.
                        (v, ty::mk_open(cx.tcx(), mt.ty))
                    }
                }
                ty::ty_enum(..) | ty::ty_struct(..) => {
                    assert!(mt.mutbl != ast::MutMutable);
                    (const_deref_newtype(cx, v, t), mt.ty)
                }
                _ => {
                    cx.sess().bug(format!("unexpected dereferenceable type {}",
                                          ty_to_string(cx.tcx(), t)).index(&FullRange))
                }
            }
        }
        None => {
            cx.sess().bug(format!("cannot dereference const of type {}",
                                  ty_to_string(cx.tcx(), t)).index(&FullRange))
        }
    }
}

pub fn get_const_val(cx: &CrateContext,
                     mut def_id: ast::DefId) -> ValueRef {
    let contains_key = cx.const_values().borrow().contains_key(&def_id.node);
    if !ast_util::is_local(def_id) || !contains_key {
        if !ast_util::is_local(def_id) {
            def_id = inline::maybe_instantiate_inline(cx, def_id);
        }

        if let ast::ItemConst(..) = cx.tcx().map.expect_item(def_id.node).node {
            base::get_item_val(cx, def_id.node);
        }
    }

    cx.const_values().borrow()[def_id.node].clone()
}

pub fn const_expr<'a, 'tcx>(cx: &CrateContext<'a, 'tcx>, e: &ast::Expr)
                            -> (ValueRef, Ty<'tcx>) {
    let llconst = const_expr_unadjusted(cx, e);
    let mut llconst = llconst;
    let ety = ty::expr_ty(cx.tcx(), e);
    let mut ety_adjusted = ty::expr_ty_adjusted(cx.tcx(), e);
    let opt_adj = cx.tcx().adjustments.borrow().get(&e.id).cloned();
    match opt_adj {
        None => { }
        Some(adj) => {
            match adj {
               ty::AdjustReifyFnPointer(_def_id) => {
                    // FIXME(#19925) once fn item types are
                    // zero-sized, we'll need to do something here
                }
                ty::AdjustDerefRef(ref adj) => {
                    let mut ty = ety;
                    // Save the last autoderef in case we can avoid it.
                    if adj.autoderefs > 0 {
                        for _ in range(0, adj.autoderefs-1) {
                            let (dv, dt) = const_deref(cx, llconst, ty, false);
                            llconst = dv;
                            ty = dt;
                        }
                    }

                    match adj.autoref {
                        None => {
                            let (dv, dt) = const_deref(cx, llconst, ty, false);
                            llconst = dv;

                            // If we derefed a fat pointer then we will have an
                            // open type here. So we need to update the type with
                            // the one returned from const_deref.
                            ety_adjusted = dt;
                        }
                        Some(ref autoref) => {
                            match *autoref {
                                ty::AutoUnsafe(_, None) |
                                ty::AutoPtr(ty::ReStatic, _, None) => {
                                    // Don't copy data to do a deref+ref
                                    // (i.e., skip the last auto-deref).
                                    if adj.autoderefs == 0 {
                                        llconst = const_addr_of(cx, llconst, ast::MutImmutable);
                                    }
                                }
                                ty::AutoPtr(ty::ReStatic, _, Some(box ty::AutoUnsize(..))) => {
                                    if adj.autoderefs > 0 {
                                        // Seeing as we are deref'ing here and take a reference
                                        // again to make the pointer part of the far pointer below,
                                        // we just skip the whole thing. We still need the type
                                        // though. This works even if we don't need to deref
                                        // because of byref semantics. Note that this is not just
                                        // an optimisation, it is necessary for mutable vectors to
                                        // work properly.
                                        let (_, dt) = const_deref(cx, llconst, ty, false);
                                        ty = dt;
                                    } else {
                                        llconst = const_addr_of(cx, llconst, ast::MutImmutable)
                                    }

                                    match ty.sty {
                                        ty::ty_vec(unit_ty, Some(len)) => {
                                            let llunitty = type_of::type_of(cx, unit_ty);
                                            let llptr = ptrcast(llconst, llunitty.ptr_to());
                                            assert!(cx.const_globals().borrow_mut()
                                                      .insert(llptr as int, llconst).is_none());
                                            assert_eq!(abi::FAT_PTR_ADDR, 0);
                                            assert_eq!(abi::FAT_PTR_EXTRA, 1);
                                            llconst = C_struct(cx, &[
                                                llptr,
                                                C_uint(cx, len)
                                            ], false);
                                        }
                                        _ => cx.sess().span_bug(e.span,
                                            format!("unimplemented type in const unsize: {}",
                                                    ty_to_string(cx.tcx(), ty)).index(&FullRange))
                                    }
                                }
                                _ => {
                                    cx.sess()
                                      .span_bug(e.span,
                                                format!("unimplemented const \
<<<<<<< HEAD
                                                         autoref {}",
                                                        autoref).index(&FullRange))
=======
                                                         autoref {:?}",
                                                        autoref)[])
>>>>>>> d0503565
                                }
                            }
                        }
                    }
                }
            }
        }
    }

    let llty = type_of::sizing_type_of(cx, ety_adjusted);
    let csize = machine::llsize_of_alloc(cx, val_ty(llconst));
    let tsize = machine::llsize_of_alloc(cx, llty);
    if csize != tsize {
        unsafe {
            // FIXME these values could use some context
            llvm::LLVMDumpValue(llconst);
            llvm::LLVMDumpValue(C_undef(llty));
        }
        cx.sess().bug(format!("const {} of type {} has size {} instead of {}",
                         e.repr(cx.tcx()), ty_to_string(cx.tcx(), ety),
                         csize, tsize).index(&FullRange));
    }
    (llconst, ety_adjusted)
}

// the bool returned is whether this expression can be inlined into other crates
// if it's assigned to a static.
fn const_expr_unadjusted(cx: &CrateContext, e: &ast::Expr) -> ValueRef {
    let map_list = |&: exprs: &[P<ast::Expr>]| {
        exprs.iter().map(|e| const_expr(cx, &**e).0)
             .fold(Vec::new(), |mut l, val| { l.push(val); l })
    };
    unsafe {
        let _icx = push_ctxt("const_expr");
        return match e.node {
          ast::ExprLit(ref lit) => {
              consts::const_lit(cx, e, &**lit)
          }
          ast::ExprBinary(b, ref e1, ref e2) => {
            let (te1, _) = const_expr(cx, &**e1);
            let (te2, _) = const_expr(cx, &**e2);

            let te2 = base::cast_shift_const_rhs(b, te1, te2);

            /* Neither type is bottom, and we expect them to be unified
             * already, so the following is safe. */
            let ty = ty::expr_ty(cx.tcx(), &**e1);
            let is_float = ty::type_is_fp(ty);
            let signed = ty::type_is_signed(ty);
            return match b {
              ast::BiAdd   => {
                if is_float { llvm::LLVMConstFAdd(te1, te2) }
                else        { llvm::LLVMConstAdd(te1, te2) }
              }
              ast::BiSub => {
                if is_float { llvm::LLVMConstFSub(te1, te2) }
                else        { llvm::LLVMConstSub(te1, te2) }
              }
              ast::BiMul    => {
                if is_float { llvm::LLVMConstFMul(te1, te2) }
                else        { llvm::LLVMConstMul(te1, te2) }
              }
              ast::BiDiv    => {
                if is_float    { llvm::LLVMConstFDiv(te1, te2) }
                else if signed { llvm::LLVMConstSDiv(te1, te2) }
                else           { llvm::LLVMConstUDiv(te1, te2) }
              }
              ast::BiRem    => {
                if is_float    { llvm::LLVMConstFRem(te1, te2) }
                else if signed { llvm::LLVMConstSRem(te1, te2) }
                else           { llvm::LLVMConstURem(te1, te2) }
              }
              ast::BiAnd    => llvm::LLVMConstAnd(te1, te2),
              ast::BiOr     => llvm::LLVMConstOr(te1, te2),
              ast::BiBitXor => llvm::LLVMConstXor(te1, te2),
              ast::BiBitAnd => llvm::LLVMConstAnd(te1, te2),
              ast::BiBitOr  => llvm::LLVMConstOr(te1, te2),
              ast::BiShl    => llvm::LLVMConstShl(te1, te2),
              ast::BiShr    => {
                if signed { llvm::LLVMConstAShr(te1, te2) }
                else      { llvm::LLVMConstLShr(te1, te2) }
              }
              ast::BiEq     => {
                  if is_float { ConstFCmp(RealOEQ, te1, te2) }
                  else        { ConstICmp(IntEQ, te1, te2)   }
              },
              ast::BiLt     => {
                  if is_float { ConstFCmp(RealOLT, te1, te2) }
                  else        {
                      if signed { ConstICmp(IntSLT, te1, te2) }
                      else      { ConstICmp(IntULT, te1, te2) }
                  }
              },
              ast::BiLe     => {
                  if is_float { ConstFCmp(RealOLE, te1, te2) }
                  else        {
                      if signed { ConstICmp(IntSLE, te1, te2) }
                      else      { ConstICmp(IntULE, te1, te2) }
                  }
              },
              ast::BiNe     => {
                  if is_float { ConstFCmp(RealONE, te1, te2) }
                  else        { ConstICmp(IntNE, te1, te2) }
              },
              ast::BiGe     => {
                  if is_float { ConstFCmp(RealOGE, te1, te2) }
                  else        {
                      if signed { ConstICmp(IntSGE, te1, te2) }
                      else      { ConstICmp(IntUGE, te1, te2) }
                  }
              },
              ast::BiGt     => {
                  if is_float { ConstFCmp(RealOGT, te1, te2) }
                  else        {
                      if signed { ConstICmp(IntSGT, te1, te2) }
                      else      { ConstICmp(IntUGT, te1, te2) }
                  }
              },
            }
          },
          ast::ExprUnary(u, ref e) => {
            let (te, _) = const_expr(cx, &**e);
            let ty = ty::expr_ty(cx.tcx(), &**e);
            let is_float = ty::type_is_fp(ty);
            return match u {
              ast::UnUniq | ast::UnDeref => {
                let (dv, _dt) = const_deref(cx, te, ty, true);
                dv
              }
              ast::UnNot    => llvm::LLVMConstNot(te),
              ast::UnNeg    => {
                if is_float { llvm::LLVMConstFNeg(te) }
                else        { llvm::LLVMConstNeg(te) }
              }
            }
          }
          ast::ExprField(ref base, field) => {
              let (bv, bt) = const_expr(cx, &**base);
              let brepr = adt::represent_type(cx, bt);
              expr::with_field_tys(cx.tcx(), bt, None, |discr, field_tys| {
                  let ix = ty::field_idx_strict(cx.tcx(), field.node.name, field_tys);
                  adt::const_get_field(cx, &*brepr, bv, discr, ix)
              })
          }
          ast::ExprTupField(ref base, idx) => {
              let (bv, bt) = const_expr(cx, &**base);
              let brepr = adt::represent_type(cx, bt);
              expr::with_field_tys(cx.tcx(), bt, None, |discr, _| {
                  adt::const_get_field(cx, &*brepr, bv, discr, idx.node)
              })
          }

          ast::ExprIndex(ref base, ref index) => {
              let (bv, bt) = const_expr(cx, &**base);
              let iv = match const_eval::eval_const_expr(cx.tcx(), &**index) {
                  const_eval::const_int(i) => i as u64,
                  const_eval::const_uint(u) => u,
                  _ => cx.sess().span_bug(index.span,
                                          "index is not an integer-constant expression")
              };
              let (arr, len) = match bt.sty {
                  ty::ty_vec(_, Some(u)) => (bv, C_uint(cx, u)),
                  ty::ty_open(ty) => match ty.sty {
                      ty::ty_vec(_, None) | ty::ty_str => {
                          let e1 = const_get_elt(cx, bv, &[0]);
                          (const_deref_ptr(cx, e1), const_get_elt(cx, bv, &[1]))
                      },
                      _ => cx.sess().span_bug(base.span,
                                              format!("index-expr base must be a vector \
                                                       or string type, found {}",
                                                      ty_to_string(cx.tcx(), bt)).index(&FullRange))
                  },
                  ty::ty_rptr(_, mt) => match mt.ty.sty {
                      ty::ty_vec(_, Some(u)) => {
                          (const_deref_ptr(cx, bv), C_uint(cx, u))
                      },
                      _ => cx.sess().span_bug(base.span,
                                              format!("index-expr base must be a vector \
                                                       or string type, found {}",
                                                      ty_to_string(cx.tcx(), bt)).index(&FullRange))
                  },
                  _ => cx.sess().span_bug(base.span,
                                          format!("index-expr base must be a vector \
                                                   or string type, found {}",
                                                  ty_to_string(cx.tcx(), bt)).index(&FullRange))
              };

              let len = llvm::LLVMConstIntGetZExtValue(len) as u64;
              let len = match bt.sty {
                  ty::ty_uniq(ty) | ty::ty_rptr(_, ty::mt{ty, ..}) => match ty.sty {
                      ty::ty_str => {
                          assert!(len > 0);
                          len - 1
                      }
                      _ => len
                  },
                  _ => len
              };
              if iv >= len {
                  // FIXME #3170: report this earlier on in the const-eval
                  // pass. Reporting here is a bit late.
                  cx.sess().span_err(e.span,
                                     "const index-expr is out of bounds");
              }
              const_get_elt(cx, arr, &[iv as c_uint])
          }
          ast::ExprCast(ref base, _) => {
            let ety = ty::expr_ty(cx.tcx(), e);
            let llty = type_of::type_of(cx, ety);
            let (v, basety) = const_expr(cx, &**base);
            return match (expr::cast_type_kind(cx.tcx(), basety),
                           expr::cast_type_kind(cx.tcx(), ety)) {

              (expr::cast_integral, expr::cast_integral) => {
                let s = ty::type_is_signed(basety) as Bool;
                llvm::LLVMConstIntCast(v, llty.to_ref(), s)
              }
              (expr::cast_integral, expr::cast_float) => {
                if ty::type_is_signed(basety) {
                    llvm::LLVMConstSIToFP(v, llty.to_ref())
                } else {
                    llvm::LLVMConstUIToFP(v, llty.to_ref())
                }
              }
              (expr::cast_float, expr::cast_float) => {
                llvm::LLVMConstFPCast(v, llty.to_ref())
              }
              (expr::cast_float, expr::cast_integral) => {
                if ty::type_is_signed(ety) { llvm::LLVMConstFPToSI(v, llty.to_ref()) }
                else { llvm::LLVMConstFPToUI(v, llty.to_ref()) }
              }
              (expr::cast_enum, expr::cast_integral) => {
                let repr = adt::represent_type(cx, basety);
                let discr = adt::const_get_discrim(cx, &*repr, v);
                let iv = C_integral(cx.int_type(), discr, false);
                let ety_cast = expr::cast_type_kind(cx.tcx(), ety);
                match ety_cast {
                    expr::cast_integral => {
                        let s = ty::type_is_signed(ety) as Bool;
                        llvm::LLVMConstIntCast(iv, llty.to_ref(), s)
                    }
                    _ => cx.sess().bug("enum cast destination is not \
                                        integral")
                }
              }
              (expr::cast_pointer, expr::cast_pointer) => {
                ptrcast(v, llty)
              }
              (expr::cast_integral, expr::cast_pointer) => {
                llvm::LLVMConstIntToPtr(v, llty.to_ref())
              }
              (expr::cast_pointer, expr::cast_integral) => {
                llvm::LLVMConstPtrToInt(v, llty.to_ref())
              }
              _ => {
                cx.sess().impossible_case(e.span,
                                          "bad combination of types for cast")
              }
            }
          }
          ast::ExprAddrOf(mutbl, ref sub) => {
              // If this is the address of some static, then we need to return
              // the actual address of the static itself (short circuit the rest
              // of const eval).
              let mut cur = sub;
              loop {
                  match cur.node {
                      ast::ExprParen(ref sub) => cur = sub,
                      _ => break,
                  }
              }
              let opt_def = cx.tcx().def_map.borrow().get(&cur.id).cloned();
              if let Some(def::DefStatic(def_id, _)) = opt_def {
                  let ty = ty::expr_ty(cx.tcx(), e);
                  return get_static_val(cx, def_id, ty);
              }

              // If this isn't the address of a static, then keep going through
              // normal constant evaluation.
              let (e, _) = const_expr(cx, &**sub);
              const_addr_of(cx, e, mutbl)
          }
          ast::ExprTup(ref es) => {
              let ety = ty::expr_ty(cx.tcx(), e);
              let repr = adt::represent_type(cx, ety);
              let vals = map_list(es.index(&FullRange));
              adt::trans_const(cx, &*repr, 0, vals.index(&FullRange))
          }
          ast::ExprStruct(_, ref fs, ref base_opt) => {
              let ety = ty::expr_ty(cx.tcx(), e);
              let repr = adt::represent_type(cx, ety);
              let tcx = cx.tcx();

              let base_val = match *base_opt {
                Some(ref base) => Some(const_expr(cx, &**base)),
                None => None
              };

              expr::with_field_tys(tcx, ety, Some(e.id), |discr, field_tys| {
                  let cs = field_tys.iter().enumerate()
                                    .map(|(ix, &field_ty)| {
                      match fs.iter().find(|f| field_ty.name == f.ident.node.name) {
                          Some(ref f) => const_expr(cx, &*f.expr).0,
                          None => {
                              match base_val {
                                  Some((bv, _)) => {
                                      adt::const_get_field(cx, &*repr, bv,
                                                           discr, ix)
                                  }
                                  None => {
                                      cx.sess().span_bug(e.span,
                                                         "missing struct field")
                                  }
                              }
                          }
                      }
                  }).collect::<Vec<_>>();
                  adt::trans_const(cx, &*repr, discr, cs.index(&FullRange))
              })
          }
          ast::ExprVec(ref es) => {
            const_vec(cx, e, es.as_slice()).0
          }
          ast::ExprRepeat(ref elem, ref count) => {
            let vec_ty = ty::expr_ty(cx.tcx(), e);
            let unit_ty = ty::sequence_element_type(cx.tcx(), vec_ty);
            let llunitty = type_of::type_of(cx, unit_ty);
            let n = match const_eval::eval_const_expr(cx.tcx(), &**count) {
                const_eval::const_int(i)  => i as uint,
                const_eval::const_uint(i) => i as uint,
                _ => cx.sess().span_bug(count.span, "count must be integral const expression.")
            };
            let vs: Vec<_> = repeat(const_expr(cx, &**elem).0).take(n).collect();
            if vs.iter().any(|vi| val_ty(*vi) != llunitty) {
                C_struct(cx, vs.index(&FullRange), false)
            } else {
                C_array(llunitty, vs.index(&FullRange))
            }
          }
          ast::ExprPath(_) => {
            let def = cx.tcx().def_map.borrow()[e.id];
            match def {
                def::DefFn(..) | def::DefStaticMethod(..) | def::DefMethod(..) => {
                    expr::trans_def_fn_unadjusted(cx, e, def, &Substs::trans_empty()).val
                }
                def::DefConst(def_id) => {
                    get_const_val(cx, def_id)
                }
                def::DefVariant(enum_did, variant_did, _) => {
                    let vinfo = ty::enum_variant_with_id(cx.tcx(),
                                                         enum_did,
                                                         variant_did);
                    if vinfo.args.len() > 0 {
                        // N-ary variant.
                        expr::trans_def_fn_unadjusted(cx, e, def, &Substs::trans_empty()).val
                    } else {
                        // Nullary variant.
                        let ety = ty::expr_ty(cx.tcx(), e);
                        let repr = adt::represent_type(cx, ety);
                        adt::trans_const(cx, &*repr, vinfo.disr_val, &[])
                    }
                }
                def::DefStruct(_) => {
                    let ety = ty::expr_ty(cx.tcx(), e);
                    if let ty::ty_bare_fn(..) = ety.sty {
                        // Tuple struct.
                        expr::trans_def_fn_unadjusted(cx, e, def, &Substs::trans_empty()).val
                    } else {
                        // Unit struct.
                        C_null(type_of::type_of(cx, ety))
                    }
                }
                _ => {
                    cx.sess().span_bug(e.span, "expected a const, fn, struct, \
                                                or variant def")
                }
            }
          }
          ast::ExprCall(ref callee, ref args) => {
              let opt_def = cx.tcx().def_map.borrow().get(&callee.id).cloned();
              match opt_def {
                  Some(def::DefStruct(_)) => {
                      let ety = ty::expr_ty(cx.tcx(), e);
                      let repr = adt::represent_type(cx, ety);
                      let arg_vals = map_list(args.index(&FullRange));
                      adt::trans_const(cx, &*repr, 0, arg_vals.index(&FullRange))
                  }
                  Some(def::DefVariant(enum_did, variant_did, _)) => {
                      let ety = ty::expr_ty(cx.tcx(), e);
                      let repr = adt::represent_type(cx, ety);
                      let vinfo = ty::enum_variant_with_id(cx.tcx(),
                                                           enum_did,
                                                           variant_did);
                      let arg_vals = map_list(args.index(&FullRange));
                      adt::trans_const(cx,
                                       &*repr,
                                       vinfo.disr_val,
                                       arg_vals.index(&FullRange))
                  }
                  _ => cx.sess().span_bug(e.span, "expected a struct or variant def")
              }
          }
          ast::ExprParen(ref e) => const_expr(cx, &**e).0,
          ast::ExprBlock(ref block) => {
            match block.expr {
                Some(ref expr) => const_expr(cx, &**expr).0,
                None => C_nil(cx)
            }
          }
          _ => cx.sess().span_bug(e.span,
                  "bad constant expression type in consts::const_expr")
        };
    }
}

pub fn trans_static(ccx: &CrateContext, m: ast::Mutability, id: ast::NodeId) {
    unsafe {
        let _icx = push_ctxt("trans_static");
        let g = base::get_item_val(ccx, id);
        // At this point, get_item_val has already translated the
        // constant's initializer to determine its LLVM type.
        let v = ccx.static_values().borrow()[id].clone();
        // boolean SSA values are i1, but they have to be stored in i8 slots,
        // otherwise some LLVM optimization passes don't work as expected
        let v = if llvm::LLVMTypeOf(v) == Type::i1(ccx).to_ref() {
            llvm::LLVMConstZExt(v, Type::i8(ccx).to_ref())
        } else {
            v
        };
        llvm::LLVMSetInitializer(g, v);

        // As an optimization, all shared statics which do not have interior
        // mutability are placed into read-only memory.
        if m != ast::MutMutable {
            let node_ty = ty::node_id_to_type(ccx.tcx(), id);
            let tcontents = ty::type_contents(ccx.tcx(), node_ty);
            if !tcontents.interior_unsafe() {
                llvm::LLVMSetGlobalConstant(g, True);
            }
        }
        debuginfo::create_global_var_metadata(ccx, id, g);
    }
}

fn get_static_val<'a, 'tcx>(ccx: &CrateContext<'a, 'tcx>, did: ast::DefId,
                            ty: Ty<'tcx>) -> ValueRef {
    if ast_util::is_local(did) { return base::get_item_val(ccx, did.node) }
    base::trans_external_path(ccx, did, ty)
}<|MERGE_RESOLUTION|>--- conflicted
+++ resolved
@@ -259,13 +259,8 @@
                                     cx.sess()
                                       .span_bug(e.span,
                                                 format!("unimplemented const \
-<<<<<<< HEAD
-                                                         autoref {}",
+                                                         autoref {:?}",
                                                         autoref).index(&FullRange))
-=======
-                                                         autoref {:?}",
-                                                        autoref)[])
->>>>>>> d0503565
                                 }
                             }
                         }
