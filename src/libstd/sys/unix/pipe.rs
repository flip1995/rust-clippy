// Copyright 2014 The Rust Project Developers. See the COPYRIGHT
// file at the top-level directory of this distribution and at
// http://rust-lang.org/COPYRIGHT.
//
// Licensed under the Apache License, Version 2.0 <LICENSE-APACHE or
// http://www.apache.org/licenses/LICENSE-2.0> or the MIT license
// <LICENSE-MIT or http://opensource.org/licenses/MIT>, at your
// option. This file may not be copied, modified, or distributed
// except according to those terms.

<<<<<<< HEAD
use prelude::v1::*;

=======
use prelude::*;

use alloc::arc::Arc;
>>>>>>> cdf0e0c7
use libc;
use c_str::CString;
use mem;
use sync::{atomic, Arc, Mutex};
use io::{mod, IoResult, IoError};

use sys::{mod, timer, retry, c, set_nonblocking, wouldblock};
use sys::fs::{fd_t, FileDesc};
use sys_common::net::*;
use sys_common::net::SocketStatus::*;
use sys_common::{eof, mkerr_libc};

fn unix_socket(ty: libc::c_int) -> IoResult<fd_t> {
    match unsafe { libc::socket(libc::AF_UNIX, ty, 0) } {
        -1 => Err(super::last_error()),
        fd => Ok(fd)
    }
}

fn addr_to_sockaddr_un(addr: &CString,
                       storage: &mut libc::sockaddr_storage)
                       -> IoResult<libc::socklen_t> {
    // the sun_path length is limited to SUN_LEN (with null)
    assert!(mem::size_of::<libc::sockaddr_storage>() >=
            mem::size_of::<libc::sockaddr_un>());
    let s = unsafe { &mut *(storage as *mut _ as *mut libc::sockaddr_un) };

    let len = addr.len();
    if len > s.sun_path.len() - 1 {
        return Err(IoError {
            kind: io::InvalidInput,
            desc: "invalid argument: path must be smaller than SUN_LEN",
            detail: None,
        })
    }
    s.sun_family = libc::AF_UNIX as libc::sa_family_t;
    for (slot, value) in s.sun_path.iter_mut().zip(addr.iter()) {
        *slot = value;
    }

    // count the null terminator
    let len = mem::size_of::<libc::sa_family_t>() + len + 1;
    return Ok(len as libc::socklen_t);
}

struct Inner {
    fd: fd_t,

    // Unused on Linux, where this lock is not necessary.
    #[allow(dead_code)]
    lock: Mutex<()>,
}

impl Inner {
    fn new(fd: fd_t) -> Inner {
        Inner { fd: fd, lock: Mutex::new(()) }
    }
}

impl Drop for Inner {
    fn drop(&mut self) { unsafe { let _ = libc::close(self.fd); } }
}

fn connect(addr: &CString, ty: libc::c_int,
           timeout: Option<u64>) -> IoResult<Inner> {
    let mut storage = unsafe { mem::zeroed() };
    let len = try!(addr_to_sockaddr_un(addr, &mut storage));
    let inner = Inner::new(try!(unix_socket(ty)));
    let addrp = &storage as *const _ as *const libc::sockaddr;

    match timeout {
        None => {
            match retry(|| unsafe { libc::connect(inner.fd, addrp, len) }) {
                -1 => Err(super::last_error()),
                _  => Ok(inner)
            }
        }
        Some(timeout_ms) => {
            try!(connect_timeout(inner.fd, addrp, len, timeout_ms));
            Ok(inner)
        }
    }
}

fn bind(addr: &CString, ty: libc::c_int) -> IoResult<Inner> {
    let mut storage = unsafe { mem::zeroed() };
    let len = try!(addr_to_sockaddr_un(addr, &mut storage));
    let inner = Inner::new(try!(unix_socket(ty)));
    let addrp = &storage as *const _ as *const libc::sockaddr;
    match unsafe {
        libc::bind(inner.fd, addrp, len)
    } {
        -1 => Err(super::last_error()),
        _  => Ok(inner)
    }
}

////////////////////////////////////////////////////////////////////////////////
// Unix Streams
////////////////////////////////////////////////////////////////////////////////

pub struct UnixStream {
    inner: Arc<Inner>,
    read_deadline: u64,
    write_deadline: u64,
}

impl UnixStream {
    pub fn connect(addr: &CString,
                   timeout: Option<u64>) -> IoResult<UnixStream> {
        connect(addr, libc::SOCK_STREAM, timeout).map(|inner| {
            UnixStream::new(Arc::new(inner))
        })
    }

    fn new(inner: Arc<Inner>) -> UnixStream {
        UnixStream {
            inner: inner,
            read_deadline: 0,
            write_deadline: 0,
        }
    }

    pub fn fd(&self) -> fd_t { self.inner.fd }

    #[cfg(target_os = "linux")]
    fn lock_nonblocking(&self) {}

    #[cfg(not(target_os = "linux"))]
    fn lock_nonblocking<'a>(&'a self) -> Guard<'a> {
        let ret = Guard {
            fd: self.fd(),
            guard: unsafe { self.inner.lock.lock().unwrap() },
        };
        assert!(set_nonblocking(self.fd(), true).is_ok());
        ret
    }

    pub fn read(&mut self, buf: &mut [u8]) -> IoResult<uint> {
        let fd = self.fd();
        let dolock = |&:| self.lock_nonblocking();
        let doread = |&mut: nb| unsafe {
            let flags = if nb {c::MSG_DONTWAIT} else {0};
            libc::recv(fd,
                       buf.as_mut_ptr() as *mut libc::c_void,
                       buf.len() as libc::size_t,
                       flags) as libc::c_int
        };
        read(fd, self.read_deadline, dolock, doread)
    }

    pub fn write(&mut self, buf: &[u8]) -> IoResult<()> {
        let fd = self.fd();
        let dolock = |&: | self.lock_nonblocking();
        let dowrite = |&: nb: bool, buf: *const u8, len: uint| unsafe {
            let flags = if nb {c::MSG_DONTWAIT} else {0};
            libc::send(fd,
                       buf as *const _,
                       len as libc::size_t,
                       flags) as i64
        };
        match write(fd, self.write_deadline, buf, true, dolock, dowrite) {
            Ok(_) => Ok(()),
            Err(e) => Err(e)
        }
    }

    pub fn close_write(&mut self) -> IoResult<()> {
        mkerr_libc(unsafe { libc::shutdown(self.fd(), libc::SHUT_WR) })
    }

    pub fn close_read(&mut self) -> IoResult<()> {
        mkerr_libc(unsafe { libc::shutdown(self.fd(), libc::SHUT_RD) })
    }

    pub fn set_timeout(&mut self, timeout: Option<u64>) {
        let deadline = timeout.map(|a| timer::now() + a).unwrap_or(0);
        self.read_deadline = deadline;
        self.write_deadline = deadline;
    }

    pub fn set_read_timeout(&mut self, timeout: Option<u64>) {
        self.read_deadline = timeout.map(|a| timer::now() + a).unwrap_or(0);
    }

    pub fn set_write_timeout(&mut self, timeout: Option<u64>) {
        self.write_deadline = timeout.map(|a| timer::now() + a).unwrap_or(0);
    }
}

impl Clone for UnixStream {
    fn clone(&self) -> UnixStream {
        UnixStream::new(self.inner.clone())
    }
}

////////////////////////////////////////////////////////////////////////////////
// Unix Listener
////////////////////////////////////////////////////////////////////////////////

pub struct UnixListener {
    inner: Inner,
    path: CString,
}

// we currently own the CString, so these impls should be safe
unsafe impl Send for UnixListener {}
unsafe impl Sync for UnixListener {}

impl UnixListener {
    pub fn bind(addr: &CString) -> IoResult<UnixListener> {
        bind(addr, libc::SOCK_STREAM).map(|fd| {
            UnixListener { inner: fd, path: addr.clone() }
        })
    }

    pub fn fd(&self) -> fd_t { self.inner.fd }

    pub fn listen(self) -> IoResult<UnixAcceptor> {
        match unsafe { libc::listen(self.fd(), 128) } {
            -1 => Err(super::last_error()),

            _ => {
                let (reader, writer) = try!(unsafe { sys::os::pipe() });
                try!(set_nonblocking(reader.fd(), true));
                try!(set_nonblocking(writer.fd(), true));
                try!(set_nonblocking(self.fd(), true));
                Ok(UnixAcceptor {
                    inner: Arc::new(AcceptorInner {
                        listener: self,
                        reader: reader,
                        writer: writer,
                        closed: atomic::AtomicBool::new(false),
                    }),
                    deadline: 0,
                })
            }
        }
    }
}

pub struct UnixAcceptor {
    inner: Arc<AcceptorInner>,
    deadline: u64,
}

struct AcceptorInner {
    listener: UnixListener,
    reader: FileDesc,
    writer: FileDesc,
    closed: atomic::AtomicBool,
}

impl UnixAcceptor {
    pub fn fd(&self) -> fd_t { self.inner.listener.fd() }

    pub fn accept(&mut self) -> IoResult<UnixStream> {
        let deadline = if self.deadline == 0 {None} else {Some(self.deadline)};

        while !self.inner.closed.load(atomic::SeqCst) {
            unsafe {
                let mut storage: libc::sockaddr_storage = mem::zeroed();
                let storagep = &mut storage as *mut libc::sockaddr_storage;
                let size = mem::size_of::<libc::sockaddr_storage>();
                let mut size = size as libc::socklen_t;
                match retry(|| {
                    libc::accept(self.fd(),
                                 storagep as *mut libc::sockaddr,
                                 &mut size as *mut libc::socklen_t) as libc::c_int
                }) {
                    -1 if wouldblock() => {}
                    -1 => return Err(super::last_error()),
                    fd => return Ok(UnixStream::new(Arc::new(Inner::new(fd)))),
                }
            }
            try!(await(&[self.fd(), self.inner.reader.fd()],
                       deadline, Readable));
        }

        Err(eof())
    }

    pub fn set_timeout(&mut self, timeout: Option<u64>) {
        self.deadline = timeout.map(|a| timer::now() + a).unwrap_or(0);
    }

    pub fn close_accept(&mut self) -> IoResult<()> {
        self.inner.closed.store(true, atomic::SeqCst);
        let fd = FileDesc::new(self.inner.writer.fd(), false);
        match fd.write(&[0]) {
            Ok(..) => Ok(()),
            Err(..) if wouldblock() => Ok(()),
            Err(e) => Err(e),
        }
    }
}

impl Clone for UnixAcceptor {
    fn clone(&self) -> UnixAcceptor {
        UnixAcceptor { inner: self.inner.clone(), deadline: 0 }
    }
}

impl Drop for UnixListener {
    fn drop(&mut self) {
        // Unlink the path to the socket to ensure that it doesn't linger. We're
        // careful to unlink the path before we close the file descriptor to
        // prevent races where we unlink someone else's path.
        unsafe {
            let _ = libc::unlink(self.path.as_ptr());
        }
    }
}<|MERGE_RESOLUTION|>--- conflicted
+++ resolved
@@ -8,14 +8,10 @@
 // option. This file may not be copied, modified, or distributed
 // except according to those terms.
 
-<<<<<<< HEAD
 use prelude::v1::*;
 
-=======
 use prelude::*;
 
-use alloc::arc::Arc;
->>>>>>> cdf0e0c7
 use libc;
 use c_str::CString;
 use mem;
