--- conflicted
+++ resolved
@@ -91,15 +91,10 @@
  * async handle and do a sanity check to make sure that all other handles are
  * closed, causing a failure otherwise.
  */
-<<<<<<< HEAD
-pub fn exit(iotask: IoTask) {
+pub fn exit(iotask: &IoTask) {
     unsafe {
         send_msg(iotask, TeardownLoop);
     }
-=======
-pub fn exit(iotask: &IoTask) unsafe {
-    send_msg(iotask, TeardownLoop);
->>>>>>> 19c11d91
 }
 
 
@@ -111,9 +106,10 @@
 }
 
 /// Run the loop and begin handling messages
-<<<<<<< HEAD
-fn run_loop(iotask_ch: Chan<IoTask>) {
-    unsafe {
+fn run_loop(iotask_ch: &Chan<IoTask>) {
+
+    unsafe {
+        debug!("creating loop");
         let loop_ptr = ll::loop_new();
 
         // set up the special async handle we'll use to allow multi-task
@@ -124,10 +120,12 @@
         // associate the async handle with the loop
         ll::async_init(loop_ptr, async_handle, wake_up_cb);
 
+        let (msg_po, msg_ch) = stream::<IoTaskMsg>();
+
         // initialize our loop data and store it in the loop
-        let data = IoTaskLoopData {
+        let data: IoTaskLoopData = IoTaskLoopData {
             async_handle: async_handle,
-            msg_po: Port()
+            msg_po: msg_po
         };
         ll::set_data_for_uv_handle(async_handle, addr_of(&data));
 
@@ -135,7 +133,7 @@
         // while we dwell in the I/O loop
         let iotask = IoTask_({
             async_handle: async_handle,
-            op_chan: data.msg_po.chan()
+            op_chan: SharedChan(msg_ch)
         });
         iotask_ch.send(iotask);
 
@@ -145,43 +143,6 @@
         log(debug, ~"uv loop ended");
         ll::loop_delete(loop_ptr);
     }
-=======
-fn run_loop(iotask_ch: &Chan<IoTask>) unsafe {
-
-    debug!("creating loop");
-    let loop_ptr = ll::loop_new();
-
-    // set up the special async handle we'll use to allow multi-task
-    // communication with this loop
-    let async = ll::async_t();
-    let async_handle = addr_of(&async);
-
-    // associate the async handle with the loop
-    ll::async_init(loop_ptr, async_handle, wake_up_cb);
-
-    let (msg_po, msg_ch) = stream::<IoTaskMsg>();
-
-    // initialize our loop data and store it in the loop
-    let data: IoTaskLoopData = {
-        async_handle: async_handle,
-        msg_po: msg_po
-    };
-    ll::set_data_for_uv_handle(async_handle, addr_of(&data));
-
-    // Send out a handle through which folks can talk to us
-    // while we dwell in the I/O loop
-    let iotask = IoTask_({
-        async_handle: async_handle,
-        op_chan: SharedChan(msg_ch)
-    });
-    iotask_ch.send(iotask);
-
-    log(debug, ~"about to run uv loop");
-    // enter the loop... this blocks until the loop is done..
-    ll::run(loop_ptr);
-    log(debug, ~"uv loop ended");
-    ll::loop_delete(loop_ptr);
->>>>>>> 19c11d91
 }
 
 // data that lives for the lifetime of the high-evel oo
@@ -190,53 +151,32 @@
     msg_po: Port<IoTaskMsg>,
 }
 
-<<<<<<< HEAD
-fn send_msg(iotask: IoTask, msg: IoTaskMsg) {
-    unsafe {
-        iotask.op_chan.send(move msg);
+fn send_msg(iotask: &IoTask,
+            msg: IoTaskMsg) {
+    iotask.op_chan.send(move msg);
+    unsafe {
         ll::async_send(iotask.async_handle);
     }
-=======
-fn send_msg(iotask: &IoTask,
-            msg: IoTaskMsg) unsafe {
-    iotask.op_chan.send(move msg);
-    ll::async_send(iotask.async_handle);
->>>>>>> 19c11d91
 }
 
 /// Dispatch all pending messages
 extern fn wake_up_cb(async_handle: *ll::uv_async_t,
-<<<<<<< HEAD
                     status: int) {
-    unsafe {
-        log(debug, fmt!("wake_up_cb extern.. handle: %? status: %?",
-                         async_handle, status));
-
+
+    log(debug, fmt!("wake_up_cb extern.. handle: %? status: %?",
+                     async_handle, status));
+
+    unsafe {
         let loop_ptr = ll::get_loop_for_uv_handle(async_handle);
-        let data = ll::get_data_for_uv_handle(async_handle)
-            as *IoTaskLoopData;
-        let msg_po = (*data).msg_po;
+        let data =
+            ll::get_data_for_uv_handle(async_handle) as *IoTaskLoopData;
+        let msg_po = &(*data).msg_po;
 
         while msg_po.peek() {
             match msg_po.recv() {
-              Interaction(ref cb) => (*cb)(loop_ptr),
-              TeardownLoop => begin_teardown(data)
+                Interaction(ref cb) => (*cb)(loop_ptr),
+                TeardownLoop => begin_teardown(data)
             }
-=======
-                    status: int) unsafe {
-
-    log(debug, fmt!("wake_up_cb extern.. handle: %? status: %?",
-                     async_handle, status));
-
-    let loop_ptr = ll::get_loop_for_uv_handle(async_handle);
-    let data = ll::get_data_for_uv_handle(async_handle) as *IoTaskLoopData;
-    let msg_po = &(*data).msg_po;
-
-    while msg_po.peek() {
-        match msg_po.recv() {
-          Interaction(ref cb) => (*cb)(loop_ptr),
-          TeardownLoop => begin_teardown(data)
->>>>>>> 19c11d91
         }
     }
 }
@@ -290,53 +230,34 @@
     }
     struct AhData {
         iotask: IoTask,
-<<<<<<< HEAD
-        exit_ch: oldcomm::Chan<()>,
-    }
-    fn impl_uv_iotask_async(iotask: IoTask) {
+        exit_ch: oldcomm::Chan<()>
+    }
+    fn impl_uv_iotask_async(iotask: &IoTask) {
         unsafe {
             let async_handle = ll::async_t();
             let ah_ptr = ptr::addr_of(&async_handle);
             let exit_po = oldcomm::Port::<()>();
             let exit_ch = oldcomm::Chan(&exit_po);
-            let ah_data = {
-                iotask: iotask,
+            let ah_data = AhData {
+                iotask: iotask.clone(),
                 exit_ch: exit_ch
             };
-            let ah_data_ptr = ptr::addr_of(&ah_data);
+            let ah_data_ptr: *AhData = unsafe {
+                ptr::to_unsafe_ptr(&ah_data)
+            };
+            debug!("about to interact");
             do interact(iotask) |loop_ptr| {
                 unsafe {
+                    debug!("interacting");
                     ll::async_init(loop_ptr, ah_ptr, async_handle_cb);
-                    ll::set_data_for_uv_handle(ah_ptr,
-                                               ah_data_ptr as *libc::c_void);
+                    ll::set_data_for_uv_handle(
+                        ah_ptr, ah_data_ptr as *libc::c_void);
                     ll::async_send(ah_ptr);
                 }
             };
+            debug!("waiting for async close");
             oldcomm::recv(exit_po);
         }
-=======
-        exit_ch: oldcomm::Chan<()>
-    };
-    fn impl_uv_iotask_async(iotask: &IoTask) unsafe {
-        let async_handle = ll::async_t();
-        let ah_ptr = ptr::addr_of(&async_handle);
-        let exit_po = oldcomm::Port::<()>();
-        let exit_ch = oldcomm::Chan(&exit_po);
-        let ah_data = {
-            iotask: iotask.clone(),
-            exit_ch: exit_ch
-        };
-        let ah_data_ptr: *AhData = ptr::to_unsafe_ptr(&ah_data);
-        debug!("about to interact");
-        do interact(iotask) |loop_ptr| unsafe {
-            debug!("interacting");
-            ll::async_init(loop_ptr, ah_ptr, async_handle_cb);
-            ll::set_data_for_uv_handle(ah_ptr, ah_data_ptr as *libc::c_void);
-            ll::async_send(ah_ptr);
-        };
-        debug!("waiting for async close");
-        oldcomm::recv(exit_po);
->>>>>>> 19c11d91
     }
 
     // this fn documents the bear minimum neccesary to roll your own
@@ -364,28 +285,34 @@
     }
 
     #[test]
-<<<<<<< HEAD
     fn test_uv_iotask_async() {
         unsafe {
             let exit_po = oldcomm::Port::<()>();
             let exit_ch = oldcomm::Chan(&exit_po);
-            let iotask = spawn_test_loop(exit_ch);
+            let iotask = &spawn_test_loop(exit_ch);
+
+            debug!("spawned iotask");
 
             // using this handle to manage the lifetime of the
-            // high_level_loop, as it will exit the first time one of the
-            // impl_uv_hl_async() is cleaned up with no one ref'd handles on
-            // the loop (Which can happen under race-condition type
-            // situations.. this ensures that the loop lives until, at least,
-            // all of the impl_uv_hl_async() runs have been called, at least.
+            // high_level_loop, as it will exit the first time one of
+            // the impl_uv_hl_async() is cleaned up with no one ref'd
+            // handles on the loop (Which can happen under
+            // race-condition type situations.. this ensures that the
+            // loop lives until, at least, all of the
+            // impl_uv_hl_async() runs have been called, at least.
             let work_exit_po = oldcomm::Port::<()>();
             let work_exit_ch = oldcomm::Chan(&work_exit_po);
             for iter::repeat(7u) {
+                let iotask_clone = iotask.clone();
                 do task::spawn_sched(task::ManualThreads(1u)) {
-                    impl_uv_iotask_async(iotask);
+                    debug!("async");
+                    impl_uv_iotask_async(&iotask_clone);
+                    debug!("done async");
                     oldcomm::send(work_exit_ch, ());
                 };
             };
             for iter::repeat(7u) {
+                debug!("waiting");
                 oldcomm::recv(work_exit_po);
             };
             log(debug, ~"sending teardown_loop msg..");
@@ -393,39 +320,5 @@
             oldcomm::recv(exit_po);
             log(debug, ~"after recv on exit_po.. exiting..");
         }
-=======
-    fn test_uv_iotask_async() unsafe {
-        let exit_po = oldcomm::Port::<()>();
-        let exit_ch = oldcomm::Chan(&exit_po);
-        let iotask = &spawn_test_loop(exit_ch);
-
-        debug!("spawned iotask");
-
-        // using this handle to manage the lifetime of the high_level_loop,
-        // as it will exit the first time one of the impl_uv_hl_async() is
-        // cleaned up with no one ref'd handles on the loop (Which can happen
-        // under race-condition type situations.. this ensures that the loop
-        // lives until, at least, all of the impl_uv_hl_async() runs have been
-        // called, at least.
-        let work_exit_po = oldcomm::Port::<()>();
-        let work_exit_ch = oldcomm::Chan(&work_exit_po);
-        for iter::repeat(7u) {
-            let iotask_clone = iotask.clone();
-            do task::spawn_sched(task::ManualThreads(1u)) {
-                debug!("async");
-                impl_uv_iotask_async(&iotask_clone);
-                debug!("done async");
-                oldcomm::send(work_exit_ch, ());
-            };
-        };
-        for iter::repeat(7u) {
-            debug!("waiting");
-            oldcomm::recv(work_exit_po);
-        };
-        log(debug, ~"sending teardown_loop msg..");
-        exit(iotask);
-        oldcomm::recv(exit_po);
-        log(debug, ~"after recv on exit_po.. exiting..");
->>>>>>> 19c11d91
     }
 }