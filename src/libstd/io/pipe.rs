--- conflicted
+++ resolved
@@ -114,11 +114,7 @@
 mod test {
     use prelude::v1::*;
 
-<<<<<<< HEAD
-    use comm::channel;
-=======
     use sync::mpsc::channel;
->>>>>>> e594bd1d
     use thread::Thread;
 
     #[test]
