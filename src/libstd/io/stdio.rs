--- conflicted
+++ resolved
@@ -523,11 +523,7 @@
     use prelude::v1::*;
 
     use super::*;
-<<<<<<< HEAD
-    use comm::channel;
-=======
     use sync::mpsc::channel;
->>>>>>> e594bd1d
     use thread::Thread;
 
     #[test]
