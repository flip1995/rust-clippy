// Copyright 2014 The Rust Project Developers. See the COPYRIGHT
// file at the top-level directory of this distribution and at
// http://rust-lang.org/COPYRIGHT.
//
// Licensed under the Apache License, Version 2.0 <LICENSE-APACHE or
// http://www.apache.org/licenses/LICENSE-2.0> or the MIT license
// <LICENSE-MIT or http://opensource.org/licenses/MIT>, at your
// option. This file may not be copied, modified, or distributed
// except according to those terms.


//! This module defines the `DepNode` type which the compiler uses to represent
//! nodes in the dependency graph. A `DepNode` consists of a `DepKind` (which
//! specifies the kind of thing it represents, like a piece of HIR, MIR, etc)
//! and a `Fingerprint`, a 128 bit hash value the exact meaning of which
//! depends on the node's `DepKind`. Together, the kind and the fingerprint
//! fully identify a dependency node, even across multiple compilation sessions.
//! In other words, the value of the fingerprint does not depend on anything
//! that is specific to a given compilation session, like an unpredictable
//! interning key (e.g. NodeId, DefId, Symbol) or the numeric value of a
//! pointer. The concept behind this could be compared to how git commit hashes
//! uniquely identify a given commit and has a few advantages:
//!
//! * A `DepNode` can simply be serialized to disk and loaded in another session
//!   without the need to do any "rebasing (like we have to do for Spans and
//!   NodeIds) or "retracing" like we had to do for `DefId` in earlier
//!   implementations of the dependency graph.
//! * A `Fingerprint` is just a bunch of bits, which allows `DepNode` to
//!   implement `Copy`, `Sync`, `Send`, `Freeze`, etc.
//! * Since we just have a bit pattern, `DepNode` can be mapped from disk into
//!   memory without any post-processing (e.g. "abomination-style" pointer
//!   reconstruction).
//! * Because a `DepNode` is self-contained, we can instantiate `DepNodes` that
//!   refer to things that do not exist anymore. In previous implementations
//!   `DepNode` contained a `DefId`. A `DepNode` referring to something that
//!   had been removed between the previous and the current compilation session
//!   could not be instantiated because the current compilation session
//!   contained no `DefId` for thing that had been removed.
//!
//! `DepNode` definition happens in the `define_dep_nodes!()` macro. This macro
//! defines the `DepKind` enum and a corresponding `DepConstructor` enum. The
//! `DepConstructor` enum links a `DepKind` to the parameters that are needed at
//! runtime in order to construct a valid `DepNode` fingerprint.
//!
//! Because the macro sees what parameters a given `DepKind` requires, it can
//! "infer" some properties for each kind of `DepNode`:
//!
//! * Whether a `DepNode` of a given kind has any parameters at all. Some
//!   `DepNode`s, like `Krate`, represent global concepts with only one value.
//! * Whether it is possible, in principle, to reconstruct a query key from a
//!   given `DepNode`. Many `DepKind`s only require a single `DefId` parameter,
//!   in which case it is possible to map the node's fingerprint back to the
//!   `DefId` it was computed from. In other cases, too much information gets
//!   lost during fingerprint computation.
//!
//! The `DepConstructor` enum, together with `DepNode::new()` ensures that only
//! valid `DepNode` instances can be constructed. For example, the API does not
//! allow for constructing parameterless `DepNode`s with anything other
//! than a zeroed out fingerprint. More generally speaking, it relieves the
//! user of the `DepNode` API of having to know how to compute the expected
//! fingerprint for a given set of node parameters.

use hir::def_id::{CrateNum, DefId};
use hir::map::DefPathHash;
use hir::HirId;

use ich::Fingerprint;
use ty::{TyCtxt, Instance, InstanceDef};
use ty::fast_reject::SimplifiedType;
use rustc_data_structures::stable_hasher::{StableHasher, HashStable};
use ich::StableHashingContext;
use std::fmt;
use std::hash::Hash;

// erase!() just makes tokens go away. It's used to specify which macro argument
// is repeated (i.e. which sub-expression of the macro we are in) but don't need
// to actually use any of the arguments.
macro_rules! erase {
    ($x:tt) => ({})
}

macro_rules! anon_attr_to_bool {
    (anon) => (true)
}

macro_rules! define_dep_nodes {
    (<$tcx:tt>
    $(
        [$($anon:ident)*]
        $variant:ident $(( $($tuple_arg:tt),* ))*
                       $({ $($struct_arg_name:ident : $struct_arg_ty:ty),* })*
      ,)*
    ) => (
        #[derive(Clone, Copy, Debug, PartialEq, Eq, PartialOrd, Ord, Hash,
                 RustcEncodable, RustcDecodable)]
        pub enum DepKind {
            $($variant),*
        }

        impl DepKind {
            #[allow(unreachable_code)]
            #[inline]
            pub fn can_reconstruct_query_key<$tcx>(&self) -> bool {
                match *self {
                    $(
                        DepKind :: $variant => {
                            $(return !anon_attr_to_bool!($anon);)*

                            // tuple args
                            $({
                                return <( $($tuple_arg,)* ) as DepNodeParams>
                                    ::CAN_RECONSTRUCT_QUERY_KEY;
                            })*

                            // struct args
                            $({

                                return <( $($struct_arg_ty,)* ) as DepNodeParams>
                                    ::CAN_RECONSTRUCT_QUERY_KEY;
                            })*

                            true
                        }
                    )*
                }
            }

            #[allow(unreachable_code)]
            #[inline]
            pub fn is_anon<$tcx>(&self) -> bool {
                match *self {
                    $(
                        DepKind :: $variant => {
                            $(return anon_attr_to_bool!($anon);)*
                            false
                        }
                    )*
                }
            }

            #[allow(unreachable_code)]
            #[inline]
            pub fn has_params(&self) -> bool {
                match *self {
                    $(
                        DepKind :: $variant => {
                            // tuple args
                            $({
                                $(erase!($tuple_arg);)*
                                return true;
                            })*

                            // struct args
                            $({
                                $(erase!($struct_arg_name);)*
                                return true;
                            })*

                            false
                        }
                    )*
                }
            }
        }

        pub enum DepConstructor<$tcx> {
            $(
                $variant $(( $($tuple_arg),* ))*
                         $({ $($struct_arg_name : $struct_arg_ty),* })*
            ),*
        }

        #[derive(Clone, Copy, PartialEq, Eq, PartialOrd, Ord, Hash,
                 RustcEncodable, RustcDecodable)]
        pub struct DepNode {
            pub kind: DepKind,
            pub hash: Fingerprint,
        }

        impl DepNode {
            #[allow(unreachable_code, non_snake_case)]
            pub fn new<'a, 'gcx, 'tcx>(tcx: TyCtxt<'a, 'gcx, 'tcx>,
                                       dep: DepConstructor<'gcx>)
                                       -> DepNode
                where 'gcx: 'a + 'tcx,
                      'tcx: 'a
            {
                match dep {
                    $(
                        DepConstructor :: $variant $(( $($tuple_arg),* ))*
                                                   $({ $($struct_arg_name),* })*
                            =>
                        {
                            // tuple args
                            $({
                                let tupled_args = ( $($tuple_arg,)* );
                                let hash = DepNodeParams::to_fingerprint(&tupled_args,
                                                                         tcx);
                                let dep_node = DepNode {
                                    kind: DepKind::$variant,
                                    hash
                                };

                                if cfg!(debug_assertions) &&
                                   !dep_node.kind.can_reconstruct_query_key() &&
                                   (tcx.sess.opts.debugging_opts.incremental_info ||
                                    tcx.sess.opts.debugging_opts.query_dep_graph)
                                {
                                    tcx.dep_graph.register_dep_node_debug_str(dep_node, || {
                                        tupled_args.to_debug_str(tcx)
                                    });
                                }

                                return dep_node;
                            })*

                            // struct args
                            $({
                                let tupled_args = ( $($struct_arg_name,)* );
                                let hash = DepNodeParams::to_fingerprint(&tupled_args,
                                                                         tcx);
                                let dep_node = DepNode {
                                    kind: DepKind::$variant,
                                    hash
                                };

                                if cfg!(debug_assertions) &&
                                   !dep_node.kind.can_reconstruct_query_key() &&
                                   (tcx.sess.opts.debugging_opts.incremental_info ||
                                    tcx.sess.opts.debugging_opts.query_dep_graph)
                                {
                                    tcx.dep_graph.register_dep_node_debug_str(dep_node, || {
                                        tupled_args.to_debug_str(tcx)
                                    });
                                }

                                return dep_node;
                            })*

                            DepNode {
                                kind: DepKind::$variant,
                                hash: Fingerprint::zero(),
                            }
                        }
                    )*
                }
            }

            /// Construct a DepNode from the given DepKind and DefPathHash. This
            /// method will assert that the given DepKind actually requires a
            /// single DefId/DefPathHash parameter.
            #[inline]
            pub fn from_def_path_hash(kind: DepKind,
                                      def_path_hash: DefPathHash)
                                      -> DepNode {
                assert!(kind.can_reconstruct_query_key() && kind.has_params());
                DepNode {
                    kind,
                    hash: def_path_hash.0,
                }
            }

            /// Create a new, parameterless DepNode. This method will assert
            /// that the DepNode corresponding to the given DepKind actually
            /// does not require any parameters.
            #[inline]
            pub fn new_no_params(kind: DepKind) -> DepNode {
                assert!(!kind.has_params());
                DepNode {
                    kind,
                    hash: Fingerprint::zero(),
                }
            }

            /// Extract the DefId corresponding to this DepNode. This will work
            /// if two conditions are met:
            ///
            /// 1. The Fingerprint of the DepNode actually is a DefPathHash, and
            /// 2. the item that the DefPath refers to exists in the current tcx.
            ///
            /// Condition (1) is determined by the DepKind variant of the
            /// DepNode. Condition (2) might not be fulfilled if a DepNode
            /// refers to something from the previous compilation session that
            /// has been removed.
            #[inline]
            pub fn extract_def_id(&self, tcx: TyCtxt) -> Option<DefId> {
                if self.kind.can_reconstruct_query_key() {
                    let def_path_hash = DefPathHash(self.hash);
                    if let Some(ref def_path_map) = tcx.def_path_hash_to_def_id.as_ref() {
                        def_path_map.get(&def_path_hash).cloned()
                    } else {
                       None
                    }
                } else {
                    None
                }
            }

            /// Used in testing
            pub fn from_label_string(label: &str,
                                     def_path_hash: DefPathHash)
                                     -> Result<DepNode, ()> {
                let kind = match label {
                    $(
                        stringify!($variant) => DepKind::$variant,
                    )*
                    _ => return Err(()),
                };

                if !kind.can_reconstruct_query_key() {
                    return Err(());
                }

                if kind.has_params() {
                    Ok(def_path_hash.to_dep_node(kind))
                } else {
                    Ok(DepNode::new_no_params(kind))
                }
            }
        }
    );
}

impl fmt::Debug for DepNode {
    fn fmt(&self, f: &mut fmt::Formatter) -> fmt::Result {
        write!(f, "{:?}", self.kind)?;

        if !self.kind.has_params() {
            return Ok(());
        }

        write!(f, "(")?;

        ::ty::tls::with_opt(|opt_tcx| {
            if let Some(tcx) = opt_tcx {
                if let Some(def_id) = self.extract_def_id(tcx) {
                    write!(f, "{}", tcx.item_path_str(def_id))?;
                } else if let Some(ref s) = tcx.dep_graph.dep_node_debug_str(*self) {
                    write!(f, "{}", s)?;
                } else {
                    write!(f, "{:?}", self.hash)?;
                }
            } else {
                write!(f, "{:?}", self.hash)?;
            }
            Ok(())
        })?;

        write!(f, ")")
    }
}


impl DefPathHash {
    #[inline]
    pub fn to_dep_node(self, kind: DepKind) -> DepNode {
        DepNode::from_def_path_hash(kind, self)
    }
}

impl DefId {
    #[inline]
    pub fn to_dep_node(self, tcx: TyCtxt, kind: DepKind) -> DepNode {
        DepNode::from_def_path_hash(kind, tcx.def_path_hash(self))
    }
}

define_dep_nodes!( <'tcx>
    // Represents the `Krate` as a whole (the `hir::Krate` value) (as
    // distinct from the krate module). This is basically a hash of
    // the entire krate, so if you read from `Krate` (e.g., by calling
    // `tcx.hir.krate()`), we will have to assume that any change
    // means that you need to be recompiled. This is because the
    // `Krate` value gives you access to all other items. To avoid
    // this fate, do not call `tcx.hir.krate()`; instead, prefer
    // wrappers like `tcx.visit_all_items_in_krate()`.  If there is no
    // suitable wrapper, you can use `tcx.dep_graph.ignore()` to gain
    // access to the krate, but you must remember to add suitable
    // edges yourself for the individual items that you read.
    [] Krate,

    // Represents the HIR node with the given node-id
    [] Hir(DefId),

    // Represents the body of a function or method. The def-id is that of the
    // function/method.
    [] HirBody(DefId),

    // Represents the metadata for a given HIR node, typically found
    // in an extern crate.
    [] MetaData(DefId),

    // Represents some artifact that we save to disk. Note that these
    // do not have a def-id as part of their identifier.
    [] WorkProduct(WorkProductId),

    // Represents different phases in the compiler.
    [] RegionMaps(DefId),
    [] Coherence,
    [] CoherenceInherentImplOverlapCheck,
    [] Resolve,
    [] CoherenceCheckTrait(DefId),
    [] PrivacyAccessLevels(CrateNum),

    // Represents the MIR for a fn; also used as the task node for
    // things read/modify that MIR.
    [] MirConstQualif(DefId),
    [] MirConst(DefId),
    [] MirValidated(DefId),
    [] MirOptimized(DefId),
    [] MirShim { instance_def: InstanceDef<'tcx> },

    [] BorrowCheckKrate,
    [] BorrowCheck(DefId),
    [] MirBorrowCheck(DefId),

    [] RvalueCheck(DefId),
    [] Reachability,
    [] MirKeys,
    [] TransWriteMetadata,
    [] CrateVariances,

    // Nodes representing bits of computed IR in the tcx. Each shared
    // table in the tcx (or elsewhere) maps to one of these
    // nodes.
    [] AssociatedItems(DefId),
    [] TypeOfItem(DefId),
    [] GenericsOfItem(DefId),
    [] PredicatesOfItem(DefId),
    [] SuperPredicatesOfItem(DefId),
    [] TraitDefOfItem(DefId),
    [] AdtDefOfItem(DefId),
    [] IsDefaultImpl(DefId),
    [] ImplTraitRef(DefId),
    [] ImplPolarity(DefId),
    [] ClosureKind(DefId),
    [] FnSignature(DefId),
    [] GenSignature(DefId),
    [] CoerceUnsizedInfo(DefId),

    [] ItemVarianceConstraints(DefId),
    [] ItemVariances(DefId),
    [] IsConstFn(DefId),
    [] IsForeignItem(DefId),
    [] TypeParamPredicates { item_id: DefId, param_id: DefId },
    [] SizedConstraint(DefId),
    [] DtorckConstraint(DefId),
    [] AdtDestructor(DefId),
    [] AssociatedItemDefIds(DefId),
    [] InherentImpls(DefId),
    [] TypeckBodiesKrate,
    [] TypeckTables(DefId),
    [] HasTypeckTables(DefId),
    [anon] ConstEval,
    [] SymbolName(DefId),
    [] InstanceSymbolName { instance: Instance<'tcx> },
    [] SpecializationGraph(DefId),
    [] ObjectSafety(DefId),

    [anon] IsCopy,
    [anon] IsSized,
    [anon] IsFreeze,
    [anon] NeedsDrop,
    [anon] Layout,

    // The set of impls for a given trait.
    [] TraitImpls(DefId),
    [] RelevantTraitImpls(DefId, SimplifiedType),

    [] AllLocalTraitImpls,

    // Nodes representing caches. To properly handle a true cache, we
    // don't use a DepTrackingMap, but rather we push a task node.
    // Otherwise the write into the map would be incorrectly
    // attributed to the first task that happened to fill the cache,
    // which would yield an overly conservative dep-graph.
    [] TraitItems(DefId),
    [] ReprHints(DefId),

    // Trait selection cache is a little funny. Given a trait
    // reference like `Foo: SomeTrait<Bar>`, there could be
    // arbitrarily many def-ids to map on in there (e.g., `Foo`,
    // `SomeTrait`, `Bar`). We could have a vector of them, but it
    // requires heap-allocation, and trait sel in general can be a
    // surprisingly hot path. So instead we pick two def-ids: the
    // trait def-id, and the first def-id in the input types. If there
    // is no def-id in the input types, then we use the trait def-id
    // again. So for example:
    //
    // - `i32: Clone` -> `TraitSelect { trait_def_id: Clone, self_def_id: Clone }`
    // - `u32: Clone` -> `TraitSelect { trait_def_id: Clone, self_def_id: Clone }`
    // - `Clone: Clone` -> `TraitSelect { trait_def_id: Clone, self_def_id: Clone }`
    // - `Vec<i32>: Clone` -> `TraitSelect { trait_def_id: Clone, self_def_id: Vec }`
    // - `String: Clone` -> `TraitSelect { trait_def_id: Clone, self_def_id: String }`
    // - `Foo: Trait<Bar>` -> `TraitSelect { trait_def_id: Trait, self_def_id: Foo }`
    // - `Foo: Trait<i32>` -> `TraitSelect { trait_def_id: Trait, self_def_id: Foo }`
    // - `(Foo, Bar): Trait` -> `TraitSelect { trait_def_id: Trait, self_def_id: Foo }`
    // - `i32: Trait<Foo>` -> `TraitSelect { trait_def_id: Trait, self_def_id: Foo }`
    //
    // You can see that we map many trait refs to the same
    // trait-select node.  This is not a problem, it just means
    // imprecision in our dep-graph tracking.  The important thing is
    // that for any given trait-ref, we always map to the **same**
    // trait-select node.
    [anon] TraitSelect,

    // For proj. cache, we just keep a list of all def-ids, since it is
    // not a hotspot.
    [] ProjectionCache { def_ids: DefIdList },

    [] ParamEnv(DefId),
    [] DescribeDef(DefId),
    [] DefSpan(DefId),
    [] Stability(DefId),
    [] Deprecation(DefId),
    [] ItemBodyNestedBodies(DefId),
    [] ConstIsRvaluePromotableToStatic(DefId),
    [] ImplParent(DefId),
    [] TraitOfItem(DefId),
    [] IsExportedSymbol(DefId),
    [] IsMirAvailable(DefId),
    [] ItemAttrs(DefId),
    [] FnArgNames(DefId),
    [] DylibDepFormats(DefId),
    [] IsAllocator(DefId),
    [] IsPanicRuntime(DefId),
    [] IsCompilerBuiltins(DefId),
    [] HasGlobalAllocator(DefId),
    [] ExternCrate(DefId),
    [] LintLevels,
<<<<<<< HEAD
    [] Specializes { impl1: DefId, impl2: DefId },
=======
    [] InScopeTraits(HirId),
    [] ModuleExports(HirId),
>>>>>>> ca5e9f0a
);

trait DepNodeParams<'a, 'gcx: 'tcx + 'a, 'tcx: 'a> : fmt::Debug {
    const CAN_RECONSTRUCT_QUERY_KEY: bool;

    /// This method turns the parameters of a DepNodeConstructor into an opaque
    /// Fingerprint to be used in DepNode.
    /// Not all DepNodeParams support being turned into a Fingerprint (they
    /// don't need to if the corresponding DepNode is anonymous).
    fn to_fingerprint(&self, _: TyCtxt<'a, 'gcx, 'tcx>) -> Fingerprint {
        panic!("Not implemented. Accidentally called on anonymous node?")
    }

    fn to_debug_str(&self, _: TyCtxt<'a, 'gcx, 'tcx>) -> String {
        format!("{:?}", self)
    }
}

impl<'a, 'gcx: 'tcx + 'a, 'tcx: 'a, T> DepNodeParams<'a, 'gcx, 'tcx> for T
    where T: HashStable<StableHashingContext<'a, 'gcx, 'tcx>> + fmt::Debug
{
    default const CAN_RECONSTRUCT_QUERY_KEY: bool = false;

    default fn to_fingerprint(&self, tcx: TyCtxt<'a, 'gcx, 'tcx>) -> Fingerprint {
        let mut hcx = StableHashingContext::new(tcx);
        let mut hasher = StableHasher::new();

        self.hash_stable(&mut hcx, &mut hasher);

        hasher.finish()
    }

    default fn to_debug_str(&self, _: TyCtxt<'a, 'gcx, 'tcx>) -> String {
        format!("{:?}", *self)
    }
}

impl<'a, 'gcx: 'tcx + 'a, 'tcx: 'a> DepNodeParams<'a, 'gcx, 'tcx> for (DefId,) {
    const CAN_RECONSTRUCT_QUERY_KEY: bool = true;

    fn to_fingerprint(&self, tcx: TyCtxt) -> Fingerprint {
        tcx.def_path_hash(self.0).0
    }

    fn to_debug_str(&self, tcx: TyCtxt<'a, 'gcx, 'tcx>) -> String {
        tcx.item_path_str(self.0)
    }
}

impl<'a, 'gcx: 'tcx + 'a, 'tcx: 'a> DepNodeParams<'a, 'gcx, 'tcx> for (DefId, DefId) {
    const CAN_RECONSTRUCT_QUERY_KEY: bool = false;

    // We actually would not need to specialize the implementation of this
    // method but it's faster to combine the hashes than to instantiate a full
    // hashing context and stable-hashing state.
    fn to_fingerprint(&self, tcx: TyCtxt) -> Fingerprint {
        let (def_id_0, def_id_1) = *self;

        let def_path_hash_0 = tcx.def_path_hash(def_id_0);
        let def_path_hash_1 = tcx.def_path_hash(def_id_1);

        def_path_hash_0.0.combine(def_path_hash_1.0)
    }

    fn to_debug_str(&self, tcx: TyCtxt<'a, 'gcx, 'tcx>) -> String {
        let (def_id_0, def_id_1) = *self;

        format!("({}, {})",
                tcx.def_path(def_id_0).to_string(tcx),
                tcx.def_path(def_id_1).to_string(tcx))
    }
}


impl<'a, 'gcx: 'tcx + 'a, 'tcx: 'a> DepNodeParams<'a, 'gcx, 'tcx> for (DefIdList,) {
    const CAN_RECONSTRUCT_QUERY_KEY: bool = false;

    // We actually would not need to specialize the implementation of this
    // method but it's faster to combine the hashes than to instantiate a full
    // hashing context and stable-hashing state.
    fn to_fingerprint(&self, tcx: TyCtxt) -> Fingerprint {
        let mut fingerprint = Fingerprint::zero();

        for &def_id in self.0.iter() {
            let def_path_hash = tcx.def_path_hash(def_id);
            fingerprint = fingerprint.combine(def_path_hash.0);
        }

        fingerprint
    }

    fn to_debug_str(&self, tcx: TyCtxt<'a, 'gcx, 'tcx>) -> String {
        use std::fmt::Write;

        let mut s = String::new();
        write!(&mut s, "[").unwrap();

        for &def_id in self.0.iter() {
            write!(&mut s, "{}", tcx.def_path(def_id).to_string(tcx)).unwrap();
        }

        write!(&mut s, "]").unwrap();

        s
    }
}

/// A "work product" corresponds to a `.o` (or other) file that we
/// save in between runs. These ids do not have a DefId but rather
/// some independent path or string that persists between runs without
/// the need to be mapped or unmapped. (This ensures we can serialize
/// them even in the absence of a tcx.)
#[derive(Clone, Copy, Debug, PartialEq, Eq, PartialOrd, Ord, Hash,
         RustcEncodable, RustcDecodable)]
pub struct WorkProductId {
    hash: Fingerprint
}

impl WorkProductId {
    pub fn from_cgu_name(cgu_name: &str) -> WorkProductId {
        let mut hasher = StableHasher::new();
        cgu_name.len().hash(&mut hasher);
        cgu_name.hash(&mut hasher);
        WorkProductId {
            hash: hasher.finish()
        }
    }

    pub fn from_fingerprint(fingerprint: Fingerprint) -> WorkProductId {
        WorkProductId {
            hash: fingerprint
        }
    }

    pub fn to_dep_node(self) -> DepNode {
        DepNode {
            kind: DepKind::WorkProduct,
            hash: self.hash,
        }
    }
}

impl_stable_hash_for!(struct ::dep_graph::WorkProductId {
    hash
});

type DefIdList = Vec<DefId>;<|MERGE_RESOLUTION|>--- conflicted
+++ resolved
@@ -528,12 +528,9 @@
     [] HasGlobalAllocator(DefId),
     [] ExternCrate(DefId),
     [] LintLevels,
-<<<<<<< HEAD
     [] Specializes { impl1: DefId, impl2: DefId },
-=======
     [] InScopeTraits(HirId),
     [] ModuleExports(HirId),
->>>>>>> ca5e9f0a
 );
 
 trait DepNodeParams<'a, 'gcx: 'tcx + 'a, 'tcx: 'a> : fmt::Debug {
