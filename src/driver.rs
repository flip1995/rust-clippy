#![allow(rustc::diagnostic_outside_of_impl)]
#![allow(rustc::untranslatable_diagnostic)]
#![feature(rustc_private)]
#![feature(let_chains)]
// warn on lints, that are included in `rust-lang/rust`s bootstrap
#![warn(rust_2018_idioms, unused_lifetimes)]
// warn on rustc internal lints
#![warn(rustc::internal)]

// FIXME: switch to something more ergonomic here, once available.
// (Currently there is no way to opt into sysroot crates without `extern crate`.)
extern crate rustc_driver;
extern crate rustc_interface;
extern crate rustc_session;
extern crate rustc_span;

use clippy_utils::sym;
use rustc_interface::interface;
use rustc_session::EarlyDiagCtxt;
use rustc_session::config::ErrorOutputType;
use rustc_session::parse::ParseSess;
use rustc_span::symbol::Symbol;

use std::env;
use std::fs::read_to_string;
use std::path::Path;
use std::process::exit;

use anstream::println;

/// If a command-line option matches `find_arg`, then apply the predicate `pred` on its value. If
/// true, then return it. The parameter is assumed to be either `--arg=value` or `--arg value`.
fn arg_value<'a>(args: &'a [String], find_arg: &str, pred: impl Fn(&str) -> bool) -> Option<&'a str> {
    let mut args = args.iter().map(String::as_str);
    while let Some(arg) = args.next() {
        let mut arg = arg.splitn(2, '=');
        if arg.next() != Some(find_arg) {
            continue;
        }

        match arg.next().or_else(|| args.next()) {
            Some(v) if pred(v) => return Some(v),
            _ => {},
        }
    }
    None
}

fn has_arg(args: &[String], find_arg: &str) -> bool {
    args.iter().any(|arg| find_arg == arg.split('=').next().unwrap())
}

#[test]
fn test_arg_value() {
    let args = &["--bar=bar", "--foobar", "123", "--foo"].map(String::from);

    assert_eq!(arg_value(&[], "--foobar", |_| true), None);
    assert_eq!(arg_value(args, "--bar", |_| false), None);
    assert_eq!(arg_value(args, "--bar", |_| true), Some("bar"));
    assert_eq!(arg_value(args, "--bar", |p| p == "bar"), Some("bar"));
    assert_eq!(arg_value(args, "--bar", |p| p == "foo"), None);
    assert_eq!(arg_value(args, "--foobar", |p| p == "foo"), None);
    assert_eq!(arg_value(args, "--foobar", |p| p == "123"), Some("123"));
    assert_eq!(arg_value(args, "--foobar", |p| p.contains("12")), Some("123"));
    assert_eq!(arg_value(args, "--foo", |_| true), None);
}

#[test]
fn test_has_arg() {
    let args = &["--foo=bar", "-vV", "--baz"].map(String::from);
    assert!(has_arg(args, "--foo"));
    assert!(has_arg(args, "--baz"));
    assert!(has_arg(args, "-vV"));

    assert!(!has_arg(args, "--bar"));
}

fn track_clippy_args(psess: &mut ParseSess, args_env_var: Option<&str>) {
    psess
        .env_depinfo
        .get_mut()
        .insert((sym::CLIPPY_ARGS, args_env_var.map(Symbol::intern)));
}

/// Track files that may be accessed at runtime in `file_depinfo` so that cargo will re-run clippy
/// when any of them are modified
fn track_files(psess: &mut ParseSess) {
    let file_depinfo = psess.file_depinfo.get_mut();

    // Used by `clippy::cargo` lints and to determine the MSRV. `cargo clippy` executes `clippy-driver`
    // with the current directory set to `CARGO_MANIFEST_DIR` so a relative path is fine
    if Path::new("Cargo.toml").exists() {
        file_depinfo.insert(sym::Cargo_toml);
    }

    // `clippy.toml` will be automatically tracked as it's loaded with `sess.source_map().load_file()`

    // During development track the `clippy-driver` executable so that cargo will re-run clippy whenever
    // it is rebuilt
    #[expect(
        clippy::collapsible_if,
        reason = "Due to a bug in let_chains this if statement can't be collapsed"
    )]
    if cfg!(debug_assertions) {
        if let Ok(current_exe) = env::current_exe()
            && let Some(current_exe) = current_exe.to_str()
        {
            file_depinfo.insert(Symbol::intern(current_exe));
        }
    }
}

struct DefaultCallbacks;
impl rustc_driver::Callbacks for DefaultCallbacks {}

/// This is different from `DefaultCallbacks` that it will inform Cargo to track the value of
/// `CLIPPY_ARGS` environment variable.
struct RustcCallbacks {
    clippy_args_var: Option<String>,
}

impl rustc_driver::Callbacks for RustcCallbacks {
    fn config(&mut self, config: &mut interface::Config) {
        let clippy_args_var = self.clippy_args_var.take();
        config.psess_created = Some(Box::new(move |psess| {
            track_clippy_args(psess, clippy_args_var.as_deref());
        }));
    }
}

struct ClippyCallbacks {
    clippy_args_var: Option<String>,
}

impl rustc_driver::Callbacks for ClippyCallbacks {
    // JUSTIFICATION: necessary in clippy driver to set `mir_opt_level`
    #[allow(rustc::bad_opt_access)]
    fn config(&mut self, config: &mut interface::Config) {
        let conf_path = clippy_config::lookup_conf_file();
        let previous = config.register_lints.take();
        let clippy_args_var = self.clippy_args_var.take();
        config.psess_created = Some(Box::new(move |psess| {
            track_clippy_args(psess, clippy_args_var.as_deref());
            track_files(psess);

            // Trigger a rebuild if CLIPPY_CONF_DIR changes. The value must be a valid string so
            // changes between dirs that are invalid UTF-8 will not trigger rebuilds
            psess.env_depinfo.get_mut().insert((
                sym::CLIPPY_CONF_DIR,
                env::var("CLIPPY_CONF_DIR").ok().map(|dir| Symbol::intern(&dir)),
            ));
        }));
        config.register_lints = Some(Box::new(move |sess, lint_store| {
            // technically we're ~guaranteed that this is none but might as well call anything that
            // is there already. Certainly it can't hurt.
            if let Some(previous) = &previous {
                (previous)(sess, lint_store);
            }

            let conf = clippy_config::Conf::read(sess, &conf_path);
            clippy_lints::register_lints(lint_store, conf);
            #[cfg(feature = "internal")]
            clippy_lints_internal::register_lints(lint_store);
        }));
<<<<<<< HEAD
        config.extra_symbols = clippy_utils::sym::EXTRA_SYMBOLS.into();
=======
        config.extra_symbols = sym::EXTRA_SYMBOLS.into();
>>>>>>> 06214463

        // FIXME: #4825; This is required, because Clippy lints that are based on MIR have to be
        // run on the unoptimized MIR. On the other hand this results in some false negatives. If
        // MIR passes can be enabled / disabled separately, we should figure out, what passes to
        // use for Clippy.
        config.opts.unstable_opts.mir_opt_level = Some(0);
        config.opts.unstable_opts.mir_enable_passes =
            vec![("CheckNull".to_owned(), false), ("CheckAlignment".to_owned(), false)];

        // Disable flattening and inlining of format_args!(), so the HIR matches with the AST.
        config.opts.unstable_opts.flatten_format_args = false;
    }
}

#[allow(clippy::ignored_unit_patterns)]
fn display_help() {
    println!("{}", help_message());
}

const BUG_REPORT_URL: &str = "https://github.com/rust-lang/rust-clippy/issues/new?template=ice.yml";

#[allow(clippy::too_many_lines)]
#[allow(clippy::ignored_unit_patterns)]
pub fn main() {
    let early_dcx = EarlyDiagCtxt::new(ErrorOutputType::default());

    rustc_driver::init_rustc_env_logger(&early_dcx);

    rustc_driver::install_ice_hook(BUG_REPORT_URL, |dcx| {
        // FIXME: this macro calls unwrap internally but is called in a panicking context!  It's not
        // as simple as moving the call from the hook to main, because `install_ice_hook` doesn't
        // accept a generic closure.
        let version_info = rustc_tools_util::get_version_info!();
        dcx.handle().note(format!("Clippy version: {version_info}"));
    });

    exit(rustc_driver::catch_with_exit_code(move || {
        let mut orig_args = rustc_driver::args::raw_args(&early_dcx);

        let has_sysroot_arg = |args: &mut [String]| -> bool {
            if has_arg(args, "--sysroot") {
                return true;
            }
            // https://doc.rust-lang.org/rustc/command-line-arguments.html#path-load-command-line-flags-from-a-path
            // Beside checking for existence of `--sysroot` on the command line, we need to
            // check for the arg files that are prefixed with @ as well to be consistent with rustc
            for arg in args.iter() {
                if let Some(arg_file_path) = arg.strip_prefix('@')
                    && let Ok(arg_file) = read_to_string(arg_file_path)
                {
                    let split_arg_file: Vec<String> = arg_file.lines().map(ToString::to_string).collect();
                    if has_arg(&split_arg_file, "--sysroot") {
                        return true;
                    }
                }
            }
            false
        };

        let sys_root_env = std::env::var("SYSROOT").ok();
        let pass_sysroot_env_if_given = |args: &mut Vec<String>, sys_root_env| {
            if let Some(sys_root) = sys_root_env
                && !has_sysroot_arg(args)
            {
                args.extend(vec!["--sysroot".into(), sys_root]);
            }
        };

        // make "clippy-driver --rustc" work like a subcommand that passes further args to "rustc"
        // for example `clippy-driver --rustc --version` will print the rustc version that clippy-driver
        // uses
        if let Some(pos) = orig_args.iter().position(|arg| arg == "--rustc") {
            orig_args.remove(pos);
            orig_args[0] = "rustc".to_string();

            let mut args: Vec<String> = orig_args.clone();
            pass_sysroot_env_if_given(&mut args, sys_root_env);

            rustc_driver::run_compiler(&args, &mut DefaultCallbacks);
            return;
        }

        if orig_args.iter().any(|a| a == "--version" || a == "-V") {
            let version_info = rustc_tools_util::get_version_info!();

            println!("{version_info}");
            exit(0);
        }

        // Setting RUSTC_WRAPPER causes Cargo to pass 'rustc' as the first argument.
        // We're invoking the compiler programmatically, so we ignore this/
        let wrapper_mode = orig_args.get(1).map(Path::new).and_then(Path::file_stem) == Some("rustc".as_ref());

        if wrapper_mode {
            // we still want to be able to invoke it normally though
            orig_args.remove(1);
        }

        if !wrapper_mode && (orig_args.iter().any(|a| a == "--help" || a == "-h") || orig_args.len() == 1) {
            display_help();
            exit(0);
        }

        let mut args: Vec<String> = orig_args.clone();
        pass_sysroot_env_if_given(&mut args, sys_root_env);

        let mut no_deps = false;
        let clippy_args_var = env::var("CLIPPY_ARGS").ok();
        let clippy_args = clippy_args_var
            .as_deref()
            .unwrap_or_default()
            .split("__CLIPPY_HACKERY__")
            .filter_map(|s| match s {
                "" => None,
                "--no-deps" => {
                    no_deps = true;
                    None
                },
                _ => Some(s.to_string()),
            })
            .chain(vec!["--cfg".into(), "clippy".into()])
            .collect::<Vec<String>>();

        // If no Clippy lints will be run we do not need to run Clippy
        let cap_lints_allow = arg_value(&orig_args, "--cap-lints", |val| val == "allow").is_some()
            && arg_value(&orig_args, "--force-warn", |val| val.contains("clippy::")).is_none();

        // If `--no-deps` is enabled only lint the primary package
        let relevant_package = !no_deps || env::var("CARGO_PRIMARY_PACKAGE").is_ok();

        // Do not run Clippy for Cargo's info queries so that invalid CLIPPY_ARGS are not cached
        // https://github.com/rust-lang/cargo/issues/14385
        let info_query = has_arg(&orig_args, "-vV") || has_arg(&orig_args, "--print");

        let clippy_enabled = !cap_lints_allow && relevant_package && !info_query;
        if clippy_enabled {
            args.extend(clippy_args);
            rustc_driver::run_compiler(&args, &mut ClippyCallbacks { clippy_args_var });
        } else {
            rustc_driver::run_compiler(&args, &mut RustcCallbacks { clippy_args_var });
        }
    }))
}

#[must_use]
fn help_message() -> &'static str {
    color_print::cstr!(
        "Checks a file to catch common mistakes and improve your Rust code.
Run <cyan>clippy-driver</> with the same arguments you use for <cyan>rustc</>

<green,bold>Usage</>:
    <cyan,bold>clippy-driver</> <cyan>[OPTIONS] INPUT</>

<green,bold>Common options:</>
    <cyan,bold>-h</>, <cyan,bold>--help</>               Print this message
    <cyan,bold>-V</>, <cyan,bold>--version</>            Print version info and exit
    <cyan,bold>--rustc</>                  Pass all arguments to <cyan>rustc</>

<green,bold>Allowing / Denying lints</>
You can use tool lints to allow or deny lints from your code, e.g.:

    <yellow,bold>#[allow(clippy::needless_lifetimes)]</>
"
    )
}<|MERGE_RESOLUTION|>--- conflicted
+++ resolved
@@ -162,11 +162,7 @@
             #[cfg(feature = "internal")]
             clippy_lints_internal::register_lints(lint_store);
         }));
-<<<<<<< HEAD
-        config.extra_symbols = clippy_utils::sym::EXTRA_SYMBOLS.into();
-=======
         config.extra_symbols = sym::EXTRA_SYMBOLS.into();
->>>>>>> 06214463
 
         // FIXME: #4825; This is required, because Clippy lints that are based on MIR have to be
         // run on the unoptimized MIR. On the other hand this results in some false negatives. If
