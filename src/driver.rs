--- conflicted
+++ resolved
@@ -153,12 +153,8 @@
 
 const BUG_REPORT_URL: &str = "https://github.com/rust-lang/rust-clippy/issues/new";
 
-<<<<<<< HEAD
-static ICE_HOOK: LazyLock<Box<dyn Fn(&panic::PanicInfo<'_>) + Sync + Send + 'static>> = LazyLock::new(|| {
-=======
 type PanicCallback = dyn Fn(&panic::PanicInfo<'_>) + Sync + Send + 'static;
 static ICE_HOOK: LazyLock<Box<PanicCallback>> = LazyLock::new(|| {
->>>>>>> 0cb0f763
     let hook = panic::take_hook();
     panic::set_hook(Box::new(|info| report_clippy_ice(info, BUG_REPORT_URL)));
     hook
