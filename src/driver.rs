--- conflicted
+++ resolved
@@ -303,11 +303,7 @@
                 .set_using_internal_features(using_internal_features)
                 .run();
         }
-<<<<<<< HEAD
-        return Ok(());
-=======
         Ok(())
->>>>>>> a5f7789d
     }))
 }
 
