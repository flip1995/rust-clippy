--- conflicted
+++ resolved
@@ -209,14 +209,7 @@
     // Separate the output with an empty line
     eprintln!();
 
-<<<<<<< HEAD
-    let fallback_bundle = rustc_errors::fallback_fluent_bundle(
-        rustc_driver::DEFAULT_LOCALE_RESOURCES.to_vec(),
-        false
-    );
-=======
     let fallback_bundle = rustc_errors::fallback_fluent_bundle(rustc_driver::DEFAULT_LOCALE_RESOURCES.to_vec(), false);
->>>>>>> 72fbdca9
     let emitter = Box::new(rustc_errors::emitter::EmitterWriter::stderr(
         rustc_errors::ColorConfig::Auto,
         None,
