--- conflicted
+++ resolved
@@ -266,19 +266,12 @@
         if clippy_enabled {
             args.extend(clippy_args);
             rustc_driver::RunCompiler::new(&args, &mut ClippyCallbacks { clippy_args_var })
-<<<<<<< HEAD
-                .set_using_internal_features(using_internal_features).run()
-        } else {
-            rustc_driver::RunCompiler::new(&args, &mut RustcCallbacks { clippy_args_var })
-                .set_using_internal_features(using_internal_features).run()
-=======
                 .set_using_internal_features(using_internal_features)
                 .run()
         } else {
             rustc_driver::RunCompiler::new(&args, &mut RustcCallbacks { clippy_args_var })
                 .set_using_internal_features(using_internal_features)
                 .run()
->>>>>>> 4550fb8f
         }
     }))
 }
