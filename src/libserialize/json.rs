--- conflicted
+++ resolved
@@ -1226,11 +1226,7 @@
     }
 }
 
-<<<<<<< HEAD
-impl Index<uint> for Json {
-=======
 impl Index<usize> for Json {
->>>>>>> 8d19ec8d
     type Output = Json;
 
     fn index<'a>(&'a self, idx: usize) -> &'a Json {
