use crate::msrvs::Msrv;
use crate::types::{DisallowedPath, MacroMatcher, MatchLintBehaviour, Rename};
use crate::ClippyConfiguration;
use rustc_data_structures::fx::FxHashSet;
use rustc_session::Session;
use rustc_span::{BytePos, Pos, SourceFile, Span, SyntaxContext};
use serde::de::{IgnoredAny, IntoDeserializer, MapAccess, Visitor};
use serde::{Deserialize, Deserializer, Serialize};
use std::fmt::{Debug, Display, Formatter};
use std::ops::Range;
use std::path::PathBuf;
use std::str::FromStr;
use std::sync::OnceLock;
use std::{cmp, env, fmt, fs, io};

#[rustfmt::skip]
const DEFAULT_DOC_VALID_IDENTS: &[&str] = &[
    "KiB", "MiB", "GiB", "TiB", "PiB", "EiB",
    "DirectX",
    "ECMAScript",
    "GPLv2", "GPLv3",
    "GitHub", "GitLab",
    "IPv4", "IPv6",
    "ClojureScript", "CoffeeScript", "JavaScript", "PureScript", "TypeScript",
    "WebAssembly",
    "NaN", "NaNs",
    "OAuth", "GraphQL",
    "OCaml",
    "OpenGL", "OpenMP", "OpenSSH", "OpenSSL", "OpenStreetMap", "OpenDNS",
    "WebGL", "WebGL2", "WebGPU",
    "TensorFlow",
    "TrueType",
    "iOS", "macOS", "FreeBSD",
    "TeX", "LaTeX", "BibTeX", "BibLaTeX",
    "MinGW",
    "CamelCase",
];
const DEFAULT_DISALLOWED_NAMES: &[&str] = &["foo", "baz", "quux"];
const DEFAULT_ALLOWED_IDENTS_BELOW_MIN_CHARS: &[&str] = &["i", "j", "x", "y", "z", "w", "n"];

/// Conf with parse errors
#[derive(Default)]
struct TryConf {
    conf: Conf,
    errors: Vec<ConfError>,
    warnings: Vec<ConfError>,
}

impl TryConf {
    fn from_toml_error(file: &SourceFile, error: &toml::de::Error) -> Self {
        Self {
            conf: Conf::default(),
            errors: vec![ConfError::from_toml(file, error)],
            warnings: vec![],
        }
    }
}

#[derive(Debug)]
struct ConfError {
    message: String,
    span: Span,
}

impl ConfError {
    fn from_toml(file: &SourceFile, error: &toml::de::Error) -> Self {
        let span = error.span().unwrap_or(0..file.source_len.0 as usize);
        Self::spanned(file, error.message(), span)
    }

    fn spanned(file: &SourceFile, message: impl Into<String>, span: Range<usize>) -> Self {
        Self {
            message: message.into(),
            span: Span::new(
                file.start_pos + BytePos::from_usize(span.start),
                file.start_pos + BytePos::from_usize(span.end),
                SyntaxContext::root(),
                None,
            ),
        }
    }
}

macro_rules! wrap_option {
    () => {
        None
    };
    ($x:literal) => {
        Some($x)
    };
}

macro_rules! default_text {
    ($value:expr) => {{
        let mut text = String::new();
        $value.serialize(toml::ser::ValueSerializer::new(&mut text)).unwrap();
        text
    }};
    ($value:expr, $override:expr) => {
        $override.to_string()
    };
}

macro_rules! define_Conf {
    ($(
        $(#[doc = $doc:literal])+
        $(#[conf_deprecated($dep:literal, $new_conf:ident)])?
        $(#[default_text = $default_text:expr])?
        ($name:ident: $ty:ty = $default:expr),
    )*) => {
        /// Clippy lint configuration
        pub struct Conf {
            $($(#[doc = $doc])+ pub $name: $ty,)*
        }

        mod defaults {
            use super::*;
            $(pub fn $name() -> $ty { $default })*
        }

        impl Default for Conf {
            fn default() -> Self {
                Self { $($name: defaults::$name(),)* }
            }
        }

        #[derive(Deserialize)]
        #[serde(field_identifier, rename_all = "kebab-case")]
        #[allow(non_camel_case_types)]
        enum Field { $($name,)* third_party, }

        struct ConfVisitor<'a>(&'a SourceFile);

        impl<'de> Visitor<'de> for ConfVisitor<'_> {
            type Value = TryConf;

            fn expecting(&self, formatter: &mut fmt::Formatter<'_>) -> fmt::Result {
                formatter.write_str("Conf")
            }

            fn visit_map<V>(self, mut map: V) -> Result<Self::Value, V::Error> where V: MapAccess<'de> {
                let mut errors = Vec::new();
                let mut warnings = Vec::new();
                $(let mut $name = None;)*
                // could get `Field` here directly, but get `String` first for diagnostics
                while let Some(name) = map.next_key::<toml::Spanned<String>>()? {
                    match Field::deserialize(name.get_ref().as_str().into_deserializer()) {
                        Err(e) => {
                            let e: FieldError = e;
                            errors.push(ConfError::spanned(self.0, e.0, name.span()));
                        }
                        $(Ok(Field::$name) => {
                            $(warnings.push(ConfError::spanned(self.0, format!("deprecated field `{}`. {}", name.get_ref(), $dep), name.span()));)?
                            let raw_value = map.next_value::<toml::Spanned<toml::Value>>()?;
                            let value_span = raw_value.span();
                            match <$ty>::deserialize(raw_value.into_inner()) {
                                Err(e) => errors.push(ConfError::spanned(self.0, e.to_string().replace('\n', " ").trim(), value_span)),
                                Ok(value) => match $name {
                                    Some(_) => errors.push(ConfError::spanned(self.0, format!("duplicate field `{}`", name.get_ref()), name.span())),
                                    None => {
                                        $name = Some(value);
                                        // $new_conf is the same as one of the defined `$name`s, so
                                        // this variable is defined in line 2 of this function.
                                        $(match $new_conf {
                                            Some(_) => errors.push(ConfError::spanned(self.0, concat!(
                                                "duplicate field `", stringify!($new_conf),
                                                "` (provided as `", stringify!($name), "`)"
                                            ), name.span())),
                                            None => $new_conf = $name.clone(),
                                        })?
                                    },
                                }
                            }
                        })*
                        // ignore contents of the third_party key
                        Ok(Field::third_party) => drop(map.next_value::<IgnoredAny>())
                    }
                }
                let conf = Conf { $($name: $name.unwrap_or_else(defaults::$name),)* };
                Ok(TryConf { conf, errors, warnings })
            }
        }

        pub fn get_configuration_metadata() -> Vec<ClippyConfiguration> {
            vec![
                $(
                    {
                        let deprecation_reason = wrap_option!($($dep)?);

                        ClippyConfiguration::new(
                            stringify!($name),
                            default_text!(defaults::$name() $(, $default_text)?),
                            concat!($($doc, '\n',)*),
                            deprecation_reason,
                        )
                    },
                )+
            ]
        }
    };
}

define_Conf! {
    /// Lint: ARITHMETIC_SIDE_EFFECTS.
    ///
    /// Suppress checking of the passed type names in all types of operations.
    ///
    /// If a specific operation is desired, consider using `arithmetic_side_effects_allowed_binary` or `arithmetic_side_effects_allowed_unary` instead.
    ///
    /// #### Example
    ///
    /// ```toml
    /// arithmetic-side-effects-allowed = ["SomeType", "AnotherType"]
    /// ```
    ///
    /// #### Noteworthy
    ///
    /// A type, say `SomeType`, listed in this configuration has the same behavior of
    /// `["SomeType" , "*"], ["*", "SomeType"]` in `arithmetic_side_effects_allowed_binary`.
    (arithmetic_side_effects_allowed: FxHashSet<String> = <_>::default()),
    /// Lint: ARITHMETIC_SIDE_EFFECTS.
    ///
    /// Suppress checking of the passed type pair names in binary operations like addition or
    /// multiplication.
    ///
    /// Supports the "*" wildcard to indicate that a certain type won't trigger the lint regardless
    /// of the involved counterpart. For example, `["SomeType", "*"]` or `["*", "AnotherType"]`.
    ///
    /// Pairs are asymmetric, which means that `["SomeType", "AnotherType"]` is not the same as
    /// `["AnotherType", "SomeType"]`.
    ///
    /// #### Example
    ///
    /// ```toml
    /// arithmetic-side-effects-allowed-binary = [["SomeType" , "f32"], ["AnotherType", "*"]]
    /// ```
    (arithmetic_side_effects_allowed_binary: Vec<[String; 2]> = <_>::default()),
    /// Lint: ARITHMETIC_SIDE_EFFECTS.
    ///
    /// Suppress checking of the passed type names in unary operations like "negation" (`-`).
    ///
    /// #### Example
    ///
    /// ```toml
    /// arithmetic-side-effects-allowed-unary = ["SomeType", "AnotherType"]
    /// ```
    (arithmetic_side_effects_allowed_unary: FxHashSet<String> = <_>::default()),
    /// Lint: ENUM_VARIANT_NAMES, LARGE_TYPES_PASSED_BY_VALUE, TRIVIALLY_COPY_PASS_BY_REF, UNNECESSARY_WRAPS, UNUSED_SELF, UPPER_CASE_ACRONYMS, WRONG_SELF_CONVENTION, BOX_COLLECTION, REDUNDANT_ALLOCATION, RC_BUFFER, VEC_BOX, OPTION_OPTION, LINKEDLIST, RC_MUTEX, UNNECESSARY_BOX_RETURNS, SINGLE_CALL_FN.
    ///
    /// Suppress lints whenever the suggested change would cause breakage for other crates.
    (avoid_breaking_exported_api: bool = true),
    /// Lint: MANUAL_SPLIT_ONCE, MANUAL_STR_REPEAT, CLONED_INSTEAD_OF_COPIED, REDUNDANT_FIELD_NAMES, OPTION_MAP_UNWRAP_OR, REDUNDANT_STATIC_LIFETIMES, FILTER_MAP_NEXT, CHECKED_CONVERSIONS, MANUAL_RANGE_CONTAINS, USE_SELF, MEM_REPLACE_WITH_DEFAULT, MANUAL_NON_EXHAUSTIVE, OPTION_AS_REF_DEREF, MAP_UNWRAP_OR, MATCH_LIKE_MATCHES_MACRO, MANUAL_STRIP, MISSING_CONST_FOR_FN, UNNESTED_OR_PATTERNS, FROM_OVER_INTO, PTR_AS_PTR, IF_THEN_SOME_ELSE_NONE, APPROX_CONSTANT, DEPRECATED_CFG_ATTR, INDEX_REFUTABLE_SLICE, MAP_CLONE, BORROW_AS_PTR, MANUAL_BITS, ERR_EXPECT, CAST_ABS_TO_UNSIGNED, UNINLINED_FORMAT_ARGS, MANUAL_CLAMP, MANUAL_LET_ELSE, UNCHECKED_DURATION_SUBTRACTION, COLLAPSIBLE_STR_REPLACE, SEEK_FROM_CURRENT, SEEK_REWIND, UNNECESSARY_LAZY_EVALUATIONS, TRANSMUTE_PTR_TO_REF, ALMOST_COMPLETE_RANGE, NEEDLESS_BORROW, DERIVABLE_IMPLS, MANUAL_IS_ASCII_CHECK, MANUAL_REM_EUCLID, MANUAL_RETAIN, TYPE_REPETITION_IN_BOUNDS, TUPLE_ARRAY_CONVERSIONS, MANUAL_TRY_FOLD, MANUAL_HASH_ONE, ITER_KV_MAP.
    ///
    /// The minimum rust version that the project supports. Defaults to the `rust-version` field in `Cargo.toml`
    #[default_text = ""]
    (msrv: Msrv = Msrv::empty()),
    /// DEPRECATED LINT: BLACKLISTED_NAME.
    ///
    /// Use the Disallowed Names lint instead
    #[conf_deprecated("Please use `disallowed-names` instead", disallowed_names)]
    (blacklisted_names: Vec<String> = Vec::new()),
    /// Lint: COGNITIVE_COMPLEXITY.
    ///
    /// The maximum cognitive complexity a function can have
    (cognitive_complexity_threshold: u64 = 25),
    /// Lint: EXCESSIVE_NESTING.
    ///
    /// The maximum amount of nesting a block can reside in
    (excessive_nesting_threshold: u64 = 0),
    /// DEPRECATED LINT: CYCLOMATIC_COMPLEXITY.
    ///
    /// Use the Cognitive Complexity lint instead.
    #[conf_deprecated("Please use `cognitive-complexity-threshold` instead", cognitive_complexity_threshold)]
    (cyclomatic_complexity_threshold: u64 = 25),
    /// Lint: DISALLOWED_NAMES.
    ///
    /// The list of disallowed names to lint about. NB: `bar` is not here since it has legitimate uses. The value
    /// `".."` can be used as part of the list to indicate that the configured values should be appended to the
    /// default configuration of Clippy. By default, any configuration will replace the default value.
    (disallowed_names: Vec<String> = DEFAULT_DISALLOWED_NAMES.iter().map(ToString::to_string).collect()),
    /// Lint: SEMICOLON_INSIDE_BLOCK.
    ///
    /// Whether to lint only if it's multiline.
    (semicolon_inside_block_ignore_singleline: bool = false),
    /// Lint: SEMICOLON_OUTSIDE_BLOCK.
    ///
    /// Whether to lint only if it's singleline.
    (semicolon_outside_block_ignore_multiline: bool = false),
    /// Lint: DOC_MARKDOWN.
    ///
    /// The list of words this lint should not consider as identifiers needing ticks. The value
    /// `".."` can be used as part of the list to indicate, that the configured values should be appended to the
    /// default configuration of Clippy. By default, any configuration will replace the default value. For example:
    /// * `doc-valid-idents = ["ClipPy"]` would replace the default list with `["ClipPy"]`.
    /// * `doc-valid-idents = ["ClipPy", ".."]` would append `ClipPy` to the default list.
    (doc_valid_idents: Vec<String> = DEFAULT_DOC_VALID_IDENTS.iter().map(ToString::to_string).collect()),
    /// Lint: TOO_MANY_ARGUMENTS.
    ///
    /// The maximum number of argument a function or method can have
    (too_many_arguments_threshold: u64 = 7),
    /// Lint: TYPE_COMPLEXITY.
    ///
    /// The maximum complexity a type can have
    (type_complexity_threshold: u64 = 250),
    /// Lint: MANY_SINGLE_CHAR_NAMES.
    ///
    /// The maximum number of single char bindings a scope may have
    (single_char_binding_names_threshold: u64 = 4),
    /// Lint: BOXED_LOCAL, USELESS_VEC.
    ///
    /// The maximum size of objects (in bytes) that will be linted. Larger objects are ok on the heap
    (too_large_for_stack: u64 = 200),
    /// Lint: ENUM_VARIANT_NAMES.
    ///
    /// The minimum number of enum variants for the lints about variant names to trigger
    (enum_variant_name_threshold: u64 = 3),
    /// Lint: STRUCT_VARIANT_NAMES.
    ///
    /// The minimum number of struct fields for the lints about field names to trigger
    (struct_field_name_threshold: u64 = 3),
    /// Lint: LARGE_ENUM_VARIANT.
    ///
    /// The maximum size of an enum's variant to avoid box suggestion
    (enum_variant_size_threshold: u64 = 200),
    /// Lint: VERBOSE_BIT_MASK.
    ///
    /// The maximum allowed size of a bit mask before suggesting to use 'trailing_zeros'
    (verbose_bit_mask_threshold: u64 = 1),
    /// Lint: DECIMAL_LITERAL_REPRESENTATION.
    ///
    /// The lower bound for linting decimal literals
    (literal_representation_threshold: u64 = 16384),
    /// Lint: TRIVIALLY_COPY_PASS_BY_REF.
    ///
    /// The maximum size (in bytes) to consider a `Copy` type for passing by value instead of by
    /// reference. By default there is no limit
    #[default_text = ""]
    (trivial_copy_size_limit: Option<u64> = None),
    /// Lint: LARGE_TYPES_PASSED_BY_VALUE.
    ///
    /// The minimum size (in bytes) to consider a type for passing by reference instead of by value.
    (pass_by_value_size_limit: u64 = 256),
    /// Lint: TOO_MANY_LINES.
    ///
    /// The maximum number of lines a function or method can have
    (too_many_lines_threshold: u64 = 100),
    /// Lint: LARGE_STACK_ARRAYS, LARGE_CONST_ARRAYS.
    ///
    /// The maximum allowed size for arrays on the stack
    (array_size_threshold: u64 = 512_000),
    /// Lint: LARGE_STACK_FRAMES.
    ///
    /// The maximum allowed stack size for functions in bytes
    (stack_size_threshold: u64 = 512_000),
    /// Lint: VEC_BOX.
    ///
    /// The size of the boxed type in bytes, where boxing in a `Vec` is allowed
    (vec_box_size_threshold: u64 = 4096),
    /// Lint: TYPE_REPETITION_IN_BOUNDS.
    ///
    /// The maximum number of bounds a trait can have to be linted
    (max_trait_bounds: u64 = 3),
    /// Lint: STRUCT_EXCESSIVE_BOOLS.
    ///
    /// The maximum number of bool fields a struct can have
    (max_struct_bools: u64 = 3),
    /// Lint: FN_PARAMS_EXCESSIVE_BOOLS.
    ///
    /// The maximum number of bool parameters a function can have
    (max_fn_params_bools: u64 = 3),
    /// Lint: WILDCARD_IMPORTS.
    ///
    /// Whether to allow certain wildcard imports (prelude, super in tests).
    (warn_on_all_wildcard_imports: bool = false),
    /// Lint: DISALLOWED_MACROS.
    ///
    /// The list of disallowed macros, written as fully qualified paths.
    (disallowed_macros: Vec<DisallowedPath> = Vec::new()),
    /// Lint: DISALLOWED_METHODS.
    ///
    /// The list of disallowed methods, written as fully qualified paths.
    (disallowed_methods: Vec<DisallowedPath> = Vec::new()),
    /// Lint: DISALLOWED_TYPES.
    ///
    /// The list of disallowed types, written as fully qualified paths.
    (disallowed_types: Vec<DisallowedPath> = Vec::new()),
    /// Lint: UNREADABLE_LITERAL.
    ///
    /// Should the fraction of a decimal be linted to include separators.
    (unreadable_literal_lint_fractions: bool = true),
    /// Lint: UPPER_CASE_ACRONYMS.
    ///
    /// Enables verbose mode. Triggers if there is more than one uppercase char next to each other
    (upper_case_acronyms_aggressive: bool = false),
    /// Lint: MANUAL_LET_ELSE.
    ///
    /// Whether the matches should be considered by the lint, and whether there should
    /// be filtering for common types.
    (matches_for_let_else: MatchLintBehaviour = MatchLintBehaviour::WellKnownTypes),
    /// Lint: CARGO_COMMON_METADATA.
    ///
    /// For internal testing only, ignores the current `publish` settings in the Cargo manifest.
    (cargo_ignore_publish: bool = false),
    /// Lint: NONSTANDARD_MACRO_BRACES.
    ///
    /// Enforce the named macros always use the braces specified.
    ///
    /// A `MacroMatcher` can be added like so `{ name = "macro_name", brace = "(" }`. If the macro
    /// could be used with a full path two `MacroMatcher`s have to be added one with the full path
    /// `crate_name::macro_name` and one with just the macro name.
    (standard_macro_braces: Vec<MacroMatcher> = Vec::new()),
    /// Lint: MISSING_ENFORCED_IMPORT_RENAMES.
    ///
    /// The list of imports to always rename, a fully qualified path followed by the rename.
    (enforced_import_renames: Vec<Rename> = Vec::new()),
    /// Lint: DISALLOWED_SCRIPT_IDENTS.
    ///
    /// The list of unicode scripts allowed to be used in the scope.
    (allowed_scripts: Vec<String> = vec!["Latin".to_string()]),
    /// Lint: NON_SEND_FIELDS_IN_SEND_TY.
    ///
    /// Whether to apply the raw pointer heuristic to determine if a type is `Send`.
    (enable_raw_pointer_heuristic_for_send: bool = true),
    /// Lint: INDEX_REFUTABLE_SLICE.
    ///
    /// When Clippy suggests using a slice pattern, this is the maximum number of elements allowed in
    /// the slice pattern that is suggested. If more elements are necessary, the lint is suppressed.
    /// For example, `[_, _, _, e, ..]` is a slice pattern with 4 elements.
    (max_suggested_slice_pattern_length: u64 = 3),
    /// Lint: AWAIT_HOLDING_INVALID_TYPE.
    (await_holding_invalid_types: Vec<DisallowedPath> = Vec::new()),
    /// Lint: LARGE_INCLUDE_FILE.
    ///
    /// The maximum size of a file included via `include_bytes!()` or `include_str!()`, in bytes
    (max_include_file_size: u64 = 1_000_000),
    /// Lint: EXPECT_USED.
    ///
    /// Whether `expect` should be allowed in test functions or `#[cfg(test)]`
    (allow_expect_in_tests: bool = false),
    /// Lint: UNWRAP_USED.
    ///
    /// Whether `unwrap` should be allowed in test functions or `#[cfg(test)]`
    (allow_unwrap_in_tests: bool = false),
    /// Lint: DBG_MACRO.
    ///
    /// Whether `dbg!` should be allowed in test functions or `#[cfg(test)]`
    (allow_dbg_in_tests: bool = false),
    /// Lint: PRINT_STDOUT, PRINT_STDERR.
    ///
    /// Whether print macros (ex. `println!`) should be allowed in test functions or `#[cfg(test)]`
    (allow_print_in_tests: bool = false),
    /// Lint: RESULT_LARGE_ERR.
    ///
    /// The maximum size of the `Err`-variant in a `Result` returned from a function
    (large_error_threshold: u64 = 128),
    /// Lint: MUTABLE_KEY_TYPE, IFS_SAME_COND.
    ///
    /// A list of paths to types that should be treated like `Arc`, i.e. ignored but
    /// for the generic parameters for determining interior mutability
    (ignore_interior_mutability: Vec<String> = Vec::from(["bytes::Bytes".into()])),
    /// Lint: UNINLINED_FORMAT_ARGS.
    ///
    /// Whether to allow mixed uninlined format args, e.g. `format!("{} {}", a, foo.bar)`
    (allow_mixed_uninlined_format_args: bool = true),
    /// Lint: INDEXING_SLICING.
    ///
    /// Whether to suppress a restriction lint in constant code. In same
    /// cases the restructured operation might not be unavoidable, as the
    /// suggested counterparts are unavailable in constant code. This
    /// configuration will cause restriction lints to trigger even
    /// if no suggestion can be made.
    (suppress_restriction_lint_in_const: bool = false),
    /// Lint: MISSING_DOCS_IN_PRIVATE_ITEMS.
    ///
    /// Whether to **only** check for missing documentation in items visible within the current
    /// crate. For example, `pub(crate)` items.
    (missing_docs_in_crate_items: bool = false),
    /// Lint: LARGE_FUTURES.
    ///
    /// The maximum byte size a `Future` can have, before it triggers the `clippy::large_futures` lint
    (future_size_threshold: u64 = 16 * 1024),
    /// Lint: UNNECESSARY_BOX_RETURNS.
    ///
    /// The byte size a `T` in `Box<T>` can have, below which it triggers the `clippy::unnecessary_box` lint
    (unnecessary_box_size: u64 = 128),
    /// Lint: MODULE_INCEPTION.
    ///
    /// Whether to allow module inception if it's not public.
    (allow_private_module_inception: bool = false),
    /// Lint: MIN_IDENT_CHARS.
    ///
    /// Allowed names below the minimum allowed characters. The value `".."` can be used as part of
    /// the list to indicate, that the configured values should be appended to the default
    /// configuration of Clippy. By default, any configuration will replace the default value.
    (allowed_idents_below_min_chars: FxHashSet<String> =
        DEFAULT_ALLOWED_IDENTS_BELOW_MIN_CHARS.iter().map(ToString::to_string).collect()),
    /// Lint: MIN_IDENT_CHARS.
    ///
    /// Minimum chars an ident can have, anything below or equal to this will be linted.
    (min_ident_chars_threshold: u64 = 1),
    /// Lint: UNDOCUMENTED_UNSAFE_BLOCKS.
    ///
    /// Whether to accept a safety comment to be placed above the statement containing the `unsafe` block
    (accept_comment_above_statement: bool = true),
    /// Lint: UNDOCUMENTED_UNSAFE_BLOCKS.
    ///
    /// Whether to accept a safety comment to be placed above the attributes for the `unsafe` block
    (accept_comment_above_attributes: bool = true),
    /// Lint: UNNECESSARY_RAW_STRING_HASHES.
    ///
    /// Whether to allow `r#""#` when `r""` can be used
    (allow_one_hash_in_raw_strings: bool = false),
    /// Lint: ABSOLUTE_PATHS.
    ///
    /// The maximum number of segments a path can have before being linted, anything above this will
    /// be linted.
    (absolute_paths_max_segments: u64 = 2),
    /// Lint: ABSOLUTE_PATHS.
    ///
    /// Which crates to allow absolute paths from
    (absolute_paths_allowed_crates: FxHashSet<String> = FxHashSet::default()),
    /// Lint: PATH_ENDS_WITH_EXT.
    ///
    /// Additional dotfiles (files or directories starting with a dot) to allow
    (allowed_dotfiles: FxHashSet<String> = FxHashSet::default()),
    /// Lint: EXPLICIT_ITER_LOOP
    ///
    /// Whether to recommend using implicit into iter for reborrowed values.
    ///
    /// #### Example
    /// ```no_run
    /// let mut vec = vec![1, 2, 3];
    /// let rmvec = &mut vec;
    /// for _ in rmvec.iter() {}
    /// for _ in rmvec.iter_mut() {}
    /// ```
    ///
    /// Use instead:
    /// ```no_run
    /// let mut vec = vec![1, 2, 3];
    /// let rmvec = &mut vec;
    /// for _ in &*rmvec {}
    /// for _ in &mut *rmvec {}
    /// ```
    (enforce_iter_loop_reborrow: bool = false),
    /// Lint: MISSING_SAFETY_DOC, UNNECESSARY_SAFETY_DOC, MISSING_PANICS_DOC, MISSING_ERRORS_DOC
    ///
    /// Whether to also run the listed lints on private items.
    (check_private_items: bool = false),
}

/// Search for the configuration file.
///
/// # Errors
///
/// Returns any unexpected filesystem error encountered when searching for the config file
pub fn lookup_conf_file() -> io::Result<(Option<PathBuf>, Vec<String>)> {
    /// Possible filename to search for.
    const CONFIG_FILE_NAMES: [&str; 2] = [".clippy.toml", "clippy.toml"];

    // Start looking for a config file in CLIPPY_CONF_DIR, or failing that, CARGO_MANIFEST_DIR.
    // If neither of those exist, use ".". (Update documentation if this priority changes)
    let mut current = env::var_os("CLIPPY_CONF_DIR")
        .or_else(|| env::var_os("CARGO_MANIFEST_DIR"))
        .map_or_else(|| PathBuf::from("."), PathBuf::from)
        .canonicalize()?;

    let mut found_config: Option<PathBuf> = None;
    let mut warnings = vec![];

    loop {
        for config_file_name in &CONFIG_FILE_NAMES {
            if let Ok(config_file) = current.join(config_file_name).canonicalize() {
                match fs::metadata(&config_file) {
                    Err(e) if e.kind() == io::ErrorKind::NotFound => {},
                    Err(e) => return Err(e),
                    Ok(md) if md.is_dir() => {},
                    Ok(_) => {
                        // warn if we happen to find two config files #8323
                        if let Some(ref found_config) = found_config {
                            warnings.push(format!(
                                "using config file `{}`, `{}` will be ignored",
                                found_config.display(),
                                config_file.display()
                            ));
                        } else {
                            found_config = Some(config_file);
                        }
                    },
                }
            }
        }

        if found_config.is_some() {
            return Ok((found_config, warnings));
        }

        // If the current directory has no parent, we're done searching.
        if !current.pop() {
            return Ok((None, warnings));
        }
    }
}

fn deserialize(file: &SourceFile) -> TryConf {
    match toml::de::Deserializer::new(file.src.as_ref().unwrap()).deserialize_map(ConfVisitor(file)) {
        Ok(mut conf) => {
            extend_vec_if_indicator_present(&mut conf.conf.doc_valid_idents, DEFAULT_DOC_VALID_IDENTS);
            extend_vec_if_indicator_present(&mut conf.conf.disallowed_names, DEFAULT_DISALLOWED_NAMES);
            // TODO: THIS SHOULD BE TESTED, this comment will be gone soon
            if conf.conf.allowed_idents_below_min_chars.contains(&"..".to_owned()) {
                conf.conf
                    .allowed_idents_below_min_chars
                    .extend(DEFAULT_ALLOWED_IDENTS_BELOW_MIN_CHARS.iter().map(ToString::to_string));
            }

            conf
        },
        Err(e) => TryConf::from_toml_error(file, &e),
    }
}

fn extend_vec_if_indicator_present(vec: &mut Vec<String>, default: &[&str]) {
    if vec.contains(&"..".to_string()) {
        vec.extend(default.iter().map(ToString::to_string));
    }
}

impl Conf {
    pub fn read(sess: &Session, path: &io::Result<(Option<PathBuf>, Vec<String>)>) -> &'static Conf {
        static CONF: OnceLock<Conf> = OnceLock::new();
        CONF.get_or_init(|| Conf::read_inner(sess, path))
    }

    fn read_inner(sess: &Session, path: &io::Result<(Option<PathBuf>, Vec<String>)>) -> Conf {
        match path {
            Ok((_, warnings)) => {
                for warning in warnings {
                    sess.dcx().warn(warning.clone());
                }
            },
            Err(error) => {
<<<<<<< HEAD
                sess.dcx().err(format!("error finding Clippy's configuration file: {error}"));
=======
                sess.dcx()
                    .err(format!("error finding Clippy's configuration file: {error}"));
>>>>>>> ac4c2094
            },
        }

        let TryConf {
            mut conf,
            errors,
            warnings,
        } = match path {
            Ok((Some(path), _)) => match sess.source_map().load_file(path) {
                Ok(file) => deserialize(&file),
                Err(error) => {
                    sess.dcx().err(format!("failed to read `{}`: {error}", path.display()));
                    TryConf::default()
                },
            },
            _ => TryConf::default(),
        };

        conf.msrv.read_cargo(sess);

        // all conf errors are non-fatal, we just use the default conf in case of error
        for error in errors {
            sess.dcx().span_err(
                error.span,
                format!("error reading Clippy's configuration file: {}", error.message),
            );
        }

        for warning in warnings {
            sess.dcx().span_warn(
                warning.span,
                format!("error reading Clippy's configuration file: {}", warning.message),
            );
        }

        conf
    }
}

const SEPARATOR_WIDTH: usize = 4;

#[derive(Debug)]
struct FieldError(String);

impl std::error::Error for FieldError {}

impl Display for FieldError {
    fn fmt(&self, f: &mut Formatter<'_>) -> fmt::Result {
        f.pad(&self.0)
    }
}

impl serde::de::Error for FieldError {
    fn custom<T: Display>(msg: T) -> Self {
        Self(msg.to_string())
    }

    fn unknown_field(field: &str, expected: &'static [&'static str]) -> Self {
        // List the available fields sorted and at least one per line, more if `CLIPPY_TERMINAL_WIDTH` is
        // set and allows it.
        use fmt::Write;

        let mut expected = expected.to_vec();
        expected.sort_unstable();

        let (rows, column_widths) = calculate_dimensions(&expected);

        let mut msg = format!("unknown field `{field}`, expected one of");
        for row in 0..rows {
            writeln!(msg).unwrap();
            for (column, column_width) in column_widths.iter().copied().enumerate() {
                let index = column * rows + row;
                let field = expected.get(index).copied().unwrap_or_default();
                write!(msg, "{:SEPARATOR_WIDTH$}{field:column_width$}", " ").unwrap();
            }
        }
        Self(msg)
    }
}

fn calculate_dimensions(fields: &[&str]) -> (usize, Vec<usize>) {
    let columns = env::var("CLIPPY_TERMINAL_WIDTH")
        .ok()
        .and_then(|s| <usize as FromStr>::from_str(&s).ok())
        .map_or(1, |terminal_width| {
            let max_field_width = fields.iter().map(|field| field.len()).max().unwrap();
            cmp::max(1, terminal_width / (SEPARATOR_WIDTH + max_field_width))
        });

    let rows = (fields.len() + (columns - 1)) / columns;

    let column_widths = (0..columns)
        .map(|column| {
            if column < columns - 1 {
                (0..rows)
                    .map(|row| {
                        let index = column * rows + row;
                        let field = fields.get(index).copied().unwrap_or_default();
                        field.len()
                    })
                    .max()
                    .unwrap()
            } else {
                // Avoid adding extra space to the last column.
                0
            }
        })
        .collect::<Vec<_>>();

    (rows, column_widths)
}

#[cfg(test)]
mod tests {
    use rustc_data_structures::fx::{FxHashMap, FxHashSet};
    use serde::de::IgnoredAny;
    use std::fs;
    use walkdir::WalkDir;

    #[test]
    fn configs_are_tested() {
        let mut names: FxHashSet<String> = crate::get_configuration_metadata()
            .into_iter()
            .map(|meta| meta.name.replace('_', "-"))
            .collect();

        let toml_files = WalkDir::new("../tests")
            .into_iter()
            .map(Result::unwrap)
            .filter(|entry| entry.file_name() == "clippy.toml");

        for entry in toml_files {
            let file = fs::read_to_string(entry.path()).unwrap();
            #[allow(clippy::zero_sized_map_values)]
            if let Ok(map) = toml::from_str::<FxHashMap<String, IgnoredAny>>(&file) {
                for name in map.keys() {
                    names.remove(name.as_str());
                }
            }
        }

        assert!(
            names.remove("allow-one-hash-in-raw-strings"),
            "remove this when #11481 is fixed"
        );

        assert!(
            names.is_empty(),
            "Configuration variable lacks test: {names:?}\nAdd a test to `tests/ui-toml`"
        );
    }
}<|MERGE_RESOLUTION|>--- conflicted
+++ resolved
@@ -640,12 +640,8 @@
                 }
             },
             Err(error) => {
-<<<<<<< HEAD
-                sess.dcx().err(format!("error finding Clippy's configuration file: {error}"));
-=======
                 sess.dcx()
                     .err(format!("error finding Clippy's configuration file: {error}"));
->>>>>>> ac4c2094
             },
         }
 
