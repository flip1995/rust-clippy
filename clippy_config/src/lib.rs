--- conflicted
+++ resolved
@@ -6,11 +6,7 @@
     clippy::missing_panics_doc,
     rustc::diagnostic_outside_of_impl,
     rustc::untranslatable_diagnostic,
-<<<<<<< HEAD
-    rustc::untranslatable_diagnostic_trivial,
-=======
     rustc::untranslatable_diagnostic_trivial
->>>>>>> ad09b4f7
 )]
 
 extern crate rustc_ast;
