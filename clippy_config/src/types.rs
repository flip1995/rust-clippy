--- conflicted
+++ resolved
@@ -129,10 +129,6 @@
 
 #[derive(Clone, Copy, Debug, PartialEq, Eq, Deserialize, Serialize)]
 pub enum PubUnderscoreFieldsBehaviour {
-<<<<<<< HEAD
-    PublicallyExported,
-=======
     PubliclyExported,
->>>>>>> 3878ee57
     AllPubFields,
 }